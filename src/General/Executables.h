--- conflicted
+++ resolved
@@ -6,38 +6,18 @@
 
 namespace Executables
 {
-<<<<<<< HEAD
 struct GameExe
 {
 	string             id;
 	string             name;
 	string             exe_name;
 	string             path;
-	vector<StringPair> configs;
+	vector<StringPair> run_configs;
+	vector<StringPair> map_configs;
 	bool               custom;
-	vector<bool>       configs_custom;
+	vector<bool>       run_configs_custom;
+	vector<bool>       map_configs_custom;
 };
-=======
-	struct game_exe_t
-	{
-		string				id;
-		string				name;
-		string				exe_name;
-		string				path;
-		vector<key_value_t>	run_configs;
-		vector<key_value_t>	map_configs;
-		bool				custom;
-		vector<bool>		run_configs_custom;
-		vector<bool>		map_configs_custom;
-	};
-
-	struct external_exe_t
-	{
-		string	category;
-		string	name;
-		string	path;
-	};
->>>>>>> 7a1b75bb
 
 struct ExternalExe
 {
@@ -46,25 +26,10 @@
 	string path;
 };
 
-<<<<<<< HEAD
 string writePaths();
 string writeExecutables();
 void   init();
 void   parse(Parser* p, bool custom);
-=======
-	// Game executables
-	game_exe_t*	getGameExe(string id);
-	game_exe_t*	getGameExe(unsigned index);
-	unsigned	nGameExes();
-	void		setGameExePath(string id, string path);
-	void		parseGameExe(ParseTreeNode* node, bool custom);
-	void		addGameExe(string name);
-	bool		removeGameExe(unsigned index);
-	void		addGameExeRunConfig(unsigned exe_index, string config_name, string config_params, bool custom = true);
-	bool		removeGameExeRunConfig(unsigned exe_index, unsigned config_index);
-	void		addGameExeMapConfig(unsigned exe_index, string config_name, string config_params, bool custom = true);
-	bool		removeGameExeMapConfig(unsigned exe_index, unsigned config_index);
->>>>>>> 7a1b75bb
 
 // Game executables
 GameExe* gameExe(string_view id);
@@ -74,8 +39,10 @@
 void     parseGameExe(ParseTreeNode* node, bool custom);
 void     addGameExe(string_view name);
 bool     removeGameExe(unsigned index);
-void     addGameExeConfig(unsigned exe_index, string_view config_name, string_view config_params, bool custom = true);
-bool     removeGameExeConfig(unsigned exe_index, unsigned config_index);
+void addGameExeRunConfig(unsigned exe_index, string_view config_name, string_view config_params, bool custom = true);
+bool removeGameExeRunConfig(unsigned exe_index, unsigned config_index);
+void addGameExeMapConfig(unsigned exe_index, string_view config_name, string_view config_params, bool custom = true);
+bool removeGameExeMapConfig(unsigned exe_index, unsigned config_index);
 
 // External executables
 int                 nExternalExes(string_view category = "");
