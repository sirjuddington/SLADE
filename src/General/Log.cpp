--- conflicted
+++ resolved
@@ -59,35 +59,19 @@
 // -----------------------------------------------------------------------------
 // Formatter for fmt so that log::MessageType can be written to a string
 // -----------------------------------------------------------------------------
-<<<<<<< HEAD
-template<> struct fmt::formatter<log::MessageType>
-{
-	template<typename ParseContext> constexpr auto parse(ParseContext& ctx) { return ctx.begin(); }
-	template<typename FormatContext> auto          format(const log::MessageType& type, FormatContext& ctx)
-=======
 template<> struct fmt::formatter<log::MessageType> : formatter<string_view>
 {
 	auto format(const log::MessageType& type, format_context& ctx) const -> format_context::iterator
->>>>>>> 57470577
 	{
 		string_view prefix;
 		switch (type)
 		{
-<<<<<<< HEAD
-		case log::MessageType::Info:    return format_to(ctx.out(), "  [Info]");
-		case log::MessageType::Warning: return format_to(ctx.out(), "  [Warn]");
-		case log::MessageType::Error:   return format_to(ctx.out(), " [Error]");
-		case log::MessageType::Debug:   return format_to(ctx.out(), " [Debug]");
-		case log::MessageType::Script:  return format_to(ctx.out(), "[Script]");
-		default:                        return format_to(ctx.out(), "   [Log]");
-=======
-		case log::MessageType::Info: prefix = " [Info]"; break;
+		case log::MessageType::Info:    prefix = " [Info]"; break;
 		case log::MessageType::Warning: prefix = " [Warn]"; break;
-		case log::MessageType::Error: prefix = "[Error]"; break;
-		case log::MessageType::Debug: prefix = "[Debug]"; break;
-		case log::MessageType::Script: prefix = "[Script]"; break;
-		default: prefix = "  [Log]"; break;
->>>>>>> 57470577
+		case log::MessageType::Error:   prefix = "[Error]"; break;
+		case log::MessageType::Debug:   prefix = "[Debug]"; break;
+		case log::MessageType::Script:  prefix = "[Script]"; break;
+		default:                        prefix = "  [Log]"; break;
 		}
 		return formatter<string_view>::format(prefix, ctx);
 	}
