
// -----------------------------------------------------------------------------
// SLADE - It's a Doom Editor
// Copyright(C) 2008 - 2024 Simon Judd
//
// Email:       sirjuddington@gmail.com
// Web:         http://slade.mancubus.net
// Filename:    Console.cpp
// Description: The SLADE Console implementation
//
// This program is free software; you can redistribute it and/or modify it
// under the terms of the GNU General Public License as published by the Free
// Software Foundation; either version 2 of the License, or (at your option)
// any later version.
//
// This program is distributed in the hope that it will be useful, but WITHOUT
// ANY WARRANTY; without even the implied warranty of MERCHANTABILITY or
// FITNESS FOR A PARTICULAR PURPOSE. See the GNU General Public License for
// more details.
//
// You should have received a copy of the GNU General Public License along with
// this program; if not, write to the Free Software Foundation, Inc.,
// 51 Franklin Street, Fifth Floor, Boston, MA  02110 - 1301, USA.
// -----------------------------------------------------------------------------


// -----------------------------------------------------------------------------
//
// Includes
//
// -----------------------------------------------------------------------------
#include "Main.h"
#include "Console.h"
#include "App.h"
#include "General/CVar.h"
#include "Utility/StringUtils.h"
#include "Utility/Tokenizer.h"

using namespace slade;


// -----------------------------------------------------------------------------
//
// Console Class Functions
//
// -----------------------------------------------------------------------------


// -----------------------------------------------------------------------------
// Adds a ConsoleCommand to the Console
// -----------------------------------------------------------------------------
void Console::addCommand(const ConsoleCommand& c)
{
	// Add the command to the list
	commands_.push_back(c);

	// Sort the commands alphabetically by name (so the cmdlist command output looks nice :P)
	sort(commands_.begin(), commands_.end());
}

// -----------------------------------------------------------------------------
// Attempts to execute the command line given
// -----------------------------------------------------------------------------
void Console::execute(string_view command)
{
	log::info("> {}", command);

	// Don't bother doing anything else with an empty command
	if (command.empty())
		return;

	// Add the command to the log
	cmd_log_.emplace(cmd_log_.begin(), command);

	// Tokenize the command string
	Tokenizer tz;
	tz.openString(command);

	// Get the command name
	auto cmd_name = tz.current().text;

	// Get all args
	vector<string> args;
	while (!tz.atEnd())
		args.push_back(tz.next().text);

	// Check that it is a valid command
	for (auto& cmd : commands_)
	{
		// Found it, execute and return
		if (cmd.name() == cmd_name)
		{
			cmd.execute(args);
			return;
		}
	}

	// Check if it is a cvar
	auto cvar = CVar::get(cmd_name);
	if (cvar)
	{
		// Arg(s) given, set cvar value
		if (!args.empty())
		{
			if (cvar->type == CVar::Type::Boolean)
			{
				if (args[0] == "0" || args[0] == "false")
					*dynamic_cast<CBoolCVar*>(cvar) = false;
				else
					*dynamic_cast<CBoolCVar*>(cvar) = true;
			}
			else if (cvar->type == CVar::Type::Integer)
				*dynamic_cast<CIntCVar*>(cvar) = strutil::asInt(args[0]);
			else if (cvar->type == CVar::Type::Float)
				*dynamic_cast<CFloatCVar*>(cvar) = strutil::asFloat(args[0]);
			else if (cvar->type == CVar::Type::String)
				*dynamic_cast<CStringCVar*>(cvar) = args[0];
		}

		// Print cvar value
		string value;
		if (cvar->type == CVar::Type::Boolean)
		{
			if (cvar->getValue().Bool)
				value = "true";
			else
				value = "false";
		}
		else if (cvar->type == CVar::Type::Integer)
			value = fmt::format("{}", cvar->getValue().Int);
		else if (cvar->type == CVar::Type::Float)
			value = fmt::format("{:1.4f}", cvar->getValue().Float);
		else
			value = dynamic_cast<CStringCVar*>(cvar)->value;

		log::console(fmt::format(R"("{}" = "{}")", cmd_name, value));

		return;
	}

	// Toggle global debug mode
	if (cmd_name == "debug")
	{
		global::debug = !global::debug;
		if (global::debug)
			log::console("Debugging stuff enabled");
		else
			log::console("Debugging stuff disabled");

		return;
	}

	// Command not found
	log::console(fmt::format("Unknown command: \"{}\"", cmd_name));
}

// -----------------------------------------------------------------------------
// Returns the last command sent to the console
// -----------------------------------------------------------------------------
string Console::lastCommand()
{
	return !cmd_log_.empty() ? cmd_log_.back() : "";
}

// -----------------------------------------------------------------------------
// Returns the previous command at [index] from the last entered
// (ie, index=0 will be the directly previous command)
// -----------------------------------------------------------------------------
string Console::prevCommand(int index)
{
	// Check index
	if (index < 0 || static_cast<unsigned>(index) >= cmd_log_.size())
		return "";

	return cmd_log_[index];
}

// -----------------------------------------------------------------------------
// Returns the ConsoleCommand at the specified index
// -----------------------------------------------------------------------------
ConsoleCommand& Console::command(size_t index)
{
	if (index < commands_.size())
		return commands_[index];
	else
		return commands_[0]; // Return first console command on invalid index
}


// -----------------------------------------------------------------------------
//
// ConsoleCommand Class Functions
//
// -----------------------------------------------------------------------------


// -----------------------------------------------------------------------------
// ConsoleCommand class constructor
// -----------------------------------------------------------------------------
ConsoleCommand::ConsoleCommand(
	string_view name,
	void (*command_func)(const vector<string>&),
	int  min_args = 0,
	bool show_in_list)
{
	// Init variables
	name_         = name;
	command_func_ = command_func;
	min_args_     = min_args;
	show_in_list_ = show_in_list;

	// Add this command to the console
	app::console()->addCommand(*this);
}

// -----------------------------------------------------------------------------
// Executes the console command
// -----------------------------------------------------------------------------
void ConsoleCommand::execute(const vector<string>& args) const
{
	// Only execute if we have the minimum args specified
	if (args.size() >= min_args_)
		command_func_(args);
	else
		log::console(fmt::format("Missing command arguments, type \"cmdhelp {}\" for more information", name_));
}


// -----------------------------------------------------------------------------
//
// Console Commands
//
// -----------------------------------------------------------------------------


// -----------------------------------------------------------------------------
// A simple command to print the first given argument to the console.
// Subsequent arguments are ignored.
// -----------------------------------------------------------------------------
CONSOLE_COMMAND(echo, 1, true)
{
	log::console(args[0]);
}

// -----------------------------------------------------------------------------
// Lists all valid console commands
// -----------------------------------------------------------------------------
CONSOLE_COMMAND(cmdlist, 0, true)
{
	log::console(fmt::format("{} Valid Commands:", app::console()->numCommands()));

	for (int a = 0; a < app::console()->numCommands(); a++)
	{
		auto& cmd = app::console()->command(a);
		if (cmd.showInList() || global::debug)
			log::console(fmt::format("\"{}\" ({} args)", cmd.name(), cmd.minArgs()));
	}
}

// -----------------------------------------------------------------------------
// Lists all cvars
// -----------------------------------------------------------------------------
CONSOLE_COMMAND(cvarlist, 0, true)
{
	// Get sorted list of cvars
	vector<string> list;
	CVar::putList(list);
	sort(list.begin(), list.end());

	log::console(fmt::format("{} CVars:", list.size()));

	// Write list to console
	for (const auto& a : list)
		log::console(a);
}

// -----------------------------------------------------------------------------
// Opens the wiki page for a console command
// -----------------------------------------------------------------------------
CONSOLE_COMMAND(cmdhelp, 1, true)
{
	// Check command exists
	for (int a = 0; a < app::console()->numCommands(); a++)
	{
		if (strutil::equalCI(app::console()->command(a).name(), args[0]))
		{
<<<<<<< HEAD
			wxString url = wxString::Format("https://github.com/sirjuddington/SLADE/wiki/%s-Console-Command", args[0]);
			wxLaunchDefaultBrowser(url);
=======
#ifdef USE_WEBVIEW_STARTPAGE
			maineditor::openDocs(fmt::format("{}-Console-Command", args[0]));
#else
			auto url = fmt::format("https://github.com/sirjuddington/SLADE/wiki/{}-Console-Command", args[0]);
			wxLaunchDefaultBrowser(wxString::FromUTF8(url));
#endif
>>>>>>> f8584231
			return;
		}
	}

	// No command found
	log::console(fmt::format("No command \"{}\" exists", args[0]));
}





CONSOLE_COMMAND(testmatch, 2, false)
{
	bool match = strutil::matches(args[1], args[0]);
	if (match)
		log::console("Match");
	else
		log::console("No Match");
}

CONSOLE_COMMAND(testmatchci, 2, false)
{
	bool match = strutil::matchesCI(args[1], args[0]);
	if (match)
		log::console("Match");
	else
		log::console("No Match");
}


// Converts DB-style ACS function definitions to SLADE-style:
// from Function = "Function(Arg1, Arg2, Arg3)";
// to Function = "Arg1", "Arg2", "Arg3";
// Reads from a text file and outputs the result to the console
#if 0
#include "Utility/Parser.h"

CONSOLE_COMMAND (langfuncsplit, 1)
{
	MemChunk mc;
	if (!mc.importFile(args[0]))
		return;

	Parser p;
	if (!p.parseText(mc))
		return;

	ParseTreeNode* root = p.parseTreeRoot();
	for (unsigned a = 0; a < root->nChildren(); a++)
	{
		ParseTreeNode* node = (ParseTreeNode*)root->getChild(a);

		// Get function definition line (eg "Function(arg1, arg2, arg3)")
		string funcline = node->getStringValue();

		// Remove brackets
		funcline.Replace("(", " ");
		funcline.Replace(")", " ");

		// Parse definition
		vector<string> args;
		Tokenizer tz2;
		tz2.setSpecialCharacters(",;");
		tz2.openString(funcline);
		tz2.getToken();	// Skip function name
		string token = tz2.getToken();
		while (token != "")
		{
			if (token != ",")
				args.push_back(token);
			token = tz2.getToken();
		}

		// Print to console
		string lmsg = node->getName();
		if (args.size() > 0)
		{
			lmsg += " = ";
			for (unsigned arg = 0; arg < args.size(); arg++)
			{
				if (arg > 0)
					lmsg += ", ";
				lmsg += "\"" + args[arg] + "\"";
			}
		}
		lmsg += ";";
		log::console(lmsg);
	}
}

#endif<|MERGE_RESOLUTION|>--- conflicted
+++ resolved
@@ -284,17 +284,8 @@
 	{
 		if (strutil::equalCI(app::console()->command(a).name(), args[0]))
 		{
-<<<<<<< HEAD
-			wxString url = wxString::Format("https://github.com/sirjuddington/SLADE/wiki/%s-Console-Command", args[0]);
-			wxLaunchDefaultBrowser(url);
-=======
-#ifdef USE_WEBVIEW_STARTPAGE
-			maineditor::openDocs(fmt::format("{}-Console-Command", args[0]));
-#else
 			auto url = fmt::format("https://github.com/sirjuddington/SLADE/wiki/{}-Console-Command", args[0]);
 			wxLaunchDefaultBrowser(wxString::FromUTF8(url));
-#endif
->>>>>>> f8584231
 			return;
 		}
 	}
