--- conflicted
+++ resolved
@@ -70,12 +70,8 @@
 	case sf::Http::Response::Status::Ok: return response.getBody();
 	#else
 	case sf::Http::Response::Ok: return response.getBody();
-<<<<<<< HEAD
-	default:                     return "connect_failed";
-=======
 	#endif
 	default: return "connect_failed";
->>>>>>> c8041cf8
 	}
 }
 
