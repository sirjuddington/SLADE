--- conflicted
+++ resolved
@@ -1,10 +1,5 @@
 #pragma once
 
-<<<<<<< HEAD
-=======
-#include "Archive/ArchiveEntry.h"
-#include "common.h"
->>>>>>> 5adddc8f
 #include "Archive/Archive.h"
 #include "Graphics/CTexture/CTexture.h"
 
@@ -100,69 +95,40 @@
 	ArchiveEntry* getPatchEntry(string_view patch, string_view nspace = "patches", Archive* priority = nullptr);
 	ArchiveEntry* getFlatEntry(string_view flat, Archive* priority = nullptr);
 	ArchiveEntry* getTextureEntry(string_view texture, string_view nspace = "textures", Archive* priority = nullptr);
-	CTexture*     getTexture(string_view texture, Archive* priority = nullptr, Archive* ignore = nullptr);
-	uint16_t      getTextureHash(string_view name) const;
+	ArchiveEntry* getHiresEntry(string_view texture, Archive* priority = nullptr);
+	CTexture*     getTexture(
+			string_view texture,
+			string_view type     = {},
+			Archive*    priority = nullptr,
+			Archive*    ignore   = nullptr);
+	uint16_t getTextureHash(string_view name) const;
 
-<<<<<<< HEAD
 	// Signals
 	struct Signals
 	{
 		sigslot::signal<> resources_updated;
 	};
 	Signals& signals() { return signals_; }
-=======
-	void	getAllFlatEntries(vector<ArchiveEntry*>& list, Archive* priority, bool fullPath = false);
-	void	getAllFlatNames(vector<string>& list);
-
-	ArchiveEntry*	getPaletteEntry(const string& palette, Archive* priority = nullptr);
-	ArchiveEntry*	getPatchEntry(const string& patch, const string& nspace = "patches", Archive* priority = nullptr);
-	ArchiveEntry*	getFlatEntry(const string& flat, Archive* priority = nullptr);
-	ArchiveEntry*	getTextureEntry(const string& texture, const string& nspace = "textures", Archive* priority = nullptr);
-	ArchiveEntry*	getHiresEntry(const string& texture, Archive* priority = nullptr);
-	CTexture*		getTexture(const string& texture, const string& type = "", Archive* priority = nullptr, Archive* ignore = nullptr);
-	uint16_t		getTextureHash(const string& name);
-
-	void	onAnnouncement(Announcer* announcer, string event_name, MemChunk& event_data) override;
->>>>>>> 5adddc8f
 
 	static string doom64TextureName(uint16_t hash) { return doom64_hash_table_[hash]; }
 
 private:
-<<<<<<< HEAD
-	EntryResourceMap palettes_;
-	EntryResourceMap patches_;
-	EntryResourceMap patches_fp_;      // Full path
-	EntryResourceMap patches_fp_only_; // Patches that can only be used by their full path name
-	EntryResourceMap graphics_;
-	EntryResourceMap flats_;
-	EntryResourceMap flats_fp_;
-	EntryResourceMap flats_fp_only_;
-	EntryResourceMap satextures_; // Stand Alone textures (e.g., between TX_ or T_ markers)
-	EntryResourceMap satextures_fp_;
-	// EntryResourceMap	satextures_fp_only_; // Probably not needed
-	TextureResourceMap textures_; // Composite textures (defined in a TEXTUREx/TEXTURES lump)
+	EntryResourceMap   palettes_;
+	EntryResourceMap   patches_;
+	EntryResourceMap   patches_fp_;      // Full path
+	EntryResourceMap   patches_fp_only_; // Patches that can only be used by their full path name
+	EntryResourceMap   graphics_;
+	EntryResourceMap   flats_;
+	EntryResourceMap   flats_fp_;
+	EntryResourceMap   flats_fp_only_;
+	EntryResourceMap   satextures_; // Stand Alone textures (e.g., between TX_ or T_ markers)
+	EntryResourceMap   satextures_fp_;
+	EntryResourceMap   hires_;
+	TextureResourceMap composites_; // Composite textures (defined in a TEXTUREx/TEXTURES lump)
 	Signals            signals_;
 
 	static string doom64_hash_table_[65536];
 
 	void updateEntry(ArchiveEntry& entry, bool remove, bool add);
-=======
-	EntryResourceMap	palettes_;
-	EntryResourceMap	patches_;
-	EntryResourceMap	patches_fp_; // Full path
-	EntryResourceMap	patches_fp_only_; // Patches that can only be used by their full path name
-	EntryResourceMap	graphics_;
-	EntryResourceMap	flats_;
-	EntryResourceMap	flats_fp_;
-	EntryResourceMap	flats_fp_only_;
-	EntryResourceMap	satextures_;	// Stand Alone textures (e.g., between TX_ or T_ markers)
-	EntryResourceMap	satextures_fp_;
-	//EntryResourceMap	satextures_fp_only_; // Probably not needed
-	EntryResourceMap	hires_;
-	TextureResourceMap	composites_;		// Composite textures (defined in a TEXTUREx/TEXTURES lump)
-
-	static ResourceManager*	instance_;
-	static string			doom64_hash_table_[65536];
->>>>>>> 5adddc8f
 };
 } // namespace slade