--- conflicted
+++ resolved
@@ -61,28 +61,6 @@
 	message(MessageType::Warning, text.ToStdString());
 }
 
-<<<<<<< HEAD
-	template<typename... Args> void console(int level, string_view text, const Args&... args)
-	{
-		message(MessageType::Console, level, text, fmt::make_format_args(args...));
-	}
-	template<typename... Args> void console(string_view text, const Args&... args)
-	{
-		message(MessageType::Console, text, fmt::make_format_args(args...));
-	}
-
-	template<typename... Args> void debug(int level, string_view text, const Args&... args)
-	{
-		if (global::debug)
-			message(MessageType::Debug, level, text, fmt::make_format_args(args...));
-	}
-	template<typename... Args> void debug(string_view text, const Args&... args)
-	{
-		if (global::debug)
-			message(MessageType::Debug, text, fmt::make_format_args(args...));
-	}
-} // namespace log
-=======
 inline void error(int level, const wxString& text)
 {
 	message(MessageType::Error, level, text.ToStdString());
@@ -91,7 +69,6 @@
 {
 	message(MessageType::Error, text.ToStdString());
 }
->>>>>>> ddf97113
 
 // These can't be inline, need access to Global::debug
 void debug(int level, const wxString& text);
@@ -135,6 +112,15 @@
 	message(MessageType::Error, text, fmt::make_format_args(args...));
 }
 
+template<typename... Args> void console(int level, string_view text, const Args&... args)
+{
+	message(MessageType::Console, level, text, fmt::make_format_args(args...));
+}
+template<typename... Args> void console(string_view text, const Args&... args)
+{
+	message(MessageType::Console, text, fmt::make_format_args(args...));
+}
+
 template<typename... Args> void debug(int level, string_view text, const Args&... args)
 {
 	if (global::debug)
