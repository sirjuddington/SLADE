
// -----------------------------------------------------------------------------
// SLADE - It's a Doom Editor
// Copyright(C) 2008 - 2020 Simon Judd
//
// Email:       sirjuddington@gmail.com
// Web:         http://slade.mancubus.net
// Filename:    Executables.cpp
// Description: Functions to handle game executable configurations for the
//              'Run Archive/Map' dialog and external edit system
//
// This program is free software; you can redistribute it and/or modify it
// under the terms of the GNU General Public License as published by the Free
// Software Foundation; either version 2 of the License, or (at your option)
// any later version.
//
// This program is distributed in the hope that it will be useful, but WITHOUT
// ANY WARRANTY; without even the implied warranty of MERCHANTABILITY or
// FITNESS FOR A PARTICULAR PURPOSE. See the GNU General Public License for
// more details.
//
// You should have received a copy of the GNU General Public License along with
// this program; if not, write to the Free Software Foundation, Inc.,
// 51 Franklin Street, Fifth Floor, Boston, MA  02110 - 1301, USA.
// -----------------------------------------------------------------------------


// -----------------------------------------------------------------------------
//
// Includes
//
// -----------------------------------------------------------------------------
#include "Main.h"
#include "Executables.h"
#include "App.h"
#include "Archive/ArchiveManager.h"
#include "Utility/Parser.h"
#include "Utility/StringUtils.h"


// -----------------------------------------------------------------------------
//
// Variables
//
// -----------------------------------------------------------------------------
namespace Executables
{
vector<GameExe>     game_exes;
vector<StringPair>  exe_paths;
vector<ExternalExe> external_exes;
} // namespace Executables


// -----------------------------------------------------------------------------
//
// Executables Namespace Functions
//
// -----------------------------------------------------------------------------


// -----------------------------------------------------------------------------
// Returns the game executable definition for [id]
// -----------------------------------------------------------------------------
Executables::GameExe* Executables::gameExe(string_view id)
{
	for (auto& exe : game_exes)
		if (exe.id == id)
			return &exe;

	return nullptr;
}

// -----------------------------------------------------------------------------
// Returns the game executable definition at [index]
// -----------------------------------------------------------------------------
Executables::GameExe* Executables::gameExe(unsigned index)
{
	if (index < game_exes.size())
		return &(game_exes[index]);
	else
		return nullptr;
}

// -----------------------------------------------------------------------------
// Returns the number of game executables defined
// -----------------------------------------------------------------------------
unsigned Executables::nGameExes()
{
	return game_exes.size();
}

// -----------------------------------------------------------------------------
// Sets the path of game executable [id] to [path]
// -----------------------------------------------------------------------------
void Executables::setGameExePath(string_view id, string_view path)
{
	exe_paths.emplace_back(id, path);
}

// -----------------------------------------------------------------------------
// Writes all game executable paths as a string (for slade3.cfg)
// -----------------------------------------------------------------------------
string Executables::writePaths()
{
	string ret;

	for (auto& exe : game_exes)
		ret += fmt::format("\t{} \"{}\"\n", exe.id, StrUtil::escapedString(exe.path, true));

	return ret;
}

// -----------------------------------------------------------------------------
// Writes all executable definitions as text
// -----------------------------------------------------------------------------
string Executables::writeExecutables()
{
	string ret = "executables\n{\n";

	// Write game exes
	for (auto& exe : game_exes)
	{
		// ID
		ret += fmt::format("\tgame_exe {}\n\t{{\n", exe.id);

		// Name
		ret += fmt::format("\t\tname = \"{}\";\n", exe.name);

		// Exe name
		ret += fmt::format("\t\texe_name = \"{}\";\n\n", exe.exe_name);

<<<<<<< HEAD
		// Configs
		for (auto& config : exe.configs)
			ret += fmt::format("\t\tconfig \"{}\" = \"{}\";\n", config.first, StrUtil::escapedString(config.second));
=======
		// Run Configs
		for (auto& config : exe.run_configs)
			ret += S_FMT(
				"\t\tconfig \"%s\" = \"%s\";\n",
				config.key,
				StringUtils::escapedString(config.value)
			);
>>>>>>> 7a1b75bb

		// Map Run Configs
		ret += "\n";
		for (auto& config : exe.map_configs)
			ret += S_FMT(
				"\t\tmap_config \"%s\" = \"%s\";\n",
				config.key,
				StringUtils::escapedString(config.value)
			);

		ret += "\t}\n\n";
	}

	// Write external exes
	for (auto& exe : external_exes)
	{
		// Name
		ret += fmt::format("\texternal_exe \"{}\"\n\t{{\n", exe.name);

		// Entry Category
		ret += fmt::format("\t\tcategory = \"{}\";\n", exe.category);

		// Path
		auto path = exe.path;
		std::replace(path.begin(), path.end(), '\\', '/');
		ret += fmt::format("\t\tpath = \"{}\";\n", path);

		ret += "\t}\n\n";
	}

	ret += "}\n";

	return ret;
}

// -----------------------------------------------------------------------------
// Reads all executable definitions from the program resource and user dir
// -----------------------------------------------------------------------------
void Executables::init()
{
	// Load from pk3
	auto res_archive = App::archiveManager().programResourceArchive();
	auto entry       = res_archive->entryAtPath("config/executables.cfg");
	if (!entry)
		return;

	// Parse base executables config
	Parser p;
	p.parseText(entry->data(), "slade.pk3 - executables.cfg");
	parse(&p, false);

	// Parse user executables config
	Parser   p2;
	MemChunk mc;
	if (mc.importFile(App::path("executables.cfg", App::Dir::User)))
	{
		p2.parseText(mc, "user execuatbles.cfg");
		parse(&p2, true);
	}
}

// -----------------------------------------------------------------------------
// Parses an executables configuration from [p]
// -----------------------------------------------------------------------------
void Executables::parse(Parser* p, bool custom)
{
	auto n = p->parseTreeRoot()->childPTN("executables");
	if (!n)
		return;

	for (unsigned a = 0; a < n->nChildren(); a++)
	{
		auto exe_node = n->childPTN(a);
		auto type     = exe_node->type();

		// Game Executable (if type is blank it's a game executable in old config format)
		if (type == "game_exe" || type.empty())
			parseGameExe(exe_node, custom);

		// External Executable
		else if (type == "external_exe")
			parseExternalExe(exe_node);
	}
}

// -----------------------------------------------------------------------------
// Parses a game executable config from [node]
// -----------------------------------------------------------------------------
void Executables::parseGameExe(ParseTreeNode* node, bool custom)
{
	// Get GameExe being parsed
	auto exe = gameExe(StrUtil::lower(node->name()));
	if (!exe)
	{
		// Create if new
		GameExe nexe;
		nexe.custom = custom;
		game_exes.push_back(nexe);
		exe = &(game_exes.back());
	}

	exe->id = node->name();
	for (unsigned b = 0; b < node->nChildren(); b++)
	{
		auto prop = node->childPTN(b);

<<<<<<< HEAD
		// Config
		if (StrUtil::equalCI(prop->type(), "config"))
		{
			// Update if exists
			bool found = false;
			for (auto& config : exe->configs)
			{
				if (config.first == prop->name())
				{
					config.second = prop->stringValue();
					found         = true;
=======
		// Run Config
		if (prop->type().Lower() == "config")
		{
			// Update if exists
			bool found = false;
			for (unsigned c = 0; c < exe->run_configs.size(); c++)
			{
				if (exe->run_configs[c].key == prop->getName())
				{
					exe->run_configs[c].value = prop->stringValue();
					found = true;
>>>>>>> 7a1b75bb
				}
			}

			// Create if new
			if (!found)
			{
<<<<<<< HEAD
				exe->configs.emplace_back(prop->name(), prop->stringValue());
				exe->configs_custom.push_back(custom);
=======
				exe->run_configs.push_back(key_value_t(prop->getName(), prop->stringValue()));
				exe->run_configs_custom.push_back(custom);
			}
		}

		// Map Run Config
		if (prop->type().Lower() == "map_config")
		{
			// Update if exists
			bool found = false;
			for (unsigned c = 0; c < exe->map_configs.size(); c++)
			{
				if (exe->map_configs[c].key == prop->getName())
				{
					exe->map_configs[c].value = prop->stringValue();
					found = true;
				}
			}

			// Create if new
			if (!found)
			{
				exe->map_configs.push_back(key_value_t(prop->getName(), prop->stringValue()));
				exe->map_configs_custom.push_back(custom);
>>>>>>> 7a1b75bb
			}
		}

		// Name
		else if (prop->nameIsCI("name"))
			exe->name = prop->stringValue();

		// Executable name
		else if (prop->nameIsCI("exe_name"))
			exe->exe_name = prop->stringValue();
	}

	// Set path if loaded
	for (auto& path : exe_paths)
		if (path.first == exe->id)
			exe->path = path.second;
}

// -----------------------------------------------------------------------------
// Adds a new game executable definition for game [name]
// -----------------------------------------------------------------------------
void Executables::addGameExe(string_view name)
{
	GameExe game;
	game.name = name;

	game.id = StrUtil::lower(name);
	std::replace(game.id.begin(), game.id.end(), ' ', '_');

	game_exes.push_back(game);
}

// -----------------------------------------------------------------------------
// Removes the game executable definition at [index]
// -----------------------------------------------------------------------------
bool Executables::removeGameExe(unsigned index)
{
	if (index < game_exes.size())
	{
		if (game_exes[index].custom)
		{
			VECTOR_REMOVE_AT(game_exes, index);
			return true;
		}
	}

	return false;
}

<<<<<<< HEAD
// -----------------------------------------------------------------------------
// Adds a run configuration for game executable at [exe_index]
// -----------------------------------------------------------------------------
void Executables::addGameExeConfig(unsigned exe_index, string_view config_name, string_view config_params, bool custom)
=======
/* Executables::addGameExeConfig
 * Adds a run configuration for game executable at [exe_index]
 *******************************************************************/
void Executables::addGameExeRunConfig(unsigned exe_index, string config_name, string config_params, bool custom)
>>>>>>> 7a1b75bb
{
	// Check index
	if (exe_index >= game_exes.size())
		return;

<<<<<<< HEAD
	game_exes[exe_index].configs.emplace_back(config_name, config_params);
	game_exes[exe_index].configs_custom.push_back(custom);
}

// -----------------------------------------------------------------------------
// Removes run configuration at [config_index] in game exe definition at
// [exe_index]
// -----------------------------------------------------------------------------
bool Executables::removeGameExeConfig(unsigned exe_index, unsigned config_index)
=======
	game_exes[exe_index].run_configs.push_back(key_value_t(config_name, config_params));
	game_exes[exe_index].run_configs_custom.push_back(custom);
}

/* Executables::removeGameExeConfig
 * Removes run configuration at [config_index] in game exe definition
 * at [exe_index]
 *******************************************************************/
bool Executables::removeGameExeRunConfig(unsigned exe_index, unsigned config_index)
{
	// Check indices
	if (exe_index >= game_exes.size())
		return false;
	if (config_index >= game_exes[exe_index].run_configs.size())
		return false;

	// Check config is custom
	if (game_exes[exe_index].run_configs_custom[config_index])
	{
		VECTOR_REMOVE_AT(game_exes[exe_index].run_configs, config_index);
		VECTOR_REMOVE_AT(game_exes[exe_index].run_configs_custom, config_index);

		return true;
	}
	else
		return false;
}

/* Executables::addGameExeConfig
 * Adds a map run configuration for game executable at [exe_index]
 *******************************************************************/
void Executables::addGameExeMapConfig(unsigned exe_index, string config_name, string config_params, bool custom)
{
	// Check index
	if (exe_index >= game_exes.size())
		return;

	game_exes[exe_index].map_configs.push_back(key_value_t(config_name, config_params));
	game_exes[exe_index].map_configs_custom.push_back(custom);
}

/* Executables::removeGameExeConfig
 * Removes map run configuration at [config_index] in game exe
 * definition at [exe_index]
 *******************************************************************/
bool Executables::removeGameExeMapConfig(unsigned exe_index, unsigned config_index)
>>>>>>> 7a1b75bb
{
	// Check indices
	if (exe_index >= game_exes.size())
		return false;
	if (config_index >= game_exes[exe_index].map_configs.size())
		return false;

	// Check config is custom
	if (game_exes[exe_index].map_configs_custom[config_index])
	{
		VECTOR_REMOVE_AT(game_exes[exe_index].map_configs, config_index);
		VECTOR_REMOVE_AT(game_exes[exe_index].map_configs_custom, config_index);

		return true;
	}
	else
		return false;
}

// -----------------------------------------------------------------------------
// Returns the number of external executables for [category], or all if
// [category] is not specified
// -----------------------------------------------------------------------------
int Executables::nExternalExes(string_view category)
{
	int num = 0;
	for (auto& exe : external_exes)
		if (category.empty() || exe.category == category)
			num++;

	return num;
}

// -----------------------------------------------------------------------------
// Returns the external executable matching [name] and [category].
// If [category] is empty, it is ignored
// -----------------------------------------------------------------------------
Executables::ExternalExe Executables::externalExe(string_view name, string_view category)
{
	for (auto& exe : external_exes)
		if (category.empty() || exe.category == category)
			if (exe.name == name)
				return exe;

	return ExternalExe();
}

// -----------------------------------------------------------------------------
// Returns a list of all external executables matching [category].
// If [category] is empty, it is ignored
// -----------------------------------------------------------------------------
vector<Executables::ExternalExe> Executables::externalExes(string_view category)
{
	vector<ExternalExe> ret;
	for (auto& exe : external_exes)
		if (category.empty() || exe.category == category)
			ret.push_back(exe);

	return ret;
}

// -----------------------------------------------------------------------------
// Parses an external executable config from [node]
// -----------------------------------------------------------------------------
void Executables::parseExternalExe(ParseTreeNode* node)
{
	ExternalExe exe;
	exe.name = node->name();

	for (unsigned a = 0; a < node->nChildren(); a++)
	{
		auto prop = node->childPTN(a);

		// Entry category
		if (prop->nameIsCI("category"))
			exe.category = prop->stringValue();

		// Path
		else if (prop->nameIsCI("path"))
			exe.path = prop->stringValue();
	}

	external_exes.push_back(exe);
}

// -----------------------------------------------------------------------------
// Adds a new external executable, if one matching [name] and [category] doesn't
// already exist
// -----------------------------------------------------------------------------
void Executables::addExternalExe(string_view name, string_view path, string_view category)
{
	// Check it doesn't already exist
	for (auto& exe : external_exes)
		if (exe.name == name && exe.category == category)
			return;

	ExternalExe exe;
	exe.name     = name;
	exe.path     = path;
	exe.category = category;
	external_exes.push_back(exe);
}

// -----------------------------------------------------------------------------
// Sets the name of the external executable matching [name_old] and [category]
// to [name_new]
// -----------------------------------------------------------------------------
void Executables::setExternalExeName(string_view name_old, string_view name_new, string_view category)
{
	for (auto& exe : external_exes)
		if (exe.name == name_old && exe.category == category)
		{
			exe.name = name_new;
			return;
		}
}

// -----------------------------------------------------------------------------
// Sets the path of the external executable matching [name] and [category] to
// [path]
// -----------------------------------------------------------------------------
void Executables::setExternalExePath(string_view name, string_view path, string_view category)
{
	for (auto& exe : external_exes)
		if (exe.name == name && exe.category == category)
		{
			exe.path = path;
			return;
		}
}

// -----------------------------------------------------------------------------
// Removes the external executable matching [name] and [category]
// -----------------------------------------------------------------------------
void Executables::removeExternalExe(string_view name, string_view category)
{
	for (unsigned a = 0; a < external_exes.size(); a++)
		if (external_exes[a].name == name && external_exes[a].category == category)
		{
			external_exes.erase(external_exes.begin() + a);
			return;
		}
}<|MERGE_RESOLUTION|>--- conflicted
+++ resolved
@@ -129,28 +129,15 @@
 		// Exe name
 		ret += fmt::format("\t\texe_name = \"{}\";\n\n", exe.exe_name);
 
-<<<<<<< HEAD
 		// Configs
-		for (auto& config : exe.configs)
+		for (auto& config : exe.run_configs)
 			ret += fmt::format("\t\tconfig \"{}\" = \"{}\";\n", config.first, StrUtil::escapedString(config.second));
-=======
-		// Run Configs
-		for (auto& config : exe.run_configs)
-			ret += S_FMT(
-				"\t\tconfig \"%s\" = \"%s\";\n",
-				config.key,
-				StringUtils::escapedString(config.value)
-			);
->>>>>>> 7a1b75bb
 
 		// Map Run Configs
 		ret += "\n";
 		for (auto& config : exe.map_configs)
-			ret += S_FMT(
-				"\t\tmap_config \"%s\" = \"%s\";\n",
-				config.key,
-				StringUtils::escapedString(config.value)
-			);
+			ret += fmt::format(
+				"\t\tmap_config \"{}\" = \"{}\";\n", config.first, StrUtil::escapedString(config.second));
 
 		ret += "\t}\n\n";
 	}
@@ -248,66 +235,47 @@
 	{
 		auto prop = node->childPTN(b);
 
-<<<<<<< HEAD
-		// Config
+		// Run Config
 		if (StrUtil::equalCI(prop->type(), "config"))
 		{
 			// Update if exists
 			bool found = false;
-			for (auto& config : exe->configs)
+			for (auto& config : exe->run_configs)
 			{
 				if (config.first == prop->name())
 				{
 					config.second = prop->stringValue();
 					found         = true;
-=======
-		// Run Config
-		if (prop->type().Lower() == "config")
+				}
+			}
+
+			// Create if new
+			if (!found)
+			{
+				exe->run_configs.emplace_back(prop->name(), prop->stringValue());
+				exe->run_configs_custom.push_back(custom);
+			}
+		}
+
+		// Map Run Config
+		if (StrUtil::equalCI(prop->type(), "map_config"))
 		{
 			// Update if exists
 			bool found = false;
-			for (unsigned c = 0; c < exe->run_configs.size(); c++)
+			for (auto& config : exe->map_configs)
 			{
-				if (exe->run_configs[c].key == prop->getName())
+				if (config.first == prop->name())
 				{
-					exe->run_configs[c].value = prop->stringValue();
-					found = true;
->>>>>>> 7a1b75bb
+					config.second = prop->stringValue();
+					found         = true;
 				}
 			}
 
 			// Create if new
 			if (!found)
 			{
-<<<<<<< HEAD
-				exe->configs.emplace_back(prop->name(), prop->stringValue());
-				exe->configs_custom.push_back(custom);
-=======
-				exe->run_configs.push_back(key_value_t(prop->getName(), prop->stringValue()));
-				exe->run_configs_custom.push_back(custom);
-			}
-		}
-
-		// Map Run Config
-		if (prop->type().Lower() == "map_config")
-		{
-			// Update if exists
-			bool found = false;
-			for (unsigned c = 0; c < exe->map_configs.size(); c++)
-			{
-				if (exe->map_configs[c].key == prop->getName())
-				{
-					exe->map_configs[c].value = prop->stringValue();
-					found = true;
-				}
-			}
-
-			// Create if new
-			if (!found)
-			{
-				exe->map_configs.push_back(key_value_t(prop->getName(), prop->stringValue()));
+				exe->map_configs.emplace_back(prop->name(), prop->stringValue());
 				exe->map_configs_custom.push_back(custom);
->>>>>>> 7a1b75bb
 			}
 		}
 
@@ -357,41 +325,27 @@
 	return false;
 }
 
-<<<<<<< HEAD
 // -----------------------------------------------------------------------------
 // Adds a run configuration for game executable at [exe_index]
 // -----------------------------------------------------------------------------
-void Executables::addGameExeConfig(unsigned exe_index, string_view config_name, string_view config_params, bool custom)
-=======
-/* Executables::addGameExeConfig
- * Adds a run configuration for game executable at [exe_index]
- *******************************************************************/
-void Executables::addGameExeRunConfig(unsigned exe_index, string config_name, string config_params, bool custom)
->>>>>>> 7a1b75bb
+void Executables::addGameExeRunConfig(
+	unsigned    exe_index,
+	string_view config_name,
+	string_view config_params,
+	bool        custom)
 {
 	// Check index
 	if (exe_index >= game_exes.size())
 		return;
 
-<<<<<<< HEAD
-	game_exes[exe_index].configs.emplace_back(config_name, config_params);
-	game_exes[exe_index].configs_custom.push_back(custom);
+	game_exes[exe_index].run_configs.emplace_back(config_name, config_params);
+	game_exes[exe_index].run_configs_custom.push_back(custom);
 }
 
 // -----------------------------------------------------------------------------
 // Removes run configuration at [config_index] in game exe definition at
 // [exe_index]
 // -----------------------------------------------------------------------------
-bool Executables::removeGameExeConfig(unsigned exe_index, unsigned config_index)
-=======
-	game_exes[exe_index].run_configs.push_back(key_value_t(config_name, config_params));
-	game_exes[exe_index].run_configs_custom.push_back(custom);
-}
-
-/* Executables::removeGameExeConfig
- * Removes run configuration at [config_index] in game exe definition
- * at [exe_index]
- *******************************************************************/
 bool Executables::removeGameExeRunConfig(unsigned exe_index, unsigned config_index)
 {
 	// Check indices
@@ -412,25 +366,28 @@
 		return false;
 }
 
-/* Executables::addGameExeConfig
- * Adds a map run configuration for game executable at [exe_index]
- *******************************************************************/
-void Executables::addGameExeMapConfig(unsigned exe_index, string config_name, string config_params, bool custom)
+// -----------------------------------------------------------------------------
+// Adds a map run configuration for game executable at [exe_index]
+// -----------------------------------------------------------------------------
+void Executables::addGameExeMapConfig(
+	unsigned    exe_index,
+	string_view config_name,
+	string_view config_params,
+	bool        custom)
 {
 	// Check index
 	if (exe_index >= game_exes.size())
 		return;
 
-	game_exes[exe_index].map_configs.push_back(key_value_t(config_name, config_params));
+	game_exes[exe_index].map_configs.emplace_back(config_name, config_params);
 	game_exes[exe_index].map_configs_custom.push_back(custom);
 }
 
-/* Executables::removeGameExeConfig
- * Removes map run configuration at [config_index] in game exe
- * definition at [exe_index]
- *******************************************************************/
+// -----------------------------------------------------------------------------
+// Removes map run configuration at [config_index] in game exe definition at
+// [exe_index]
+// -----------------------------------------------------------------------------
 bool Executables::removeGameExeMapConfig(unsigned exe_index, unsigned config_index)
->>>>>>> 7a1b75bb
 {
 	// Check indices
 	if (exe_index >= game_exes.size())
