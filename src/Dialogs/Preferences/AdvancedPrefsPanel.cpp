
// -----------------------------------------------------------------------------
// SLADE - It's a Doom Editor
// Copyright(C) 2008 - 2017 Simon Judd
//
// Email:       sirjuddington@gmail.com
// Web:         http://slade.mancubus.net
// Filename:    AdvancedPrefsPanel.cpp
// Description: Panel containing 'advanced' preference controls, basically a
//              way to edit raw cvar values outside the slade.cfg file
//
// This program is free software; you can redistribute it and/or modify it
// under the terms of the GNU General Public License as published by the Free
// Software Foundation; either version 2 of the License, or (at your option)
// any later version.
//
// This program is distributed in the hope that it will be useful, but WITHOUT
// ANY WARRANTY; without even the implied warranty of MERCHANTABILITY or
// FITNESS FOR A PARTICULAR PURPOSE. See the GNU General Public License for
// more details.
//
// You should have received a copy of the GNU General Public License along with
// this program; if not, write to the Free Software Foundation, Inc.,
// 51 Franklin Street, Fifth Floor, Boston, MA  02110 - 1301, USA.
// -----------------------------------------------------------------------------


// -----------------------------------------------------------------------------
//
// Includes
//
// -----------------------------------------------------------------------------
#include "Main.h"
#include "AdvancedPrefsPanel.h"


// -----------------------------------------------------------------------------
//
// AdvancedPrefsPanel Class Functions
//
// -----------------------------------------------------------------------------


// -----------------------------------------------------------------------------
// AdvancedPrefsPanel class constructor
// -----------------------------------------------------------------------------
AdvancedPrefsPanel::AdvancedPrefsPanel(wxWindow* parent) : PrefsPanelBase(parent)
{
	// Create sizer
	wxBoxSizer* sizer = new wxBoxSizer(wxVERTICAL);
	SetSizer(sizer);

	const wxColour& inactiveTextColour =
		wxSystemSettings::GetColour(wxSYS_COLOUR_INACTIVECAPTIONTEXT);

	// Add property grid
	pg_cvars_ = new wxPropertyGrid(
		this,
		-1,
		wxDefaultPosition,
		wxDefaultSize,
<<<<<<< HEAD
		wxPG_BOLD_MODIFIED | wxPG_SPLITTER_AUTO_CENTER | wxPG_TOOLTIPS | wxPG_HIDE_MARGIN);
=======
		wxPG_BOLD_MODIFIED | wxPG_SPLITTER_AUTO_CENTER | wxPG_TOOLTIPS | wxPG_HIDE_MARGIN
	);
	pg_cvars_->SetCaptionTextColour(inactiveTextColour);
	pg_cvars_->SetCellDisabledTextColour(inactiveTextColour);
>>>>>>> a2532847
	sizer->Add(pg_cvars_, 1, wxEXPAND);

	// Init property grid
	refreshPropGrid();

	Layout();
}

// -----------------------------------------------------------------------------
// AdvancedPrefsPanel class destructor
// -----------------------------------------------------------------------------
AdvancedPrefsPanel::~AdvancedPrefsPanel() {}

// -----------------------------------------------------------------------------
// Initialises panel controls
// -----------------------------------------------------------------------------
void AdvancedPrefsPanel::init()
{
	refreshPropGrid();
}

// -----------------------------------------------------------------------------
// Refreshes the cvars wxPropertyGrid
// -----------------------------------------------------------------------------
void AdvancedPrefsPanel::refreshPropGrid()
{
	// Clear
	pg_cvars_->Clear();

	// Get list of cvars
	vector<string> cvars;
	getCVarList(cvars);
	std::sort(cvars.begin(), cvars.end());

	for (unsigned a = 0; a < cvars.size(); a++)
	{
		// Get cvar
		CVar* cvar = getCVar(cvars[a]);

		// Add to grid depending on type
		if (cvar->type == CVAR_BOOLEAN)
			pg_cvars_->Append(new wxBoolProperty(cvars[a], cvars[a], cvar->GetValue().Bool));
		else if (cvar->type == CVAR_INTEGER)
			pg_cvars_->Append(new wxIntProperty(cvars[a], cvars[a], cvar->GetValue().Int));
		else if (cvar->type == CVAR_FLOAT)
			pg_cvars_->Append(new wxFloatProperty(cvars[a], cvars[a], cvar->GetValue().Float));
		else if (cvar->type == CVAR_STRING)
			pg_cvars_->Append(new wxStringProperty(cvars[a], cvars[a], S_FMT("%s", ((CStringCVar*)cvar)->value)));
	}

	// Set all bool properties to use checkboxes
	pg_cvars_->SetPropertyAttributeAll(wxPG_BOOL_USE_CHECKBOX, true);
}

// -----------------------------------------------------------------------------
// Applies preferences from the panel controls
// -----------------------------------------------------------------------------
void AdvancedPrefsPanel::applyPreferences()
{
	// Get list of cvars
	vector<string> cvars;
	getCVarList(cvars);

	for (unsigned a = 0; a < cvars.size(); a++)
	{
		// Get cvar
		CVar* cvar = getCVar(cvars[a]);

		// Check if cvar value was even modified
		if (!pg_cvars_->GetProperty(cvars[a])->HasFlag(wxPG_PROP_MODIFIED))
		{
			// If unmodified, it might still have been changed in another panel, so refresh it
			if (cvar->type == CVAR_BOOLEAN)
				pg_cvars_->SetPropertyValue(cvars[a], cvar->GetValue().Bool);
			else if (cvar->type == CVAR_INTEGER)
				pg_cvars_->SetPropertyValue(cvars[a], cvar->GetValue().Int);
			else if (cvar->type == CVAR_FLOAT)
				pg_cvars_->SetPropertyValue(cvars[a], cvar->GetValue().Float);
			else if (cvar->type == CVAR_STRING)
				pg_cvars_->SetPropertyValue(cvars[a], S_FMT("%s", ((CStringCVar*)cvar)->value));

			continue;
		}

		// Read value from grid depending on type
		wxVariant value = pg_cvars_->GetPropertyValue(cvars[a]);
		if (cvar->type == CVAR_INTEGER)
			*((CIntCVar*)cvar) = value.GetInteger();
		else if (cvar->type == CVAR_BOOLEAN)
			*((CBoolCVar*)cvar) = value.GetBool();
		else if (cvar->type == CVAR_FLOAT)
			*((CFloatCVar*)cvar) = value.GetDouble();
		else if (cvar->type == CVAR_STRING)
			*((CStringCVar*)cvar) = value.GetString();

		pg_cvars_->GetProperty(cvars[a])->SetModifiedStatus(false);
		pg_cvars_->Refresh();
		pg_cvars_->RefreshEditor();
	}
}<|MERGE_RESOLUTION|>--- conflicted
+++ resolved
@@ -59,14 +59,10 @@
 		-1,
 		wxDefaultPosition,
 		wxDefaultSize,
-<<<<<<< HEAD
-		wxPG_BOLD_MODIFIED | wxPG_SPLITTER_AUTO_CENTER | wxPG_TOOLTIPS | wxPG_HIDE_MARGIN);
-=======
 		wxPG_BOLD_MODIFIED | wxPG_SPLITTER_AUTO_CENTER | wxPG_TOOLTIPS | wxPG_HIDE_MARGIN
 	);
 	pg_cvars_->SetCaptionTextColour(inactiveTextColour);
 	pg_cvars_->SetCellDisabledTextColour(inactiveTextColour);
->>>>>>> a2532847
 	sizer->Add(pg_cvars_, 1, wxEXPAND);
 
 	// Init property grid
