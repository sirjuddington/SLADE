--- conflicted
+++ resolved
@@ -4,144 +4,15 @@
 	SET(WX_VERSION 3.0)
 endif(NOT WX_VERSION)
 
-<<<<<<< HEAD
-# wxWidgets libs
-if (WITH_WXPATH)
-    set(ENV{PATH} ${WITH_WXPATH}:$ENV{PATH})
-endif()
-unset(WITH_WXPATH CACHE)
-
-set(CL_WX_CONFIG wx-config CACHE STRING "")
-
-if (UNIX OR MINGW)
-    if(NOT wxWidgets_CONFIG_EXECUTABLE)
-        execute_process(COMMAND which ${CL_WX_CONFIG} OUTPUT_VARIABLE WX_TOOL OUTPUT_STRIP_TRAILING_WHITESPACE)
-    else()
-        set(WX_TOOL ${wxWidgets_CONFIG_EXECUTABLE})
-    endif()
-    if (NOT WX_TOOL)
-        message(FATAL_ERROR
-"\nNo functional wx_config script was found in your PATH.\nIs the wxWidgets development package installed?\nIf you built wxWidgets yourself, you can specify the path to your built wx-config executable via WITH_WXPATH\neg. -DWITH_WXPATH=\"/path/to/wx-config/\""
-             )
-    else()
-        execute_process(COMMAND sh ${WX_TOOL} --version OUTPUT_VARIABLE WX_VERSION OUTPUT_STRIP_TRAILING_WHITESPACE)
-        string(SUBSTRING "${WX_VERSION}" "0" "1" wxMAJOR_VERSION)
-        string(SUBSTRING "${WX_VERSION}" "2" "1" wxMINOR_VERSION)
-        string(SUBSTRING "${WX_VERSION}" "4" "1" wxRELEASE_NUMBER)
-        if ( wxMAJOR_VERSION LESS 3 )
-        message(FATAL_ERROR
-"\nBuilding SLADE requires at least wxWidgets-3.0.0"
-             )
-        endif()
-        if (MINGW)
-          execute_process(COMMAND sh ${WX_TOOL} --debug=no --rescomp OUTPUT_VARIABLE WX_RC_FLAGS OUTPUT_STRIP_TRAILING_WHITESPACE)
-          string(REGEX REPLACE "windres" "" WX_RC_FLAGS ${WX_RC_FLAGS})
-          set (CMAKE_RC_FLAGS "${CMAKE_RC_FLAGS} ${WX_RC_FLAGS}")
-          add_definitions(-D__WXMSW__)
-        endif (MINGW)
-    endif()
-    message("-- wx-config used is: ${WX_TOOL}")
-    message("-- wxWidgets version is: ${WX_VERSION}")
-    if (NOT APPLE AND NOT MINGW)
-        # Is the wx we are using built on gtk2 or 3?
-        execute_process(COMMAND ${WX_TOOL} --selected_config OUTPUT_VARIABLE WX_GTK_VERSION OUTPUT_STRIP_TRAILING_WHITESPACE)
-        string(SUBSTRING "${WX_GTK_VERSION}" "3" "1" GTK_VERSION)
-        message("-- gtk version is: ${GTK_VERSION}")
-    endif()
-	set(wxWidgets_CONFIG_EXECUTABLE "${WX_TOOL}")
-endif (UNIX OR MINGW)
-
-if (WX_GTK3)
-	set(wxWidgets_CONFIG_OPTIONS --toolkit=gtk3)
-endif (WX_GTK3)
-
-SET(WX_LIBS std aui gl stc richtext propgrid)
-if (NO_WEBVIEW)
-	SET(WX_LIBS ${WX_LIBS} html)
-else (NO_WEBVIEW)
-	SET(WX_LIBS ${WX_LIBS} webview)
-	ADD_DEFINITIONS(-DUSE_WEBVIEW_STARTPAGE)
-endif (NO_WEBVIEW)
-find_package(wxWidgets ${WX_VERSION} COMPONENTS ${WX_LIBS} REQUIRED)
-include(${wxWidgets_USE_FILE})
-
-# SFML
-set(SFML_FIND_COMPONENTS system audio window network)
-
-# FTGL
-find_package(Freetype REQUIRED)
-find_package(FTGL REQUIRED)
-
-# Fluidsynth
-if (NO_FLUIDSYNTH)
-ADD_DEFINITIONS(-DNO_FLUIDSYNTH)
-endif(NO_FLUIDSYNTH)
-
-if (CMAKE_INSTALL_PREFIX)
-ADD_DEFINITIONS(-DINSTALL_PREFIX="${CMAKE_INSTALL_PREFIX}")
-endif(CMAKE_INSTALL_PREFIX)
-
-if (NOT APPLE)
-	find_package (PkgConfig REQUIRED)
-if (WX_GTK3)
-	pkg_check_modules (GTK3 REQUIRED gtk+-3.0)
-else (WX_GTK3)
-	pkg_check_modules (GTK2 REQUIRED gtk+-2.0)
-endif (WX_GTK3)
-endif (NOT APPLE)
-
-if(NOT NO_FLUIDSYNTH)
-	find_package(FluidSynth REQUIRED)
-else(NO_FLUIDSYNTH)
-	message(STATUS "Fluidsynth support is disabled.")
-endif()
-
-find_package(FreeImage REQUIRED)
-find_package(SFML COMPONENTS ${SFML_FIND_COMPONENTS} REQUIRED)
-find_package(OpenGL REQUIRED)
-if (NOT NO_LUA)
-	find_package(Lua REQUIRED)
-endif()
-find_package(MPG123 REQUIRED)
-include_directories(
-	${FREEIMAGE_INCLUDE_DIR}
-	${SFML_INCLUDE_DIR}
-	${FREETYPE_INCLUDE_DIRS}
-	${FTGL_INCLUDE_DIR}
-	${LUA_INCLUDE_DIR}
-	${MPG123_INCLUDE_DIR}
-	.
-	..
-	../thirdparty/glad/include
-	../thirdparty
-	./Application
-	)
-
-if (WX_GTK3)
-	include_directories(${GTK3_INCLUDE_DIRS})
-else (WX_GTK3)
-	include_directories(${GTK2_INCLUDE_DIRS})
-endif (WX_GTK3)
-
-if (NOT NO_FLUIDSYNTH)
-	include_directories(${FLUIDSYNTH_INCLUDE_DIR})
-endif()
-
-set(SLADE_SOURCES
-)
-set(SLADE_SCRIPTING_SOURCES)
-# Don't include external libraries here as they should be compiled separately
-file(GLOB_RECURSE SLADE_SOURCES
-=======
 # Sources
 file(GLOB_RECURSE SLADE_SOURCES CONFIGURE_DEPENDS
->>>>>>> 89b777b1
 	Application/*.cpp
 	Archive/*.cpp
 	Audio/*.cpp
 	Game/*.cpp
 	General/*.cpp
 	Graphics/*.cpp
+	Library/*.cpp
 	MainEditor/*.cpp
 	MapEditor/*.cpp
 	OpenGL/*.cpp
