#pragma once

#include "App.h"
#include "General/ListenerAnnouncer.h"
#include "Archive.h"

class ArchiveManager : public Announcer, Listener
{
public:
	ArchiveManager();
	~ArchiveManager();

	bool		init();
	bool		initBaseResource();
	bool		resArchiveOK() const { return res_archive_open_; }
	bool		addArchive(Archive* archive);
	bool		validResDir(string dir) const;
	Archive*	getArchive(int index);
	Archive*	getArchive(string filename);
	Archive*	openArchive(string filename, bool manage = true, bool silent = false);
	Archive*	openArchive(ArchiveEntry* entry, bool manage = true, bool silent = false);
	Archive*	openDirArchive(string dir, bool manage = true, bool silent = false);
	Archive*	newArchive(string format);
	bool		closeArchive(int index);
	bool		closeArchive(string filename);
	bool		closeArchive(Archive* archive);
	void		closeAll();
	int			numArchives() const { return (int)open_archives_.size(); }
	int			archiveIndex(Archive* archive);
	vector<Archive*>
				getDependentArchives(Archive* archive);
	Archive*	programResourceArchive() const { return program_resource_archive_; }
	string		getArchiveExtensionsString() const;
	bool		archiveIsResource(Archive* archive);
	void		setArchiveResource(Archive* archive, bool resource = true);

	// Base resource archive stuff
	Archive*	baseResourceArchive() const { return base_resource_archive_; }
	bool		addBaseResourcePath(string path);
	void		removeBaseResourcePath(unsigned index);
	unsigned	numBaseResourcePaths() const { return base_resource_paths_.size(); }
	string		getBaseResourcePath(unsigned index);
	bool		openBaseResource(int index);

	// Resource entry get/search
	ArchiveEntry*			getResourceEntry(string name, Archive* ignore = NULL);
	ArchiveEntry*			findResourceEntry(Archive::SearchOptions& options, Archive* ignore = NULL);
	vector<ArchiveEntry*>	findAllResourceEntries(Archive::SearchOptions& options, Archive* ignore = NULL);

	// Recent files
	string		recentFile(unsigned index);
	unsigned	numRecentFiles() const { return recent_files_.size(); }
	void		addRecentFile(string path);
	void		addRecentFiles(vector<string> paths);
	void		removeRecentFile(string path);

	// Bookmarks
	void			addBookmark(ArchiveEntry* entry);
	bool			deleteBookmark(ArchiveEntry* entry);
	bool			deleteBookmark(unsigned index);
	bool			deleteBookmarksInArchive(Archive* archive);
	bool			deleteBookmarksInDir(ArchiveTreeNode* node);
	ArchiveEntry*	getBookmark(unsigned index);
	unsigned		numBookmarks() const { return bookmarks_.size(); }

<<<<<<< HEAD
	void	onAnnouncement(Announcer* announcer, string event_name, MemChunk& event_data);

	// For scripting
	Archive* luaOpenFile(const char* filename) { return openArchive(filename); }
};
=======
	void	onAnnouncement(Announcer* announcer, string event_name, MemChunk& event_data) override;
>>>>>>> f9e2ba9b

private:
	struct OpenArchive
	{
		Archive*			archive;
		vector<Archive*>	open_children;	// A list of currently open archives that are within this archive
		bool				resource;
	};

	vector<OpenArchive>		open_archives_;
	Archive*				program_resource_archive_;
	Archive*				base_resource_archive_;
	bool					res_archive_open_;
	vector<string>			base_resource_paths_;
	vector<string>			recent_files_;
	vector<ArchiveEntry*>	bookmarks_;

	bool	initArchiveFormats() const;
	void	getDependentArchivesInternal(Archive* archive, vector<Archive*>& vec);
};<|MERGE_RESOLUTION|>--- conflicted
+++ resolved
@@ -63,15 +63,10 @@
 	ArchiveEntry*	getBookmark(unsigned index);
 	unsigned		numBookmarks() const { return bookmarks_.size(); }
 
-<<<<<<< HEAD
-	void	onAnnouncement(Announcer* announcer, string event_name, MemChunk& event_data);
+	void	onAnnouncement(Announcer* announcer, string event_name, MemChunk& event_data) override;
 
 	// For scripting
 	Archive* luaOpenFile(const char* filename) { return openArchive(filename); }
-};
-=======
-	void	onAnnouncement(Announcer* announcer, string event_name, MemChunk& event_data) override;
->>>>>>> f9e2ba9b
 
 private:
 	struct OpenArchive
