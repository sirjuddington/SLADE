--- conflicted
+++ resolved
@@ -36,11 +36,7 @@
 
 	// Static functions
 	static void               initTypes();
-<<<<<<< HEAD
-	static bool               readEntryTypeDefinition(const MemChunk& mc, string_view source);
-=======
 	static bool               readEntryTypeDefinitions(string_view definitions, string_view source);
->>>>>>> 54f923e4
 	static bool               loadEntryTypes();
 	static bool               detectEntryType(ArchiveEntry& entry);
 	static EntryType*         fromId(string_view id);
