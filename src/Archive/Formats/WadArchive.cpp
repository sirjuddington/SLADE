
/*******************************************************************
 * SLADE - It's a Doom Editor
 * Copyright (C) 2008-2014 Simon Judd
 *
 * Email:       sirjuddington@gmail.com
 * Web:         http://slade.mancubus.net
 * Filename:    WadArchive.cpp
 * Description: WadArchive, archive class to handle doom format
 *              wad archives
 *
 * This program is free software; you can redistribute it and/or
 * modify it under the terms of the GNU General Public License
 * as published by the Free Software Foundation; either version 2
 * of the License, or (at your option) any later version.
 *
 * This program is distributed in the hope that it will be useful,
 * but WITHOUT ANY WARRANTY; without even the implied warranty of
 * MERCHANTABILITY or FITNESS FOR A PARTICULAR PURPOSE.  See the
 * GNU General Public License for more details.
 *
 * You should have received a copy of the GNU General Public License
 * along with this program; if not, write to the Free Software
 * Foundation, Inc., 51 Franklin Street, Fifth Floor, Boston, MA  02110-1301, USA.
 *******************************************************************/


/*******************************************************************
 * INCLUDES
 *******************************************************************/
#include "Main.h"
#include "WadArchive.h"
#include "General/UI.h"
#include "General/Misc.h"
#include "Utility/Tokenizer.h"

bool JaguarDecode(MemChunk& mc);

/*******************************************************************
 * VARIABLES
 *******************************************************************/
CVAR(Bool, wad_force_uppercase, true, CVAR_SAVE)
CVAR(Bool, iwad_lock, true, CVAR_SAVE)

// Used for map detection
enum MapLumpNames
{
	LUMP_THINGS,
	LUMP_VERTEXES,
	LUMP_LINEDEFS,
	LUMP_SIDEDEFS,
	LUMP_SECTORS,
	LUMP_SEGS,
	LUMP_SSECTORS,
	LUMP_NODES,
	LUMP_BLOCKMAP,
	LUMP_REJECT,
	LUMP_SCRIPTS,
	LUMP_BEHAVIOR,
	LUMP_LEAFS,
	LUMP_LIGHTS,
	LUMP_MACROS,
	LUMP_GL_HEADER,
	LUMP_GL_VERT,
	LUMP_GL_SEGS,
	LUMP_GL_SSECT,
	LUMP_GL_NODES,
	LUMP_GL_PVS,
	LUMP_TEXTMAP,
	LUMP_ZNODES,
	NUMMAPLUMPS
};
string map_lumps[NUMMAPLUMPS] =
{
	"THINGS",
	"VERTEXES",
	"LINEDEFS",
	"SIDEDEFS",
	"SECTORS",
	"SEGS",
	"SSECTORS",
	"NODES",
	"BLOCKMAP",
	"REJECT",
	"SCRIPTS",
	"BEHAVIOR",
	"LEAFS",
	"LIGHTS",
	"MACROS",
	"GL_MAP01",
	"GL_VERT",
	"GL_SEGS",
	"GL_SSECT",
	"GL_NODES",
	"GL_PVS",
	"TEXTMAP",
	"ZNODES"
};

// Special namespaces (at the moment these are just mapping to zdoom's "zip as wad" namespace folders)
// http://zdoom.org/wiki/Using_ZIPs_as_WAD_replacement#How_to
struct ns_special_t { string name; string letter; };
ns_special_t special_namespaces[] =
{
	{ "patches",	"p"		},
	{ "sprites",	"s"		},
	{ "flats",		"f"		},
	{ "textures",	"tx"	},
	{ "textures",	"t"		},	// alias for Jaguar Doom & Doom 64
	{ "hires",		"hi"	},
	{ "colormaps",	"c"		},
	{ "acs",		"a"		},
	{ "voices",		"v"		},
	{ "voxels",		"vx"	},
	{ "sounds",		"ds"	}, // Jaguar Doom and Doom 64 use it
};
const int n_special_namespaces = 11;

/*******************************************************************
 * EXTERNAL VARIABLES
 *******************************************************************/
EXTERN_CVAR(Bool, archive_load_data)


/*******************************************************************
 * WADARCHIVE CLASS FUNCTIONS
 *******************************************************************/

/* WadArchive::WadArchive
 * WadArchive class constructor
 *******************************************************************/
WadArchive::WadArchive() : TreelessArchive("wad")
{
	// Init variables
	//desc.max_name_length = 8;
	//desc.names_extensions = false;
	iwad_ = false;
}

/* WadArchive::~WadArchive
 * WadArchive class destructor
 *******************************************************************/
WadArchive::~WadArchive()
{
}

bool WadArchive::isWritable()
{
	return !(iwad_ && iwad_lock);
}

/* WadArchive::getEntryOffset
 * Returns the file byte offset for [entry]
 *******************************************************************/
uint32_t WadArchive::getEntryOffset(ArchiveEntry* entry)
{
	// Check entry
	if (!checkEntry(entry))
		return 0;

	return (uint32_t)(int)entry->exProp("Offset");
}

/* WadArchive::setEntryOffset
 * Sets the file byte offset for [entry]
 *******************************************************************/
void WadArchive::setEntryOffset(ArchiveEntry* entry, uint32_t offset)
{
	// Check entry
	if (!checkEntry(entry))
		return;

	entry->exProp("Offset") = (int)offset;
}

/* WadArchive::updateNamespaces
 * Updates the namespace list
 *******************************************************************/
void WadArchive::updateNamespaces()
{
	// Clear current namespace info
	while (namespaces_.size() > 0)
		namespaces_.pop_back();

	// Go through all entries
	for (unsigned a = 0; a < numEntries(); a++)
	{
		ArchiveEntry* entry = rootDir()->entryAt(a);

		// Check for namespace begin
		if (entry->getName().Matches("*_START"))
		{
			// Create new namespace
			NSPair ns(entry, NULL);
			string name = entry->getName();
			ns.name = name.Left(name.Length() - 6).Lower();
			ns.start_index = entryIndex(ns.start);

			// Convert some special cases (because technically PP_START->P_END is a valid namespace)
			if (ns.name == "pp")
				ns.name = "p";
			if (ns.name == "ff")
				ns.name = "f";
			if (ns.name == "ss")
				ns.name = "s";
			if (ns.name == "tt")
				ns.name = "t";

			// Add to namespace list
			namespaces_.push_back(ns);
		}
		// Check for namespace end
		else if (entry->getName().Matches("?_END") || entry->getName().Matches("??_END"))
		{
			// Get namespace 'name'
			int len = entry->getName().Length() - 4;
			string ns_name = entry->getName().Left(len).Lower();

			// Convert some special cases (because technically P_START->PP_END is a valid namespace)
			if (ns_name == "pp")
				ns_name = "p";
			if (ns_name == "ff")
				ns_name = "f";
			if (ns_name == "ss")
				ns_name = "s";
			if (ns_name == "tt")
				ns_name = "t";

			// Check if it's the end of an existing namespace
			// Remember entry is getEntry(a)? index is 'a'
			//size_t index = entryIndex(entry);

			bool found = false;
			for (unsigned b = 0; b < namespaces_.size(); b++)
			{
				// Can't close a namespace that starts afterwards
				if (namespaces_[b].start_index > a)
					break;
				// Can't close an already-closed namespace
				if (namespaces_[b].end != NULL)
					continue;
				if (S_CMP(ns_name, namespaces_[b].name))
				{
					found = true;
					namespaces_[b].end = entry;
					namespaces_[b].end_index = a;
					break;
				}
			}
			// Flat hack: closing the flat namespace without opening it
			if (found == false && ns_name == "f")
			{
				NSPair ns(rootDir()->entryAt(0), entry);
				ns.start_index = 0;
				ns.end_index = a;
				ns.name = "f";
				namespaces_.push_back(ns);
			}
		}
	}

	// ROTT stuff. The first lump in the archive is always WALLSTRT, the last lump is either
	// LICENSE (darkwar.wad) or VENDOR (huntbgin.wad), with TABLES just before in both cases.
	// The shareware version has 2091 lumps, the complete version has about 50% more.
	if (numEntries() > 2090 && rootDir()->entryAt(0)->getName().Matches("WALLSTRT") &&
	        rootDir()->entryAt(numEntries()-2)->getName().Matches("TABLES"))
	{
		NSPair ns(rootDir()->entryAt(0), rootDir()->entryAt(numEntries()-1));
		ns.name = "rott";
		ns.start_index = 0;
		ns.end_index = entryIndex(ns.end);
		namespaces_.push_back(ns);
	}


	// Check namespaces
	for (unsigned a = 0; a < namespaces_.size(); a++)
	{
		NSPair& ns = namespaces_[a];

		// Check the namespace has an end
		if (!ns.end)
		{
			// If not, remove the namespace as it is invalid
			namespaces_.erase(namespaces_.begin() + a);
			a--;
			continue;
		}

		// Check namespace name for special cases
		for (int n = 0; n < n_special_namespaces; n++)
		{
			if (S_CMP(ns.name, special_namespaces[n].letter))
				ns.name = special_namespaces[n].name;
		}

		ns.start_index = entryIndex(ns.start);
		ns.end_index = entryIndex(ns.end);

		// Testing
		//LOG_MESSAGE(1, "Namespace %s from %s (%d) to %s (%d)", ns.name,
		//	ns.start->getName(), ns.start_index, ns.end->getName(), ns.end_index);
	}
}

/* WadArchive::hasFlatHack
 * Detects if the flat hack is used in this archive or not
 *******************************************************************/
bool WadArchive::hasFlatHack()
{
	for (size_t i = 0; i < namespaces_.size(); ++i)
	{
		if (namespaces_[i].name == "f")
		{
			return (namespaces_[i].start_index == 0 && namespaces_[i].start->getSize() != 0);
		}
	}
	return false;
}

/* WadArchive::open
 * Reads wad format data from a MemChunk
 * Returns true if successful, false otherwise
 *******************************************************************/
bool WadArchive::open(MemChunk& mc)
{
	// Check data was given
	if (!mc.hasData())
		return false;

	// Read wad header
	uint32_t	num_lumps = 0;
	uint32_t	dir_offset = 0;
	char		wad_type[4] = "";
	mc.seek(0, SEEK_SET);
	mc.read(&wad_type, 4);		// Wad type
	mc.read(&num_lumps, 4);		// No. of lumps in wad
	mc.read(&dir_offset, 4);	// Offset to directory

	// Byteswap values for big endian if needed
	num_lumps = wxINT32_SWAP_ON_BE(num_lumps);
	dir_offset = wxINT32_SWAP_ON_BE(dir_offset);

	// Check the header
	if (wad_type[1] != 'W' || wad_type[2] != 'A' || wad_type[3] != 'D')
	{
		LOG_MESSAGE(1, "WadArchive::openFile: File %s has invalid header", filename_);
		Global::error = "Invalid wad header";
		return false;
	}

	// Check for iwad
	if (wad_type[0] == 'I')
		iwad_ = true;

	// Stop announcements (don't want to be announcing modification due to entries being added etc)
	setMuted(true);

	vector<uint32_t> offsets;

	// Read the directory
	mc.seek(dir_offset, SEEK_SET);
	UI::setSplashProgressMessage("Reading wad archive data");
	for (uint32_t d = 0; d < num_lumps; d++)
	{
		// Update splash window progress
		UI::setSplashProgress(((float)d / (float)num_lumps));

		// Read lump info
		char name[9] = "";
		uint32_t offset = 0;
		uint32_t size = 0;

		mc.read(&offset, 4);	// Offset
		mc.read(&size, 4);		// Size
		mc.read(name, 8);		// Name
		name[8] = '\0';

		// Byteswap values for big endian if needed
		offset = wxINT32_SWAP_ON_BE(offset);
		size = wxINT32_SWAP_ON_BE(size);

		// Check to catch stupid shit
		if (size > 0)
		{
			if (offset == 0)
			{
				LOG_MESSAGE(2, "No.");
				continue;
			}
			if (VECTOR_EXISTS(offsets, offset))
			{
				LOG_MESSAGE(1, "Ignoring entry %d: %s, is a clone of a previous entry", d, name);
				continue;
			}
			offsets.push_back(offset);
		}

		// Hack to open Operation: Rheingold WAD files
		if (size == 0 && offset > mc.getSize())
			offset = 0;

		// Is there a compression/encryption thing going on?
		bool jaguarencrypt = !!(name[0] & 0x80);	// look at high bit
		name[0] = name[0] & 0x7F;					// then strip it away

		// Look for encryption shenanigans
		size_t actualsize = size;
		if (jaguarencrypt)
		{
			if (d < num_lumps - 1)
			{
				size_t pos = mc.currentPos();
				uint32_t nextoffset = 0;
				for (int i = 0; i + d < num_lumps; ++i)
				{
					mc.read(&nextoffset, 4);
					if (nextoffset != 0) break;
					mc.seek(12, SEEK_CUR);
				}
				nextoffset = wxINT32_SWAP_ON_BE(nextoffset);
				if (nextoffset == 0) nextoffset = dir_offset;
				mc.seek(pos, SEEK_SET);
				actualsize = nextoffset - offset;
			}
			else
			{
				if (offset > dir_offset)
				{
					actualsize = mc.getSize() - offset;
				}
				else
				{
					actualsize = dir_offset - offset;
				}
			}
		}

		// If the lump data goes past the end of the file,
		// the wadfile is invalid
		if (offset + actualsize > mc.getSize())
		{
			LOG_MESSAGE(1, "WadArchive::open: Wad archive is invalid or corrupt");
			Global::error = S_FMT("Archive is invalid and/or corrupt (lump %d: %s data goes past end of file)", d, name);
			setMuted(false);
			return false;
		}

		// Create & setup lump
		ArchiveEntry* nlump = new ArchiveEntry(wxString::FromAscii(name), size);
		nlump->setLoaded(false);
		nlump->exProp("Offset") = (int)offset;
		nlump->setState(0);

		if (jaguarencrypt)
		{
			nlump->setEncryption(ENC_JAGUAR);
			nlump->exProp("FullSize") = (int)size;
		}

		// Add to entry list
		rootDir()->addEntry(nlump);
	}

	// Detect namespaces (needs to be done before type detection as some types
	// rely on being within certain namespaces)
	updateNamespaces();

	// Detect all entry types
	MemChunk edata;
	UI::setSplashProgressMessage("Detecting entry types");
	for (size_t a = 0; a < numEntries(); a++)
	{
		// Update splash window progress
		UI::setSplashProgress((((float)a / (float)numEntries())));

		// Get entry
		ArchiveEntry* entry = getEntry(a);

		// Read entry data if it isn't zero-sized
		if (entry->getSize() > 0)
		{
			// Read the entry data
			mc.exportMemChunk(edata, getEntryOffset(entry), entry->getSize());
			if (entry->isEncrypted())
			{
				if (entry->exProps().propertyExists("FullSize")
				        && (unsigned)(int)(entry->exProp("FullSize")) >  entry->getSize())
					edata.reSize((int)(entry->exProp("FullSize")), true);
				if (!JaguarDecode(edata))
					LOG_MESSAGE(1, "%i: %s (following %s), did not decode properly", a, entry->getName(), a>0?getEntry(a-1)->getName():"nothing");
			}
			entry->importMemChunk(edata);
		}

		// Detect entry type
		EntryType::detectEntryType(entry);

		// Unload entry data if needed
		if (!archive_load_data)
			entry->unloadData();

		// Set entry to unchanged
		entry->setState(0);
	}

	// Identify #included lumps (DECORATE, GLDEFS, etc.)
	detectIncludes();

	// Detect maps (will detect map entry types)
	UI::setSplashProgressMessage("Detecting maps");
	detectMaps();

	// Setup variables
	setMuted(false);
	setModified(false);
	//if (iwad && iwad_lock) read_only = true;
	announce("opened");

	UI::setSplashProgressMessage("");

	return true;
}

/* WadArchive::write
 * Writes the wad archive to a MemChunk
 * Returns true if successful, false otherwise
 *******************************************************************/
bool WadArchive::write(MemChunk& mc, bool update)
{
	// Don't write if iwad
	if (iwad_ && iwad_lock)
	{
		Global::error = "IWAD saving disabled";
		return false;
	}

	// Determine directory offset & individual lump offsets
	uint32_t dir_offset = 12;
	ArchiveEntry* entry = NULL;
	for (uint32_t l = 0; l < numEntries(); l++)
	{
		entry = getEntry(l);
		setEntryOffset(entry, dir_offset);
		dir_offset += entry->getSize();
	}

	// Clear/init MemChunk
	mc.clear();
	mc.seek(0, SEEK_SET);
	if (!mc.reSize(dir_offset + numEntries() * 16))
	{
		Global::error = "Failed to allocate sufficient memory";
		return false;
	}

	// Setup wad type
	char wad_type[4] = { 'P', 'W', 'A', 'D' };
	if (iwad_) wad_type[0] = 'I';

	// Write the header
	uint32_t num_lumps = numEntries();
	mc.write(wad_type, 4);
	mc.write(&num_lumps, 4);
	mc.write(&dir_offset, 4);

	// Write the lumps
	for (uint32_t l = 0; l < num_lumps; l++)
	{
		entry = getEntry(l);
		mc.write(entry->getData(), entry->getSize());
	}

	// Write the directory
	for (uint32_t l = 0; l < num_lumps; l++)
	{
		entry = getEntry(l);
		char name[8] = { 0, 0, 0, 0, 0, 0, 0, 0 };
		long offset = getEntryOffset(entry);
		long size = entry->getSize();

		for (size_t c = 0; c < entry->getName().length() && c < 8; c++)
			name[c] = entry->getName()[c];

		mc.write(&offset, 4);
		mc.write(&size, 4);
		mc.write(name, 8);

		if (update)
		{
			entry->setState(0);
			entry->exProp("Offset") = (int)offset;
		}
	}

	return true;
}

/* WadArchive::write
 * Writes the wad archive to a file at [filename]
 * Returns true if successful, false otherwise
 *******************************************************************/
bool WadArchive::write(string filename, bool update)
{
	// Don't write if iwad
	if (iwad_ && iwad_lock)
	{
		Global::error = "IWAD saving disabled";
		return false;
	}

	// Open file for writing
	wxFile file;
	file.Open(filename, wxFile::write);
	if (!file.IsOpened())
	{
		Global::error = "Unable to open file for writing";
		return false;
	}

	// Determine directory offset & individual lump offsets
	uint32_t dir_offset = 12;
	ArchiveEntry* entry = NULL;
	for (uint32_t l = 0; l < numEntries(); l++)
	{
		entry = getEntry(l);
		setEntryOffset(entry, dir_offset);
		dir_offset += entry->getSize();
	}

	// Setup wad type
	char wad_type[4] = { 'P', 'W', 'A', 'D' };
	if (iwad_) wad_type[0] = 'I';

	// Write the header
	uint32_t num_lumps = numEntries();
	file.Write(wad_type, 4);
	file.Write(&num_lumps, 4);
	file.Write(&dir_offset, 4);

	// Write the lumps
	for (uint32_t l = 0; l < num_lumps; l++)
	{
		entry = getEntry(l);
		if (entry->getSize())
		{
			file.Write(entry->getData(), entry->getSize());
		}
	}

	// Write the directory
	for (uint32_t l = 0; l < num_lumps; l++)
	{
		entry = getEntry(l);
		char name[8] = { 0, 0, 0, 0, 0, 0, 0, 0 };
		long offset = getEntryOffset(entry);
		long size = entry->getSize();

		for (size_t c = 0; c < entry->getName().length() && c < 8; c++)
			name[c] = entry->getName()[c];

		file.Write(&offset, 4);
		file.Write(&size, 4);
		file.Write(name, 8);

		if (update)
		{
			entry->setState(0);
			entry->exProp("Offset") = (int)offset;
		}
	}

	file.Close();

	return true;
}

/* WadArchive::loadEntryData
 * Loads an entry's data from the wadfile
 * Returns true if successful, false otherwise
 *******************************************************************/
bool WadArchive::loadEntryData(ArchiveEntry* entry)
{
	// Check the entry is valid and part of this archive
	if (!checkEntry(entry))
		return false;

	// Do nothing if the lump's size is zero,
	// or if it has already been loaded
	if (entry->getSize() == 0 || entry->isLoaded())
	{
		entry->setLoaded();
		return true;
	}

	// Open wadfile
	wxFile file(filename_);

	// Check if opening the file failed
	if (!file.IsOpened())
	{
		LOG_MESSAGE(1, "WadArchive::loadEntryData: Failed to open wadfile %s", filename_);
		return false;
	}

	// Seek to lump offset in file and read it in
	file.Seek(getEntryOffset(entry), wxFromStart);
	entry->importFileStream(file, entry->getSize());

	// Set the lump to loaded
	entry->setLoaded();
	entry->setState(0);

	return true;
}

/* WadArchive::addEntry
 * Override of Archive::addEntry to force entry addition to the root
 * directory, update namespaces if needed and rename the entry if
 * necessary to be wad-friendly (8 characters max and no file
 * extension)
 *******************************************************************/
ArchiveEntry* WadArchive::addEntry(ArchiveEntry* entry, unsigned position, ArchiveTreeNode* dir, bool copy)
{
	// Check entry
	if (!entry)
		return NULL;

	// Check if read-only
	if (isReadOnly())
		return NULL;

	// Copy if necessary
	if (copy)
		entry = new ArchiveEntry(*entry);

	// Set new wad-friendly name
	string name = processEntryName(entry->getName());
	entry->setName(name);

	// Do default entry addition (to root directory)
	Archive::addEntry(entry, position);

	// Update namespaces if necessary
	if (name.EndsWith("_START") ||
	        name.EndsWith("_END"))
		updateNamespaces();

	return entry;
}

/* WadArchive::addEntry
 * Adds [entry] to the end of the namespace matching [add_namespace].
 * If [copy] is true a copy of the entry is added. Returns the added
 * entry or NULL if the entry is invalid
 *******************************************************************/
ArchiveEntry* WadArchive::addEntry(ArchiveEntry* entry, string add_namespace, bool copy)
{
	// Find requested namespace
	for (unsigned a = 0; a < namespaces_.size(); a++)
	{
		if (S_CMPNOCASE(namespaces_[a].name, add_namespace))
		{
			// Namespace found, add entry before end marker
			return addEntry(entry, namespaces_[a].end_index++, NULL, copy);
		}
	}

	// If the requested namespace is a special namespace and doesn't exist, create it
	for (int a = 0; a < n_special_namespaces; a++)
	{
		if (add_namespace == special_namespaces[a].name)
		{
			addNewEntry(special_namespaces[a].letter + "_start");
			addNewEntry(special_namespaces[a].letter + "_end");
			return addEntry(entry, add_namespace, copy);
		}
	}

	// Unsupported namespace not found, so add to global namespace (ie end of archive)
	return addEntry(entry, 0xFFFFFFFF, NULL, copy);
}

/* WadArchive::removeEntry
 * Override of Archive::removeEntry to update namespaces if needed
 *******************************************************************/
bool WadArchive::removeEntry(ArchiveEntry* entry)
{
	// Check entry
	if (!checkEntry(entry))
		return false;

	// Get entry name (for later)
	string name = entry->getName();

	// Do default remove
	bool ok = Archive::removeEntry(entry);

	if (ok)
	{
		// Update namespaces if necessary
		if (name.Upper().Matches("*_START") ||
		        name.Upper().Matches("*_END"))
			updateNamespaces();

		return true;
	}
	else
		return false;
}

/* WadArchive::processEntryName
 * Contains the WadArchive::renameEntry logic
 *******************************************************************/
string WadArchive::processEntryName(string name)
{

	// Perform character substitution if needed
	name = Misc::fileNameToLumpName(name);

	// Check for \ character (e.g., from Arch-Viles graphics). They have to be kept.
	if (name.length() <= 8 && name.find('\\') != wxNOT_FOUND)
	{
	} // Don't process as a file name

	// Process name (must be 8 characters max, also cut any extension as wad entries don't usually want them)
	else
	{
		wxFileName fn(name);
		name = fn.GetName().Truncate(8);
	}
	if (wad_force_uppercase) name.MakeUpper();

	return name;
}
/* WadArchive::renameEntry
 * Override of Archive::renameEntry to update namespaces if needed
 * and rename the entry if necessary to be wad-friendly (8 characters
 * max and no file extension)
 *******************************************************************/
bool WadArchive::renameEntry(ArchiveEntry* entry, string name)
{
	// Check entry
	if (!checkEntry(entry))
		return false;
	name = processEntryName(name);

	// Do default rename
	bool ok = Archive::renameEntry(entry, name);

	if (ok)
	{
		// Update namespaces if necessary
		if (entry->getName().Upper().Matches("*_START") ||
		        entry->getName().Upper().Matches("*_END"))
			updateNamespaces();

		return true;
	}
	return false;
}

/* WadArchive::swapEntries
 * Override of Archive::swapEntries to update namespaces if needed
 *******************************************************************/
bool WadArchive::swapEntries(ArchiveEntry* entry1, ArchiveEntry* entry2)
{
	// Check entries
	if (!checkEntry(entry1) || !checkEntry(entry2))
		return false;

	// Do default swap (force root dir)
	bool ok = Archive::swapEntries(entry1, entry2);

	if (ok)
	{
		// Update namespaces if needed
		if (entry1->getName().Upper().Matches("*_START") ||
		        entry1->getName().Upper().Matches("*_END") ||
		        entry2->getName().Upper().Matches("*_START") ||
		        entry2->getName().Upper().Matches("*_END"))
			updateNamespaces();

		return true;
	}
	else
		return false;
}

/* WadArchive::moveEntry
 * Override of Archive::moveEntry to update namespaces if needed
 *******************************************************************/
bool WadArchive::moveEntry(ArchiveEntry* entry, unsigned position, ArchiveTreeNode* dir)
{
	// Check entry
	if (!checkEntry(entry))
		return false;

	// Do default move (force root dir)
	bool ok = Archive::moveEntry(entry, position, NULL);

	if (ok)
	{
		// Update namespaces if necessary
		if (entry->getName().Upper().Matches("*_START") ||
		        entry->getName().Upper().Matches("*_END"))
			updateNamespaces();

		return true;
	}
	else
		return false;
}

/* WadArchive::getMapInfo
 * Returns the mapdesc_t information about the map beginning at
 * [maphead]. If [maphead] is not really a map header entry, an
 * invalid mapdesc_t will be returned (mapdesc_t::head == NULL)
 *******************************************************************/
Archive::MapDesc WadArchive::getMapInfo(ArchiveEntry* maphead)
{
	MapDesc map;

	if (!maphead)
		return map;

	// Check for embedded wads (e.g., Doom 64 maps)
	if (maphead->getType()->getFormat() == "archive_wad")
	{
		map.archive = true;
		map.head = maphead;
		map.end = maphead;
		map.name = maphead->getName();
		return map;
	}

	// Check for UDMF format map
	if (S_CMPNOCASE(maphead->nextEntry()->getName(), "TEXTMAP"))
	{
		// Get map info
		map.head = maphead;
		map.name = maphead->getName();
		map.format = MAP_UDMF;

		// All entries until we find ENDMAP
		ArchiveEntry* entry = maphead->nextEntry();
		while (true)
		{
			if (!entry || S_CMPNOCASE(entry->getName(), "ENDMAP"))
				break;

			// Check for unknown map lumps
			bool known = false;
			for (unsigned a = 0; a < NUMMAPLUMPS; a++)
			{
				if (S_CMPNOCASE(entry->getName(), map_lumps[a]))
				{
					known = true;
					a = NUMMAPLUMPS;
				}
			}
			if (!known)
				map.unk.push_back(entry);

			// Next entry
			entry = entry->nextEntry();
		}

		// If we got to the end before we found ENDMAP, something is wrong
		if (!entry)
			return MapDesc();

		// Set end entry
		map.end = entry;

		return map;
	}

	// Check for doom/hexen format map
	uint8_t existing_map_lumps[NUMMAPLUMPS];
	memset(existing_map_lumps, 0, NUMMAPLUMPS);
	ArchiveEntry* entry = maphead->nextEntry();
	while (entry)
	{
		// Check that the entry is a valid map-related entry
		bool mapentry = false;
		for (unsigned a = 0; a < NUMMAPLUMPS; a++)
		{
			if (S_CMPNOCASE(entry->getName(), map_lumps[a]))
			{
				mapentry = true;
				existing_map_lumps[a] = 1;
				break;
			}
			else if (a == LUMP_GL_HEADER)
			{
				string name = maphead->getName(true);
				name.Prepend("GL_");
				if (S_CMPNOCASE(entry->getName(), name))
				{
					mapentry = true;
					existing_map_lumps[a] = 1;
					break;
				}
			}
		}

		// If it wasn't a map entry, exit this loop
		if (!mapentry)
		{
			entry = entry->prevEntry();
			break;
		}

		// If we've reached the end of the archive, exit this loop
		if (!entry->nextEntry())
			break;

		// Go to next entry
		entry = entry->nextEntry();
	}

	// Check for the required map entries
	for (unsigned a = 0; a < 5; a++)
	{
		if (existing_map_lumps[a] == 0)
			return MapDesc();
	}

	// Setup map info
	map.head = maphead;
	map.end = entry;
	map.name = maphead->getName();

	// If BEHAVIOR lump exists, it's a hexen format map
	if (existing_map_lumps[LUMP_BEHAVIOR])
		map.format = MAP_HEXEN;
	// If LEAFS, LIGHTS and MACROS exist, it's a doom 64 format map
	else if (existing_map_lumps[LUMP_LEAFS] && existing_map_lumps[LUMP_LIGHTS]
	         && existing_map_lumps[LUMP_MACROS])
		map.format = MAP_DOOM64;
	// Otherwise it's doom format
	else
		map.format = MAP_DOOM;

	return map;
}

/* WadArchive::detectMaps
 * Searches for any maps in the wad and adds them to the map list
 *******************************************************************/
vector<Archive::MapDesc> WadArchive::detectMaps()
{
	vector<MapDesc> maps;

	// Go through all lumps
	ArchiveEntry* entry = getEntry(0);
	bool lastentryismapentry = false;
	while (entry)
	{
		// UDMF format map check ********************************************************

		// Check for UDMF format map lump (TEXTMAP lump)
		if (entry->getName() == "TEXTMAP" && entry->prevEntry())
		{
			// Get map info
			MapDesc md = getMapInfo(entry->prevEntry());

			// Add to map list
			if (md.head != NULL)
			{
				entry = md.end;
				maps.push_back(md);
			}

			// Current index is ENDMAP, we don't want to check for a doom/hexen format
			// map so just go to the next index and continue the loop
			entry = entry->nextEntry();
			continue;
		}

		// Doom/Hexen format map check **************************************************
		// TODO maybe get rid of code duplication by calling getMapInfo() here too?

		// Array to keep track of what doom/hexen map lumps have been found
		uint8_t existing_map_lumps[NUMMAPLUMPS];
		memset(existing_map_lumps, 0, NUMMAPLUMPS);

		// Check if the current lump is a doom/hexen map lump
		bool maplump_found = false;
		for (int a = 0; a < 5; a++)
		{
			// Compare with all base map lump names
			if (S_CMP(entry->getName(), map_lumps[a]))
			{
				maplump_found = true;
				existing_map_lumps[a] = 1;
				break;
			}
		}

		// If we've found what might be a map
		if (maplump_found && entry->prevEntry())
		{
			// Save map header entry
			ArchiveEntry* header_entry = entry->prevEntry();

			// Check off map lumps until we find a non-map lump
			bool done = false;
			while (!done)
			{
				// Loop will end if no map lump is found
				done = true;

				// Compare with all map lump names
				for (int a = 0; a < NUMMAPLUMPS; a++)
				{
					// Compare with all base map lump names
					if (S_CMP(entry->getName(), map_lumps[a]))
					{
						existing_map_lumps[a] = 1;
						done = false;
						break;
					}
				}

				// If we're at the end of the wad, exit the loop
				if (!entry->nextEntry())
				{
					lastentryismapentry = true;
					break;
				}

				// Go to next lump if there is one
				if (!lastentryismapentry) entry = entry->nextEntry();
			}

			// Go back to the lump just after the last map lump found, but only if we actually moved
			if (!lastentryismapentry) entry = entry->prevEntry();

			// Check that we have all the required map lumps: VERTEXES, LINEDEFS, SIDEDEFS, THINGS & SECTORS
			if (!memchr(existing_map_lumps, 0, 5))
			{
				// Get map info
				MapDesc md;
				md.head = header_entry;				// Header lump
				md.name = header_entry->getName();	// Map title
				md.end = lastentryismapentry ?		// End lump
				         entry : entry->prevEntry();

				// If BEHAVIOR lump exists, it's a hexen format map
				if (existing_map_lumps[LUMP_BEHAVIOR])
					md.format = MAP_HEXEN;
				// If LEAFS, LIGHTS and MACROS exist, it's a doom 64 format map
				else if (existing_map_lumps[LUMP_LEAFS] && existing_map_lumps[LUMP_LIGHTS]
				         && existing_map_lumps[LUMP_MACROS])
					md.format = MAP_DOOM64;
				// Otherwise it's doom format
				else
					md.format = MAP_DOOM;

				// Add map info to the maps list
				maps.push_back(md);
			}
		}

		// Embedded WAD check (for Doom 64)
		if (entry->getType()->getFormat() == "archive_wad")
		{
			// Detect map format (probably kinda slow but whatever, no better way to do it really)
			Archive* tempwad = new WadArchive();
			tempwad->open(entry);
			vector<MapDesc> emaps = tempwad->detectMaps();
			if (emaps.size() > 0)
			{
				MapDesc md;
				md.head = entry;
				md.end = entry;
				md.archive = true;
				md.name = entry->getName(true).Upper();
				md.format = emaps[0].format;
				maps.push_back(md);
			}
			delete tempwad;
			entry->unlock();
		}

		// Not a UDMF or Doom/Hexen map lump, go to next lump
		entry = entry->nextEntry();
	}

	// Set all map header entries to ETYPE_MAP type
	for (size_t a = 0; a < maps.size(); a++)
		if (!maps[a].archive)
			maps[a].head->setType(EntryType::mapMarkerType());

	// Update entry map format hints
	for (unsigned a = 0; a < maps.size(); a++)
	{
		string format;
		if (maps[a].format == MAP_DOOM)
			format = "doom";
		else if (maps[a].format == MAP_DOOM64)
			format = "doom64";
		else if (maps[a].format == MAP_HEXEN)
			format = "hexen";
		else
			format = "udmf";

		ArchiveEntry* entry = maps[a].head;
		while (entry && entry != maps[a].end->nextEntry())
		{
			entry->exProp("MapFormat") = format;
			entry = entry->nextEntry();
		}
	}

	return maps;
}

/* WadArchive::detectNamespace
 * Returns the namespace that [entry] is within
 *******************************************************************/
string WadArchive::detectNamespace(ArchiveEntry* entry)
{
	return detectNamespace(entryIndex(entry));
}

/* WadArchive::detectNamespace
 * Returns the namespace that the entry at [index] in [dir] is within
 *******************************************************************/
string WadArchive::detectNamespace(size_t index, ArchiveTreeNode * dir)
{
	// Go through namespaces
	for (unsigned a = 0; a < namespaces_.size(); a++)
	{
		// Get namespace start and end indices
		size_t start = namespaces_[a].start_index;
		size_t end = namespaces_[a].end_index;

		// Check if the entry is within this namespace
		if (start <= index && index <= end)
			return namespaces_[a].name;
	}

	// In no namespace
	return "global";
}

/* WadArchive::detectIncludes
 * Parses the DECORATE, GLDEFS, etc. lumps for included files, and
 * mark them as being of the same type
 *******************************************************************/
void WadArchive::detectIncludes()
{
	// DECORATE: #include "lumpname"
	// GLDEFS: #include "lumpname"
	// SBARINFO: #include "lumpname"
	// ZMAPINFO: translator = "lumpname"
	// EMAPINFO: extradata = lumpname
	// EDFROOT: lumpinclude("lumpname")

<<<<<<< HEAD
	static const char * lumptypes[6]  =
	{ "DECORATE", "GLDEFS", "SBARINFO",
		"ZMAPINFO", "EMAPINFO", "EDFROOT" };
	static const char * entrytypes[6] =
	{ "decorate", "gldefslump", "sbarinfo",
		"xlat", "extradata", "edf" };
	static const char * tokens[6] =
	{ "#include", "#include", "#include",
		"translator", "extradata", "lumpinclude" };

	Archive::search_options_t opt;
=======
	const char * lumptypes[6]  = { "DECORATE", "GLDEFS", "SBARINFO", "ZMAPINFO", "EMAPINFO", "EDFROOT" };
	const char * entrytypes[6] = { "decorate", "gldefslump", "sbarinfo", "xlat", "extradata", "edf" };
	const char * tokens[6] = { "#include", "#include", "#include", "translator", "extradata", "lumpinclude" };
	Archive::SearchOptions opt;
>>>>>>> c2be798c
	opt.ignore_ext = true;
	Tokenizer tz;
	tz.setSpecialCharacters(";,:|={}/()");

	for (int i = 0; i < 6; ++i)
	{
		opt.match_name = lumptypes[i];
		vector<ArchiveEntry*> entries = findAll(opt);
		if (entries.size())
		{
			for (size_t j = 0; j < entries.size(); ++j)
			{
				tz.openMem(entries[j]->getMCData(), lumptypes[i]);

				while (!tz.atEnd())
				{
					if (tz.checkNC(tokens[i]))
					{
						if (i >= 3) // skip '=' or '('
							tz.skip();
						string name = tz.next().text;
						if (i == 5) // skip ')'
							tz.skip();
						opt.match_name = name;
						ArchiveEntry * entry = findFirst(opt);
						if (entry)
							entry->setType(EntryType::getType(entrytypes[i]));
						tz.skip();
					}
					else tz.skipToNextLine();
				}
			}
		}
	}
}

/* WadArchive::findFirst
 * Returns the first entry matching the search criteria in [options],
 * or NULL if no matching entry was found
 *******************************************************************/
ArchiveEntry* WadArchive::findFirst(SearchOptions& options)
{
	// Init search variables
	ArchiveEntry* start = getEntry(0);
	ArchiveEntry* end = NULL;
	options.match_name = options.match_name.Lower();

	// "graphics" namespace is the global namespace in a wad
	if (options.match_namespace == "graphics")
		options.match_namespace = "";

	// Check for namespace to search
	if (!options.match_namespace.IsEmpty())
	{
		// Find matching namespace
		bool ns_found = false;
		for (unsigned a = 0; a < namespaces_.size(); a++)
		{
			if (namespaces_[a].name == options.match_namespace)
			{
				start = namespaces_[a].start->nextEntry();
				end = namespaces_[a].end;
				ns_found = true;
				break;
			}
		}

		// Return none if namespace not found
		if (!ns_found)
			return NULL;
	}

	// Begin search
	ArchiveEntry* entry = start;
	while (entry != end)
	{
		// Check type
		if (options.match_type)
		{
			if (entry->getType() == EntryType::unknownType())
			{
				if (!options.match_type->isThisType(entry))
				{
					entry = entry->nextEntry();
					continue;
				}
			}
			else if (options.match_type != entry->getType())
			{
				entry = entry->nextEntry();
				continue;
			}
		}

		// Check name
		if (!options.match_name.IsEmpty())
		{
			if (!options.match_name.Matches(entry->getName().Lower()))
			{
				entry = entry->nextEntry();
				continue;
			}
		}

		// Entry passed all checks so far, so we found a match
		return entry;
	}

	// No match found
	return NULL;
}

/* WadArchive::findLast
 * Returns the last entry matching the search criteria in [options],
 * or NULL if no matching entry was found
 *******************************************************************/
ArchiveEntry* WadArchive::findLast(SearchOptions& options)
{
	// Init search variables
	ArchiveEntry* start = getEntry(numEntries()-1);
	ArchiveEntry* end = NULL;
	options.match_name = options.match_name.Lower();

	// "graphics" namespace is the global namespace in a wad
	if (options.match_namespace == "graphics")
		options.match_namespace = "";

	// "global" namespace has no name, by the way
	if (options.match_namespace == "global")
		options.match_namespace = "";

	// Check for namespace to search
	if (!options.match_namespace.IsEmpty())
	{
		// Find matching namespace
		bool ns_found = false;
		for (unsigned a = 0; a < namespaces_.size(); a++)
		{
			if (namespaces_[a].name == options.match_namespace)
			{
				start = namespaces_[a].end->prevEntry();
				end = namespaces_[a].start;
				ns_found = true;
				break;
			}
		}

		// Return none if namespace not found
		if (!ns_found)
			return NULL;
	}

	// Begin search
	ArchiveEntry* entry = start;
	while (entry != end)
	{
		// Check type
		if (options.match_type)
		{
			if (entry->getType() == EntryType::unknownType())
			{
				if (!options.match_type->isThisType(entry))
				{
					entry = entry->prevEntry();
					continue;
				}
			}
			else if (options.match_type != entry->getType())
			{
				entry = entry->prevEntry();
				continue;
			}
		}

		// Check name
		if (!options.match_name.IsEmpty())
		{
			if (!options.match_name.Matches(entry->getName().Lower()))
			{
				entry = entry->prevEntry();
				continue;
			}
		}

		// Entry passed all checks so far, so we found a match
		return entry;
	}

	// No match found
	return NULL;
}

/* WadArchive::findAll
 * Returns all entries matching the search criteria in [options]
 *******************************************************************/
vector<ArchiveEntry*> WadArchive::findAll(SearchOptions& options)
{
	// Init search variables
	ArchiveEntry* start = getEntry(0);
	ArchiveEntry* end = NULL;
	options.match_name = options.match_name.Upper();
	vector<ArchiveEntry*> ret;

	// "graphics" namespace is the global namespace in a wad
	if (options.match_namespace == "graphics")
		options.match_namespace = "";

	// Check for namespace to search
	if (!options.match_namespace.IsEmpty())
	{
		// Find matching namespace
		bool ns_found = false;
		size_t namespaces_size = namespaces_.size();
		for (unsigned a = 0; a < namespaces_size; a++)
		{
			if (namespaces_[a].name == options.match_namespace)
			{
				start = namespaces_[a].start->nextEntry();
				end = namespaces_[a].end;
				ns_found = true;
				break;
			}
		}

		// Return none if namespace not found
		if (!ns_found)
			return ret;
	}

	ArchiveEntry* entry = start;
	while (entry != end)
	{
		// Check type
		if (options.match_type)
		{
			if (entry->getType() == EntryType::unknownType())
			{
				if (!options.match_type->isThisType(entry))
				{
					entry = entry->nextEntry();
					continue;
				}
			}
			else if (options.match_type != entry->getType())
			{
				entry = entry->nextEntry();
				continue;
			}
		}

		// Check name
		if (!options.match_name.IsEmpty())
		{
			if (!options.match_name.Matches(entry->getUpperName()))
			{
				entry = entry->nextEntry();
				continue;
			}
		}

		// Entry passed all checks so far, so we found a match
		ret.push_back(entry);
		entry = entry->nextEntry();
	}

	// Return search result
	return ret;
}



/* WadArchive::isWadArchive
 * Checks if the given data is a valid Doom wad archive
 *******************************************************************/
bool WadArchive::isWadArchive(MemChunk& mc)
{
	// Check size
	if (mc.getSize() < 12)
		return false;

	// Check for IWAD/PWAD header
	if (!(mc[1] == 'W' && mc[2] == 'A' && mc[3] == 'D' &&
	        (mc[0] == 'P' || mc[0] == 'I')))
		return false;

	// Get number of lumps and directory offset
	uint32_t num_lumps = 0;
	uint32_t dir_offset = 0;
	mc.seek(4, SEEK_SET);
	mc.read(&num_lumps, 4);
	mc.read(&dir_offset, 4);

	// Reset MemChunk (just in case)
	mc.seek(0, SEEK_SET);

	// Byteswap values for big endian if needed
	num_lumps = wxINT32_SWAP_ON_BE(num_lumps);
	dir_offset = wxINT32_SWAP_ON_BE(dir_offset);

	// Check directory offset is decent
	if ((dir_offset + (num_lumps * 16)) > mc.getSize() ||
	        dir_offset < 12)
		return false;

	// If it's passed to here it's probably a wad file
	return true;
}

/* WadArchive::isWadArchive
 * Checks if the file at [filename] is a valid Doom wad archive
 *******************************************************************/
bool WadArchive::isWadArchive(string filename)
{
	// Open file for reading
	wxFile file(filename);

	// Check it opened ok
	if (!file.IsOpened())
		return false;

	// Read header
	char header[4];
	file.Read(header, 4);

	// Check for IWAD/PWAD header
	if (!(header[1] == 'W' && header[2] == 'A' && header[3] == 'D' &&
	        (header[0] == 'P' || header[0] == 'I')))
		return false;

	// Get number of lumps and directory offset
	uint32_t num_lumps = 0;
	uint32_t dir_offset = 0;
	file.Read(&num_lumps, 4);
	file.Read(&dir_offset, 4);

	// Byteswap values for big endian if needed
	num_lumps = wxINT32_SWAP_ON_BE(num_lumps);
	dir_offset = wxINT32_SWAP_ON_BE(dir_offset);

	// Check directory offset is decent
	if ((dir_offset + (num_lumps * 16)) > file.Length() ||
	        dir_offset < 12)
		return false;

	// If it's passed to here it's probably a wad file
	return true;
}<|MERGE_RESOLUTION|>--- conflicted
+++ resolved
@@ -1260,7 +1260,6 @@
 	// EMAPINFO: extradata = lumpname
 	// EDFROOT: lumpinclude("lumpname")
 
-<<<<<<< HEAD
 	static const char * lumptypes[6]  =
 	{ "DECORATE", "GLDEFS", "SBARINFO",
 		"ZMAPINFO", "EMAPINFO", "EDFROOT" };
@@ -1271,13 +1270,7 @@
 	{ "#include", "#include", "#include",
 		"translator", "extradata", "lumpinclude" };
 
-	Archive::search_options_t opt;
-=======
-	const char * lumptypes[6]  = { "DECORATE", "GLDEFS", "SBARINFO", "ZMAPINFO", "EMAPINFO", "EDFROOT" };
-	const char * entrytypes[6] = { "decorate", "gldefslump", "sbarinfo", "xlat", "extradata", "edf" };
-	const char * tokens[6] = { "#include", "#include", "#include", "translator", "extradata", "lumpinclude" };
 	Archive::SearchOptions opt;
->>>>>>> c2be798c
 	opt.ignore_ext = true;
 	Tokenizer tz;
 	tz.setSpecialCharacters(";,:|={}/()");
