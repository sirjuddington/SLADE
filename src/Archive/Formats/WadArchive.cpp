--- conflicted
+++ resolved
@@ -278,11 +278,7 @@
 // Reads wad format data from a MemChunk
 // Returns true if successful, false otherwise
 // -----------------------------------------------------------------------------
-<<<<<<< HEAD
 bool WadArchive::open(const MemChunk& mc, bool detect_types)
-=======
-bool WadArchive::open(const MemChunk& mc)
->>>>>>> e0c1a492
 {
 	// Check data was given
 	if (!mc.hasData())
