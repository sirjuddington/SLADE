--- conflicted
+++ resolved
@@ -456,25 +456,9 @@
 // -----------------------------------------------------------------------------
 shared_ptr<Archive> ArchiveManager::newArchive(ArchiveFormat format)
 {
-<<<<<<< HEAD
-	// Create a new archive depending on the type specified
-	shared_ptr<Archive> new_archive;
-	if (format == "wad")
-		new_archive = std::make_shared<Archive>(ArchiveFormat::Wad);
-	else if (format == "zip")
-		new_archive = std::make_shared<Archive>(ArchiveFormat::Zip);
-	else if (format == "grp")
-		new_archive = std::make_shared<Archive>(ArchiveFormat::Grp);
-	else if (format == "pak")
-		new_archive = std::make_shared<Archive>(ArchiveFormat::Pak);
-	else if (format == "7z")
-		new_archive = std::make_shared<Archive>(ArchiveFormat::Zip7);
-	else
-=======
 	// Check if the format specified allows archive creation
 	auto format_info = archive::formatInfo(format);
 	if (!format_info.create)
->>>>>>> d47c728b
 	{
 		global::error = fmt::format("Can not create archive of format: {}", format_info.name);
 		log::error(global::error);
