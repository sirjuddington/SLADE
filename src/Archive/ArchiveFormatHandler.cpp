
// -----------------------------------------------------------------------------
// SLADE - It's a Doom Editor
// Copyright(C) 2008 - 2024 Simon Judd
//
// Email:       sirjuddington@gmail.com
// Web:         http://slade.mancubus.net
// Filename:    ArchiveFormatHandler.cpp
// Description: Base class for handling format-specific archive functionality,
//              eg. reading, writing, any custom logic for entries, etc.
//
// This program is free software; you can redistribute it and/or modify it
// under the terms of the GNU General Public License as published by the Free
// Software Foundation; either version 2 of the License, or (at your option)
// any later version.
//
// This program is distributed in the hope that it will be useful, but WITHOUT
// ANY WARRANTY; without even the implied warranty of MERCHANTABILITY or
// FITNESS FOR A PARTICULAR PURPOSE. See the GNU General Public License for
// more details.
//
// You should have received a copy of the GNU General Public License along with
// this program; if not, write to the Free Software Foundation, Inc.,
// 51 Franklin Street, Fifth Floor, Boston, MA  02110 - 1301, USA.
// -----------------------------------------------------------------------------


// -----------------------------------------------------------------------------
//
// Includes
//
// -----------------------------------------------------------------------------
#include "Main.h"
#include "ArchiveFormatHandler.h"
#include "Archive.h"
#include "ArchiveDir.h"
#include "ArchiveEntry.h"
#include "ArchiveFormat.h"
#include "EntryType/EntryType.h"
#include "Formats/7zArchiveHandler.h"
#include "Formats/All.h"
#include "General/UndoRedo.h"
#include "Utility/FileUtils.h"
#include "Utility/StringUtils.h"

using namespace slade;


// -----------------------------------------------------------------------------
//
// Variables
//
// -----------------------------------------------------------------------------
CVAR(Bool, backup_archives, true, CVar::Flag::Save)
namespace
{
<<<<<<< HEAD
vector<Named<ArchiveFormat>> formats = { { "adat", ArchiveFormat::ADat }, { "bsp", ArchiveFormat::Bsp },
										 { "bz2", ArchiveFormat::Bz2 },   { "chasm_bin", ArchiveFormat::ChasmBin },
										 { "dat", ArchiveFormat::Dat },   { "folder", ArchiveFormat::Dir },
										 { "disk", ArchiveFormat::Disk }, { "gob", ArchiveFormat::Gob },
										 { "grp", ArchiveFormat::Grp },   { "gzip", ArchiveFormat::GZip },
										 { "hog", ArchiveFormat::Hog },   { "lfd", ArchiveFormat::Lfd },
										 { "lib", ArchiveFormat::Lib },   { "pak", ArchiveFormat::Pak },
										 { "pod", ArchiveFormat::Pod },   { "res", ArchiveFormat::Res },
										 { "rff", ArchiveFormat::Rff },   { "sin", ArchiveFormat::SiN },
										 { "tar", ArchiveFormat::Tar },   { "wad", ArchiveFormat::Wad },
										 { "wadj", ArchiveFormat::WadJ }, { "wad2", ArchiveFormat::Wad2 },
										 { "wolf", ArchiveFormat::Wolf }, { "zip", ArchiveFormat::Zip },
										 { "7z", ArchiveFormat::Zip7 } };

=======
>>>>>>> d47c728b
vector<unique_ptr<ArchiveFormatHandler>> all_handlers;
} // namespace


// -----------------------------------------------------------------------------
//
// Undo Steps
//
// -----------------------------------------------------------------------------

class EntryRenameUS : public UndoStep
{
public:
	EntryRenameUS(ArchiveEntry* entry, string_view new_name) :
		archive_{ entry->parent() },
		entry_path_{ entry->path() },
		entry_index_{ entry->index() },
		old_name_{ entry->name() },
		new_name_{ new_name }
	{
	}

	bool doUndo() override
	{
		// Get entry parent dir
		if (const auto dir = archive_->dirAtPath(entry_path_))
		{
			// Rename entry
			const auto entry = dir->entryAt(entry_index_);
			return archive_->renameEntry(entry, old_name_);
		}

		return false;
	}

	bool doRedo() override
	{
		// Get entry parent dir
		if (const auto dir = archive_->dirAtPath(entry_path_))
		{
			// Rename entry
			const auto entry = dir->entryAt(entry_index_);
			return archive_->renameEntry(entry, new_name_);
		}

		return false;
	}

private:
	Archive* archive_;
	string   entry_path_;
	int      entry_index_;
	string   old_name_;
	string   new_name_;
};

class DirRenameUS : public UndoStep
{
public:
	DirRenameUS(const ArchiveDir* dir, string_view new_name) :
		archive_{ dir->archive() },
		old_name_{ dir->name() },
		new_name_{ new_name },
		prev_state_{ dir->dirEntry()->state() }
	{
		path_ = fmt::format("{}/{}", dir->path(false), new_name);
	}

	void swapNames()
	{
		const auto dir = archive_->dirAtPath(path_);
		archive_->renameDir(dir, old_name_);
		old_name_ = new_name_;
		new_name_ = dir->name();
		path_     = dir->path();
	}

	bool doUndo() override
	{
		swapNames();
		archive_->dirAtPath(path_)->dirEntry()->setState(prev_state_);
		return true;
	}

	bool doRedo() override
	{
		swapNames();
		return true;
	}

private:
	Archive*   archive_;
	string     path_;
	string     old_name_;
	string     new_name_;
	EntryState prev_state_;
};

class EntrySwapUS : public UndoStep
{
public:
	EntrySwapUS(const ArchiveDir* dir, unsigned index1, unsigned index2) :
		archive_{ dir->archive() },
		path_{ dir->path() },
		index1_{ index1 },
		index2_{ index2 }
	{
	}

	bool doSwap() const
	{
		// Get parent dir
		if (const auto dir = archive_->dirAtPath(path_))
			return dir->swapEntries(index1_, index2_);
		return false;
	}

	bool doUndo() override { return doSwap(); }
	bool doRedo() override { return doSwap(); }

private:
	Archive* archive_;
	string   path_;
	unsigned index1_;
	unsigned index2_;
};

class EntryCreateDeleteUS : public UndoStep
{
public:
	EntryCreateDeleteUS(bool created, ArchiveEntry* entry) :
		created_{ created },
		archive_{ entry->parent() },
		entry_copy_{ new ArchiveEntry(*entry) },
		path_{ entry->path() },
		index_{ entry->index() }
	{
	}

	bool deleteEntry() const
	{
		// Get parent dir
		const auto dir = archive_->dirAtPath(path_);
		return dir ? archive_->removeEntry(dir->entryAt(index_)) : false;
	}

	bool createEntry() const
	{
		// Get parent dir
		if (const auto dir = archive_->dirAtPath(path_))
		{
			archive_->addEntry(std::make_shared<ArchiveEntry>(*entry_copy_), index_, dir);
			return true;
		}

		return false;
	}

	bool doUndo() override { return created_ ? deleteEntry() : createEntry(); }

	bool doRedo() override { return !created_ ? deleteEntry() : createEntry(); }

private:
	bool                     created_;
	Archive*                 archive_;
	unique_ptr<ArchiveEntry> entry_copy_;
	string                   path_;
	int                      index_;
};


class DirCreateDeleteUS : public UndoStep
{
public:
	DirCreateDeleteUS(bool created, ArchiveDir* dir) :
		created_{ created },
		archive_{ dir->archive() },
		path_{ dir->path() }
	{
		strutil::removePrefixIP(path_, '/');

		// Backup child entries and subdirs if deleting
		if (!created)
			tree_ = dir->clone();
	}

	bool doUndo() override
	{
		if (created_)
			return archive_->removeDir(path_) != nullptr;
		else
		{
			// Create directory
			auto dir = archive_->createDir(path_);

			// Restore entries/subdirs if needed
			if (dir && tree_)
			{
				// Do merge
				vector<shared_ptr<ArchiveEntry>> created_entries;
				vector<shared_ptr<ArchiveDir>>   created_dirs;
				ArchiveDir::merge(dir, tree_.get(), 0, EntryState::Unmodified, &created_dirs, &created_entries);

				// Signal changes
				for (const auto& cdir : created_dirs)
					archive_->signals().dir_added(*archive_, *cdir);
				for (const auto& entry : created_entries)
					archive_->signals().entry_added(*archive_, *entry);
			}

			if (dir)
				dir->dirEntry()->setState(EntryState::Unmodified);

			return !!dir;
		}
	}

	bool doRedo() override
	{
		if (!created_)
			return archive_->removeDir(path_) != nullptr;
		else
			return archive_->createDir(path_) != nullptr;
	}

private:
	bool                   created_;
	Archive*               archive_;
	string                 path_;
	shared_ptr<ArchiveDir> tree_;
};


// -----------------------------------------------------------------------------
//
// Functions
//
// -----------------------------------------------------------------------------
namespace
{
vector<unique_ptr<ArchiveFormatHandler>>& allFormatHandlers()
{
	// Populate list if needed
	if (all_handlers.empty())
	{
		for (int i = 0; i < static_cast<int>(ArchiveFormat::Unknown); ++i)
			all_handlers.push_back(archive::formatHandler(static_cast<ArchiveFormat>(i)));
	}

	return all_handlers;
}
} // namespace


// -----------------------------------------------------------------------------
//
// ArchiveFormatHandler Class Functions
//
// -----------------------------------------------------------------------------

// -----------------------------------------------------------------------------
// ArchiveFormatHandler class constructor
// -----------------------------------------------------------------------------
ArchiveFormatHandler::ArchiveFormatHandler(ArchiveFormat format, bool treeless) :
	format_{ format },
	treeless_{ treeless }
{
}

// -----------------------------------------------------------------------------
// Reads an archive from disk
// Returns true if successful, false otherwise
// -----------------------------------------------------------------------------
bool ArchiveFormatHandler::open(Archive& archive, string_view filename)
{
	// Read the file into a MemChunk
	MemChunk mc;
	if (!mc.importFile(filename))
	{
		global::error = "Unable to open file. Make sure it isn't in use by another program.";
		return false;
	}

	// Load from MemChunk
	return open(archive, mc);
}

// -----------------------------------------------------------------------------
// Reads an archive from an ArchiveEntry
// Returns true if successful, false otherwise
// -----------------------------------------------------------------------------
bool ArchiveFormatHandler::open(Archive& archive, ArchiveEntry* entry)
{
	// Load from entry's data
	auto sp_entry = entry->getShared();
	if (sp_entry && open(archive, sp_entry->data()))
	{
		// Update variables and return success
		archive.parent_ = sp_entry;
		return true;
	}
	else
		return false;
}

// -----------------------------------------------------------------------------
// Reads an archive from a MemChunk
// Returns true if successful, false otherwise
// -----------------------------------------------------------------------------
bool ArchiveFormatHandler::open(Archive& archive, const MemChunk& mc)
{
	// Invalid
	return false;
}

// -----------------------------------------------------------------------------
// Writes the archive to a MemChunk
// Returns true if successful, false otherwise
// -----------------------------------------------------------------------------
bool ArchiveFormatHandler::write(Archive& archive, MemChunk& mc)
{
	// Invalid
	return false;
}

// -----------------------------------------------------------------------------
// Writes the archive to a file
// Returns true if successful, false otherwise
// -----------------------------------------------------------------------------
bool ArchiveFormatHandler::write(Archive& archive, string_view filename)
{
	// Write to a MemChunk, then export it to a file
	if (MemChunk mc; write(archive, mc))
		return mc.exportFile(filename);

	return false;
}

// -----------------------------------------------------------------------------
// This is the general, all-purpose 'save archive' function.
// Takes into account whether the archive is contained within another, is
// already on the disk, etc etc.
// Does a 'save as' if [filename] is specified, unless the archive is contained
// within another.
// Returns false if saving was unsuccessful, true otherwise
// -----------------------------------------------------------------------------
bool ArchiveFormatHandler::save(Archive& archive, string_view filename)
{
	bool success = false;

	// Check if the archive is read-only
	if (archive.read_only_)
	{
		global::error = "Archive is read-only";
		return false;
	}

	// If the archive has a parent ArchiveEntry, just write it to that
	if (auto parent = archive.parent_.lock())
	{
		success = write(archive, parent->data_);
		parent->setState(EntryState::Modified);
	}
	else
	{
		// Otherwise, file stuff
		if (!filename.empty())
		{
			// New filename is given (ie 'save as'), write to new file and change archive filename accordingly
			success = write(archive, filename);
			if (success)
				archive.filename_ = filename;

			// Update variables
			archive.on_disk_       = true;
			archive.file_modified_ = fileutil::fileModifiedTime(archive.filename_);
		}
		else if (!archive.filename_.empty())
		{
			// No filename is given, but the archive has a filename, so overwrite it (and make a backup)

			// Create backup
			if (backup_archives && wxFileName::FileExists(archive.filename_) && Archive::save_backup)
			{
				// Copy current file contents to new backup file
				const auto bakfile = archive.filename_ + ".bak";
				log::info("Creating backup {}", bakfile);
				wxCopyFile(archive.filename_, bakfile, true);
			}

			// Write it to the file
			success = write(archive, archive.filename_);

			// Update variables
			archive.on_disk_       = true;
			archive.file_modified_ = fileutil::fileModifiedTime(archive.filename_);
		}
	}

	// If saving was successful, update variables and announce save
	if (success)
	{
		archive.setModified(false);
		archive.signals_.saved(archive);
	}

	return success;
}

// -----------------------------------------------------------------------------
// Loads an [entry]'s data from the archive file on disk into [out]
// Returns true if successful, false otherwise
//
// A generic version of loadEntryData that works for many different archive
// formats, taking the offset and size of [entry] from exProps to read directly
// from the archive file
// -----------------------------------------------------------------------------
bool ArchiveFormatHandler::loadEntryData(Archive& archive, const ArchiveEntry* entry, MemChunk& out)
{
	// Check if entry exists on disk
	auto size   = entry->sizeOnDisk();
	auto offset = entry->offsetOnDisk();
	if (size < 0 || offset < 0)
		return false;

	// Open archive file
	wxFile file(archive.filename_);

	// Check it opened
	if (!file.IsOpened())
	{
		log::error("loadEntryData: Unable to open archive file {}", archive.filename_);
		return false;
	}

	// Seek to entry offset in file and read it in
	file.Seek(offset, wxFromStart);
	out.importFileStreamWx(file, size);

	return true;
}

// -----------------------------------------------------------------------------
// Creates a directory at [path], starting from [base].
// If [base] is null, the root directory is used.
// Returns the created directory, or if the directory requested to be created
// already exists, it will be returned
// -----------------------------------------------------------------------------
shared_ptr<ArchiveDir> ArchiveFormatHandler::createDir(Archive& archive, string_view path, shared_ptr<ArchiveDir> base)
{
	// Abort if read only ir treeless
	if (archive.read_only_ || treeless_)
		return archive.dir_root_;

	// If no base dir specified, set it to root
	if (!base)
		base = archive.dir_root_;

	if (strutil::startsWith(path, '/'))
		path.remove_prefix(1);

	if (path.empty())
		return base;

	// Create the directory
	vector<shared_ptr<ArchiveDir>> created_dirs;
	auto                           dir = ArchiveDir::getOrCreateSubdir(base, path, &created_dirs);

	// Record undo step(s)
	if (undoredo::currentlyRecording())
		for (const auto& cdir : created_dirs)
			undoredo::currentManager()->recordUndoStep(std::make_unique<DirCreateDeleteUS>(true, cdir.get()));

	// Set the archive state to modified
	archive.setModified(true);

	// Signal directory addition
	for (const auto& cdir : created_dirs)
		archive.signals_.dir_added(archive, *cdir);

	return dir;
}

// -----------------------------------------------------------------------------
// Deletes the directory matching [path], starting from [base].
// If [base] is null, the root directory is used.
// Returns the directory that was removed
// -----------------------------------------------------------------------------
shared_ptr<ArchiveDir> ArchiveFormatHandler::removeDir(Archive& archive, string_view path, ArchiveDir* base)
{
	// Get the dir to remove
	auto dir = archive.dirAtPath(path, base);

	// Check it exists (and that it isn't the root dir)
	if (!dir || dir == archive.dir_root_.get())
		return nullptr;

	// Record undo step
	if (undoredo::currentlyRecording())
		undoredo::currentManager()->recordUndoStep(std::make_unique<DirCreateDeleteUS>(false, dir));

	// Remove the dir from its parent
	auto& parent  = *dir->parent();
	auto  removed = parent.removeSubdir(dir->name());

	// Set the archive state to modified
	archive.setModified(true);

	// Signal directory removal
	archive.signals_.dir_removed(archive, parent, *dir);

	return removed;
}

// -----------------------------------------------------------------------------
// Renames [dir] to [new_name].
// Returns false if [dir] isn't part of the archive, true otherwise
// -----------------------------------------------------------------------------
bool ArchiveFormatHandler::renameDir(Archive& archive, ArchiveDir* dir, string_view new_name)
{
	// Rename the directory if needed
	if (dir->name() != new_name)
	{
		if (undoredo::currentlyRecording())
			undoredo::currentManager()->recordUndoStep(std::make_unique<DirRenameUS>(dir, new_name));

		dir->setName(new_name);
		dir->dirEntry()->setState(EntryState::Modified);
	}
	else
		return true;

	// Update variables etc
	archive.setModified(true);

	return true;
}

// -----------------------------------------------------------------------------
// Adds [entry] to [dir] at [position].
// If [dir] is null it is added to the root dir.
// If [position] is out of bounds, it is added to the end of the dir.
// If [copy] is true, a copy of [entry] is added (rather than [entry] itself).
// Returns the added entry, or null if [entry] is invalid or the archive is
// read-only
// -----------------------------------------------------------------------------
shared_ptr<ArchiveEntry> ArchiveFormatHandler::addEntry(
	Archive&                 archive,
	shared_ptr<ArchiveEntry> entry,
	unsigned                 position,
	ArchiveDir*              dir)
{
	// If no dir given, set it to the root dir
	if (!dir || treeless_)
		dir = archive.dir_root_.get();

	// Add the entry
	dir->addEntry(entry, position);
	entry->formatName(archive.formatInfo());

	// Update variables etc
	archive.setModified(true);
	entry->state_ = EntryState::New;

	// Signal entry addition
	archive.signals_.entry_added(archive, *entry);

	// Create undo step
	if (undoredo::currentlyRecording())
		undoredo::currentManager()->recordUndoStep(std::make_unique<EntryCreateDeleteUS>(true, entry.get()));

	return entry;
}

// -----------------------------------------------------------------------------
// Adds [entry] to the end of the namespace matching [add_namespace].
// If [copy] is true a copy of the entry is added.
// Returns the added entry or NULL if the entry is invalid
// -----------------------------------------------------------------------------
shared_ptr<ArchiveEntry> ArchiveFormatHandler::addEntry(
	Archive&                 archive,
	shared_ptr<ArchiveEntry> entry,
	string_view              add_namespace)
{
	return addEntry(archive, entry, 0xFFFFFFFF, nullptr);
}

// -----------------------------------------------------------------------------
// Creates a new entry with [name] and adds it to [dir] at [position].
// If [dir] is null it is added to the root dir.
// If [position] is out of bounds, it is added tothe end of the dir.
// Return false if the entry is invalid, true otherwise
// -----------------------------------------------------------------------------
shared_ptr<ArchiveEntry> ArchiveFormatHandler::addNewEntry(
	Archive&    archive,
	string_view name,
	unsigned    position,
	ArchiveDir* dir)
{
	// Create the new entry
	auto entry = std::make_shared<ArchiveEntry>(name);

	// Add it to the archive
	addEntry(archive, entry, position, dir);

	// Return the newly created entry
	return entry;
}

// -----------------------------------------------------------------------------
// Removes [entry] from the archive.
// If [delete_entry] is true, the entry will also be deleted.
// Returns true if the removal succeeded
// -----------------------------------------------------------------------------
bool ArchiveFormatHandler::removeEntry(Archive& archive, ArchiveEntry* entry, bool set_deleted)
{
	// Get its directory
	auto dir = entry->parentDir();

	// Error if entry has no parent directory
	if (!dir)
		return false;

	// Create undo step
	if (undoredo::currentlyRecording())
		undoredo::currentManager()->recordUndoStep(std::make_unique<EntryCreateDeleteUS>(false, entry));

	// Remove the entry
	const int  index        = dir->entryIndex(entry);
	auto       entry_shared = entry->getShared();      // Ensure the entry is kept around until this function ends
	const bool ok           = dir->removeEntry(index); // Remove it from its directory

	// If it was removed ok
	if (ok)
	{
		// Set state
		if (set_deleted)
			entry_shared->setState(EntryState::Deleted);

		archive.signals_.entry_removed(archive, *dir, *entry); // Signal entry removed
		archive.setModified(true);                             // Update variables etc
	}

	return ok;
}

// -----------------------------------------------------------------------------
// Swaps [entry1] and [entry2].
// Returns false if either entry is invalid or if both entries are not in the
// same directory, true otherwise
// -----------------------------------------------------------------------------
bool ArchiveFormatHandler::swapEntries(Archive& archive, ArchiveEntry* entry1, ArchiveEntry* entry2)
{
	// Get their directory
	auto dir = entry1->parentDir();

	// Error if no dir
	if (!dir)
		return false;

	// Check they are both in the same directory
	if (entry2->parentDir() != dir)
	{
		log::error("Can't swap two entries in different directories");
		return false;
	}

	// Get entry indices
	int i1 = dir->entryIndex(entry1);
	int i2 = dir->entryIndex(entry2);

	// Check indices
	if (i1 < 0 || i2 < 0)
		return false;

	// Create undo step
	if (undoredo::currentlyRecording())
		undoredo::currentManager()->recordUndoStep(std::make_unique<EntrySwapUS>(dir, i1, i2));

	// Swap entries
	dir->swapEntries(i1, i2);

	// Set modified
	archive.setModified(true);

	// Signal
	archive.signals_.entries_swapped(archive, *dir, i1, i2);

	// Return success
	return true;
}

// -----------------------------------------------------------------------------
// Moves [entry] to [position] in [dir].
// If [dir] is null, the root dir is used.
// Returns false if the entry was invalid, true otherwise
// -----------------------------------------------------------------------------
bool ArchiveFormatHandler::moveEntry(Archive& archive, ArchiveEntry* entry, unsigned position, ArchiveDir* dir)
{
	// Get the entry's current directory
	const auto cdir = entry->parentDir();

	// Error if no dir
	if (!cdir)
		return false;

	// If no destination dir specified, use root
	if (!dir || treeless_)
		dir = archive.dir_root_.get();

	// Remove the entry from its current dir
	const auto sptr = entry->getShared(); // Get a shared pointer so it isn't deleted
	removeEntry(archive, entry, false);

	// Add it to the destination dir
	addEntry(archive, sptr, position, dir);

	// Set modified
	archive.setModified(true);

	// Return success
	return true;
}

// -----------------------------------------------------------------------------
// Renames [entry] with [name].
// Returns false if the entry was invalid, true otherwise
// -----------------------------------------------------------------------------
bool ArchiveFormatHandler::renameEntry(Archive& archive, ArchiveEntry* entry, string_view name, bool force)
{
	// Keep current name for renamed signal
	const auto prev_name = entry->name();

	// Create undo step
	if (undoredo::currentlyRecording())
		undoredo::currentManager()->recordUndoStep(std::make_unique<EntryRenameUS>(entry, name));

	// Rename the entry
	auto fmt_desc = archive.formatInfo();
	entry->setName(name);
	entry->formatName(fmt_desc);
	if (!force && !fmt_desc.allow_duplicate_names)
		entry->parentDir()->ensureUniqueName(entry);
	entry->setState(EntryState::Modified, true);

	// Announce modification
	archive.signals_.entry_renamed(archive, *entry, prev_name);
	archive.entryStateChanged(entry);

	return true;
}

// -----------------------------------------------------------------------------
// Returns the MapDesc information about the map beginning at [maphead].
// To be implemented in Archive sub-classes.
// -----------------------------------------------------------------------------
MapDesc ArchiveFormatHandler::mapDesc(Archive& archive, ArchiveEntry* maphead)
{
	return {};
}

// -----------------------------------------------------------------------------
// Returns the MapDesc information about all maps in the Archive.
// To be implemented in Archive sub-classes.
// -----------------------------------------------------------------------------
vector<MapDesc> ArchiveFormatHandler::detectMaps(Archive& archive)
{
	return {};
}

// -----------------------------------------------------------------------------
// Returns the namespace of the entry at [index] within [dir]
// -----------------------------------------------------------------------------
string ArchiveFormatHandler::detectNamespace(Archive& archive, unsigned index, ArchiveDir* dir)
{
	if (dir && index < dir->numEntries())
		return detectNamespace(archive, dir->entryAt(index));

	return "global";
}

// -----------------------------------------------------------------------------
// Returns the namespace that [entry] is within
// -----------------------------------------------------------------------------
string ArchiveFormatHandler::detectNamespace(Archive& archive, ArchiveEntry* entry)
{
	// Check entry
	if (!archive.checkEntry(entry))
		return "global";

	// If the entry is in the root dir, it's in the global namespace
	if (entry->parentDir() == archive.dir_root_.get())
		return "global";

	// Get the entry's *first* parent directory after root (ie <root>/namespace/)
	auto dir = entry->parentDir();
	while (dir && dir->parent() != archive.dir_root_)
		dir = dir->parent().get();

	// Namespace is the directory's name (in lowercase)
	if (dir)
		return strutil::lower(dir->name());
	else
		return "global"; // Error, just return global
}

// -----------------------------------------------------------------------------
// Returns the first entry matching the search criteria in [options], or null if
// no matching entry was found
// -----------------------------------------------------------------------------
ArchiveEntry* ArchiveFormatHandler::findFirst(Archive& archive, ArchiveSearchOptions& options)
{
	// Init search variables
	auto dir = options.dir;
	if (!dir)
		dir = archive.dir_root_.get();
	strutil::upperIP(options.match_name); // Force case-insensitive

	// Begin search

	// Search entries
	for (unsigned a = 0; a < dir->numEntries(); a++)
	{
		const auto entry = dir->entryAt(a);

		// Check type
		if (options.match_type)
		{
			if (entry->type() == EntryType::unknownType())
			{
				if (!options.match_type->isThisType(*entry))
					continue;
			}
			else if (options.match_type != entry->type())
				continue;
		}

		// Check name
		if (!options.match_name.empty())
		{
			// Cut extension if ignoring
			const auto check_name = options.ignore_ext ? entry->upperNameNoExt() : entry->upperName();
			if (!strutil::matches(check_name, options.match_name))
				continue;
		}

		// Check namespace
		if (!options.match_namespace.empty())
		{
			if (!strutil::equalCI(detectNamespace(archive, entry), options.match_namespace))
				continue;
		}

		// Entry passed all checks so far, so we found a match
		return entry;
	}

	// Search subdirectories (if needed)
	if (options.search_subdirs)
	{
		for (unsigned a = 0; a < dir->numSubdirs(); a++)
		{
			auto opt = options;
			opt.dir  = dir->subdirAt(a).get();

			// If a match was found in this subdir, return it
			if (const auto match = findFirst(archive, opt))
				return match;
		}
	}

	// No matches found
	return nullptr;
}

// -----------------------------------------------------------------------------
// Returns the last entry matching the search criteria in [options], or null if
// no matching entry was found
// -----------------------------------------------------------------------------
ArchiveEntry* ArchiveFormatHandler::findLast(Archive& archive, ArchiveSearchOptions& options)
{
	// Init search variables
	auto dir = options.dir;
	if (!dir)
		dir = archive.dir_root_.get();
	strutil::upperIP(options.match_name); // Force case-insensitive

	// Begin search

	// Search entries (bottom-up)
	for (int a = static_cast<int>(dir->numEntries()) - 1; a >= 0; a--)
	{
		const auto entry = dir->entryAt(a);

		// Check type
		if (options.match_type)
		{
			if (entry->type() == EntryType::unknownType())
			{
				if (!options.match_type->isThisType(*entry))
					continue;
			}
			else if (options.match_type != entry->type())
				continue;
		}

		// Check name
		if (!options.match_name.empty())
		{
			// Cut extension if ignoring
			const auto check_name = options.ignore_ext ? entry->upperNameNoExt() : entry->upperName();
			if (!strutil::matches(check_name, options.match_name))
				continue;
		}

		// Check namespace
		if (!options.match_namespace.empty())
		{
			if (!strutil::equalCI(detectNamespace(archive, entry), options.match_namespace))
				continue;
		}

		// Entry passed all checks so far, so we found a match
		return entry;
	}

	// Search subdirectories (if needed) (bottom-up)
	if (options.search_subdirs)
	{
		for (int a = static_cast<int>(dir->numSubdirs()) - 1; a >= 0; a--)
		{
			auto opt = options;
			opt.dir  = dir->subdirAt(a).get();

			// If a match was found in this subdir, return it
			if (const auto match = findLast(archive, opt))
				return match;
		}
	}

	// No matches found
	return nullptr;
}

// -----------------------------------------------------------------------------
// Returns a list of entries matching the search criteria in [options]
// -----------------------------------------------------------------------------
vector<ArchiveEntry*> ArchiveFormatHandler::findAll(Archive& archive, ArchiveSearchOptions& options)
{
	// Init search variables
	auto dir = options.dir;
	if (!dir)
		dir = archive.dir_root_.get();
	vector<ArchiveEntry*> ret;
	strutil::upperIP(options.match_name); // Force case-insensitive

	// Begin search

	// Search entries
	for (unsigned a = 0; a < dir->numEntries(); a++)
	{
		auto entry = dir->entryAt(a);

		// Check type
		if (options.match_type)
		{
			if (entry->type() == EntryType::unknownType())
			{
				if (!options.match_type->isThisType(*entry))
					continue;
			}
			else if (options.match_type != entry->type())
				continue;
		}

		// Check name
		if (!options.match_name.empty())
		{
			// Cut extension if ignoring
			const auto check_name = options.ignore_ext ? entry->upperNameNoExt() : entry->upperName();
			if (!strutil::matches(check_name, options.match_name))
				continue;
		}

		// Check namespace
		if (!options.match_namespace.empty())
		{
			if (!strutil::equalCI(detectNamespace(archive, entry), options.match_namespace))
				continue;
		}

		// Entry passed all checks so far, so we found a match
		ret.push_back(entry);
	}

	// Search subdirectories (if needed)
	if (options.search_subdirs)
	{
		for (unsigned a = 0; a < dir->numSubdirs(); a++)
		{
			auto opt = options;
			opt.dir  = dir->subdirAt(a).get();

			// Add any matches to the list
			auto vec = findAll(archive, opt);
			ret.insert(ret.end(), vec.begin(), vec.end());
		}
	}

	// Return matches
	return ret;
}

// -----------------------------------------------------------------------------
// Detects type for all entries in [archive]
// (just here because it's a protected function in Archive, so subclasses can't
// access it directly)
// -----------------------------------------------------------------------------
void ArchiveFormatHandler::detectAllEntryTypes(const Archive& archive)
{
	archive.detectAllEntryTypes();
}

// -----------------------------------------------------------------------------
// Returns true if data in [mc] is a <insert archive format here> file
// -----------------------------------------------------------------------------
bool ArchiveFormatHandler::isThisFormat(const MemChunk& mc)
{
	return false;
}

// -----------------------------------------------------------------------------
// Returns true if [filename] is a <insert archive format here> file
// -----------------------------------------------------------------------------
bool ArchiveFormatHandler::isThisFormat(const string& filename)
{
	return false;
}


// -----------------------------------------------------------------------------
//
// Archive Namespace Functions
//
// -----------------------------------------------------------------------------

// -----------------------------------------------------------------------------
// Returns a new ArchiveFormatHandler for [format]
// -----------------------------------------------------------------------------
unique_ptr<ArchiveFormatHandler> archive::formatHandler(ArchiveFormat format)
{
	switch (format)
	{
	case ArchiveFormat::ADat:     return std::make_unique<ADatArchiveHandler>();
	case ArchiveFormat::Bsp:      return std::make_unique<BSPArchiveHandler>();
	case ArchiveFormat::Bz2:      return std::make_unique<BZip2ArchiveHandler>();
	case ArchiveFormat::ChasmBin: return std::make_unique<ChasmBinArchiveHandler>();
	case ArchiveFormat::Dat:      return std::make_unique<DatArchiveHandler>();
	case ArchiveFormat::Dir:      return std::make_unique<DirArchiveHandler>();
	case ArchiveFormat::Disk:     return std::make_unique<DiskArchiveHandler>();
	case ArchiveFormat::Gob:      return std::make_unique<GobArchiveHandler>();
	case ArchiveFormat::Grp:      return std::make_unique<GrpArchiveHandler>();
	case ArchiveFormat::GZip:     return std::make_unique<GZipArchiveHandler>();
	case ArchiveFormat::Hog:      return std::make_unique<HogArchiveHandler>();
	case ArchiveFormat::Lfd:      return std::make_unique<LfdArchiveHandler>();
	case ArchiveFormat::Lib:      return std::make_unique<LibArchiveHandler>();
	case ArchiveFormat::Pak:      return std::make_unique<PakArchiveHandler>();
	case ArchiveFormat::Pod:      return std::make_unique<PodArchiveHandler>();
	case ArchiveFormat::Res:      return std::make_unique<ResArchiveHandler>();
	case ArchiveFormat::Rff:      return std::make_unique<RffArchiveHandler>();
	case ArchiveFormat::SiN:      return std::make_unique<SiNArchiveHandler>();
	case ArchiveFormat::Tar:      return std::make_unique<TarArchiveHandler>();
	case ArchiveFormat::Wad:      return std::make_unique<WadArchiveHandler>();
	case ArchiveFormat::WadJ:     return std::make_unique<WadJArchiveHandler>();
	case ArchiveFormat::Wad2:     return std::make_unique<Wad2ArchiveHandler>();
	case ArchiveFormat::Wolf:     return std::make_unique<WolfArchiveHandler>();
	case ArchiveFormat::Zip:      return std::make_unique<ZipArchiveHandler>();
	case ArchiveFormat::Zip7:     return std::make_unique<Zip7ArchiveHandler>();
	default:                      break;
	}

	// Unknown format
	return std::make_unique<ArchiveFormatHandler>(ArchiveFormat::Unknown);
}

// -----------------------------------------------------------------------------
// Returns a new ArchiveFormatHandler for [format]
// -----------------------------------------------------------------------------
unique_ptr<ArchiveFormatHandler> archive::formatHandler(string_view format)
{
	return formatHandler(formatFromId(format));
}

// -----------------------------------------------------------------------------
// Returns the detected archive format (if any) of the data in [mc]
// -----------------------------------------------------------------------------
ArchiveFormat archive::detectArchiveFormat(const MemChunk& mc)
{
	for (const auto& handler : allFormatHandlers())
		if (handler->isThisFormat(mc))
			return handler->format();

	return ArchiveFormat::Unknown;
}

// -----------------------------------------------------------------------------
// Returns the detected archive format (if any) of the file [filename]
// -----------------------------------------------------------------------------
ArchiveFormat archive::detectArchiveFormat(const string& filename)
{
	for (const auto& handler : allFormatHandlers())
		if (handler->isThisFormat(filename))
			return handler->format();

	return ArchiveFormat::Unknown;
}

// -----------------------------------------------------------------------------
// Returns true if the data in [mc] is a valid [format] archive
// -----------------------------------------------------------------------------
bool archive::isFormat(const MemChunk& mc, ArchiveFormat format)
{
	auto index = static_cast<int>(format);
	if (index < 0 || index >= static_cast<int>(ArchiveFormat::Unknown))
		return false;

	return allFormatHandlers()[index]->isThisFormat(mc);
}

// -----------------------------------------------------------------------------
// Returns true if the file [filename] is a valid [format] archive
// -----------------------------------------------------------------------------
bool archive::isFormat(const string& filename, ArchiveFormat format)
{
	auto index = static_cast<int>(format);
	if (index < 0 || index >= static_cast<int>(ArchiveFormat::Unknown))
		return false;

	return allFormatHandlers()[index]->isThisFormat(filename);
}<|MERGE_RESOLUTION|>--- conflicted
+++ resolved
@@ -54,23 +54,6 @@
 CVAR(Bool, backup_archives, true, CVar::Flag::Save)
 namespace
 {
-<<<<<<< HEAD
-vector<Named<ArchiveFormat>> formats = { { "adat", ArchiveFormat::ADat }, { "bsp", ArchiveFormat::Bsp },
-										 { "bz2", ArchiveFormat::Bz2 },   { "chasm_bin", ArchiveFormat::ChasmBin },
-										 { "dat", ArchiveFormat::Dat },   { "folder", ArchiveFormat::Dir },
-										 { "disk", ArchiveFormat::Disk }, { "gob", ArchiveFormat::Gob },
-										 { "grp", ArchiveFormat::Grp },   { "gzip", ArchiveFormat::GZip },
-										 { "hog", ArchiveFormat::Hog },   { "lfd", ArchiveFormat::Lfd },
-										 { "lib", ArchiveFormat::Lib },   { "pak", ArchiveFormat::Pak },
-										 { "pod", ArchiveFormat::Pod },   { "res", ArchiveFormat::Res },
-										 { "rff", ArchiveFormat::Rff },   { "sin", ArchiveFormat::SiN },
-										 { "tar", ArchiveFormat::Tar },   { "wad", ArchiveFormat::Wad },
-										 { "wadj", ArchiveFormat::WadJ }, { "wad2", ArchiveFormat::Wad2 },
-										 { "wolf", ArchiveFormat::Wolf }, { "zip", ArchiveFormat::Zip },
-										 { "7z", ArchiveFormat::Zip7 } };
-
-=======
->>>>>>> d47c728b
 vector<unique_ptr<ArchiveFormatHandler>> all_handlers;
 } // namespace
 
