
// -----------------------------------------------------------------------------
// SLADE - It's a Doom Editor
// Copyright(C) 2008 - 2024 Simon Judd
//
// Email:       sirjuddington@gmail.com
// Web:         http://slade.mancubus.net
// Filename:    HexEditorPanel.cpp
// Description: HexEditorPanel class. A panel that displays data in a hex grid,
//              and shows some basic information about the currently selected
//              byte
//
// This program is free software; you can redistribute it and/or modify it
// under the terms of the GNU General Public License as published by the Free
// Software Foundation; either version 2 of the License, or (at your option)
// any later version.
//
// This program is distributed in the hope that it will be useful, but WITHOUT
// ANY WARRANTY; without even the implied warranty of MERCHANTABILITY or
// FITNESS FOR A PARTICULAR PURPOSE. See the GNU General Public License for
// more details.
//
// You should have received a copy of the GNU General Public License along with
// this program; if not, write to the Free Software Foundation, Inc.,
// 51 Franklin Street, Fifth Floor, Boston, MA  02110 - 1301, USA.
// -----------------------------------------------------------------------------


// -----------------------------------------------------------------------------
//
// Includes
//
// -----------------------------------------------------------------------------
#include "Main.h"
#include "HexEditorPanel.h"
#include "UI/Layout.h"
#include "UI/WxUtils.h"
#include "Utility/CodePages.h"

using namespace slade;


// -----------------------------------------------------------------------------
//
// Variables
//
// -----------------------------------------------------------------------------
CVAR(Int, hex_grid_width, 16, CVar::Flag::Save)


// -----------------------------------------------------------------------------
//
// HexTable Class Functions
//
// -----------------------------------------------------------------------------


// -----------------------------------------------------------------------------
// Returns the number of rows in the grid
// -----------------------------------------------------------------------------
int HexTable::GetNumberRows()
{
	return (data_.size() / hex_grid_width) + 1;
}

// -----------------------------------------------------------------------------
// Returns the number of columns in the grid (always 16)
// -----------------------------------------------------------------------------
int HexTable::GetNumberCols()
{
	return hex_grid_width;
}

// -----------------------------------------------------------------------------
// Returns the value of the byte at [row],[col] as a string
// -----------------------------------------------------------------------------
wxString HexTable::GetValue(int row, int col)
{
<<<<<<< HEAD
	if (static_cast<unsigned>(row * hex_grid_width + col) >= data_.size())
		return "";
=======
	if (unsigned(row * hex_grid_width + col) >= data_.size())
		return wxEmptyString;
>>>>>>> f8584231
	else
	{
		uint8_t val = data_[row * hex_grid_width + col];

		// Hex
		if (view_type_ == 0)
			return WX_FMT("{:02X}", val);

		// Dec
		else if (view_type_ == 1)
			return WX_FMT("{}", val);

		// ASCII
		else if (view_type_ == 2)
			return wxString::FromAscii(static_cast<char>(val));

		return wxEmptyString;
	}
}

// -----------------------------------------------------------------------------
// Sets the value of the byte at [row],[col]
// (does nothing, only here because it's required)
// -----------------------------------------------------------------------------
void HexTable::SetValue(int row, int col, const wxString& value)
{
	// Can't set values
}

// -----------------------------------------------------------------------------
// Loads in data from [mc]. Returns true on success, false otherwise
// -----------------------------------------------------------------------------
bool HexTable::loadData(const MemChunk& mc)
{
	data_.importMem(mc.data(), mc.size());
	return true;
}

// -----------------------------------------------------------------------------
// Returns the offset of the byte at [row],[col]
// -----------------------------------------------------------------------------
uint32_t HexTable::offset(int row, int col) const
{
	return row * hex_grid_width + col;
}

// -----------------------------------------------------------------------------
// Returns the value at [offset] as an unsigned byte
// -----------------------------------------------------------------------------
uint8_t HexTable::uByteValue(uint32_t offset) const
{
	if (offset < data_.size())
		return data_[offset];
	else
		return 0;
}

// -----------------------------------------------------------------------------
// Returns the value at [offset] as an unsigned short
// -----------------------------------------------------------------------------
uint16_t HexTable::uShortValue(uint32_t offset)
{
	uint16_t val = 0;
	if (offset < data_.size() - 1)
		memcpy(&val, data_.data() + offset, 2);
	return val;
}

// -----------------------------------------------------------------------------
// Returns the value at [offset] as an unsigned 32-bit integer
// -----------------------------------------------------------------------------
uint32_t HexTable::uInt32Value(uint32_t offset)
{
	uint32_t val = 0;
	if (offset < data_.size() - 3)
		memcpy(&val, data_.data() + offset, 4);
	return val;
}

// -----------------------------------------------------------------------------
// Returns the value at [offset] as an unsigned 64-bit integer
// -----------------------------------------------------------------------------
uint64_t HexTable::uInt64Value(uint32_t offset)
{
	uint64_t val = 0;
	if (offset < data_.size() - 7)
		memcpy(&val, data_.data() + offset, 8);
	return val;
}

// -----------------------------------------------------------------------------
// Returns the value at [offset] as a signed byte
// -----------------------------------------------------------------------------
int8_t HexTable::byteValue(uint32_t offset)
{
	int8_t val = 0;
	if (offset < data_.size())
		val = *(data_.data() + offset);
	return val;
}

// -----------------------------------------------------------------------------
// Returns the value at [offset] as a signed short
// -----------------------------------------------------------------------------
int16_t HexTable::shortValue(uint32_t offset)
{
	int16_t val = 0;
	if (offset < data_.size() - 1)
		memcpy(&val, data_.data() + offset, 2);
	return val;
}

// -----------------------------------------------------------------------------
// Returns the value at [offset] as a signed 32-bit integer
// -----------------------------------------------------------------------------
int32_t HexTable::int32Value(uint32_t offset)
{
	int32_t val = 0;
	if (offset < data_.size() - 3)
		memcpy(&val, data_.data() + offset, 4);
	return val;
}

// -----------------------------------------------------------------------------
// Returns the value at [offset] as a signed 64-bit integer
// -----------------------------------------------------------------------------
int64_t HexTable::int64Value(uint32_t offset)
{
	int64_t val = 0;
	if (offset < data_.size() - 7)
		memcpy(&val, data_.data() + offset, 8);
	return val;
}

// -----------------------------------------------------------------------------
// Returns the value at [offset] as a float
// -----------------------------------------------------------------------------
float HexTable::floatValue(uint32_t offset)
{
	float val = 0;
	if (offset < data_.size() - 3)
		val = *(data_.data() + offset);
	return val;
}

// -----------------------------------------------------------------------------
// Returns the value at [offset] as a double
// -----------------------------------------------------------------------------
double HexTable::doubleValue(uint32_t offset)
{
	double val = 0;
	if (offset < data_.size() - 7)
		val = *(data_.data() + offset);
	return val;
}


// -----------------------------------------------------------------------------
//
// HexEditorPanel Class Functions
//
// -----------------------------------------------------------------------------


// -----------------------------------------------------------------------------
// HexEditorPanel class constructor
// -----------------------------------------------------------------------------
HexEditorPanel::HexEditorPanel(wxWindow* parent) : wxPanel(parent, -1)
{
	// Create controls
	rb_view_hex_   = new wxRadioButton(this, -1, wxS("Hex"), wxDefaultPosition, wxDefaultSize, wxRB_GROUP);
	rb_view_dec_   = new wxRadioButton(this, -1, wxS("Decimal"));
	rb_view_ascii_ = new wxRadioButton(this, -1, wxS("ASCII"));
	table_hex_     = new HexTable();
	grid_hex_     = new wxGrid(this, -1, wxDefaultPosition, wxDefaultSize, wxWANTS_CHARS | wxBORDER_SIMPLE | wxVSCROLL);
	label_offset_ = new wxStaticText(this, -1, wxS("Offset:"));
	label_byte_   = new wxStaticText(this, -1, wxS("Signed Byte:"));
	label_ubyte_  = new wxStaticText(this, -1, wxS("Unsigned Byte:"));
	label_ascii_  = new wxStaticText(this, -1, wxS("ASCII:"));
	label_short_le_   = new wxStaticText(this, -1, wxS("Signed Short:"));
	label_ushort_le_  = new wxStaticText(this, -1, wxS("Unsigned Short:"));
	label_int32_le_   = new wxStaticText(this, -1, wxS("Signed Integer (32bit):"));
	label_uint32_le_  = new wxStaticText(this, -1, wxS("Unsigned Integer (32bit):"));
	label_short_be_   = new wxStaticText(this, -1, wxS("Signed Short:"));
	label_ushort_be_  = new wxStaticText(this, -1, wxS("Unsigned Short:"));
	label_int32_be_   = new wxStaticText(this, -1, wxS("Signed Integer (32bit):"));
	label_uint32_be_  = new wxStaticText(this, -1, wxS("Unsigned Integer (32bit):"));
	btn_go_to_offset_ = new wxButton(this, -1, wxS("Go to Offset..."));

	// Setup hex grid
	auto cellsize      = FromDIP(28);
	auto scrollbarsize = wxSystemSettings::GetMetric(wxSYS_VSCROLL_X);
	grid_hex_->SetDefaultRowSize(cellsize, true);
	grid_hex_->SetDefaultColSize(cellsize, true);
	grid_hex_->HideColLabels();
	grid_hex_->HideRowLabels();
	grid_hex_->EnableEditing(false);
	grid_hex_->DisableDragGridSize();
	grid_hex_->SetDefaultCellAlignment(wxALIGN_CENTER, wxALIGN_CENTER);
	grid_hex_->SetTable(table_hex_);
	grid_hex_->SetInitialSize({ (cellsize * hex_grid_width) + scrollbarsize + 2, -1 });

	setupLayout();

	// Bind events
	grid_hex_->Bind(wxEVT_GRID_SELECT_CELL, &HexEditorPanel::onCellSelected, this);
	btn_go_to_offset_->Bind(wxEVT_BUTTON, &HexEditorPanel::onBtnGoToOffset, this);
	rb_view_hex_->Bind(wxEVT_RADIOBUTTON, &HexEditorPanel::onRBViewType, this);
	rb_view_dec_->Bind(wxEVT_RADIOBUTTON, &HexEditorPanel::onRBViewType, this);
	rb_view_ascii_->Bind(wxEVT_RADIOBUTTON, &HexEditorPanel::onRBViewType, this);

	SetInitialSize(wxDefaultSize);
	wxWindowBase::Layout();
}

// -----------------------------------------------------------------------------
// Loads data from [mc] into the hex grid
// -----------------------------------------------------------------------------
bool HexEditorPanel::loadData(const MemChunk& mc)
{
	if (table_hex_->loadData(mc))
	{
		grid_hex_->SetTable(table_hex_);
		Layout();
		grid_hex_->Refresh();
		return true;
	}
	else
		return false;
}

// -----------------------------------------------------------------------------
// Lays out the controls on the panel
// -----------------------------------------------------------------------------
void HexEditorPanel::setupLayout()
{
	SetSizer(new wxBoxSizer(wxHORIZONTAL));

	// Left side
	auto vbox = new wxBoxSizer(wxVERTICAL);
	GetSizer()->Add(vbox, wxSizerFlags().Expand());

	// View type
	auto lh = ui::LayoutHelper(this);
	lh.layoutHorizontally(
		vbox,
<<<<<<< HEAD
		vector<wxObject*>{ new wxStaticText(this, -1, "View As:"), rb_view_hex_, rb_view_dec_, rb_view_ascii_ },
		lh.sfWithSmallBorder(0, wxBOTTOM));
=======
		vector<wxObject*>{ new wxStaticText(this, -1, wxS("View As:")), rb_view_hex_, rb_view_dec_, rb_view_ascii_ },
		wxSizerFlags(0).Border(wxBOTTOM, ui::px(ui::Size::PadMinimum)));
>>>>>>> f8584231

	// Hex grid
	vbox->Add(grid_hex_, wxSizerFlags().Expand());

	// Right side
	vbox = new wxBoxSizer(wxVERTICAL);
	GetSizer()->Add(vbox, lh.sfWithBorder(1, wxLEFT).Expand());

	// Values
	auto frame      = new wxStaticBox(this, -1, wxS("Values (General)"));
	auto framesizer = new wxStaticBoxSizer(frame, wxVERTICAL);
	lh.layoutVertically(
		framesizer, { label_offset_, label_byte_, label_ubyte_, label_ascii_ }, lh.sfWithBorder(1).Expand());
	vbox->Add(framesizer, lh.sfWithBorder(0, wxBOTTOM).Expand());

	// Little endian values
	frame      = new wxStaticBox(this, -1, wxS("Values (Little Endian)"));
	framesizer = new wxStaticBoxSizer(frame, wxVERTICAL);
	lh.layoutVertically(
		framesizer,
		{ label_short_le_, label_ushort_le_, label_int32_le_, label_uint32_le_ },
		lh.sfWithBorder(1).Expand());
	vbox->Add(framesizer, lh.sfWithBorder(0, wxBOTTOM).Expand());

	// Big endian values
	frame      = new wxStaticBox(this, -1, wxS("Values (Big Endian)"));
	framesizer = new wxStaticBoxSizer(frame, wxVERTICAL);
	lh.layoutVertically(
		framesizer,
		{ label_short_be_, label_ushort_be_, label_int32_be_, label_uint32_be_ },
		lh.sfWithBorder(1).Expand());
	vbox->Add(framesizer, lh.sfWithBorder(0, wxBOTTOM).Expand());

	// 'Go to Offset' button
	vbox->Add(btn_go_to_offset_, lh.sfWithBorder(0, wxBOTTOM));
}


// -----------------------------------------------------------------------------
//
// HexEditorPanel Class Events
//
// -----------------------------------------------------------------------------

// ReSharper disable CppMemberFunctionMayBeConst
// ReSharper disable CppParameterMayBeConstPtrOrRef

// -----------------------------------------------------------------------------
// Called when the cell selection (focus) is changed
// -----------------------------------------------------------------------------
void HexEditorPanel::onCellSelected(wxGridEvent& e)
{
	if (!e.Selecting())
		return;

	// Get offset of focused cell
	uint32_t offset = table_hex_->offset(e.GetRow(), e.GetCol());

	// Check offset
	if (offset > table_hex_->getData().size())
		return;

	// Reset labels
	label_offset_->SetLabel(WX_FMT("Offset: {}", offset));
	label_byte_->SetLabel(wxS("Signed Byte:"));
	label_ubyte_->SetLabel(wxS("Unsigned Byte:"));
	label_ascii_->SetLabel(wxS("ASCII:"));
	label_short_le_->SetLabel(wxS("Signed Short:"));
	label_ushort_le_->SetLabel(wxS("Unsigned Short:"));
	label_int32_le_->SetLabel(wxS("Signed Int (32bit):"));
	label_uint32_le_->SetLabel(wxS("Unsigned Int (32bit):"));
	// label_int64_le->SetLabel(wxS("Signed Int (64bit):"));
	// label_uint64_le->SetLabel(wxS("Unsigned Int (64bit):"));
	// label_float_le->SetLabel(wxS("Float:"));
	// label_double_le->SetLabel(wxS("Double:"));
	label_short_be_->SetLabel(wxS("Signed Short:"));
	label_ushort_be_->SetLabel(wxS("Unsigned Short:"));
	label_int32_be_->SetLabel(wxS("Signed Int (32bit):"));
	label_uint32_be_->SetLabel(wxS("Unsigned Int (32bit):"));
	// label_int64_be->SetLabel(wxS("Signed Int (64bit):"));
	// label_uint64_be->SetLabel(wxS("Unsigned Int (64bit):"));
	// label_float_be->SetLabel(wxS("Float:"));
	// label_double_be->SetLabel(wxS("Double:"));

	// Get values
	uint32_t size    = table_hex_->getData().size() - offset;
	int8_t   vbyte   = 0;
	uint8_t  vubyte  = 0;
	int16_t  vshort  = 0;
	uint16_t vushort = 0;
	int32_t  vint32  = 0;
	uint32_t vuint32 = 0;
	int64_t  vint64  = 0;
	uint64_t vuint64 = 0;
	float    vfloat  = 0;
	double   vdouble = 0;
	if (size > 0)
	{
		// Byte values
		vubyte = table_hex_->uByteValue(offset);
		vbyte  = table_hex_->byteValue(offset);

		label_byte_->SetLabel(WX_FMT("Signed Byte: {}", vbyte));
		label_ubyte_->SetLabel(WX_FMT("Unsigned Byte: {}", vubyte));
		if (vubyte <= 128)
			label_ascii_->SetLabel(WX_FMT("ASCII: {}", codepages::fromASCII(vubyte)));

		if (size > 1)
		{
			// Short values
			vshort  = table_hex_->shortValue(offset);
			vushort = table_hex_->uShortValue(offset);

			label_short_le_->SetLabel(WX_FMT("Signed Short: {}", wxINT16_SWAP_ON_BE(vshort)));
			label_ushort_le_->SetLabel(WX_FMT("Unsigned Short: {}", wxUINT16_SWAP_ON_BE(vushort)));
			label_short_be_->SetLabel(WX_FMT("Signed Short: {}", wxINT16_SWAP_ON_LE(vshort)));
			label_ushort_be_->SetLabel(WX_FMT("Unsigned Short: {}", wxUINT16_SWAP_ON_LE(vushort)));

			if (size > 3)
			{
				// 4-byte values
				vint32  = table_hex_->int32Value(offset);
				vuint32 = table_hex_->uInt32Value(offset);
				vfloat  = table_hex_->floatValue(offset);

				label_int32_le_->SetLabel(WX_FMT("Signed Int (32bit): {}", wxINT32_SWAP_ON_BE(vint32)));
				label_uint32_le_->SetLabel(WX_FMT("Unsigned Int (32bit): {}", wxUINT32_SWAP_ON_BE(vuint32)));
				label_int32_be_->SetLabel(WX_FMT("Signed Int (32bit): {}", wxINT32_SWAP_ON_LE(vint32)));
				label_uint32_be_->SetLabel(WX_FMT("Unsigned Int (32bit): {}", wxUINT32_SWAP_ON_LE(vuint32)));

				if (size > 7)
				{
					// 8-byte values
					vint64  = table_hex_->int64Value(offset);
					vuint64 = table_hex_->uInt64Value(offset);
					vdouble = table_hex_->doubleValue(offset);

					// label_int64_le->SetLabel(s_fmt("Signed Int (64bit): %d", wxINT64_SWAP_ON_BE(vint64)));
					// label_uint64_le->SetLabel(s_fmt("Unsigned Int (64bit): %u", wxUINT64_SWAP_ON_BE(vuint64)));
					// label_int64_be->SetLabel(s_fmt("Signed Int (64bit): %d", wxINT64_SWAP_ON_LE(vint64)));
					// label_uint64_be->SetLabel(s_fmt("Unsigned Int (64bit): %u", wxUINT64_SWAP_ON_LE(vuint64)));
				}
			}
		}
	}

	// Refresh
	Update();
}

// -----------------------------------------------------------------------------
// Called when the 'Go to Offset' button is clicked
// -----------------------------------------------------------------------------
void HexEditorPanel::onBtnGoToOffset(wxCommandEvent& e)
{
	// Do nothing if no data
	if (table_hex_->getData().size() == 0)
		return;

	// Pop up dialog to prompt user for an offset
	int ofs = wxGetNumberFromUser(
		wxS("Enter Offset"), wxS("Offset"), wxS("Go to Offset"), 0, 0, table_hex_->getData().size() - 1);
	if (ofs >= 0)
	{
		// Determine row/col of offset
		int row = ofs / hex_grid_width;
		int col = ofs % hex_grid_width;

		// Go to that cell
		grid_hex_->GoToCell(row, col);
		grid_hex_->SetFocus();
	}
}

// -----------------------------------------------------------------------------
// Called when one of the 'View As' radio buttons is selected
// -----------------------------------------------------------------------------
void HexEditorPanel::onRBViewType(wxCommandEvent& e)
{
	// Set view type
	if (rb_view_hex_->GetValue())
		table_hex_->setViewType(0);
	else if (rb_view_dec_->GetValue())
		table_hex_->setViewType(1);
	else
		table_hex_->setViewType(2);

	// Refresh
	grid_hex_->Refresh();
}<|MERGE_RESOLUTION|>--- conflicted
+++ resolved
@@ -76,13 +76,8 @@
 // -----------------------------------------------------------------------------
 wxString HexTable::GetValue(int row, int col)
 {
-<<<<<<< HEAD
 	if (static_cast<unsigned>(row * hex_grid_width + col) >= data_.size())
-		return "";
-=======
-	if (unsigned(row * hex_grid_width + col) >= data_.size())
 		return wxEmptyString;
->>>>>>> f8584231
 	else
 	{
 		uint8_t val = data_[row * hex_grid_width + col];
@@ -329,13 +324,8 @@
 	auto lh = ui::LayoutHelper(this);
 	lh.layoutHorizontally(
 		vbox,
-<<<<<<< HEAD
-		vector<wxObject*>{ new wxStaticText(this, -1, "View As:"), rb_view_hex_, rb_view_dec_, rb_view_ascii_ },
+		vector<wxObject*>{ new wxStaticText(this, -1, wxS("View As:")), rb_view_hex_, rb_view_dec_, rb_view_ascii_ },
 		lh.sfWithSmallBorder(0, wxBOTTOM));
-=======
-		vector<wxObject*>{ new wxStaticText(this, -1, wxS("View As:")), rb_view_hex_, rb_view_dec_, rb_view_ascii_ },
-		wxSizerFlags(0).Border(wxBOTTOM, ui::px(ui::Size::PadMinimum)));
->>>>>>> f8584231
 
 	// Hex grid
 	vbox->Add(grid_hex_, wxSizerFlags().Expand());
