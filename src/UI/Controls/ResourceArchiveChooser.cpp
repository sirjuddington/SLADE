--- conflicted
+++ resolved
@@ -83,23 +83,13 @@
 
 	// 'Open Resource' button
 	auto hbox = new wxBoxSizer(wxHORIZONTAL);
-<<<<<<< HEAD
 	sizer->Add(hbox, lh.sfWithBorder(0, wxRIGHT).Expand());
-	btn_open_resource_ = new wxButton(this, -1, "Open Archive");
+	btn_open_resource_ = new wxButton(this, -1, wxS("Open Archive"));
 	hbox->Add(btn_open_resource_, lh.sfWithBorder(0, wxRIGHT).Expand());
 
 	// 'Open Recent' button
-	btn_recent_ = new wxButton(this, -1, "Open Recent");
+	btn_recent_ = new wxButton(this, -1, wxS("Open Recent"));
 	hbox->Add(btn_recent_, wxSizerFlags().Expand());
-=======
-	sizer->Add(hbox, 0, wxEXPAND | wxRIGHT, ui::pad());
-	btn_open_resource_ = new wxButton(this, -1, wxS("Open Archive"));
-	hbox->Add(btn_open_resource_, 0, wxEXPAND | wxRIGHT, ui::pad());
-
-	// 'Open Recent' button
-	btn_recent_ = new wxButton(this, -1, wxS("Open Recent"));
-	hbox->Add(btn_recent_, 0, wxEXPAND, 0);
->>>>>>> f8584231
 
 	// Bind events
 	btn_open_resource_->Bind(wxEVT_BUTTON, &ResourceArchiveChooser::onBtnOpenResource, this);
@@ -125,21 +115,12 @@
 // -----------------------------------------------------------------------------
 // Returns a string of all selected resource archive filenames
 // -----------------------------------------------------------------------------
-<<<<<<< HEAD
-wxString ResourceArchiveChooser::selectedResourceList() const
-{
-	vector<Archive*> selected = selectedResourceArchives();
-	wxString         ret;
-	for (auto a : selected)
-		ret += wxString::Format("\"%s\" ", a->filename());
-=======
-string ResourceArchiveChooser::selectedResourceList()
+string ResourceArchiveChooser::selectedResourceList() const
 {
 	vector<Archive*> selected = selectedResourceArchives();
 	string           ret;
-	for (unsigned a = 0; a < selected.size(); a++)
-		ret += fmt::format("\"{}\" ", selected[a]->filename());
->>>>>>> f8584231
+	for (auto a : selected)
+		ret += fmt::format("\"{}\" ", a->filename());
 	return ret;
 }
 
