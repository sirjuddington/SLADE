
// -----------------------------------------------------------------------------
// SLADE - It's a Doom Editor
// Copyright(C) 2008 - 2024 Simon Judd
//
// Email:       sirjuddington@gmail.com
// Web:         http://slade.mancubus.net
// Filename:    ColourBox.cpp
// Description: ColourBox class. A simple box that allows the user to select a
//              colour. It shows the current colour and alpha level
//              (if enabled), left clicking on the box will open either an
//              OS-native colour chooser or a palette dialog if a palette is
//              supplied so the user can choose a colour. Right clicking the
//              box pops up a slider to change the alpha level of the colour
//
// This program is free software; you can redistribute it and/or modify it
// under the terms of the GNU General Public License as published by the Free
// Software Foundation; either version 2 of the License, or (at your option)
// any later version.
//
// This program is distributed in the hope that it will be useful, but WITHOUT
// ANY WARRANTY; without even the implied warranty of MERCHANTABILITY or
// FITNESS FOR A PARTICULAR PURPOSE. See the GNU General Public License for
// more details.
//
// You should have received a copy of the GNU General Public License along with
// this program; if not, write to the Free Software Foundation, Inc.,
// 51 Franklin Street, Fifth Floor, Boston, MA  02110 - 1301, USA.
// -----------------------------------------------------------------------------


// -----------------------------------------------------------------------------
//
// Includes
//
// -----------------------------------------------------------------------------
#include "Main.h"
#include "ColourBox.h"
#include "Graphics/Palette/Palette.h"
#include "UI/Dialogs/PaletteDialog.h"
#include "UI/Layout.h"

using namespace slade;


// -----------------------------------------------------------------------------
//
// Variables
//
// -----------------------------------------------------------------------------
DEFINE_EVENT_TYPE(wxEVT_COLOURBOX_CHANGED)


// -----------------------------------------------------------------------------
//
// ColourBox Class Functions
//
// -----------------------------------------------------------------------------


// -----------------------------------------------------------------------------
// ColourBox class constructor
// -----------------------------------------------------------------------------
ColourBox::ColourBox(wxWindow* parent, int id, bool enable_alpha, bool mode) :
	wxPanel{ parent, id, wxDefaultPosition, parent->FromDIP(wxSize(32, 22)), wxNO_BORDER },
	alpha_{ enable_alpha },
	altmode_{ mode }
{
	// Bind events
	Bind(wxEVT_PAINT, &ColourBox::onPaint, this);
	Bind(wxEVT_LEFT_DOWN, &ColourBox::onMouseLeftDown, this);
	Bind(wxEVT_RIGHT_DOWN, &ColourBox::onMouseRightDown, this);
}

// -----------------------------------------------------------------------------
// Alternate ColourBox class constructor
// -----------------------------------------------------------------------------
ColourBox::ColourBox(wxWindow* parent, int id, ColRGBA col, bool enable_alpha, bool mode, int size) :
	wxPanel{ parent, id, wxDefaultPosition, wxDefaultSize, wxNO_BORDER },
	colour_{ col },
	alpha_{ enable_alpha },
	altmode_{ mode }
{
	if (size > 0)
		SetInitialSize(FromDIP(wxSize{ size, size }));
	else
		SetInitialSize(FromDIP(wxSize(32, 22)));

	// Bind events
	Bind(wxEVT_PAINT, &ColourBox::onPaint, this);
	Bind(wxEVT_LEFT_DOWN, &ColourBox::onMouseLeftDown, this);
	Bind(wxEVT_RIGHT_DOWN, &ColourBox::onMouseRightDown, this);
}

// -----------------------------------------------------------------------------
// Generates and sends a wxEVT_COLOURBOX_CHANGED event
// -----------------------------------------------------------------------------
void ColourBox::sendChangeEvent()
{
	wxCommandEvent e(wxEVT_COLOURBOX_CHANGED, GetId());
	e.SetEventObject(this);
	GetEventHandler()->ProcessEvent(e);
}

// -----------------------------------------------------------------------------
// Pops up a palette dialog if palette data is available, and sends a change
// event after a colour is selected.
// -----------------------------------------------------------------------------
void ColourBox::popPalette()
{
	if (palette_)
	{
		PaletteDialog pd(palette_);
		if (pd.ShowModal() == wxID_OK)
		{
			auto col = pd.selectedColour();
			if (col.a > 0)
			{
				colour_ = col;
				sendChangeEvent();
				Refresh();
			}
		}
	}
}

// -----------------------------------------------------------------------------
// Pops up a standard colour picker dialog, and sends a change event  after a
// colour is selected.
// -----------------------------------------------------------------------------
void ColourBox::popColourPicker()
{
	auto col = wxGetColourFromUser(GetParent(), wxColour(colour_.r, colour_.g, colour_.b));

	if (col.Ok())
	{
		colour_.r     = col.Red();
		colour_.g     = col.Green();
		colour_.b     = col.Blue();
		colour_.index = -1;

		if (palette_)
		{
			auto index = palette_->nearestColour(colour_);
			auto pcol  = palette_->colour(index);
			if (pcol.equals(colour_))
				colour_.index = index;
		}
		sendChangeEvent();
		Refresh();
	}
}

// -----------------------------------------------------------------------------
// Pops up an alpha slider control if alpha is enabled, and sends a change
// event after a value is selected.
// -----------------------------------------------------------------------------
void ColourBox::popAlphaSlider()
{
	// Do nothing if alpha disabled
	if (!alpha_)
		return;

	// Popup a dialog with a slider control for alpha
<<<<<<< HEAD
	wxDialog dlg(nullptr, -1, "Set Alpha", wxDefaultPosition, wxDefaultSize);
	auto     lh  = ui::LayoutHelper(&dlg);
=======
	wxDialog dlg(nullptr, -1, wxS("Set Alpha"), wxDefaultPosition, wxDefaultSize);
>>>>>>> f8584231
	auto     box = new wxBoxSizer(wxVERTICAL);
	dlg.SetSizer(box);
	auto slider = new wxSlider(&dlg, -1, colour_.a, 0, 255, wxDefaultPosition, wxDefaultSize, wxSL_HORIZONTAL);
	box->Add(slider, lh.sfWithLargeBorder(1).Expand());
	box->Add(dlg.CreateButtonSizer(wxOK | wxCANCEL), lh.sfWithLargeBorder(0, wxLEFT | wxRIGHT | wxBOTTOM).Expand());
	dlg.SetInitialSize();

	if (dlg.ShowModal() == wxID_OK)
	{
		colour_.a = slider->GetValue();
		sendChangeEvent();
		Refresh();
	}
}


// -----------------------------------------------------------------------------
//
// ColourBox Class Events
//
// -----------------------------------------------------------------------------


// -----------------------------------------------------------------------------
// Called when the colour box needs to be (re)drawn
// -----------------------------------------------------------------------------
void ColourBox::onPaint(wxPaintEvent& e)
{
	wxPaintDC dc(this);

	dc.SetBrush(wxBrush(wxColour(colour_.r, colour_.g, colour_.b)));
	const wxSize client_size = GetClientSize() * GetContentScaleFactor();
	dc.DrawRectangle(0, 0, client_size.x, client_size.y);

	if (alpha_)
	{
		int a_height       = FromDIP(4);
		int a_border_width = FromDIP(1);
		int a_point        = colour_.fa() * (client_size.x - (2 * a_border_width));

		dc.SetBrush(wxBrush(wxColour(0, 0, 0)));
		dc.DrawRectangle(0, 0, client_size.x, a_height);

		dc.SetBrush(wxBrush(wxColour(255, 255, 255)));
		dc.SetPen(*wxTRANSPARENT_PEN);
		dc.DrawRectangle(a_border_width, a_border_width, a_point, a_height - (a_border_width * 2));
	}
}

// -----------------------------------------------------------------------------
// Called when the colour box is left clicked.
// -----------------------------------------------------------------------------
void ColourBox::onMouseLeftDown(wxMouseEvent& e)
{
	if (!palette_ || altmode_)
		popColourPicker();
	else
		popPalette();
}

// -----------------------------------------------------------------------------
// Called when the colour box is right clicked.
// -----------------------------------------------------------------------------
void ColourBox::onMouseRightDown(wxMouseEvent& e)
{
	if (altmode_ && palette_)
		popPalette();
	else if (alpha_)
		popAlphaSlider();
	else
		popColourPicker();
}<|MERGE_RESOLUTION|>--- conflicted
+++ resolved
@@ -162,12 +162,8 @@
 		return;
 
 	// Popup a dialog with a slider control for alpha
-<<<<<<< HEAD
-	wxDialog dlg(nullptr, -1, "Set Alpha", wxDefaultPosition, wxDefaultSize);
+	wxDialog dlg(nullptr, -1, wxS("Set Alpha"), wxDefaultPosition, wxDefaultSize);
 	auto     lh  = ui::LayoutHelper(&dlg);
-=======
-	wxDialog dlg(nullptr, -1, wxS("Set Alpha"), wxDefaultPosition, wxDefaultSize);
->>>>>>> f8584231
 	auto     box = new wxBoxSizer(wxVERTICAL);
 	dlg.SetSizer(box);
 	auto slider = new wxSlider(&dlg, -1, colour_.a, 0, 255, wxDefaultPosition, wxDefaultSize, wxSL_HORIZONTAL);
