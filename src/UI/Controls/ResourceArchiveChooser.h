#pragma once

namespace slade
{
class ResourceArchiveChooser : public wxPanel
{
public:
	ResourceArchiveChooser(wxWindow* parent, const Archive* archive);
	~ResourceArchiveChooser() override = default;

<<<<<<< HEAD
	vector<Archive*> selectedResourceArchives() const;
	wxString         selectedResourceList() const;
=======
	vector<Archive*> selectedResourceArchives();
	string           selectedResourceList();
>>>>>>> f8584231

private:
	wxCheckListBox*  list_resources_    = nullptr;
	wxButton*        btn_open_resource_ = nullptr;
	wxButton*        btn_recent_        = nullptr;
	vector<Archive*> archives_;

	// Events
	void onBtnOpenResource(wxCommandEvent& e);
	void onBtnRecent(wxCommandEvent& e);
	void onResourceChecked(wxCommandEvent& e);
};
} // namespace slade<|MERGE_RESOLUTION|>--- conflicted
+++ resolved
@@ -8,13 +8,8 @@
 	ResourceArchiveChooser(wxWindow* parent, const Archive* archive);
 	~ResourceArchiveChooser() override = default;
 
-<<<<<<< HEAD
 	vector<Archive*> selectedResourceArchives() const;
-	wxString         selectedResourceList() const;
-=======
-	vector<Archive*> selectedResourceArchives();
-	string           selectedResourceList();
->>>>>>> f8584231
+	string           selectedResourceList() const;
 
 private:
 	wxCheckListBox*  list_resources_    = nullptr;
