--- conflicted
+++ resolved
@@ -65,10 +65,6 @@
 wxColour         col_text_new(0, 0, 0, 0);
 wxColour         col_text_locked(0, 0, 0, 0);
 icons::IconCache icon_cache;
-// vector<int>      elist_chars = {
-//     '.', ',', '_', '-', '+', '=', '`',  '~', '!', '@', '#', '$', '(',  ')',  '[',
-//     ']', '{', '}', ':', ';', '/', '\\', '<', '>', '?', '^', '&', '\'', '\"',
-// };
 } // namespace slade::ui
 
 #ifdef __WXGTK__
@@ -93,12 +89,6 @@
 // External Variables
 //
 // -----------------------------------------------------------------------------
-<<<<<<< HEAD
-EXTERN_CVAR(Int, elist_icon_size)
-EXTERN_CVAR(Int, elist_icon_padding)
-EXTERN_CVAR(Bool, elist_filter_dirs)
-=======
->>>>>>> ddf97113
 EXTERN_CVAR(Bool, list_font_monospace)
 
 
@@ -388,13 +378,8 @@
 		}
 
 		wxString name = entry->name();
-<<<<<<< HEAD
-		if (modified_indicator_ && entry->state() != ArchiveEntry::State::Unmodified)
+		if (modified_indicator_ && entry->state() != EntryState::Unmodified)
 			variant << wxDataViewIconText(entry->name() + " *", icon_cache.icons[entry->type()->icon()]);
-=======
-		if (modified_indicator_ && entry->state() != EntryState::Unmodified)
-			variant << wxDataViewIconText(entry->name() + " *", icon_cache[entry->type()->icon()]);
->>>>>>> ddf97113
 		else
 			variant << wxDataViewIconText(entry->name(), icon_cache.icons[entry->type()->icon()]);
 	}
@@ -731,7 +716,7 @@
 		else
 		{
 			// Directory archives default to alphabetical order
-			if (const auto archive = archive_.lock(); archive->format() == ArchiveFormat::Dir)
+			if (const auto archive = archive_.lock(); archive->formatId() == "folder")
 				cmpval = e1->upperName().compare(e2->upperName());
 
 			// Everything else defaults to index order
@@ -865,20 +850,12 @@
 // ArchiveEntryTree class constructor
 // -----------------------------------------------------------------------------
 ArchiveEntryTree::ArchiveEntryTree(
-<<<<<<< HEAD
-	wxWindow*           parent,
-	shared_ptr<Archive> archive,
-	UndoManager*        undo_manager,
-	bool                force_list) :
-	SDataViewCtrl{ parent, wxDV_MULTIPLE }, archive_{ archive }
-=======
 	wxWindow*                  parent,
 	const shared_ptr<Archive>& archive,
 	UndoManager*               undo_manager,
 	bool                       force_list) :
-	wxDataViewCtrl(parent, -1, wxDefaultPosition, wxDefaultSize, wxDV_MULTIPLE),
+	SDataViewCtrl{ parent, wxDV_MULTIPLE },
 	archive_{ archive }
->>>>>>> ddf97113
 {
 	// Init settings
 	SetRowHeight(ui::scalePx(elist_icon_size + (elist_icon_padding * 2) + 2));
@@ -1026,89 +1003,6 @@
 			else
 				e.Skip();
 		});
-<<<<<<< HEAD
-=======
-
-#ifdef __WXMSW__
-	// Keypress event
-	Bind(
-		wxEVT_CHAR,
-		[this](wxKeyEvent& e)
-		{
-			// Custom handling for shift+up/down
-			if (e.ShiftDown())
-			{
-				int from_row = multi_select_base_index_;
-
-				// Get row to select to
-				// TODO: Handle PgUp/PgDn as well?
-				int to_row;
-				switch (e.GetKeyCode())
-				{
-				case WXK_DOWN: to_row = GetRowByItem(GetCurrentItem()) + 1; break;
-				case WXK_UP:   to_row = GetRowByItem(GetCurrentItem()) - 1; break;
-				default:
-					// Not up or down arrow, do default handling
-					e.Skip();
-					return;
-				}
-
-				// Get new item to focus
-				auto new_current_item = GetItemByRow(to_row);
-				if (!new_current_item.IsOk())
-				{
-					e.Skip();
-					return;
-				}
-
-				// Ensure valid range
-				if (from_row > to_row)
-					std::swap(from_row, to_row);
-
-				// Get items to select
-				wxDataViewItemArray items;
-				for (int i = from_row; i <= to_row; ++i)
-					items.Add(GetItemByRow(i));
-
-				// Set new selection
-				SetSelections(items);
-				SetCurrentItem(new_current_item);
-
-				// Trigger selection change event
-				wxDataViewEvent de;
-				de.SetEventType(wxEVT_DATAVIEW_SELECTION_CHANGED);
-				ProcessWindowEvent(de);
-
-				return;
-			}
-
-			// Search
-			if (e.GetModifiers() == 0)
-			{
-				if (searchChar(e.GetKeyCode()))
-					return;
-			}
-
-			e.Skip();
-		});
-
-	Bind(
-		wxEVT_DATAVIEW_SELECTION_CHANGED,
-		[this](wxDataViewEvent& e)
-		{
-			if (GetSelectedItemsCount() == 1)
-				multi_select_base_index_ = GetRowByItem(GetSelection());
-
-			// Clear search string if selection change wasn't a result of searching
-			if (e.GetString().Cmp("search"))
-				search_.clear();
-
-			e.Skip();
-		});
-
-	Bind(wxEVT_KILL_FOCUS, [this](wxFocusEvent& e) { search_.clear(); });
-#endif
->>>>>>> ddf97113
 }
 
 // -----------------------------------------------------------------------------
@@ -1526,7 +1420,7 @@
 	// If no config exists for the archive, create one from the cvars
 	if (config.archive_id < 0)
 	{
-		config = library::ArchiveUIConfigRow{ archive->libraryId(), archive->formatDesc().supports_dirs };
+		config = library::ArchiveUIConfigRow{ archive->libraryId(), archive->formatInfo().supports_dirs };
 		library::saveArchiveUIConfig(config);
 	}
 
@@ -1677,7 +1571,7 @@
 	{
 		config.elist_name_width = col_name_->GetWidth();
 		saveStateInt(
-			archive->formatDesc().supports_dirs ? "EntryListNameWidthTree" : "EntryListNameWidthList",
+			archive->formatInfo().supports_dirs ? "EntryListNameWidthTree" : "EntryListNameWidthList",
 			config.elist_name_width);
 	}
 
