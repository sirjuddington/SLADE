
// -----------------------------------------------------------------------------
// SLADE - It's a Doom Editor
// Copyright(C) 2008 - 2024 Simon Judd
//
// Email:       sirjuddington@gmail.com
// Web:         http://slade.mancubus.net
// Filename:    ArchiveEntryTree.cpp
// Description: A wxDataViewCtrl-based widget that shows all entries in an
//              archive via the ArchiveViewModel dataview model. The model will
//              automatically keep in-sync with the associated Archive.
//
// This program is free software; you can redistribute it and/or modify it
// under the terms of the GNU General Public License as published by the Free
// Software Foundation; either version 2 of the License, or (at your option)
// any later version.
//
// This program is distributed in the hope that it will be useful, but WITHOUT
// ANY WARRANTY; without even the implied warranty of MERCHANTABILITY or
// FITNESS FOR A PARTICULAR PURPOSE. See the GNU General Public License for
// more details.
//
// You should have received a copy of the GNU General Public License along with
// this program; if not, write to the Free Software Foundation, Inc.,
// 51 Franklin Street, Fifth Floor, Boston, MA  02110 - 1301, USA.
// -----------------------------------------------------------------------------


// -----------------------------------------------------------------------------
//
// Includes
//
// -----------------------------------------------------------------------------
#include "Main.h"
#include "ArchiveEntryTree.h"
#include "App.h"
#include "Archive/Archive.h"
#include "Archive/ArchiveDir.h"
#include "Archive/ArchiveEntry.h"
#include "Archive/ArchiveFormatHandler.h"
#include "Archive/ArchiveManager.h"
#include "Archive/EntryType/EntryType.h"
#include "General/UndoRedo.h"
#include "Graphics/Icons.h"
#include "UI/SToolBar/SToolBarButton.h"
#include "UI/UI.h"
#include "UI/WxUtils.h"
#include "Utility/StringUtils.h"
#include <wx/headerctrl.h>

using namespace slade;
using namespace ui;

// -----------------------------------------------------------------------------
//
// Variables
//
// -----------------------------------------------------------------------------
namespace slade::ui
{
wxColour                                   col_text_modified(0, 0, 0, 0);
wxColour                                   col_text_new(0, 0, 0, 0);
wxColour                                   col_text_locked(0, 0, 0, 0);
std::unordered_map<string, wxBitmapBundle> icon_cache;
vector<int>                                elist_chars = {
    '.', ',', '_', '-', '+', '=', '`',  '~', '!', '@', '#', '$', '(',  ')',  '[',
    ']', '{', '}', ':', ';', '/', '\\', '<', '>', '?', '^', '&', '\'', '\"',
};
} // namespace slade::ui

CVAR(Int, elist_colsize_name_tree, 150, CVar::Save)
CVAR(Int, elist_colsize_name_list, 150, CVar::Save)
CVAR(Int, elist_colsize_size, 80, CVar::Save)
CVAR(Int, elist_colsize_type, 150, CVar::Save)
CVAR(Int, elist_colsize_index, 50, CVar::Save)
#ifdef __WXGTK__
// Disable by default in GTK because double-click seems to trigger it, which interferes
// with double-click to expand folders or open entries
CVAR(Bool, elist_rename_inplace, false, CVar::Save)
#else
CVAR(Bool, elist_rename_inplace, true, CVar::Save)
#endif
CVAR(Bool, elist_colsize_show, true, CVar::Flag::Save)
CVAR(Bool, elist_coltype_show, true, CVar::Flag::Save)
CVAR(Bool, elist_colindex_show, false, CVar::Flag::Save)
CVAR(Bool, elist_filter_dirs, false, CVar::Flag::Save)
CVAR(Bool, elist_type_bgcol, false, CVar::Flag::Save)
CVAR(Float, elist_type_bgcol_intensity, 0.18, CVar::Flag::Save)
CVAR(Int, elist_icon_size, 16, CVar::Flag::Save)
CVAR(Int, elist_icon_padding, 1, CVar::Flag::Save)


// -----------------------------------------------------------------------------
//
// External Variables
//
// -----------------------------------------------------------------------------
EXTERN_CVAR(Bool, list_font_monospace)


// -----------------------------------------------------------------------------
//
// ArchivePathPanel Class Functions
//
// -----------------------------------------------------------------------------

// -----------------------------------------------------------------------------
// ArchivePathPanel constructor
// -----------------------------------------------------------------------------
ArchivePathPanel::ArchivePathPanel(wxWindow* parent) : wxPanel{ parent }
{
	SetSizer(new wxBoxSizer(wxHORIZONTAL));

	btn_home_ = new SToolBarButton(this, "arch_elist_homedir");
	GetSizer()->Add(btn_home_, 0, wxEXPAND);

	text_path_ = new wxStaticText(
<<<<<<< HEAD
		this, -1, "", wxDefaultPosition, wxDefaultSize, wxST_ELLIPSIZE_START | wxST_NO_AUTORESIZE);
	GetSizer()->Add(text_path_, 1, wxALIGN_CENTER_VERTICAL | wxRIGHT, ui::pad(this));
=======
		this, -1, wxEmptyString, wxDefaultPosition, wxDefaultSize, wxST_ELLIPSIZE_START | wxST_NO_AUTORESIZE);
	GetSizer()->Add(text_path_, 1, wxALIGN_CENTER_VERTICAL | wxRIGHT, ui::pad());
>>>>>>> f8584231

	btn_updir_ = new SToolBarButton(this, "arch_elist_updir");
	GetSizer()->Add(btn_updir_, 0, wxEXPAND);
}

// -----------------------------------------------------------------------------
// Sets the current path to where [dir] is in its Archive
// -----------------------------------------------------------------------------
void ArchivePathPanel::setCurrentPath(const ArchiveDir* dir) const
{
	if (dir == nullptr)
	{
		text_path_->SetLabel(wxEmptyString);
		text_path_->UnsetToolTip();
		return;
	}

	auto is_root = dir == dir->archive()->rootDir().get();

	// Build path string
	auto path = dir->path();
	if (!is_root)
		path.pop_back();                  // Remove ending / if not root dir
	strutil::replaceIP(path, "/", " > "); // Replace / with >
	strutil::trimIP(path);

	// Update UI
	text_path_->SetLabel(wxString::FromUTF8(path));
	if (is_root)
		text_path_->UnsetToolTip();
	else
		text_path_->SetToolTip(wxString::FromUTF8(path));
	// text_path_->Refresh();
	btn_updir_->Enable(!is_root);
	btn_updir_->Refresh();
}


// -----------------------------------------------------------------------------
//
// ArchiveViewModel Class Functions
//
// -----------------------------------------------------------------------------

// -----------------------------------------------------------------------------
// Associates [archive] with this model, connecting to its signals and
// populating the root node with the archive's root directory
// -----------------------------------------------------------------------------
void ArchiveViewModel::openArchive(const shared_ptr<Archive>& archive, UndoManager* undo_manager, bool force_list)
{
	archive_      = archive;
	root_dir_     = archive->rootDir();
	undo_manager_ = undo_manager;
	view_type_    = archive->formatInfo().supports_dirs && !force_list ? ViewType::Tree : ViewType::List;

	// Refresh (will load all items)
	Cleared();


	// --- Connect to Archive/ArchiveManager signals ---

	// ReSharper disable CppMemberFunctionMayBeConst
	// ReSharper disable CppParameterMayBeConstPtrOrRef

	// Entry added
	connections_ += archive->signals().entry_added.connect(
		[this](Archive& archive, ArchiveEntry& entry)
		{
			if (entryIsInList(entry))
			{
				if (view_type_ == ViewType::Tree)
					ItemAdded(createItemForDirectory(*entry.parentDir()), wxDataViewItem(&entry));
				else
					ItemAdded({}, wxDataViewItem(&entry));
			}
		});

	// Entry removed
	connections_ += archive->signals().entry_removed.connect(
		[this](Archive& archive, ArchiveDir& dir, ArchiveEntry& entry)
		{
			if (view_type_ == ViewType::Tree)
				ItemDeleted(createItemForDirectory(dir), wxDataViewItem(&entry));
			else if (root_dir_.lock().get() == &dir)
				ItemDeleted({}, wxDataViewItem(&entry));
		});

	// Entry modified
	connections_ += archive->signals().entry_state_changed.connect(
		[this](Archive& archive, ArchiveEntry& entry)
		{
			if (entryIsInList(entry))
				ItemChanged(wxDataViewItem(&entry));
		});

	// Dir added
	connections_ += archive->signals().dir_added.connect(
		[this](Archive& archive, ArchiveDir& dir)
		{
			if (dirIsInList(dir))
			{
				if (view_type_ == ViewType::Tree)
					ItemAdded(createItemForDirectory(*dir.parent()), wxDataViewItem(dir.dirEntry()));
				else
					ItemAdded({}, wxDataViewItem(dir.dirEntry()));
			}
		});

	// Dir removed
	connections_ += archive->signals().dir_removed.connect(
		[this](Archive& archive, ArchiveDir& parent, ArchiveDir& dir)
		{
			if (view_type_ == ViewType::Tree)
				ItemDeleted(createItemForDirectory(parent), wxDataViewItem(dir.dirEntry()));
			else if (root_dir_.lock().get() == &parent)
				ItemDeleted({}, wxDataViewItem(dir.dirEntry()));
		});

	// Entries reordered within dir
	connections_ += archive->signals().entries_swapped.connect(
		[this](Archive& archive, ArchiveDir& dir, unsigned index1, unsigned index2)
		{
			if (view_type_ == ViewType::List && root_dir_.lock().get() != &dir)
				return;

			ItemChanged(wxDataViewItem(dir.entryAt(index1)));
			ItemChanged(wxDataViewItem(dir.entryAt(index2)));
		});

	// Bookmark added
	connections_ += app::archiveManager().signals().bookmark_added.connect(
		[this](ArchiveEntry* entry)
		{
			if (entryIsInList(*entry))
				ItemChanged(wxDataViewItem(entry));
		});

	// Bookmark(s) removed
	connections_ += app::archiveManager().signals().bookmarks_removed.connect(
		[this](const vector<ArchiveEntry*>& removed)
		{
			wxDataViewItemArray items;
			for (auto* entry : removed)
				if (entry && entryIsInList(*entry))
					items.push_back(wxDataViewItem{ entry });
			ItemsChanged(items);
		});

	// ReSharper enable CppMemberFunctionMayBeConst
	// ReSharper enable CppParameterMayBeConstPtrOrRef
}

// -----------------------------------------------------------------------------
// Sets the current filter options for the model
// -----------------------------------------------------------------------------
void ArchiveViewModel::setFilter(string_view name, string_view category)
{
	// Check any change is required
	if (name.empty() && filter_name_.empty() && filter_category_ == category)
		return;

	filter_category_ = category;

	// Process filter string
	filter_name_.clear();
	if (!name.empty())
	{
		auto filter_parts = strutil::splitV(name, ',');
		for (const auto p : filter_parts)
		{
			auto filter_part = strutil::trim(p);
			if (filter_part.empty())
				continue;

			strutil::upperIP(filter_part);
			filter_part += '*';
			filter_name_.push_back(filter_part);
		}
	}

	// Fully refresh the list
	Cleared();
}

// -----------------------------------------------------------------------------
// Sets the root directory
// -----------------------------------------------------------------------------
void ArchiveViewModel::setRootDir(const shared_ptr<ArchiveDir>& dir)
{
	// Check given dir is part of archive
	if (dir->archive() != archive_.lock().get())
		return;

	auto* cur_root = root_dir_.lock().get();
	if (!cur_root)
		return;

	// Change root dir and refresh
	root_dir_ = dir;
	Cleared();

	if (path_panel_)
		path_panel_->setCurrentPath(dir.get());
}

// -----------------------------------------------------------------------------
// Sets the root directory from an item
// -----------------------------------------------------------------------------
void ArchiveViewModel::setRootDir(const wxDataViewItem& item)
{
	// Check item is valid
	auto* entry = static_cast<ArchiveEntry*>(item.GetID());
	if (!entry || entry->type() != EntryType::folderType())
		return;

	return setRootDir(ArchiveDir::getShared(dirForDirItem(item)));
}

// -----------------------------------------------------------------------------
// Sets the associated path wxTextCtrl
// -----------------------------------------------------------------------------
void ArchiveViewModel::setPathPanel(ArchivePathPanel* path_panel)
{
	path_panel_ = path_panel;

	auto dir = root_dir_.lock();
	if (path_panel_ && dir)
		path_panel_->setCurrentPath(dir.get());
}

// -----------------------------------------------------------------------------
// Returns the wxVariant type for the column [col]
// -----------------------------------------------------------------------------
wxString ArchiveViewModel::GetColumnType(unsigned int col) const
{
	switch (col)
	{
<<<<<<< HEAD
	case 0:  return "wxDataViewIconText";
	case 1:  return "string";
	case 2:  return "string";
	case 3:  return "string"; // Index is a number technically, but will need to be blank for folders
	default: return "string";
=======
	case 0: return wxS("wxDataViewIconText");
	case 1: return wxS("string");
	case 2: return wxS("string");
	case 3: return wxS("string"); // Index is a number technically, but will need to be blank for folders
	default: return wxS("string");
>>>>>>> f8584231
	}
}

// -----------------------------------------------------------------------------
// Sets [variant] the the value of [item] in the column [col]
// -----------------------------------------------------------------------------
void ArchiveViewModel::GetValue(wxVariant& variant, const wxDataViewItem& item, unsigned int col) const
{
	// Check the item contains an entry
	auto* entry = static_cast<ArchiveEntry*>(item.GetID());
	if (!entry)
		return;

	// Name column
	if (col == 0)
	{
		// Find icon in cache
		if (icon_cache.find(entry->type()->icon()) == icon_cache.end())
		{
			// Not found, add to cache
			const auto pad    = Point2i{ 1, elist_icon_padding };
			const auto bundle = icons::getIcon(icons::Type::Entry, entry->type()->icon(), elist_icon_size, pad);
			icon_cache[entry->type()->icon()] = bundle;
		}

<<<<<<< HEAD
		wxString name = entry->name();
		if (modified_indicator_ && entry->state() != EntryState::Unmodified)
			variant << wxDataViewIconText(entry->name() + " *", icon_cache[entry->type()->icon()]);
=======
		auto name = wxString::FromUTF8(entry->name());
		if (modified_indicator_ && entry->state() != ArchiveEntry::State::Unmodified)
			variant << wxDataViewIconText(name + wxS(" *"), icon_cache[entry->type()->icon()]);
>>>>>>> f8584231
		else
			variant << wxDataViewIconText(name, icon_cache[entry->type()->icon()]);
	}

	// Size column
	else if (col == 1)
	{
		if (entry->type() == EntryType::folderType())
		{
			if (view_type_ == ViewType::List)
			{
				if (auto dir = ArchiveDir::findDirByDirEntry(root_dir_.lock(), *entry))
					variant = WX_FMT("{}", dir->numEntries(true));
				else
					variant = "";
			}
			else
				variant = "";
		}
		else
			variant = wxString::FromUTF8(entry->sizeString());
	}

	// Type column
	else if (col == 2)
		variant = wxString::FromUTF8(entry->type() == EntryType::folderType() ? "Folder" : entry->typeString());

	// Index column
	else if (col == 3)
		variant = wxString::FromUTF8(
			entry->type() == EntryType::folderType() ? " " : fmt::format("{}", entry->index()));

	// Invalid
	else
		variant = "Invalid Column";
}

// -----------------------------------------------------------------------------
// Sets the cell attributes [attr] for [item] in column [col]
// -----------------------------------------------------------------------------
bool ArchiveViewModel::GetAttr(const wxDataViewItem& item, unsigned int col, wxDataViewItemAttr& attr) const
{
	auto* entry = static_cast<ArchiveEntry*>(item.GetID());
	if (!entry)
		return false;

	bool has_attr = false;

	// Bookmarked (bold name)
	if (col == 0 && app::archiveManager().isBookmarked(entry))
	{
		attr.SetBold(true);
		has_attr = true;
	}

	// Status colour
	if (entry->isLocked() || entry->state() != EntryState::Unmodified)
	{
		// Init precalculated status text colours if necessary
		if (col_text_modified.Alpha() == 0)
		{
			const auto     col_modified = ColRGBA(0, 85, 255);
			const auto     col_new      = ColRGBA(0, 255, 0);
			const auto     col_locked   = ColRGBA(255, 0, 0);
			const auto     col_text     = wxSystemSettings::GetColour(wxSYS_COLOUR_LISTBOXTEXT);
			constexpr auto intensity    = 0.65;

			col_text_modified.Set(
				static_cast<uint8_t>(col_modified.r * intensity + col_text.Red() * (1.0 - intensity)),
				static_cast<uint8_t>(col_modified.g * intensity + col_text.Green() * (1.0 - intensity)),
				static_cast<uint8_t>(col_modified.b * intensity + col_text.Blue() * (1.0 - intensity)),
				255);

			col_text_new.Set(
				static_cast<uint8_t>(col_new.r * intensity + col_text.Red() * (1.0 - intensity)),
				static_cast<uint8_t>(col_new.g * intensity + col_text.Green() * (1.0 - intensity)),
				static_cast<uint8_t>(col_new.b * intensity + col_text.Blue() * (1.0 - intensity)),
				255);

			col_text_locked.Set(
				static_cast<uint8_t>(col_locked.r * intensity + col_text.Red() * (1.0 - intensity)),
				static_cast<uint8_t>(col_locked.g * intensity + col_text.Green() * (1.0 - intensity)),
				static_cast<uint8_t>(col_locked.b * intensity + col_text.Blue() * (1.0 - intensity)),
				255);
		}

		if (entry->isLocked())
			attr.SetColour(col_text_locked);
		else
			attr.SetColour(entry->state() == EntryState::New ? col_text_new : col_text_modified);

		has_attr = true;
	}

	// Set background colour defined in entry type (if any)
	if (col == 0 || view_type_ == ViewType::List)
	{
		auto etype_colour = entry->type()->colour();
		if ((etype_colour.r != 255 || etype_colour.g != 255 || etype_colour.b != 255) && elist_type_bgcol)
		{
			ColRGBA bcol;
			auto    col_bg = wxSystemSettings::GetColour(wxSYS_COLOUR_LISTBOX);

			bcol.r = (etype_colour.r * elist_type_bgcol_intensity)
					 + (col_bg.Red() * (1.0 - elist_type_bgcol_intensity));
			bcol.g = (etype_colour.g * elist_type_bgcol_intensity)
					 + (col_bg.Green() * (1.0 - elist_type_bgcol_intensity));
			bcol.b = (etype_colour.b * elist_type_bgcol_intensity)
					 + (col_bg.Blue() * (1.0 - elist_type_bgcol_intensity));

			attr.SetBackgroundColour(bcol);
			has_attr = true;
		}
	}

	return has_attr;
}

// -----------------------------------------------------------------------------
// Sets the value of [item] on column [col] to the value in [variant]
// -----------------------------------------------------------------------------
bool ArchiveViewModel::SetValue(const wxVariant& variant, const wxDataViewItem& item, unsigned int col)
{
	// Get+check archive and entry
	auto* archive = archive_.lock().get();
	if (!archive)
		return false;
	auto* entry = static_cast<ArchiveEntry*>(item.GetID());
	if (!entry)
		return false;

	// Name column
	if (col == 0)
	{
		bool               ok;
		wxDataViewIconText value;
		value << variant;
		auto new_name = value.GetText();
		if (new_name.EndsWith(wxS(" *")))
			new_name.RemoveLast(2);

		// Ignore if no change
		if (new_name.utf8_string() == entry->name())
			return true;

		// Directory
		if (entry->type() == EntryType::folderType())
		{
			if (undo_manager_)
				undo_manager_->beginRecord("Rename Directory");

			// Rename the entry
			const auto dir = ArchiveDir::findDirByDirEntry(archive->rootDir(), *entry);
			if (dir)
				ok = archive->renameDir(dir.get(), new_name.utf8_string());
			else
				ok = false;
		}

		// Entry
		else
		{
			if (undo_manager_)
				undo_manager_->beginRecord("Rename Entry");

			// Rename the entry
			if (entry->parent())
				ok = entry->parent()->renameEntry(entry, new_name.utf8_string());
			else
				ok = entry->rename(new_name.utf8_string());
		}

		if (undo_manager_ && undo_manager_->currentlyRecording())
			undo_manager_->endRecord(ok);

		return true;
	}

	return false;
}

// -----------------------------------------------------------------------------
// Returns the parent item of [item]
// -----------------------------------------------------------------------------
wxDataViewItem ArchiveViewModel::GetParent(const wxDataViewItem& item) const
{
	if (view_type_ == ViewType::List)
		return {};

	if (auto* entry = static_cast<ArchiveEntry*>(item.GetID()))
		if (auto* pdir = entry->parentDir())
		{
			// The root dir of the archive is the 'invalid' item (ie. hidden root node)
			if (pdir == archive_.lock()->rootDir().get())
				return {};
			else
				return wxDataViewItem{ pdir->dirEntry() };
		}

	return {};
}

// -----------------------------------------------------------------------------
// Returns true if [item] is a container (ie. has child items)
// -----------------------------------------------------------------------------
bool ArchiveViewModel::IsContainer(const wxDataViewItem& item) const
{
	if (auto* entry = static_cast<ArchiveEntry*>(item.GetID()))
	{
		// List view items are never containers
		if (view_type_ == ViewType::List)
			return false;

		// Not a folder
		if (entry->type() != EntryType::folderType())
			return false;

#ifdef __WXMSW__
		// Empty folder
		else if (auto* archive = archive_.lock().get())
		{
			if (auto* dir = archive->dirAtPath(entry->path(true)))
				if (dir->entries().empty() && dir->subdirs().empty())
					return false;
		}
#endif
	}

	return true;
}

// -----------------------------------------------------------------------------
// Populates [children] with the child items of [item], returning the number
// of children added
// -----------------------------------------------------------------------------
unsigned int ArchiveViewModel::GetChildren(const wxDataViewItem& item, wxDataViewItemArray& children) const
{
	auto* archive = archive_.lock().get();
	if (!archive)
		return 0;

	// Check if the item is a directory
	ArchiveDir* dir;
	if (auto* entry = static_cast<ArchiveEntry*>(item.GetID()))
	{
		if (entry->type() == EntryType::folderType())
			dir = archive->dirAtPath(entry->path(true));
		else
			return 0; // Non-directory entry, no children
	}
	else
		dir = root_dir_.lock().get(); // 'Invalid' item is the current root dir

	if (!dir)
		return 0;

	// Get items for directory subdirs + entries
	getDirChildItems(children, *dir);

	return static_cast<unsigned int>(children.size());
}

// -----------------------------------------------------------------------------
// Returns true if this model is a list (expanders will be hidden for a list
// model)
// -----------------------------------------------------------------------------
bool ArchiveViewModel::IsListModel() const
{
	return view_type_ == ViewType::List;
}

// -----------------------------------------------------------------------------
// Returns the comparison value between [item1] and [item2] when sorting by
// [column]
// -----------------------------------------------------------------------------
int ArchiveViewModel::Compare(
	const wxDataViewItem& item1,
	const wxDataViewItem& item2,
	unsigned int          column,
	bool                  ascending) const
{
	if (!sort_enabled_)
		return 0;

	auto* e1       = static_cast<ArchiveEntry*>(item1.GetID());
	auto* e1_type  = e1->type();
	auto* e2       = static_cast<ArchiveEntry*>(item2.GetID());
	auto* e2_type  = e2->type();
	auto* t_folder = EntryType::folderType();

	// Folder <-> Entry (always show folders first)
	if (e1_type == t_folder && e2_type != t_folder)
		return -1;
	else if (e1_type != t_folder && e2_type == t_folder)
		return 1;

	// Folder <-> Folder (always sort alphabetically for now)
	else if (e1_type == t_folder && e2_type == t_folder)
	{
		if (column == 0 && !ascending)
			return e2->upperName().compare(e1->upperName());
		else
			return e1->upperName().compare(e2->upperName());
	}

	// Entry <-> Entry
	else
	{
		int cmpval;

		// Name column (order by name only)
		if (column == 0)
			cmpval = e1->upperName().compare(e2->upperName());

		// Size column (order by size -> name)
		else if (column == 1)
		{
			if (e1->size() > e2->size())
				cmpval = 1;
			else if (e1->size() < e2->size())
				cmpval = -1;
			else
				cmpval = e1->upperName().compare(e2->upperName());
		}

		// Type column (order by type name -> name)
		else if (column == 2)
		{
			cmpval = e1_type->name().compare(e2_type->name());
			if (cmpval == 0)
				cmpval = e1->upperName().compare(e2->upperName());
		}

		// Default
		else
		{
			// Directory archives default to alphabetical order
			if (const auto archive = archive_.lock(); archive->format() == ArchiveFormat::Dir)
				cmpval = e1->upperName().compare(e2->upperName());

			// Everything else defaults to index order
			else
				cmpval = e1->index() > e2->index() ? 1 : -1;
		}

		return ascending ? cmpval : -cmpval;
	}
}

// -----------------------------------------------------------------------------
// Returns a wxDataViewItem representing [dir]
// -----------------------------------------------------------------------------
wxDataViewItem ArchiveViewModel::createItemForDirectory(const ArchiveDir& dir) const
{
	if (const auto archive = archive_.lock())
	{
		if (&dir == root_dir_.lock().get())
			return {};
		else
			return wxDataViewItem{ dir.dirEntry() };
	}

	return {};
}

// -----------------------------------------------------------------------------
// Returns true if [entry] matches the current filter
// -----------------------------------------------------------------------------
bool ArchiveViewModel::matchesFilter(const ArchiveEntry& entry) const
{
	// Check for name match if needed
	if (!filter_name_.empty())
	{
		for (const auto& f : filter_name_)
			if (strutil::matches(entry.upperName(), f))
				return true;

		return false;
	}

	// Check for category match if needed
	if (!filter_category_.empty() && entry.type() != EntryType::folderType())
		if (!strutil::equalCI(entry.type()->category(), filter_category_))
			return false;

	return true;
}

// -----------------------------------------------------------------------------
// Populates [items] with all child entries/subrirs of [dir].
// If [filtered] is true, only adds children matching the current filter
// -----------------------------------------------------------------------------
void ArchiveViewModel::getDirChildItems(wxDataViewItemArray& items, const ArchiveDir& dir, bool filtered) const
{
	if (filtered)
	{
		for (const auto& subdir : dir.subdirs())
			if (!elist_filter_dirs || matchesFilter(*subdir->dirEntry()))
				items.push_back(wxDataViewItem{ subdir->dirEntry() });
		for (const auto& entry : dir.entries())
			if (matchesFilter(*entry))
				items.push_back(wxDataViewItem{ entry.get() });
	}
	else
	{
		for (const auto& subdir : dir.subdirs())
			items.push_back(wxDataViewItem{ subdir->dirEntry() });
		for (const auto& entry : dir.entries())
			items.push_back(wxDataViewItem{ entry.get() });
	}
}

// -----------------------------------------------------------------------------
// Returns true if [entry] is contained within the current list (ignores filter)
// -----------------------------------------------------------------------------
bool ArchiveViewModel::entryIsInList(const ArchiveEntry& entry) const
{
	if (auto archive = archive_.lock())
	{
		// Check entry is in archive
		if (entry.parent() != archive.get())
			return false;

		// For list view, check if entry is in current dir
		if (view_type_ == ViewType::List && entry.parentDir() != root_dir_.lock().get())
			return false;

		return true;
	}

	return false;
}

// -----------------------------------------------------------------------------
// Returns true if [dir] is contained within the current list (ignores filter)
// -----------------------------------------------------------------------------
bool ArchiveViewModel::dirIsInList(const ArchiveDir& dir) const
{
	switch (view_type_)
	{
	case ViewType::List: return dir.parent() == root_dir_.lock();
	default:             return true;
	}
}

// -----------------------------------------------------------------------------
// Returns the ArchiveDir that [item] represents, or nullptr if it isn't a valid
// directory item
// -----------------------------------------------------------------------------
ArchiveDir* ArchiveViewModel::dirForDirItem(const wxDataViewItem& item) const
{
	if (auto archive = archive_.lock())
	{
		auto* entry = static_cast<ArchiveEntry*>(item.GetID());
		return ArchiveDir::findDirByDirEntry(archive_.lock()->rootDir(), *entry).get();
	}

	return nullptr;
}


// -----------------------------------------------------------------------------
//
// ArchiveEntryTree Class Functions
//
// -----------------------------------------------------------------------------

// -----------------------------------------------------------------------------
// ArchiveEntryTree class constructor
// -----------------------------------------------------------------------------
ArchiveEntryTree::ArchiveEntryTree(
	wxWindow*                  parent,
	const shared_ptr<Archive>& archive,
	UndoManager*               undo_manager,
	bool                       force_list) :
	wxDataViewCtrl(parent, -1, wxDefaultPosition, wxDefaultSize, wxDV_MULTIPLE),
	archive_{ archive }
{
	// Init settings
	SetDoubleBuffered(true);
	SetRowHeight(FromDIP(elist_icon_size + (elist_icon_padding * 2) + 2));
	if (list_font_monospace)
		SetFont(wxutil::monospaceFont(GetFont()));

	// Create & associate model
	model_ = new ArchiveViewModel();
	model_->openArchive(archive, undo_manager, force_list);
	AssociateModel(model_);
	model_->DecRef();

	// Add Columns
	setupColumns();

	// --- Bind Events ---

	// Expand/Contract folders if activated
	Bind(
		wxEVT_DATAVIEW_ITEM_ACTIVATED,
		[this](wxDataViewEvent& e)
		{
			if (auto* entry = static_cast<ArchiveEntry*>(e.GetItem().GetID());
				entry && entry->type() == EntryType::folderType())
			{
				if (model_->viewType() == ArchiveViewModel::ViewType::Tree)
				{
					if (IsExpanded(e.GetItem()))
						Collapse(e.GetItem());
					else
						Expand(e.GetItem());
				}
				else
				{
					Freeze();
					model_->setRootDir(e.GetItem());
					Thaw();

					// Trigger selection change event (to update UI as needed)
					wxDataViewEvent de;
					de.SetEventType(wxEVT_DATAVIEW_SELECTION_CHANGED);
					ProcessWindowEvent(de);
				}
			}
			else
				e.Skip();
		});

	// Update column width cvars when we can
	Bind(wxEVT_IDLE, [this](wxIdleEvent&) { saveColumnWidths(); });

	// Disable modified indicator (" *" after name) when in-place editing entry names
	Bind(
		wxEVT_DATAVIEW_ITEM_EDITING_STARTED,
		[this](wxDataViewEvent& e)
		{
			if (e.GetColumn() == 0)
				model_->showModifiedIndicators(false);
		});
	Bind(
		wxEVT_DATAVIEW_ITEM_START_EDITING,
		[this](wxDataViewEvent& e)
		{
			if (e.GetColumn() == 0)
				model_->showModifiedIndicators(false);
		});
	Bind(
		wxEVT_DATAVIEW_ITEM_EDITING_DONE,
		[this](wxDataViewEvent& e)
		{
			if (e.GetColumn() == 0)
				model_->showModifiedIndicators(true);
		});

	// Header right click
	Bind(
		wxEVT_DATAVIEW_COLUMN_HEADER_RIGHT_CLICK,
		[this](wxDataViewEvent& e)
		{
			// Popup context menu
			wxMenu context;
			context.Append(0, wxS("Reset Sorting"));
			context.AppendSeparator();
			context.AppendCheckItem(1, wxS("Index"), wxS("Show the Index column"))->Check(elist_colindex_show);
			context.AppendCheckItem(2, wxS("Size"), wxS("Show the Size column"))->Check(elist_colsize_show);
			context.AppendCheckItem(3, wxS("Type"), wxS("Show the Type column"))->Check(elist_coltype_show);
			PopupMenu(&context);
			e.Skip();
		});

	// Header context menu
	Bind(
		wxEVT_MENU,
		[this](wxCommandEvent& e)
		{
			if (e.GetId() == 0)
			{
				// Reset Sorting
				if (col_name_->IsSortKey())
					col_name_->UnsetAsSortKey();
				if (col_size_->IsSortKey())
					col_size_->UnsetAsSortKey();
				if (col_type_->IsSortKey())
					col_type_->UnsetAsSortKey();
#ifdef __WXGTK__
				col_index_->SetSortOrder(true);
#else
				if (col_index_->IsSortKey())
					col_index_->UnsetAsSortKey();
#endif
				model_->Resort();
				wxDataViewEvent de;
				de.SetEventType(wxEVT_DATAVIEW_COLUMN_SORTED);
				ProcessWindowEvent(de);
			}
			else if (e.GetId() == 1)
			{
				// Toggle index column
				elist_colindex_show = !elist_colindex_show;
				col_index_->SetHidden(!elist_colindex_show);
				updateColumnWidths();
			}
			else if (e.GetId() == 2)
			{
				// Toggle size column
				elist_colsize_show = !elist_colsize_show;
				col_size_->SetHidden(!elist_colsize_show);
				updateColumnWidths();
			}
			else if (e.GetId() == 3)
			{
				// Toggle type column
				elist_coltype_show = !elist_coltype_show;
				col_type_->SetHidden(!elist_coltype_show);
				updateColumnWidths();
			}
			else
				e.Skip();
		});

#ifdef __WXMSW__
	// Keypress event
	Bind(
		wxEVT_CHAR,
		[this](wxKeyEvent& e)
		{
			// Custom handling for shift+up/down
			if (e.ShiftDown())
			{
				int from_row = multi_select_base_index_;

				// Get row to select to
				// TODO: Handle PgUp/PgDn as well?
				int to_row;
				switch (e.GetKeyCode())
				{
				case WXK_DOWN: to_row = GetRowByItem(GetCurrentItem()) + 1; break;
				case WXK_UP:   to_row = GetRowByItem(GetCurrentItem()) - 1; break;
				default:
					// Not up or down arrow, do default handling
					e.Skip();
					return;
				}

				// Get new item to focus
				auto new_current_item = GetItemByRow(to_row);
				if (!new_current_item.IsOk())
				{
					e.Skip();
					return;
				}

				// Ensure valid range
				if (from_row > to_row)
					std::swap(from_row, to_row);

				// Get items to select
				wxDataViewItemArray items;
				for (int i = from_row; i <= to_row; ++i)
					items.Add(GetItemByRow(i));

				// Set new selection
				SetSelections(items);
				SetCurrentItem(new_current_item);

				// Trigger selection change event
				wxDataViewEvent de;
				de.SetEventType(wxEVT_DATAVIEW_SELECTION_CHANGED);
				ProcessWindowEvent(de);

				return;
			}

			// Search
			if (e.GetModifiers() == 0)
			{
				if (searchChar(e.GetKeyCode()))
					return;
			}

			e.Skip();
		});

	Bind(
		wxEVT_DATAVIEW_SELECTION_CHANGED,
		[this](wxDataViewEvent& e)
		{
			if (GetSelectedItemsCount() == 1)
				multi_select_base_index_ = GetRowByItem(GetSelection());

			// Clear search string if selection change wasn't a result of searching
			if (e.GetString().Cmp(wxS("search")))
				search_.clear();

			e.Skip();
		});

	Bind(wxEVT_KILL_FOCUS, [this](wxFocusEvent& e) { search_.clear(); });
#endif
}

// -----------------------------------------------------------------------------
// Returns true if the list currently has 'default' sorting (by entry index,
// ascending)
// -----------------------------------------------------------------------------
bool ArchiveEntryTree::isDefaultSorted() const
{
	auto* sort_col = GetSortingColumn();
	if (sort_col && sort_col != col_index_)
		return false;
	else if (sort_col == col_index_)
		return col_index_->IsSortOrderAscending();
	else
		return true;
}

// -----------------------------------------------------------------------------
// Returns all currently selected entries.
// If [include_dirs] is true, it will also return the entries for any selected
// directories
// -----------------------------------------------------------------------------
vector<ArchiveEntry*> ArchiveEntryTree::selectedEntries(bool include_dirs) const
{
	if (GetSelectedItemsCount() == 0)
		return {};

	vector<ArchiveEntry*> entries;

	// Get selected tree items
	wxDataViewItemArray selection;
	GetSelections(selection);

	// Add (non-folder) entries from selected items
	for (const auto& item : selection)
		if (auto* entry = static_cast<ArchiveEntry*>(item.GetID()))
			if (include_dirs || entry->type() != EntryType::folderType())
				entries.push_back(entry);

	return entries;
}

// -----------------------------------------------------------------------------
// Returns the first selected entry, or nullptr if none selected
// -----------------------------------------------------------------------------
ArchiveEntry* ArchiveEntryTree::firstSelectedEntry(bool include_dirs) const
{
	if (GetSelectedItemsCount() == 0)
		return nullptr;

	// Get selected tree items
	wxDataViewItemArray selection;
	GetSelections(selection);

	// Find first (non-folder) entry in selected items
	for (const auto& item : selection)
		if (auto* entry = static_cast<ArchiveEntry*>(item.GetID()))
			if (include_dirs || entry->type() != EntryType::folderType())
				return entry;

	return nullptr;
}

// -----------------------------------------------------------------------------
// Returns the last selected entry, or nullptr if none selected
// -----------------------------------------------------------------------------
ArchiveEntry* ArchiveEntryTree::lastSelectedEntry(bool include_dirs) const
{
	if (GetSelectedItemsCount() == 0)
		return nullptr;

	// Get selected tree items
	wxDataViewItemArray selection;
	GetSelections(selection);

	// Find last (non-folder) entry in selected items
	for (int i = static_cast<int>(selection.size()) - 1; i >= 0; --i)
		if (auto* entry = static_cast<ArchiveEntry*>(selection[i].GetID()))
			if (include_dirs || entry->type() != EntryType::folderType())
				return entry;

	return nullptr;
}

// -----------------------------------------------------------------------------
// Returns all currently selected directories
// -----------------------------------------------------------------------------
vector<ArchiveDir*> ArchiveEntryTree::selectedDirectories() const
{
	if (GetSelectedItemsCount() == 0)
		return {};

	auto* archive = archive_.lock().get();
	if (!archive || !archive->formatInfo().supports_dirs)
		return {};

	vector<ArchiveDir*> dirs;

	// Get selected tree items
	wxDataViewItemArray selection;
	GetSelections(selection);

	// Add dirs from selected items
	const auto dir_root = archive->rootDir();
	for (const auto& item : selection)
		if (auto* entry = static_cast<ArchiveEntry*>(item.GetID()))
			if (entry->type() == EntryType::folderType())
				if (auto dir = ArchiveDir::findDirByDirEntry(dir_root, *entry))
					dirs.push_back(dir.get());

	return dirs;
}

// -----------------------------------------------------------------------------
// Returns the first selected directory, or nullptr if none selected
// -----------------------------------------------------------------------------
ArchiveDir* ArchiveEntryTree::firstSelectedDirectory() const
{
	if (GetSelectedItemsCount() == 0)
		return {};

	auto* archive = archive_.lock().get();
	if (!archive || !archive->formatInfo().supports_dirs)
		return {};

	// Get selected tree items
	wxDataViewItemArray selection;
	GetSelections(selection);

	// Find first directory in selected items
	const auto dir_root = archive->rootDir();
	for (const auto& item : selection)
		if (auto* entry = static_cast<ArchiveEntry*>(item.GetID()))
			if (entry->type() == EntryType::folderType())
				if (const auto dir = ArchiveDir::findDirByDirEntry(dir_root, *entry))
					return dir.get();

	return nullptr;
}

// -----------------------------------------------------------------------------
// Returns the last selected directory, or nullptr if none selected
// -----------------------------------------------------------------------------
ArchiveDir* ArchiveEntryTree::lastSelectedDirectory() const
{
	if (GetSelectedItemsCount() == 0)
		return {};

	auto* archive = archive_.lock().get();
	if (!archive || !archive->formatInfo().supports_dirs)
		return {};

	// Get selected tree items
	wxDataViewItemArray selection;
	GetSelections(selection);

	// Find first directory in selected items
	const auto dir_root = archive->rootDir();
	for (int i = static_cast<int>(selection.size()) - 1; i >= 0; --i)
		if (auto* entry = static_cast<ArchiveEntry*>(selection[i].GetID()))
			if (entry->type() == EntryType::folderType())
				if (const auto dir = ArchiveDir::findDirByDirEntry(dir_root, *entry))
					return dir.get();

	return nullptr;
}

// -----------------------------------------------------------------------------
// Returns the first selected item, or an invalid item if none selected
// -----------------------------------------------------------------------------
wxDataViewItem ArchiveEntryTree::firstSelectedItem() const
{
	wxDataViewItemArray selection;
	if (GetSelections(selection) > 0)
		return selection[0];

	return {};
}

// -----------------------------------------------------------------------------
// Returns the last selected item, or an invalid item if none selected
// -----------------------------------------------------------------------------
wxDataViewItem ArchiveEntryTree::lastSelectedItem() const
{
	wxDataViewItemArray selection;
	if (GetSelections(selection) > 0)
		return selection.back();

	return {};
}

// -----------------------------------------------------------------------------
// Returns the 'current' selected directory, based on the last selected item.
// If the item is a directory, returns that, otherwise returns the entry's
// parent directory. If nothing is selected returns the archive root dir
// -----------------------------------------------------------------------------
ArchiveDir* ArchiveEntryTree::currentSelectedDir() const
{
	// List view - just return the current root dir
	if (model_->viewType() == ArchiveViewModel::ViewType::List)
		return model_->rootDir();

	auto* archive = archive_.lock().get();
	if (!archive)
		return nullptr;

	const auto item = lastSelectedItem();
	if (auto* entry = static_cast<ArchiveEntry*>(item.GetID()))
	{
		if (entry->type() == EntryType::folderType())
			return model_->dirForDirItem(item);
		else
			return entry->parentDir();
	}

	return archive->rootDir().get();
}

// -----------------------------------------------------------------------------
// Returns the directory containing all currently selected entries, or nullptr
// if the selection isn't all within one directory
// -----------------------------------------------------------------------------
ArchiveDir* ArchiveEntryTree::selectedEntriesDir() const
{
	// List view - just return the current root dir
	if (model_->viewType() == ArchiveViewModel::ViewType::List)
		return model_->rootDir();

	// Tree view
	wxDataViewItemArray selection;
	GetSelections(selection);

	ArchiveDir* dir = nullptr;
	for (const auto& item : selection)
	{
		if (auto* entry = static_cast<ArchiveEntry*>(item.GetID()))
		{
			// Folder selected, return nullptr
			if (entry->type() == EntryType::folderType())
				return nullptr;

			if (!dir)
				dir = entry->parentDir();

			// Entry is in a different dir than the previous, return nullptr
			else if (dir != entry->parentDir())
				return nullptr;
		}
	}

	return dir;
}

// -----------------------------------------------------------------------------
// Returns a list of all expanded directories
// -----------------------------------------------------------------------------
vector<ArchiveDir*> ArchiveEntryTree::expandedDirs() const
{
	vector<ArchiveDir*> expanded_dirs;

	auto dirs = archive_.lock()->rootDir()->allDirectories();
	for (const auto& dir : dirs)
		if (IsExpanded(wxDataViewItem(dir->dirEntry())))
			expanded_dirs.push_back(dir.get());

	return expanded_dirs;
}

// -----------------------------------------------------------------------------
// Returns the current root directory of the tree (or list in case of list view)
// -----------------------------------------------------------------------------
ArchiveDir* ArchiveEntryTree::currentRootDir() const
{
	// List view - current dir
	if (model_->viewType() == ArchiveViewModel::ViewType::List)
		return model_->rootDir();

	// Tree view - archive root dir
	if (auto* archive = archive_.lock().get())
		return archive->rootDir().get();

	return nullptr;
}

// -----------------------------------------------------------------------------
// Set the filter options on the model
// -----------------------------------------------------------------------------
void ArchiveEntryTree::setFilter(string_view name, string_view category)
{
	// Get expanded dirs (if in tree view)
	vector<ArchiveDir*> expanded;
	auto                tree_view = model_->viewType() == ArchiveViewModel::ViewType::Tree;
	if (tree_view)
		expanded = expandedDirs();

	// Get selected items
	wxDataViewItemArray selected;
	GetSelections(selected);

	// Set filter on model
	Freeze();
	model_->setFilter(name, category);

	// Restore previously expanded directories
	if (tree_view)
	{
		for (auto* dir : expanded)
		{
			Expand(wxDataViewItem(dir->dirEntry()));

			// Have to collapse parent directories that weren't previously expanded, for whatever reason
			// the 'Expand' function used above will also expand any parent nodes which is annoying
			auto* pdir = dir->parent().get();
			while (pdir)
			{
				if (std::find(expanded.begin(), expanded.end(), pdir) == expanded.end())
					Collapse(wxDataViewItem(pdir->dirEntry()));

				pdir = pdir->parent().get();
			}
		}
	}

	if (!selected.empty())
	{
		SetSelections(selected);
		EnsureVisible(selected[0]);
	}

	Thaw();
}

// -----------------------------------------------------------------------------
// Collapses all currently expanded directory items
// -----------------------------------------------------------------------------
void ArchiveEntryTree::collapseAll(const ArchiveDir& dir_start)
{
	for (const auto& subdir : dir_start.subdirs())
		collapseAll(*subdir);

	Collapse(wxDataViewItem(dir_start.dirEntry()));
}

// -----------------------------------------------------------------------------
// Go up a directory
// -----------------------------------------------------------------------------
void ArchiveEntryTree::upDir()
{
	if (model_->viewType() != ArchiveViewModel::ViewType::List)
		return;

	if (auto dir_current = model_->rootDir())
	{
		if (!dir_current->parent())
			return;

		goToDir(dir_current->parent());
		Select(wxDataViewItem(dir_current->dirEntry()));
	}
}

// -----------------------------------------------------------------------------
// Go to the root directory of the archive
// -----------------------------------------------------------------------------
void ArchiveEntryTree::homeDir()
{
	if (model_->viewType() != ArchiveViewModel::ViewType::List)
		return;

	if (auto archive = archive_.lock())
		goToDir(archive->rootDir());
}

// -----------------------------------------------------------------------------
// Override of EnsureVisible to also open the correct directory if needed
// -----------------------------------------------------------------------------
void ArchiveEntryTree::EnsureVisible(const wxDataViewItem& item, const wxDataViewColumn* column)
{
	if (model_->viewType() == ArchiveViewModel::ViewType::List)
	{
		auto* entry = entryForItem(item);
		if (!entry)
			return;

		const auto archive = archive_.lock();
		if (!archive)
			return;

		// Go to entry's parent dir if needed
		if (archive->formatInfo().supports_dirs && model_->rootDir() != entry->parentDir())
			model_->setRootDir(ArchiveDir::getShared(entry->parentDir()));
	}

	wxDataViewCtrl::EnsureVisible(item, column);
}

// -----------------------------------------------------------------------------
// Creates and sets up the tree columns
// -----------------------------------------------------------------------------
void ArchiveEntryTree::setupColumns()
{
	const auto archive = archive_.lock();
	if (!archive)
		return;

	auto colstyle_visible = wxDATAVIEW_COL_SORTABLE | wxDATAVIEW_COL_RESIZABLE;
	auto colstyle_hidden  = colstyle_visible | wxDATAVIEW_COL_HIDDEN;

	// Add Columns
	col_index_ = AppendTextColumn(
		wxS("#"),
		3,
		wxDATAVIEW_CELL_INERT,
		FromDIP(elist_colsize_index),
		wxALIGN_NOT,
		elist_colindex_show ? colstyle_visible : colstyle_hidden);
	col_name_ = AppendIconTextColumn(
		wxS("Name"),
		0,
		elist_rename_inplace ? wxDATAVIEW_CELL_EDITABLE : wxDATAVIEW_CELL_INERT,
		FromDIP(
			model_->viewType() == ArchiveViewModel::ViewType::Tree ? elist_colsize_name_tree : elist_colsize_name_list),
		wxALIGN_NOT,
		colstyle_visible);
	col_size_ = AppendTextColumn(
		wxS("Size"),
		1,
		wxDATAVIEW_CELL_INERT,
		FromDIP(elist_colsize_size),
		wxALIGN_NOT,
		elist_colsize_show ? colstyle_visible : colstyle_hidden);
	col_type_ = AppendTextColumn(
		wxS("Type"),
		2,
		wxDATAVIEW_CELL_INERT,
		FromDIP(elist_colsize_type),
		wxALIGN_NOT,
		elist_coltype_show ? colstyle_visible : colstyle_hidden);
	SetExpanderColumn(col_name_);

	// Last column will expand anyway, this ensures we don't get unnecessary horizontal scrollbars
	GetColumn(GetColumnCount() - 1)->SetWidth(0);
}

// -----------------------------------------------------------------------------
// Saves the current column widths to their respective cvars
// -----------------------------------------------------------------------------
void ArchiveEntryTree::saveColumnWidths() const
{
	// Get the last visible column (we don't want to save the width of this column since it stretches)
	wxDataViewColumn* last_col = nullptr;
	for (int i = static_cast<int>(GetColumnCount()) - 1; i >= 0; --i)
		if (!GetColumn(i)->IsHidden())
		{
			last_col = GetColumn(i);
			break;
		}

	if (last_col != col_name_)
	{
		if (model_->viewType() == ArchiveViewModel::ViewType::Tree)
			elist_colsize_name_tree = ToDIP(col_name_->GetWidth());
		else
			elist_colsize_name_list = ToDIP(col_name_->GetWidth());
	}

	if (last_col != col_size_ && !col_size_->IsHidden())
		elist_colsize_size = ToDIP(col_size_->GetWidth());

	if (last_col != col_type_ && !col_type_->IsHidden())
		elist_colsize_type = ToDIP(col_type_->GetWidth());

	if (!col_index_->IsHidden())
		elist_colsize_index = ToDIP(col_index_->GetWidth());
}

// -----------------------------------------------------------------------------
// Updates the currently visible columns' widths from their respective cvars
// -----------------------------------------------------------------------------
void ArchiveEntryTree::updateColumnWidths()
{
	const auto archive = archive_.lock();
	if (!archive)
		return;

	// Get the last visible column (we don't want to save the width of this column since it stretches)
	wxDataViewColumn* last_col = nullptr;
	for (int i = static_cast<int>(GetColumnCount()) - 1; i >= 0; --i)
		if (!GetColumn(i)->IsHidden())
		{
			last_col = GetColumn(i);
			break;
		}

	Freeze();
	col_index_->SetWidth(elist_colsize_index);
	col_name_->SetWidth(
		model_->viewType() == ArchiveViewModel::ViewType::Tree ? elist_colsize_name_tree : elist_colsize_name_list);
	col_size_->SetWidth(col_size_ == last_col ? 0 : elist_colsize_size);
	col_type_->SetWidth(col_type_ == last_col ? 0 : elist_colsize_type);
	Thaw();
}

#ifdef __WXMSW__
// -----------------------------------------------------------------------------
// Beginning from [index_start], finds and selects the first entry with a name
// matching the internal search_ string.
// Returns true if a match was found
// -----------------------------------------------------------------------------
bool ArchiveEntryTree::lookForSearchEntryFrom(int index_start)
{
	long      index = index_start;
	wxVariant value;

	while (true)
	{
		auto item = GetItemByRow(index);

		if (auto* entry = static_cast<ArchiveEntry*>(item.GetID()))
		{
			if (strutil::startsWithCI(entry->name(), search_))
			{
				// Matches, update selection+focus
				wxDataViewItemArray items;
				items.Add(item);
				SetSelections(items);
				SetCurrentItem(item);
				EnsureVisible(item);
				return true;
			}

			++index;
		}
		else
			break;
	}

	// Didn't get any match
	return false;
}

// -----------------------------------------------------------------------------
// Adds [key_code] to the current internal search string (if valid) and performs
// quick search.
// Returns false if the key was not a 'real' character usable for searching
// -----------------------------------------------------------------------------
bool ArchiveEntryTree::searchChar(int key_code)
{
	// Check the key pressed is actually a character (a-z, 0-9 etc)
	bool real_char = false;
	if (key_code >= 'a' && key_code <= 'z') // Lowercase
		real_char = true;
	else if (key_code >= 'A' && key_code <= 'Z') // Uppercase
		real_char = true;
	else if (key_code >= '0' && key_code <= '9') // Number
		real_char = true;
	else
	{
		for (int elist_char : elist_chars)
		{
			if (key_code == elist_char)
			{
				real_char = true;
				break;
			}
		}
	}

	if (!real_char)
	{
		search_.clear();
		return false;
	}

	// Get currently focused item (or first if nothing is focused)
	auto index = GetRowByItem(GetCurrentItem());
	if (index < 0)
		index = 0;

	// Build search string
	search_ += static_cast<char>(key_code);

	// Find matching entry/dir, beginning from current item
	// If no match found, try again from the top
	auto found = true;
	if (!lookForSearchEntryFrom(index))
		found = lookForSearchEntryFrom(0);

	// No match, continue from next item with fresh search string
	if (!found)
	{
		search_.clear();
		search_ += static_cast<char>(key_code);
		found = lookForSearchEntryFrom(index + 1);
		if (!found)
			found = lookForSearchEntryFrom(0);
	}

	if (found)
	{
		// Trigger selection change event
		wxDataViewEvent de;
		de.SetEventType(wxEVT_DATAVIEW_SELECTION_CHANGED);
		de.SetString(wxS("search"));
		ProcessWindowEvent(de);
	}

	return true;
}
#endif

// -----------------------------------------------------------------------------
// Sets the root directory to [dir] and updates UI accordingly
// -----------------------------------------------------------------------------
void ArchiveEntryTree::goToDir(const shared_ptr<ArchiveDir>& dir, bool expand)
{
	if (const auto archive = archive_.lock())
	{
		// Check dir is part of archive
		if (dir->archive() != archive.get())
			return;

		// List View
		if (model_->viewType() == ArchiveViewModel::ViewType::List)
		{
			// Do nothing if already at dir
			if (model_->rootDir() == dir.get())
				return;

			// Open dir
			Freeze();
			model_->setRootDir(dir);
			Thaw();

			// Trigger selection change event (to update UI as needed)
			wxDataViewEvent de;
			de.SetEventType(wxEVT_DATAVIEW_SELECTION_CHANGED);
			ProcessWindowEvent(de);
		}

		// Tree View
		else
		{
			auto dir_item = model_->createItemForDirectory(*dir);

			// Select directory (only)
			SetSelections({});
			Select(dir_item);
			EnsureVisible(dir_item);

			// Expand if requested
			if (expand)
				Expand(dir_item);
		}
	}
}<|MERGE_RESOLUTION|>--- conflicted
+++ resolved
@@ -115,13 +115,8 @@
 	GetSizer()->Add(btn_home_, 0, wxEXPAND);
 
 	text_path_ = new wxStaticText(
-<<<<<<< HEAD
-		this, -1, "", wxDefaultPosition, wxDefaultSize, wxST_ELLIPSIZE_START | wxST_NO_AUTORESIZE);
+		this, -1, wxEmptyString, wxDefaultPosition, wxDefaultSize, wxST_ELLIPSIZE_START | wxST_NO_AUTORESIZE);
 	GetSizer()->Add(text_path_, 1, wxALIGN_CENTER_VERTICAL | wxRIGHT, ui::pad(this));
-=======
-		this, -1, wxEmptyString, wxDefaultPosition, wxDefaultSize, wxST_ELLIPSIZE_START | wxST_NO_AUTORESIZE);
-	GetSizer()->Add(text_path_, 1, wxALIGN_CENTER_VERTICAL | wxRIGHT, ui::pad());
->>>>>>> f8584231
 
 	btn_updir_ = new SToolBarButton(this, "arch_elist_updir");
 	GetSizer()->Add(btn_updir_, 0, wxEXPAND);
@@ -359,19 +354,11 @@
 {
 	switch (col)
 	{
-<<<<<<< HEAD
-	case 0:  return "wxDataViewIconText";
-	case 1:  return "string";
-	case 2:  return "string";
-	case 3:  return "string"; // Index is a number technically, but will need to be blank for folders
-	default: return "string";
-=======
 	case 0: return wxS("wxDataViewIconText");
 	case 1: return wxS("string");
 	case 2: return wxS("string");
 	case 3: return wxS("string"); // Index is a number technically, but will need to be blank for folders
 	default: return wxS("string");
->>>>>>> f8584231
 	}
 }
 
@@ -397,15 +384,9 @@
 			icon_cache[entry->type()->icon()] = bundle;
 		}
 
-<<<<<<< HEAD
-		wxString name = entry->name();
+		auto name = wxString::FromUTF8(entry->name());
 		if (modified_indicator_ && entry->state() != EntryState::Unmodified)
-			variant << wxDataViewIconText(entry->name() + " *", icon_cache[entry->type()->icon()]);
-=======
-		auto name = wxString::FromUTF8(entry->name());
-		if (modified_indicator_ && entry->state() != ArchiveEntry::State::Unmodified)
 			variant << wxDataViewIconText(name + wxS(" *"), icon_cache[entry->type()->icon()]);
->>>>>>> f8584231
 		else
 			variant << wxDataViewIconText(name, icon_cache[entry->type()->icon()]);
 	}
