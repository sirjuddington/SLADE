--- conflicted
+++ resolved
@@ -400,16 +400,10 @@
 	{
 		const auto pad  = Point2i{ 1, elist_icon_padding };
 		const auto size = scalePx(elist_icon_size);
-<<<<<<< HEAD
 		//const auto bmp  = elist_icon_padding > 0 ?
         //                      icons::getPaddedIcon(icons::Type::Entry, entry->type()->icon(), size, pad) :
         //                      icons::getIcon(icons::Type::Entry, entry->type()->icon(), size);
 		const auto bmp = icons::getSVGIcon(icons::Type::Entry, entry->type()->icon(), size, pad);
-=======
-		const auto bmp  = elist_icon_padding > 0 ?
-							  icons::getPaddedIcon(icons::Type::Entry, entry->type()->icon(), size, pad) :
-                              icons::getIcon(icons::Type::Entry, entry->type()->icon(), size);
->>>>>>> ff78e5ff
 
 		wxIcon icon;
 		icon.CopyFromBitmap(bmp);
