
// -----------------------------------------------------------------------------
// SLADE - It's a Doom Editor
// Copyright(C) 2008 - 2024 Simon Judd
//
// Email:       sirjuddington@gmail.com
// Web:         http://slade.mancubus.net
// Filename:    ArchiveEntryTree.cpp
// Description: A wxDataViewCtrl-based widget that shows all entries in an
//              archive via the ArchiveViewModel dataview model. The model will
//              automatically keep in-sync with the associated Archive.
//
// This program is free software; you can redistribute it and/or modify it
// under the terms of the GNU General Public License as published by the Free
// Software Foundation; either version 2 of the License, or (at your option)
// any later version.
//
// This program is distributed in the hope that it will be useful, but WITHOUT
// ANY WARRANTY; without even the implied warranty of MERCHANTABILITY or
// FITNESS FOR A PARTICULAR PURPOSE. See the GNU General Public License for
// more details.
//
// You should have received a copy of the GNU General Public License along with
// this program; if not, write to the Free Software Foundation, Inc.,
// 51 Franklin Street, Fifth Floor, Boston, MA  02110 - 1301, USA.
// -----------------------------------------------------------------------------


// -----------------------------------------------------------------------------
//
// Includes
//
// -----------------------------------------------------------------------------
#include "Main.h"
#include "ArchiveEntryTree.h"
#include "App.h"
#include "Archive/Archive.h"
#include "Archive/ArchiveDir.h"
#include "Archive/ArchiveEntry.h"
#include "Archive/ArchiveFormatHandler.h"
#include "Archive/ArchiveManager.h"
#include "Archive/EntryType/EntryType.h"
#include "General/UndoRedo.h"
#include "Graphics/Icons.h"
#include "UI/SToolBar/SToolBarButton.h"
#include "UI/UI.h"
#include "UI/WxUtils.h"
#include "Utility/StringUtils.h"
#include <wx/headerctrl.h>

using namespace slade;
using namespace ui;

// -----------------------------------------------------------------------------
//
// Variables
//
// -----------------------------------------------------------------------------
namespace slade::ui
{
wxColour                                   col_text_modified(0, 0, 0, 0);
wxColour                                   col_text_new(0, 0, 0, 0);
wxColour                                   col_text_locked(0, 0, 0, 0);
std::unordered_map<string, wxBitmapBundle> icon_cache;
vector<int>                                elist_chars = {
    '.', ',', '_', '-', '+', '=', '`',  '~', '!', '@', '#', '$', '(',  ')',  '[',
    ']', '{', '}', ':', ';', '/', '\\', '<', '>', '?', '^', '&', '\'', '\"',
};
} // namespace slade::ui

CVAR(Int, elist_colsize_name_tree, 150, CVar::Save)
CVAR(Int, elist_colsize_name_list, 150, CVar::Save)
CVAR(Int, elist_colsize_size, 80, CVar::Save)
CVAR(Int, elist_colsize_type, 150, CVar::Save)
CVAR(Int, elist_colsize_index, 50, CVar::Save)
#ifdef __WXGTK__
// Disable by default in GTK because double-click seems to trigger it, which interferes
// with double-click to expand folders or open entries
CVAR(Bool, elist_rename_inplace, false, CVar::Save)
#else
CVAR(Bool, elist_rename_inplace, true, CVar::Save)
#endif
CVAR(Bool, elist_colsize_show, true, CVar::Flag::Save)
CVAR(Bool, elist_coltype_show, true, CVar::Flag::Save)
CVAR(Bool, elist_colindex_show, false, CVar::Flag::Save)
CVAR(Bool, elist_filter_dirs, false, CVar::Flag::Save)
CVAR(Bool, elist_type_bgcol, false, CVar::Flag::Save)
CVAR(Float, elist_type_bgcol_intensity, 0.18, CVar::Flag::Save)
CVAR(Int, elist_icon_size, 16, CVar::Flag::Save)
CVAR(Int, elist_icon_padding, 1, CVar::Flag::Save)


// -----------------------------------------------------------------------------
//
// External Variables
//
// -----------------------------------------------------------------------------
EXTERN_CVAR(Bool, list_font_monospace)


// -----------------------------------------------------------------------------
//
// ArchivePathPanel Class Functions
//
// -----------------------------------------------------------------------------

// -----------------------------------------------------------------------------
// ArchivePathPanel constructor
// -----------------------------------------------------------------------------
ArchivePathPanel::ArchivePathPanel(wxWindow* parent) : wxPanel{ parent }
{
	SetSizer(new wxBoxSizer(wxHORIZONTAL));

	btn_home_ = new SToolBarButton(this, "arch_elist_homedir");
	GetSizer()->Add(btn_home_, 0, wxEXPAND);

	text_path_ = new wxStaticText(
		this, -1, "", wxDefaultPosition, wxDefaultSize, wxST_ELLIPSIZE_START | wxST_NO_AUTORESIZE);
	GetSizer()->Add(text_path_, 1, wxALIGN_CENTER_VERTICAL | wxRIGHT, ui::pad(this));

	btn_updir_ = new SToolBarButton(this, "arch_elist_updir");
	GetSizer()->Add(btn_updir_, 0, wxEXPAND);
}

// -----------------------------------------------------------------------------
// Sets the current path to where [dir] is in its Archive
// -----------------------------------------------------------------------------
void ArchivePathPanel::setCurrentPath(const ArchiveDir* dir) const
{
	if (dir == nullptr)
	{
		text_path_->SetLabel("");
		text_path_->UnsetToolTip();
		return;
	}

	auto is_root = dir == dir->archive()->rootDir().get();

	// Build path string
	auto path = dir->path();
	if (!is_root)
		path.pop_back();                  // Remove ending / if not root dir
	strutil::replaceIP(path, "/", " > "); // Replace / with >
	strutil::trimIP(path);

	// Update UI
	text_path_->SetLabel(path);
	if (is_root)
		text_path_->UnsetToolTip();
	else
		text_path_->SetToolTip(path);
	// text_path_->Refresh();
	btn_updir_->Enable(!is_root);
	btn_updir_->Refresh();
}


// -----------------------------------------------------------------------------
//
// ArchiveViewModel Class Functions
//
// -----------------------------------------------------------------------------

// -----------------------------------------------------------------------------
// Associates [archive] with this model, connecting to its signals and
// populating the root node with the archive's root directory
// -----------------------------------------------------------------------------
void ArchiveViewModel::openArchive(const shared_ptr<Archive>& archive, UndoManager* undo_manager, bool force_list)
{
	archive_      = archive;
	root_dir_     = archive->rootDir();
	undo_manager_ = undo_manager;
	view_type_    = archive->formatInfo().supports_dirs && !force_list ? ViewType::Tree : ViewType::List;

	// Refresh (will load all items)
	Cleared();


	// --- Connect to Archive/ArchiveManager signals ---

	// ReSharper disable CppMemberFunctionMayBeConst
	// ReSharper disable CppParameterMayBeConstPtrOrRef

	// Entry added
	connections_ += archive->signals().entry_added.connect(
		[this](Archive& archive, ArchiveEntry& entry)
		{
			if (entryIsInList(entry))
			{
				if (view_type_ == ViewType::Tree)
					ItemAdded(createItemForDirectory(*entry.parentDir()), wxDataViewItem(&entry));
				else
					ItemAdded({}, wxDataViewItem(&entry));
			}
		});

	// Entry removed
	connections_ += archive->signals().entry_removed.connect(
		[this](Archive& archive, ArchiveDir& dir, ArchiveEntry& entry)
		{
			if (view_type_ == ViewType::Tree)
				ItemDeleted(createItemForDirectory(dir), wxDataViewItem(&entry));
			else if (root_dir_.lock().get() == &dir)
				ItemDeleted({}, wxDataViewItem(&entry));
		});

	// Entry modified
	connections_ += archive->signals().entry_state_changed.connect(
		[this](Archive& archive, ArchiveEntry& entry)
		{
			if (entryIsInList(entry))
				ItemChanged(wxDataViewItem(&entry));
		});

	// Dir added
	connections_ += archive->signals().dir_added.connect(
		[this](Archive& archive, ArchiveDir& dir)
		{
			if (dirIsInList(dir))
			{
				if (view_type_ == ViewType::Tree)
					ItemAdded(createItemForDirectory(*dir.parent()), wxDataViewItem(dir.dirEntry()));
				else
					ItemAdded({}, wxDataViewItem(dir.dirEntry()));
			}
		});

	// Dir removed
	connections_ += archive->signals().dir_removed.connect(
		[this](Archive& archive, ArchiveDir& parent, ArchiveDir& dir)
		{
			if (view_type_ == ViewType::Tree)
				ItemDeleted(createItemForDirectory(parent), wxDataViewItem(dir.dirEntry()));
			else if (root_dir_.lock().get() == &parent)
				ItemDeleted({}, wxDataViewItem(dir.dirEntry()));
		});

	// Entries reordered within dir
	connections_ += archive->signals().entries_swapped.connect(
		[this](Archive& archive, ArchiveDir& dir, unsigned index1, unsigned index2)
		{
			if (view_type_ == ViewType::List && root_dir_.lock().get() != &dir)
				return;

			ItemChanged(wxDataViewItem(dir.entryAt(index1)));
			ItemChanged(wxDataViewItem(dir.entryAt(index2)));
		});

	// Bookmark added
	connections_ += app::archiveManager().signals().bookmark_added.connect(
		[this](ArchiveEntry* entry)
		{
			if (entryIsInList(*entry))
				ItemChanged(wxDataViewItem(entry));
		});

	// Bookmark(s) removed
	connections_ += app::archiveManager().signals().bookmarks_removed.connect(
		[this](const vector<ArchiveEntry*>& removed)
		{
			wxDataViewItemArray items;
			for (auto* entry : removed)
				if (entry && entryIsInList(*entry))
					items.push_back(wxDataViewItem{ entry });
			ItemsChanged(items);
		});

	// ReSharper enable CppMemberFunctionMayBeConst
	// ReSharper enable CppParameterMayBeConstPtrOrRef
}

// -----------------------------------------------------------------------------
// Sets the current filter options for the model
// -----------------------------------------------------------------------------
void ArchiveViewModel::setFilter(string_view name, string_view category)
{
	// Check any change is required
	if (name.empty() && filter_name_.empty() && filter_category_ == category)
		return;

	filter_category_ = category;

	// Process filter string
	filter_name_.clear();
	if (!name.empty())
	{
		auto filter_parts = strutil::splitV(name, ',');
		for (const auto p : filter_parts)
		{
			auto filter_part = strutil::trim(p);
			if (filter_part.empty())
				continue;

			strutil::upperIP(filter_part);
			filter_part += '*';
			filter_name_.push_back(filter_part);
		}
	}

	// Fully refresh the list
	Cleared();
}

// -----------------------------------------------------------------------------
// Sets the root directory
// -----------------------------------------------------------------------------
void ArchiveViewModel::setRootDir(const shared_ptr<ArchiveDir>& dir)
{
	// Check given dir is part of archive
	if (dir->archive() != archive_.lock().get())
		return;

	auto* cur_root = root_dir_.lock().get();
	if (!cur_root)
		return;

	// Change root dir and refresh
	root_dir_ = dir;
	Cleared();

	if (path_panel_)
		path_panel_->setCurrentPath(dir.get());
}

// -----------------------------------------------------------------------------
// Sets the root directory from an item
// -----------------------------------------------------------------------------
void ArchiveViewModel::setRootDir(const wxDataViewItem& item)
{
	// Check item is valid
	auto* entry = static_cast<ArchiveEntry*>(item.GetID());
	if (!entry || entry->type() != EntryType::folderType())
		return;

	return setRootDir(ArchiveDir::getShared(dirForDirItem(item)));
}

// -----------------------------------------------------------------------------
// Sets the associated path wxTextCtrl
// -----------------------------------------------------------------------------
void ArchiveViewModel::setPathPanel(ArchivePathPanel* path_panel)
{
	path_panel_ = path_panel;

	auto dir = root_dir_.lock();
	if (path_panel_ && dir)
		path_panel_->setCurrentPath(dir.get());
}

// -----------------------------------------------------------------------------
// Returns the wxVariant type for the column [col]
// -----------------------------------------------------------------------------
wxString ArchiveViewModel::GetColumnType(unsigned int col) const
{
	switch (col)
	{
	case 0:  return "wxDataViewIconText";
	case 1:  return "string";
	case 2:  return "string";
	case 3:  return "string"; // Index is a number technically, but will need to be blank for folders
	default: return "string";
	}
}

// -----------------------------------------------------------------------------
// Sets [variant] the the value of [item] in the column [col]
// -----------------------------------------------------------------------------
void ArchiveViewModel::GetValue(wxVariant& variant, const wxDataViewItem& item, unsigned int col) const
{
	// Check the item contains an entry
	auto* entry = static_cast<ArchiveEntry*>(item.GetID());
	if (!entry)
		return;

	// Name column
	if (col == 0)
	{
		// Find icon in cache
		if (icon_cache.find(entry->type()->icon()) == icon_cache.end())
		{
			// Not found, add to cache
			const auto pad    = Point2i{ 1, elist_icon_padding };
			const auto bundle = icons::getIcon(icons::Type::Entry, entry->type()->icon(), elist_icon_size, pad);
			icon_cache[entry->type()->icon()] = bundle;
		}

		wxString name = entry->name();
		if (modified_indicator_ && entry->state() != EntryState::Unmodified)
			variant << wxDataViewIconText(entry->name() + " *", icon_cache[entry->type()->icon()]);
		else
			variant << wxDataViewIconText(entry->name(), icon_cache[entry->type()->icon()]);
	}

	// Size column
	else if (col == 1)
	{
		if (entry->type() == EntryType::folderType())
		{
			if (view_type_ == ViewType::List)
			{
				if (auto dir = ArchiveDir::findDirByDirEntry(root_dir_.lock(), *entry))
					variant = fmt::format("{}", dir->numEntries(true));
				else
					variant = "";
			}
			else
				variant = "";
		}
		else
			variant = entry->sizeString();
	}

	// Type column
	else if (col == 2)
		variant = entry->type() == EntryType::folderType() ? "Folder" : entry->typeString();

	// Index column
	else if (col == 3)
		variant = entry->type() == EntryType::folderType() ? " " : fmt::format("{}", entry->index());

	// Invalid
	else
		variant = "Invalid Column";
}

// -----------------------------------------------------------------------------
// Sets the cell attributes [attr] for [item] in column [col]
// -----------------------------------------------------------------------------
bool ArchiveViewModel::GetAttr(const wxDataViewItem& item, unsigned int col, wxDataViewItemAttr& attr) const
{
	auto* entry = static_cast<ArchiveEntry*>(item.GetID());
	if (!entry)
		return false;

	bool has_attr = false;

	// Bookmarked (bold name)
	if (col == 0 && app::archiveManager().isBookmarked(entry))
	{
		attr.SetBold(true);
		has_attr = true;
	}

	// Status colour
	if (entry->isLocked() || entry->state() != EntryState::Unmodified)
	{
		// Init precalculated status text colours if necessary
		if (col_text_modified.Alpha() == 0)
		{
			const auto     col_modified = ColRGBA(0, 85, 255);
			const auto     col_new      = ColRGBA(0, 255, 0);
			const auto     col_locked   = ColRGBA(255, 0, 0);
			const auto     col_text     = wxSystemSettings::GetColour(wxSYS_COLOUR_LISTBOXTEXT);
			constexpr auto intensity    = 0.65;

			col_text_modified.Set(
				static_cast<uint8_t>(col_modified.r * intensity + col_text.Red() * (1.0 - intensity)),
				static_cast<uint8_t>(col_modified.g * intensity + col_text.Green() * (1.0 - intensity)),
				static_cast<uint8_t>(col_modified.b * intensity + col_text.Blue() * (1.0 - intensity)),
				255);

			col_text_new.Set(
				static_cast<uint8_t>(col_new.r * intensity + col_text.Red() * (1.0 - intensity)),
				static_cast<uint8_t>(col_new.g * intensity + col_text.Green() * (1.0 - intensity)),
				static_cast<uint8_t>(col_new.b * intensity + col_text.Blue() * (1.0 - intensity)),
				255);

			col_text_locked.Set(
				static_cast<uint8_t>(col_locked.r * intensity + col_text.Red() * (1.0 - intensity)),
				static_cast<uint8_t>(col_locked.g * intensity + col_text.Green() * (1.0 - intensity)),
				static_cast<uint8_t>(col_locked.b * intensity + col_text.Blue() * (1.0 - intensity)),
				255);
		}

		if (entry->isLocked())
			attr.SetColour(col_text_locked);
		else
			attr.SetColour(entry->state() == EntryState::New ? col_text_new : col_text_modified);

		has_attr = true;
	}

	// Set background colour defined in entry type (if any)
	if (col == 0 || view_type_ == ViewType::List)
	{
		auto etype_colour = entry->type()->colour();
		if ((etype_colour.r != 255 || etype_colour.g != 255 || etype_colour.b != 255) && elist_type_bgcol)
		{
			ColRGBA bcol;
			auto    col_bg = wxSystemSettings::GetColour(wxSYS_COLOUR_LISTBOX);

			bcol.r = (etype_colour.r * elist_type_bgcol_intensity)
					 + (col_bg.Red() * (1.0 - elist_type_bgcol_intensity));
			bcol.g = (etype_colour.g * elist_type_bgcol_intensity)
					 + (col_bg.Green() * (1.0 - elist_type_bgcol_intensity));
			bcol.b = (etype_colour.b * elist_type_bgcol_intensity)
					 + (col_bg.Blue() * (1.0 - elist_type_bgcol_intensity));

			attr.SetBackgroundColour(bcol);
			has_attr = true;
		}
	}

	return has_attr;
}

// -----------------------------------------------------------------------------
// Sets the value of [item] on column [col] to the value in [variant]
// -----------------------------------------------------------------------------
bool ArchiveViewModel::SetValue(const wxVariant& variant, const wxDataViewItem& item, unsigned int col)
{
	// Get+check archive and entry
	auto* archive = archive_.lock().get();
	if (!archive)
		return false;
	auto* entry = static_cast<ArchiveEntry*>(item.GetID());
	if (!entry)
		return false;

	// Name column
	if (col == 0)
	{
		bool               ok;
		wxDataViewIconText value;
		value << variant;
		auto new_name = value.GetText();
		if (new_name.EndsWith(" *"))
			new_name.RemoveLast(2);

		// Ignore if no change
		if (new_name.ToStdString() == entry->name())
			return true;

		// Directory
		if (entry->type() == EntryType::folderType())
		{
			if (undo_manager_)
				undo_manager_->beginRecord("Rename Directory");

			// Rename the entry
			const auto dir = ArchiveDir::findDirByDirEntry(archive->rootDir(), *entry);
			if (dir)
				ok = archive->renameDir(dir.get(), wxutil::strToView(new_name));
			else
				ok = false;
		}

		// Entry
		else
		{
			if (undo_manager_)
				undo_manager_->beginRecord("Rename Entry");

			// Rename the entry
			if (entry->parent())
				ok = entry->parent()->renameEntry(entry, new_name.ToStdString());
			else
				ok = entry->rename(new_name.ToStdString());
		}

		if (undo_manager_ && undo_manager_->currentlyRecording())
			undo_manager_->endRecord(ok);

		return true;
	}

	return false;
}

// -----------------------------------------------------------------------------
// Returns the parent item of [item]
// -----------------------------------------------------------------------------
wxDataViewItem ArchiveViewModel::GetParent(const wxDataViewItem& item) const
{
	if (view_type_ == ViewType::List)
		return {};

	if (auto* entry = static_cast<ArchiveEntry*>(item.GetID()))
		if (auto* pdir = entry->parentDir())
		{
			// The root dir of the archive is the 'invalid' item (ie. hidden root node)
			if (pdir == archive_.lock()->rootDir().get())
				return {};
			else
				return wxDataViewItem{ pdir->dirEntry() };
		}

	return {};
}

// -----------------------------------------------------------------------------
// Returns true if [item] is a container (ie. has child items)
// -----------------------------------------------------------------------------
bool ArchiveViewModel::IsContainer(const wxDataViewItem& item) const
{
	if (auto* entry = static_cast<ArchiveEntry*>(item.GetID()))
	{
		// List view items are never containers
		if (view_type_ == ViewType::List)
			return false;

		// Not a folder
		if (entry->type() != EntryType::folderType())
			return false;

#ifdef __WXMSW__
		// Empty folder
		else if (auto* archive = archive_.lock().get())
		{
			if (auto* dir = archive->dirAtPath(entry->path(true)))
				if (dir->entries().empty() && dir->subdirs().empty())
					return false;
		}
#endif
	}

	return true;
}

// -----------------------------------------------------------------------------
// Populates [children] with the child items of [item], returning the number
// of children added
// -----------------------------------------------------------------------------
unsigned int ArchiveViewModel::GetChildren(const wxDataViewItem& item, wxDataViewItemArray& children) const
{
	auto* archive = archive_.lock().get();
	if (!archive)
		return 0;

	// Check if the item is a directory
	ArchiveDir* dir;
	if (auto* entry = static_cast<ArchiveEntry*>(item.GetID()))
	{
		if (entry->type() == EntryType::folderType())
			dir = archive->dirAtPath(entry->path(true));
		else
			return 0; // Non-directory entry, no children
	}
	else
		dir = root_dir_.lock().get(); // 'Invalid' item is the current root dir

	if (!dir)
		return 0;

	// Get items for directory subdirs + entries
	getDirChildItems(children, *dir);

	return static_cast<unsigned int>(children.size());
}

// -----------------------------------------------------------------------------
// Returns true if this model is a list (expanders will be hidden for a list
// model)
// -----------------------------------------------------------------------------
bool ArchiveViewModel::IsListModel() const
{
	return view_type_ == ViewType::List;
}

// -----------------------------------------------------------------------------
// Returns the comparison value between [item1] and [item2] when sorting by
// [column]
// -----------------------------------------------------------------------------
int ArchiveViewModel::Compare(
	const wxDataViewItem& item1,
	const wxDataViewItem& item2,
	unsigned int          column,
	bool                  ascending) const
{
	if (!sort_enabled_)
		return 0;

	auto* e1       = static_cast<ArchiveEntry*>(item1.GetID());
	auto* e1_type  = e1->type();
	auto* e2       = static_cast<ArchiveEntry*>(item2.GetID());
	auto* e2_type  = e2->type();
	auto* t_folder = EntryType::folderType();

	// Folder <-> Entry (always show folders first)
	if (e1_type == t_folder && e2_type != t_folder)
		return -1;
	else if (e1_type != t_folder && e2_type == t_folder)
		return 1;

	// Folder <-> Folder (always sort alphabetically for now)
	else if (e1_type == t_folder && e2_type == t_folder)
	{
		if (column == 0 && !ascending)
			return e2->upperName().compare(e1->upperName());
		else
			return e1->upperName().compare(e2->upperName());
	}

	// Entry <-> Entry
	else
	{
		int cmpval;

		// Name column (order by name only)
		if (column == 0)
			cmpval = e1->upperName().compare(e2->upperName());

		// Size column (order by size -> name)
		else if (column == 1)
		{
			if (e1->size() > e2->size())
				cmpval = 1;
			else if (e1->size() < e2->size())
				cmpval = -1;
			else
				cmpval = e1->upperName().compare(e2->upperName());
		}

		// Type column (order by type name -> name)
		else if (column == 2)
		{
			cmpval = e1_type->name().compare(e2_type->name());
			if (cmpval == 0)
				cmpval = e1->upperName().compare(e2->upperName());
		}

		// Default
		else
		{
			// Directory archives default to alphabetical order
			if (const auto archive = archive_.lock(); archive->format() == ArchiveFormat::Dir)
				cmpval = e1->upperName().compare(e2->upperName());

			// Everything else defaults to index order
			else
				cmpval = e1->index() > e2->index() ? 1 : -1;
		}

		return ascending ? cmpval : -cmpval;
	}
}

// -----------------------------------------------------------------------------
// Returns a wxDataViewItem representing [dir]
// -----------------------------------------------------------------------------
wxDataViewItem ArchiveViewModel::createItemForDirectory(const ArchiveDir& dir) const
{
	if (const auto archive = archive_.lock())
	{
		if (&dir == root_dir_.lock().get())
			return {};
		else
			return wxDataViewItem{ dir.dirEntry() };
	}

	return {};
}

// -----------------------------------------------------------------------------
// Returns true if [entry] matches the current filter
// -----------------------------------------------------------------------------
bool ArchiveViewModel::matchesFilter(const ArchiveEntry& entry) const
{
	// Check for name match if needed
	if (!filter_name_.empty())
	{
		for (const auto& f : filter_name_)
			if (strutil::matches(entry.upperName(), f))
				return true;

		return false;
	}

	// Check for category match if needed
	if (!filter_category_.empty() && entry.type() != EntryType::folderType())
		if (!strutil::equalCI(entry.type()->category(), filter_category_))
			return false;

	return true;
}

// -----------------------------------------------------------------------------
// Populates [items] with all child entries/subrirs of [dir].
// If [filtered] is true, only adds children matching the current filter
// -----------------------------------------------------------------------------
void ArchiveViewModel::getDirChildItems(wxDataViewItemArray& items, const ArchiveDir& dir, bool filtered) const
{
	if (filtered)
	{
		for (const auto& subdir : dir.subdirs())
			if (!elist_filter_dirs || matchesFilter(*subdir->dirEntry()))
				items.push_back(wxDataViewItem{ subdir->dirEntry() });
		for (const auto& entry : dir.entries())
			if (matchesFilter(*entry))
				items.push_back(wxDataViewItem{ entry.get() });
	}
	else
	{
		for (const auto& subdir : dir.subdirs())
			items.push_back(wxDataViewItem{ subdir->dirEntry() });
		for (const auto& entry : dir.entries())
			items.push_back(wxDataViewItem{ entry.get() });
	}
}

// -----------------------------------------------------------------------------
// Returns true if [entry] is contained within the current list (ignores filter)
// -----------------------------------------------------------------------------
bool ArchiveViewModel::entryIsInList(const ArchiveEntry& entry) const
{
	if (auto archive = archive_.lock())
	{
		// Check entry is in archive
		if (entry.parent() != archive.get())
			return false;

		// For list view, check if entry is in current dir
		if (view_type_ == ViewType::List && entry.parentDir() != root_dir_.lock().get())
			return false;

		return true;
	}

	return false;
}

// -----------------------------------------------------------------------------
// Returns true if [dir] is contained within the current list (ignores filter)
// -----------------------------------------------------------------------------
bool ArchiveViewModel::dirIsInList(const ArchiveDir& dir) const
{
	switch (view_type_)
	{
	case ViewType::List: return dir.parent() == root_dir_.lock();
	default:             return true;
	}
}

// -----------------------------------------------------------------------------
// Returns the ArchiveDir that [item] represents, or nullptr if it isn't a valid
// directory item
// -----------------------------------------------------------------------------
ArchiveDir* ArchiveViewModel::dirForDirItem(const wxDataViewItem& item) const
{
	if (auto archive = archive_.lock())
	{
		auto* entry = static_cast<ArchiveEntry*>(item.GetID());
		return ArchiveDir::findDirByDirEntry(archive_.lock()->rootDir(), *entry).get();
	}

	return nullptr;
}


// -----------------------------------------------------------------------------
//
// ArchiveEntryTree Class Functions
//
// -----------------------------------------------------------------------------

// -----------------------------------------------------------------------------
// ArchiveEntryTree class constructor
// -----------------------------------------------------------------------------
ArchiveEntryTree::ArchiveEntryTree(
	wxWindow*                  parent,
	const shared_ptr<Archive>& archive,
	UndoManager*               undo_manager,
	bool                       force_list) :
	wxDataViewCtrl(parent, -1, wxDefaultPosition, wxDefaultSize, wxDV_MULTIPLE),
	archive_{ archive }
{
	// Init settings
<<<<<<< HEAD
	SetRowHeight(FromDIP(elist_icon_size + (elist_icon_padding * 2) + 2));
=======
	SetDoubleBuffered(true);
	SetRowHeight(ui::scalePx(elist_icon_size + (elist_icon_padding * 2) + 2));
>>>>>>> 57470577
	if (list_font_monospace)
		SetFont(wxutil::monospaceFont(GetFont()));

	// Create & associate model
	model_ = new ArchiveViewModel();
	model_->openArchive(archive, undo_manager, force_list);
	AssociateModel(model_);
	model_->DecRef();

	// Add Columns
	setupColumns();

	// --- Bind Events ---

	// Expand/Contract folders if activated
	Bind(
		wxEVT_DATAVIEW_ITEM_ACTIVATED,
		[this](wxDataViewEvent& e)
		{
			if (auto* entry = static_cast<ArchiveEntry*>(e.GetItem().GetID());
				entry && entry->type() == EntryType::folderType())
			{
				if (model_->viewType() == ArchiveViewModel::ViewType::Tree)
				{
					if (IsExpanded(e.GetItem()))
						Collapse(e.GetItem());
					else
						Expand(e.GetItem());
				}
				else
				{
					Freeze();
					model_->setRootDir(e.GetItem());
					Thaw();

					// Trigger selection change event (to update UI as needed)
					wxDataViewEvent de;
					de.SetEventType(wxEVT_DATAVIEW_SELECTION_CHANGED);
					ProcessWindowEvent(de);
				}
			}
			else
				e.Skip();
		});

	// Update column width cvars when we can
	Bind(wxEVT_IDLE, [this](wxIdleEvent&) { saveColumnWidths(); });

	// Disable modified indicator (" *" after name) when in-place editing entry names
	Bind(
		wxEVT_DATAVIEW_ITEM_EDITING_STARTED,
		[this](wxDataViewEvent& e)
		{
			if (e.GetColumn() == 0)
				model_->showModifiedIndicators(false);
		});
	Bind(
		wxEVT_DATAVIEW_ITEM_START_EDITING,
		[this](wxDataViewEvent& e)
		{
			if (e.GetColumn() == 0)
				model_->showModifiedIndicators(false);
		});
	Bind(
		wxEVT_DATAVIEW_ITEM_EDITING_DONE,
		[this](wxDataViewEvent& e)
		{
			if (e.GetColumn() == 0)
				model_->showModifiedIndicators(true);
		});

	// Header right click
	Bind(
		wxEVT_DATAVIEW_COLUMN_HEADER_RIGHT_CLICK,
		[this](wxDataViewEvent& e)
		{
			// Popup context menu
			wxMenu context;
			context.Append(0, "Reset Sorting");
			context.AppendSeparator();
			context.AppendCheckItem(1, "Index", "Show the Index column")->Check(elist_colindex_show);
			context.AppendCheckItem(2, "Size", "Show the Size column")->Check(elist_colsize_show);
			context.AppendCheckItem(3, "Type", "Show the Type column")->Check(elist_coltype_show);
			PopupMenu(&context);
			e.Skip();
		});

	// Header context menu
	Bind(
		wxEVT_MENU,
		[this](wxCommandEvent& e)
		{
			if (e.GetId() == 0)
			{
				// Reset Sorting
				if (col_name_->IsSortKey())
					col_name_->UnsetAsSortKey();
				if (col_size_->IsSortKey())
					col_size_->UnsetAsSortKey();
				if (col_type_->IsSortKey())
					col_type_->UnsetAsSortKey();
#ifdef __WXGTK__
				col_index_->SetSortOrder(true);
#else
				if (col_index_->IsSortKey())
					col_index_->UnsetAsSortKey();
#endif
				model_->Resort();
				wxDataViewEvent de;
				de.SetEventType(wxEVT_DATAVIEW_COLUMN_SORTED);
				ProcessWindowEvent(de);
			}
			else if (e.GetId() == 1)
			{
				// Toggle index column
				elist_colindex_show = !elist_colindex_show;
				col_index_->SetHidden(!elist_colindex_show);
				updateColumnWidths();
			}
			else if (e.GetId() == 2)
			{
				// Toggle size column
				elist_colsize_show = !elist_colsize_show;
				col_size_->SetHidden(!elist_colsize_show);
				updateColumnWidths();
			}
			else if (e.GetId() == 3)
			{
				// Toggle type column
				elist_coltype_show = !elist_coltype_show;
				col_type_->SetHidden(!elist_coltype_show);
				updateColumnWidths();
			}
			else
				e.Skip();
		});

#ifdef __WXMSW__
	// Keypress event
	Bind(
		wxEVT_CHAR,
		[this](wxKeyEvent& e)
		{
			// Custom handling for shift+up/down
			if (e.ShiftDown())
			{
				int from_row = multi_select_base_index_;

				// Get row to select to
				// TODO: Handle PgUp/PgDn as well?
				int to_row;
				switch (e.GetKeyCode())
				{
				case WXK_DOWN: to_row = GetRowByItem(GetCurrentItem()) + 1; break;
				case WXK_UP:   to_row = GetRowByItem(GetCurrentItem()) - 1; break;
				default:
					// Not up or down arrow, do default handling
					e.Skip();
					return;
				}

				// Get new item to focus
				auto new_current_item = GetItemByRow(to_row);
				if (!new_current_item.IsOk())
				{
					e.Skip();
					return;
				}

				// Ensure valid range
				if (from_row > to_row)
					std::swap(from_row, to_row);

				// Get items to select
				wxDataViewItemArray items;
				for (int i = from_row; i <= to_row; ++i)
					items.Add(GetItemByRow(i));

				// Set new selection
				SetSelections(items);
				SetCurrentItem(new_current_item);

				// Trigger selection change event
				wxDataViewEvent de;
				de.SetEventType(wxEVT_DATAVIEW_SELECTION_CHANGED);
				ProcessWindowEvent(de);

				return;
			}

			// Search
			if (e.GetModifiers() == 0)
			{
				if (searchChar(e.GetKeyCode()))
					return;
			}

			e.Skip();
		});

	Bind(
		wxEVT_DATAVIEW_SELECTION_CHANGED,
		[this](wxDataViewEvent& e)
		{
			if (GetSelectedItemsCount() == 1)
				multi_select_base_index_ = GetRowByItem(GetSelection());

			// Clear search string if selection change wasn't a result of searching
			if (e.GetString().Cmp("search"))
				search_.clear();

			e.Skip();
		});

	Bind(wxEVT_KILL_FOCUS, [this](wxFocusEvent& e) { search_.clear(); });
#endif
}

// -----------------------------------------------------------------------------
// Returns true if the list currently has 'default' sorting (by entry index,
// ascending)
// -----------------------------------------------------------------------------
bool ArchiveEntryTree::isDefaultSorted() const
{
	auto* sort_col = GetSortingColumn();
	if (sort_col && sort_col != col_index_)
		return false;
	else if (sort_col == col_index_)
		return col_index_->IsSortOrderAscending();
	else
		return true;
}

// -----------------------------------------------------------------------------
// Returns all currently selected entries.
// If [include_dirs] is true, it will also return the entries for any selected
// directories
// -----------------------------------------------------------------------------
vector<ArchiveEntry*> ArchiveEntryTree::selectedEntries(bool include_dirs) const
{
	if (GetSelectedItemsCount() == 0)
		return {};

	vector<ArchiveEntry*> entries;

	// Get selected tree items
	wxDataViewItemArray selection;
	GetSelections(selection);

	// Add (non-folder) entries from selected items
	for (const auto& item : selection)
		if (auto* entry = static_cast<ArchiveEntry*>(item.GetID()))
			if (include_dirs || entry->type() != EntryType::folderType())
				entries.push_back(entry);

	return entries;
}

// -----------------------------------------------------------------------------
// Returns the first selected entry, or nullptr if none selected
// -----------------------------------------------------------------------------
ArchiveEntry* ArchiveEntryTree::firstSelectedEntry(bool include_dirs) const
{
	if (GetSelectedItemsCount() == 0)
		return nullptr;

	// Get selected tree items
	wxDataViewItemArray selection;
	GetSelections(selection);

	// Find first (non-folder) entry in selected items
	for (const auto& item : selection)
		if (auto* entry = static_cast<ArchiveEntry*>(item.GetID()))
			if (include_dirs || entry->type() != EntryType::folderType())
				return entry;

	return nullptr;
}

// -----------------------------------------------------------------------------
// Returns the last selected entry, or nullptr if none selected
// -----------------------------------------------------------------------------
ArchiveEntry* ArchiveEntryTree::lastSelectedEntry(bool include_dirs) const
{
	if (GetSelectedItemsCount() == 0)
		return nullptr;

	// Get selected tree items
	wxDataViewItemArray selection;
	GetSelections(selection);

	// Find last (non-folder) entry in selected items
	for (int i = static_cast<int>(selection.size()) - 1; i >= 0; --i)
		if (auto* entry = static_cast<ArchiveEntry*>(selection[i].GetID()))
			if (include_dirs || entry->type() != EntryType::folderType())
				return entry;

	return nullptr;
}

// -----------------------------------------------------------------------------
// Returns all currently selected directories
// -----------------------------------------------------------------------------
vector<ArchiveDir*> ArchiveEntryTree::selectedDirectories() const
{
	if (GetSelectedItemsCount() == 0)
		return {};

	auto* archive = archive_.lock().get();
	if (!archive || !archive->formatInfo().supports_dirs)
		return {};

	vector<ArchiveDir*> dirs;

	// Get selected tree items
	wxDataViewItemArray selection;
	GetSelections(selection);

	// Add dirs from selected items
	const auto dir_root = archive->rootDir();
	for (const auto& item : selection)
		if (auto* entry = static_cast<ArchiveEntry*>(item.GetID()))
			if (entry->type() == EntryType::folderType())
				if (auto dir = ArchiveDir::findDirByDirEntry(dir_root, *entry))
					dirs.push_back(dir.get());

	return dirs;
}

// -----------------------------------------------------------------------------
// Returns the first selected directory, or nullptr if none selected
// -----------------------------------------------------------------------------
ArchiveDir* ArchiveEntryTree::firstSelectedDirectory() const
{
	if (GetSelectedItemsCount() == 0)
		return {};

	auto* archive = archive_.lock().get();
	if (!archive || !archive->formatInfo().supports_dirs)
		return {};

	// Get selected tree items
	wxDataViewItemArray selection;
	GetSelections(selection);

	// Find first directory in selected items
	const auto dir_root = archive->rootDir();
	for (const auto& item : selection)
		if (auto* entry = static_cast<ArchiveEntry*>(item.GetID()))
			if (entry->type() == EntryType::folderType())
				if (const auto dir = ArchiveDir::findDirByDirEntry(dir_root, *entry))
					return dir.get();

	return nullptr;
}

// -----------------------------------------------------------------------------
// Returns the last selected directory, or nullptr if none selected
// -----------------------------------------------------------------------------
ArchiveDir* ArchiveEntryTree::lastSelectedDirectory() const
{
	if (GetSelectedItemsCount() == 0)
		return {};

	auto* archive = archive_.lock().get();
	if (!archive || !archive->formatInfo().supports_dirs)
		return {};

	// Get selected tree items
	wxDataViewItemArray selection;
	GetSelections(selection);

	// Find first directory in selected items
	const auto dir_root = archive->rootDir();
	for (int i = static_cast<int>(selection.size()) - 1; i >= 0; --i)
		if (auto* entry = static_cast<ArchiveEntry*>(selection[i].GetID()))
			if (entry->type() == EntryType::folderType())
				if (const auto dir = ArchiveDir::findDirByDirEntry(dir_root, *entry))
					return dir.get();

	return nullptr;
}

// -----------------------------------------------------------------------------
// Returns the first selected item, or an invalid item if none selected
// -----------------------------------------------------------------------------
wxDataViewItem ArchiveEntryTree::firstSelectedItem() const
{
	wxDataViewItemArray selection;
	if (GetSelections(selection) > 0)
		return selection[0];

	return {};
}

// -----------------------------------------------------------------------------
// Returns the last selected item, or an invalid item if none selected
// -----------------------------------------------------------------------------
wxDataViewItem ArchiveEntryTree::lastSelectedItem() const
{
	wxDataViewItemArray selection;
	if (GetSelections(selection) > 0)
		return selection.back();

	return {};
}

// -----------------------------------------------------------------------------
// Returns the 'current' selected directory, based on the last selected item.
// If the item is a directory, returns that, otherwise returns the entry's
// parent directory. If nothing is selected returns the archive root dir
// -----------------------------------------------------------------------------
ArchiveDir* ArchiveEntryTree::currentSelectedDir() const
{
	// List view - just return the current root dir
	if (model_->viewType() == ArchiveViewModel::ViewType::List)
		return model_->rootDir();

	auto* archive = archive_.lock().get();
	if (!archive)
		return nullptr;

	const auto item = lastSelectedItem();
	if (auto* entry = static_cast<ArchiveEntry*>(item.GetID()))
	{
		if (entry->type() == EntryType::folderType())
			return model_->dirForDirItem(item);
		else
			return entry->parentDir();
	}

	return archive->rootDir().get();
}

// -----------------------------------------------------------------------------
// Returns the directory containing all currently selected entries, or nullptr
// if the selection isn't all within one directory
// -----------------------------------------------------------------------------
ArchiveDir* ArchiveEntryTree::selectedEntriesDir() const
{
	// List view - just return the current root dir
	if (model_->viewType() == ArchiveViewModel::ViewType::List)
		return model_->rootDir();

	// Tree view
	wxDataViewItemArray selection;
	GetSelections(selection);

	ArchiveDir* dir = nullptr;
	for (const auto& item : selection)
	{
		if (auto* entry = static_cast<ArchiveEntry*>(item.GetID()))
		{
			// Folder selected, return nullptr
			if (entry->type() == EntryType::folderType())
				return nullptr;

			if (!dir)
				dir = entry->parentDir();

			// Entry is in a different dir than the previous, return nullptr
			else if (dir != entry->parentDir())
				return nullptr;
		}
	}

	return dir;
}

// -----------------------------------------------------------------------------
// Returns a list of all expanded directories
// -----------------------------------------------------------------------------
vector<ArchiveDir*> ArchiveEntryTree::expandedDirs() const
{
	vector<ArchiveDir*> expanded_dirs;

	auto dirs = archive_.lock()->rootDir()->allDirectories();
	for (const auto& dir : dirs)
		if (IsExpanded(wxDataViewItem(dir->dirEntry())))
			expanded_dirs.push_back(dir.get());

	return expanded_dirs;
}

// -----------------------------------------------------------------------------
// Returns the current root directory of the tree (or list in case of list view)
// -----------------------------------------------------------------------------
ArchiveDir* ArchiveEntryTree::currentRootDir() const
{
	// List view - current dir
	if (model_->viewType() == ArchiveViewModel::ViewType::List)
		return model_->rootDir();

	// Tree view - archive root dir
	if (auto* archive = archive_.lock().get())
		return archive->rootDir().get();

	return nullptr;
}

// -----------------------------------------------------------------------------
// Set the filter options on the model
// -----------------------------------------------------------------------------
void ArchiveEntryTree::setFilter(string_view name, string_view category)
{
	// Get expanded dirs (if in tree view)
	vector<ArchiveDir*> expanded;
	auto                tree_view = model_->viewType() == ArchiveViewModel::ViewType::Tree;
	if (tree_view)
		expanded = expandedDirs();

	// Get selected items
	wxDataViewItemArray selected;
	GetSelections(selected);

	// Set filter on model
	Freeze();
	model_->setFilter(name, category);

	// Restore previously expanded directories
	if (tree_view)
	{
		for (auto* dir : expanded)
		{
			Expand(wxDataViewItem(dir->dirEntry()));

			// Have to collapse parent directories that weren't previously expanded, for whatever reason
			// the 'Expand' function used above will also expand any parent nodes which is annoying
			auto* pdir = dir->parent().get();
			while (pdir)
			{
				if (std::find(expanded.begin(), expanded.end(), pdir) == expanded.end())
					Collapse(wxDataViewItem(pdir->dirEntry()));

				pdir = pdir->parent().get();
			}
		}
	}

	if (!selected.empty())
	{
		SetSelections(selected);
		EnsureVisible(selected[0]);
	}

	Thaw();
}

// -----------------------------------------------------------------------------
// Collapses all currently expanded directory items
// -----------------------------------------------------------------------------
void ArchiveEntryTree::collapseAll(const ArchiveDir& dir_start)
{
	for (const auto& subdir : dir_start.subdirs())
		collapseAll(*subdir);

	Collapse(wxDataViewItem(dir_start.dirEntry()));
}

// -----------------------------------------------------------------------------
// Go up a directory
// -----------------------------------------------------------------------------
void ArchiveEntryTree::upDir()
{
	if (model_->viewType() != ArchiveViewModel::ViewType::List)
		return;

	if (auto dir_current = model_->rootDir())
	{
		if (!dir_current->parent())
			return;

		goToDir(dir_current->parent());
		Select(wxDataViewItem(dir_current->dirEntry()));
	}
}

// -----------------------------------------------------------------------------
// Go to the root directory of the archive
// -----------------------------------------------------------------------------
void ArchiveEntryTree::homeDir()
{
	if (model_->viewType() != ArchiveViewModel::ViewType::List)
		return;

	if (auto archive = archive_.lock())
		goToDir(archive->rootDir());
}

// -----------------------------------------------------------------------------
// Override of EnsureVisible to also open the correct directory if needed
// -----------------------------------------------------------------------------
void ArchiveEntryTree::EnsureVisible(const wxDataViewItem& item, const wxDataViewColumn* column)
{
	if (model_->viewType() == ArchiveViewModel::ViewType::List)
	{
		auto* entry = entryForItem(item);
		if (!entry)
			return;

		const auto archive = archive_.lock();
		if (!archive)
			return;

		// Go to entry's parent dir if needed
		if (archive->formatInfo().supports_dirs && model_->rootDir() != entry->parentDir())
			model_->setRootDir(ArchiveDir::getShared(entry->parentDir()));
	}

	wxDataViewCtrl::EnsureVisible(item, column);
}

// -----------------------------------------------------------------------------
// Creates and sets up the tree columns
// -----------------------------------------------------------------------------
void ArchiveEntryTree::setupColumns()
{
	const auto archive = archive_.lock();
	if (!archive)
		return;

	auto colstyle_visible = wxDATAVIEW_COL_SORTABLE | wxDATAVIEW_COL_RESIZABLE;
	auto colstyle_hidden  = colstyle_visible | wxDATAVIEW_COL_HIDDEN;

	// Add Columns
	col_index_ = AppendTextColumn(
		"#",
		3,
		wxDATAVIEW_CELL_INERT,
		FromDIP(elist_colsize_index),
		wxALIGN_NOT,
		elist_colindex_show ? colstyle_visible : colstyle_hidden);
	col_name_ = AppendIconTextColumn(
		"Name",
		0,
		elist_rename_inplace ? wxDATAVIEW_CELL_EDITABLE : wxDATAVIEW_CELL_INERT,
		FromDIP(
			model_->viewType() == ArchiveViewModel::ViewType::Tree ? elist_colsize_name_tree : elist_colsize_name_list),
		wxALIGN_NOT,
		colstyle_visible);
	col_size_ = AppendTextColumn(
		"Size",
		1,
		wxDATAVIEW_CELL_INERT,
		FromDIP(elist_colsize_size),
		wxALIGN_NOT,
		elist_colsize_show ? colstyle_visible : colstyle_hidden);
	col_type_ = AppendTextColumn(
		"Type",
		2,
		wxDATAVIEW_CELL_INERT,
		FromDIP(elist_colsize_type),
		wxALIGN_NOT,
		elist_coltype_show ? colstyle_visible : colstyle_hidden);
	SetExpanderColumn(col_name_);

	// Last column will expand anyway, this ensures we don't get unnecessary horizontal scrollbars
	GetColumn(GetColumnCount() - 1)->SetWidth(0);
}

// -----------------------------------------------------------------------------
// Saves the current column widths to their respective cvars
// -----------------------------------------------------------------------------
void ArchiveEntryTree::saveColumnWidths() const
{
	// Get the last visible column (we don't want to save the width of this column since it stretches)
	wxDataViewColumn* last_col = nullptr;
	for (int i = static_cast<int>(GetColumnCount()) - 1; i >= 0; --i)
		if (!GetColumn(i)->IsHidden())
		{
			last_col = GetColumn(i);
			break;
		}

	if (last_col != col_name_)
	{
		if (model_->viewType() == ArchiveViewModel::ViewType::Tree)
			elist_colsize_name_tree = ToDIP(col_name_->GetWidth());
		else
			elist_colsize_name_list = ToDIP(col_name_->GetWidth());
	}

	if (last_col != col_size_ && !col_size_->IsHidden())
		elist_colsize_size = ToDIP(col_size_->GetWidth());

	if (last_col != col_type_ && !col_type_->IsHidden())
		elist_colsize_type = ToDIP(col_type_->GetWidth());

	if (!col_index_->IsHidden())
		elist_colsize_index = ToDIP(col_index_->GetWidth());
}

// -----------------------------------------------------------------------------
// Updates the currently visible columns' widths from their respective cvars
// -----------------------------------------------------------------------------
void ArchiveEntryTree::updateColumnWidths()
{
	const auto archive = archive_.lock();
	if (!archive)
		return;

	// Get the last visible column (we don't want to save the width of this column since it stretches)
	wxDataViewColumn* last_col = nullptr;
	for (int i = static_cast<int>(GetColumnCount()) - 1; i >= 0; --i)
		if (!GetColumn(i)->IsHidden())
		{
			last_col = GetColumn(i);
			break;
		}

	Freeze();
	col_index_->SetWidth(elist_colsize_index);
	col_name_->SetWidth(
		model_->viewType() == ArchiveViewModel::ViewType::Tree ? elist_colsize_name_tree : elist_colsize_name_list);
	col_size_->SetWidth(col_size_ == last_col ? 0 : elist_colsize_size);
	col_type_->SetWidth(col_type_ == last_col ? 0 : elist_colsize_type);
	Thaw();
}

#ifdef __WXMSW__
// -----------------------------------------------------------------------------
// Beginning from [index_start], finds and selects the first entry with a name
// matching the internal search_ string.
// Returns true if a match was found
// -----------------------------------------------------------------------------
bool ArchiveEntryTree::lookForSearchEntryFrom(int index_start)
{
	long      index = index_start;
	wxVariant value;

	while (true)
	{
		auto item = GetItemByRow(index);

		if (auto* entry = static_cast<ArchiveEntry*>(item.GetID()))
		{
			if (strutil::startsWithCI(entry->name(), search_))
			{
				// Matches, update selection+focus
				wxDataViewItemArray items;
				items.Add(item);
				SetSelections(items);
				SetCurrentItem(item);
				EnsureVisible(item);
				return true;
			}

			++index;
		}
		else
			break;
	}

	// Didn't get any match
	return false;
}

// -----------------------------------------------------------------------------
// Adds [key_code] to the current internal search string (if valid) and performs
// quick search.
// Returns false if the key was not a 'real' character usable for searching
// -----------------------------------------------------------------------------
bool ArchiveEntryTree::searchChar(int key_code)
{
	// Check the key pressed is actually a character (a-z, 0-9 etc)
	bool real_char = false;
	if (key_code >= 'a' && key_code <= 'z') // Lowercase
		real_char = true;
	else if (key_code >= 'A' && key_code <= 'Z') // Uppercase
		real_char = true;
	else if (key_code >= '0' && key_code <= '9') // Number
		real_char = true;
	else
	{
		for (int elist_char : elist_chars)
		{
			if (key_code == elist_char)
			{
				real_char = true;
				break;
			}
		}
	}

	if (!real_char)
	{
		search_.clear();
		return false;
	}

	// Get currently focused item (or first if nothing is focused)
	auto index = GetRowByItem(GetCurrentItem());
	if (index < 0)
		index = 0;

	// Build search string
	search_ += static_cast<char>(key_code);

	// Find matching entry/dir, beginning from current item
	// If no match found, try again from the top
	auto found = true;
	if (!lookForSearchEntryFrom(index))
		found = lookForSearchEntryFrom(0);

	// No match, continue from next item with fresh search string
	if (!found)
	{
		search_.clear();
		search_ += static_cast<char>(key_code);
		found = lookForSearchEntryFrom(index + 1);
		if (!found)
			found = lookForSearchEntryFrom(0);
	}

	if (found)
	{
		// Trigger selection change event
		wxDataViewEvent de;
		de.SetEventType(wxEVT_DATAVIEW_SELECTION_CHANGED);
		de.SetString("search");
		ProcessWindowEvent(de);
	}

	return true;
}
#endif

// -----------------------------------------------------------------------------
// Sets the root directory to [dir] and updates UI accordingly
// -----------------------------------------------------------------------------
void ArchiveEntryTree::goToDir(const shared_ptr<ArchiveDir>& dir, bool expand)
{
	if (const auto archive = archive_.lock())
	{
		// Check dir is part of archive
		if (dir->archive() != archive.get())
			return;

		// List View
		if (model_->viewType() == ArchiveViewModel::ViewType::List)
		{
			// Do nothing if already at dir
			if (model_->rootDir() == dir.get())
				return;

			// Open dir
			Freeze();
			model_->setRootDir(dir);
			Thaw();

			// Trigger selection change event (to update UI as needed)
			wxDataViewEvent de;
			de.SetEventType(wxEVT_DATAVIEW_SELECTION_CHANGED);
			ProcessWindowEvent(de);
		}

		// Tree View
		else
		{
			auto dir_item = model_->createItemForDirectory(*dir);

			// Select directory (only)
			SetSelections({});
			Select(dir_item);
			EnsureVisible(dir_item);

			// Expand if requested
			if (expand)
				Expand(dir_item);
		}
	}
}<|MERGE_RESOLUTION|>--- conflicted
+++ resolved
@@ -865,12 +865,8 @@
 	archive_{ archive }
 {
 	// Init settings
-<<<<<<< HEAD
+	SetDoubleBuffered(true);
 	SetRowHeight(FromDIP(elist_icon_size + (elist_icon_padding * 2) + 2));
-=======
-	SetDoubleBuffered(true);
-	SetRowHeight(ui::scalePx(elist_icon_size + (elist_icon_padding * 2) + 2));
->>>>>>> 57470577
 	if (list_font_monospace)
 		SetFont(wxutil::monospaceFont(GetFont()));
 
