--- conflicted
+++ resolved
@@ -37,13 +37,9 @@
 #include "Graphics/Translation.h"
 #include "OpenGL/Draw2D.h"
 #include "OpenGL/GLTexture.h"
-<<<<<<< HEAD
 #include "OpenGL/LineBuffer.h"
 #include "OpenGL/Shader.h"
 #include "OpenGL/VertexBuffer2D.h"
-=======
-#include "OpenGL/OpenGL.h"
->>>>>>> f4bdecfc
 #include "UI/Controls/ZoomControl.h"
 #include "UI/SBrush.h"
 #include "Utility/MathStuff.h"
@@ -75,14 +71,7 @@
 // -----------------------------------------------------------------------------
 // GfxCanvas class constructor
 // -----------------------------------------------------------------------------
-<<<<<<< HEAD
 GfxCanvas::GfxCanvas(wxWindow* parent) : GLCanvas(parent, BGStyle::Checkered), image_{ new SImage() }
-=======
-GfxCanvas::GfxCanvas(wxWindow* parent, int id) :
-	OGLCanvas(parent, id),
-	image_{ new SImage() },
-	scale_{ ui::scaleFactor() }
->>>>>>> f4bdecfc
 {
 	view_.setCentered(true);
 
@@ -179,9 +168,9 @@
 	{
 		if (!lb_sprite_)
 		{
-			auto colour = ColRGBA::BLACK.asVec4();
-			colour.a    = 0.75f;
-			lb_sprite_  = std::make_unique<gl::LineBuffer>();
+			glm::vec4 colour = ColRGBA::BLACK;
+			colour.a         = 0.75f;
+			lb_sprite_       = std::make_unique<gl::LineBuffer>();
 
 			lb_sprite_->add2d(-99999.0f, 0.0f, 99999.0f, 0.0f, colour, 1.5f);
 			lb_sprite_->add2d(0.0f, -99999.0f, 0.0f, 99999.0f, colour, 1.5f);
@@ -205,56 +194,12 @@
 	if (!image_->isValid())
 		return;
 
-<<<<<<< HEAD
 	bool  dragging = drag_origin_.x > 0;
 	Rectf img_rect{ 0.0f, 0.0f, static_cast<float>(image_->width()), static_cast<float>(image_->height()), false };
 
 	// Apply offsets for sprite/hud view
 	if (view_type_ == View::Sprite || view_type_ == View::HUD)
 		img_rect.move(-image_->offset().x, -image_->offset().y);
-=======
-	// Save current matrix
-	glPushMatrix();
-
-	// Zoom
-	const double yscale = (gfx_arc ? scale_ * 1.2 : scale_);
-	glScaled(scale_, yscale, 1.0);
-
-	// Pan
-	if (view_type_ == View::Centered)
-		glTranslated(-(image_->width() * 0.5), -(image_->height() * 0.5), 0); // Pan to center image
-	else if (view_type_ == View::Sprite)
-		glTranslated(-image_->offset().x, -image_->offset().y, 0); // Pan by offsets
-	else if (view_type_ == View::HUD)
-	{
-		glTranslated(-160, -100, 0);                               // Pan to hud 'top left'
-		glTranslated(-image_->offset().x, -image_->offset().y, 0); // Pan by offsets
-	}
-
-	// Enable textures
-	glEnable(GL_TEXTURE_2D);
-
-	// Update texture if needed
-	if (update_texture_)
-	{
-		// If the image change isn't caused by drawing, resize drawing mask
-		if (!drawing_)
-		{
-			delete[] drawing_mask_;
-			drawing_mask_ = new bool[image_->width() * image_->height()];
-			memset(drawing_mask_, false, image_->width() * image_->height());
-		}
-
-		gl::Texture::clear(tex_image_);
-		tex_image_ = gl::Texture::createFromImage(*image_, palette_.get());
-
-		update_texture_ = false;
-	}
-
-	// Determine (texture)coordinates
-	const double x = image_->width();
-	const double y = image_->height();
->>>>>>> f4bdecfc
 
 	dc.texture = tex_image_;
 	dc.colour.set(255, 255, 255, 255);
@@ -407,7 +352,6 @@
 	auto canvas_pos = view_.canvasPos({ x, y });
 	auto image_pos  = canvas_pos;
 
-<<<<<<< HEAD
 	if (view_type_ == View::Sprite || view_type_ == View::HUD)
 	{
 		image_pos.x += image_->offset().x;
@@ -418,48 +362,6 @@
 		return { -1, -1 }; // Not on image
 
 	return { static_cast<int>(image_pos.x), static_cast<int>(image_pos.y) };
-=======
-	if (view_type_ == View::Default || view_type_ == View::Tiled)
-	{
-		left = offset_.x;
-		top  = offset_.y;
-	}
-	else if (view_type_ == View::Centered)
-	{
-		left -= static_cast<double>(image_->width()) * 0.5 * scale_;
-		top -= static_cast<double>(image_->height()) * 0.5 * yscale;
-	}
-	else if (view_type_ == View::Sprite)
-	{
-		left -= image_->offset().x * scale_;
-		top -= image_->offset().y * yscale;
-	}
-	else if (view_type_ == View::HUD)
-	{
-		left -= 160 * scale_;
-		top -= 100 * scale_ * (gfx_arc ? 1.2 : 1);
-		left -= image_->offset().x * scale_;
-		top -= image_->offset().y * yscale;
-	}
-
-	// Determine bottom-right coordinates of image in screen coords
-	const double right  = left + image_->width() * scale_;
-	const double bottom = top + image_->height() * yscale;
-
-	// Check if the pointer is within the image
-	if (x >= left && x <= right && y >= top && y <= bottom)
-	{
-		// Determine where in the image it is
-		const double w    = right - left;
-		const double h    = bottom - top;
-		const double xpos = (x - left) / w;
-		const double ypos = (y - top) / h;
-
-		return { static_cast<int>(xpos * image_->width()), static_cast<int>(ypos * image_->height()) };
-	}
-	else
-		return { -1, -1 };
->>>>>>> f4bdecfc
 }
 
 // -----------------------------------------------------------------------------
@@ -735,13 +637,9 @@
 	if (refresh)
 		Refresh();
 
-<<<<<<< HEAD
-	mouse_prev_.set(e.GetPosition().x * GetContentScaleFactor(), e.GetPosition().y * GetContentScaleFactor());
+	mouse_prev_ = { e.GetPosition().x * GetContentScaleFactor(), e.GetPosition().y * GetContentScaleFactor() };
 
 	e.Skip();
-=======
-	mouse_prev_ = { e.GetPosition().x * GetContentScaleFactor(), e.GetPosition().y * GetContentScaleFactor() };
->>>>>>> f4bdecfc
 }
 
 // -----------------------------------------------------------------------------
@@ -779,14 +677,14 @@
 	if (!wxGetKeyState(WXK_CONTROL) && linked_zoom_control_ && e.GetWheelAxis() == wxMOUSE_WHEEL_VERTICAL)
 	{
 		// Zoom towards cursor
-		zoom_point_.set(e.GetPosition().x, e.GetPosition().y);
+		zoom_point_ = { e.GetPosition().x, e.GetPosition().y };
 
 		if (e.GetWheelRotation() > 0)
 			linked_zoom_control_->zoomIn(true);
 		else
 			linked_zoom_control_->zoomOut(true);
 
-		zoom_point_.set(-1, -1);
+		zoom_point_ = { -1, -1 };
 	}
 }
 
