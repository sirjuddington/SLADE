--- conflicted
+++ resolved
@@ -32,13 +32,8 @@
 		HUD,
 	};
 
-<<<<<<< HEAD
 	CTextureCanvas(wxWindow* parent);
 	~CTextureCanvas() override;
-=======
-	CTextureCanvas(wxWindow* parent, int id);
-	~CTextureCanvas() override = default;
->>>>>>> f4bdecfc
 
 	CTexture* texture() const { return texture_; }
 	View      viewType() const { return view_type_; }
