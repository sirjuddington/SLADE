--- conflicted
+++ resolved
@@ -33,14 +33,9 @@
 #include "Main.h"
 #include "PaletteCanvas.h"
 #include "Graphics/Palette/Palette.h"
-<<<<<<< HEAD
 #include "OpenGL/Draw2D.h"
 #include "OpenGL/Shader.h"
 #include "OpenGL/VertexBuffer2D.h"
-=======
-#include "OpenGL/OpenGL.h"
-#include "Utility/ColRGBA.h"
->>>>>>> f4bdecfc
 
 using namespace slade;
 
@@ -70,88 +65,9 @@
 		wxEVT_SIZE,
 		[this](wxSizeEvent& e)
 		{
-<<<<<<< HEAD
 			vb_palette_->buffer().clear();
 			e.Skip();
 		});
-=======
-			// Set colour
-			gl::setColour(palette_->colour(c), gl::Blend::Normal);
-
-			// Draw square
-			glBegin(GL_QUADS);
-			glVertex2d(x * size + 1, y * size + 1);
-			glVertex2d(x * size + 1, y * size + size - 1);
-			glVertex2d(x * size + size - 1, y * size + size - 1);
-			glVertex2d(x * size + size - 1, y * size + 1);
-			glEnd();
-
-			// Draw selection outline if needed
-			if (c >= sel_begin_ && c <= sel_end_)
-			{
-				gl::setColour(ColRGBA::WHITE);
-				glBegin(GL_LINES);
-				glVertex2d(x * size, y * size);
-				glVertex2d(x * size + size, y * size);
-				glVertex2d(x * size, y * size + size - 1);
-				glVertex2d(x * size + size, y * size + size - 1);
-				glEnd();
-
-				gl::setColour(ColRGBA::BLACK);
-				glBegin(GL_LINES);
-				glVertex2d(x * size + 1, y * size + 1);
-				glVertex2d(x * size + size - 1, y * size + 1);
-				glVertex2d(x * size + 1, y * size + size - 2);
-				glVertex2d(x * size + size - 1, y * size + size - 2);
-				glEnd();
-
-				// Selection beginning
-				if (c == sel_begin_)
-				{
-					gl::setColour(ColRGBA::WHITE);
-					glBegin(GL_LINES);
-					glVertex2d(x * size, y * size);
-					glVertex2d(x * size, y * size + size);
-					glEnd();
-
-					gl::setColour(ColRGBA::BLACK);
-					glBegin(GL_LINES);
-					glVertex2d(x * size + 1, y * size + 1);
-					glVertex2d(x * size + 1, y * size + size - 1);
-					glEnd();
-				}
-
-				// Selection ending
-				if (c == sel_end_)
-				{
-					gl::setColour(ColRGBA::WHITE);
-					glBegin(GL_LINES);
-					glVertex2d(x * size + size - 1, y * size + size - 2);
-					glVertex2d(x * size + size - 1, y * size);
-					glEnd();
-
-					gl::setColour(ColRGBA::BLACK);
-					glBegin(GL_LINES);
-					glVertex2d(x * size + size - 2, y * size + 1);
-					glVertex2d(x * size + size - 2, y * size + size - 1);
-					glEnd();
-				}
-			}
-
-			// Next colour
-			c++;
-
-			if (c > 255)
-				break;
-		}
-
-		if (c > 255)
-			break;
-	}
-
-	// Swap buffers (ie show what was drawn)
-	SwapBuffers();
->>>>>>> f4bdecfc
 }
 
 // -----------------------------------------------------------------------------
