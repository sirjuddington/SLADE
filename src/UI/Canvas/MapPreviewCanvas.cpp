--- conflicted
+++ resolved
@@ -32,32 +32,18 @@
 // -----------------------------------------------------------------------------
 #include "Main.h"
 #include "MapPreviewCanvas.h"
-<<<<<<< HEAD
-=======
-#include "App.h"
 #include "Archive/ArchiveEntry.h"
->>>>>>> f4bdecfc
-#include "Archive/ArchiveManager.h"
 #include "Archive/EntryType/EntryType.h"
 #include "Archive/Formats/WadArchive.h"
 #include "Archive/MapDesc.h"
 #include "General/ColourConfiguration.h"
-#include "Graphics/SImage/SIFormat.h"
-#include "Graphics/SImage/SImage.h"
-#include "OpenGL/GLTexture.h"
-<<<<<<< HEAD
+#include "Geometry/BBox.h"
 #include "OpenGL/LineBuffer.h"
 #include "OpenGL/PointSpriteBuffer.h"
-=======
->>>>>>> f4bdecfc
 #include "SLADEMap/MapFormat/Doom32XMapFormat.h"
 #include "SLADEMap/MapFormat/Doom64MapFormat.h"
 #include "SLADEMap/MapFormat/DoomMapFormat.h"
 #include "SLADEMap/MapFormat/HexenMapFormat.h"
-<<<<<<< HEAD
-=======
-#include "SLADEMap/MapObject/MapThing.h"
->>>>>>> f4bdecfc
 #include "Utility/Tokenizer.h"
 #include <glm/ext/matrix_transform.hpp>
 
@@ -700,23 +686,9 @@
 			m_max.y = vert.y;
 	}
 
-<<<<<<< HEAD
 	// Fit in view
 	view_.fitTo(BBox{ m_min.x, m_min.y, m_max.x, m_max.y }, 1.1);
 	view_.zoom(0.95);
-=======
-	// Offset to center of map
-	double width  = m_max.x - m_min.x;
-	double height = m_max.y - m_min.y;
-	offset_       = { m_min.x + (width * 0.5), m_min.y + (height * 0.5) };
-
-	// Zoom to fit whole map
-	const wxSize ClientSize = GetClientSize() * GetContentScaleFactor();
-	double       x_scale    = static_cast<double>(ClientSize.x) / width;
-	double       y_scale    = static_cast<double>(ClientSize.y) / height;
-	zoom_                   = std::min<double>(x_scale, y_scale);
-	zoom_ *= 0.95;
->>>>>>> f4bdecfc
 }
 
 // -----------------------------------------------------------------------------
@@ -726,31 +698,9 @@
 {
 	setBackground(BGStyle::Colour, colourconfig::colour("map_view_background"));
 
-<<<<<<< HEAD
 	// Update buffer if needed
 	if (!lines_buffer_ || lines_buffer_->buffer().empty())
 		updateLinesBuffer();
-=======
-	// Setup the screen projection
-	glMatrixMode(GL_PROJECTION);
-	glLoadIdentity();
-	glOrtho(0, size.x, 0, size.y, -1, 1);
-
-	glMatrixMode(GL_MODELVIEW);
-	glLoadIdentity();
-
-	// Clear
-	glClearColor(
-		static_cast<double>(col_view_background.r) / 255.f,
-		static_cast<double>(col_view_background.g) / 255.f,
-		static_cast<double>(col_view_background.b) / 255.f,
-		static_cast<double>(col_view_background.a) / 255.f);
-	glClear(GL_COLOR_BUFFER_BIT | GL_DEPTH_BUFFER_BIT);
-
-	// Translate to inside of pixel (otherwise inaccuracies can occur on certain gl implementations)
-	if (gl::accuracyTweak())
-		glTranslatef(0.375f, 0.375f, 0);
->>>>>>> f4bdecfc
 
 	// Zoom/offset to show full map
 	if (!view_init_)
@@ -775,7 +725,7 @@
 
 		// Draw things
 		things_buffer_->setPointRadius(20.0f);
-		things_buffer_->setColour(colourconfig::colour("map_view_thing").asVec4());
+		things_buffer_->setColour(colourconfig::colour("map_view_thing"));
 		things_buffer_->draw(gl::PointSpriteType::Circle, &view_);
 	}
 }
@@ -867,17 +817,10 @@
 	Vec2d offset = { m_min.x + (mapwidth * 0.5), m_min.y + (mapheight * 0.5) };
 
 	// Zoom to fit whole map
-<<<<<<< HEAD
 	double x_scale = ((double)width) / mapwidth;
 	double y_scale = ((double)height) / mapheight;
 	double zoom    = std::min<double>(x_scale, y_scale);
 	zoom *= 0.95;
-=======
-	double x_scale = static_cast<double>(width) / mapwidth;
-	double y_scale = static_cast<double>(height) / mapheight;
-	zoom_          = std::min<double>(x_scale, y_scale);
-	zoom_ *= 0.95;
->>>>>>> f4bdecfc
 
 	// Translate to middle of canvas
 	glTranslated(width >> 1, height >> 1, 0);
@@ -1045,10 +988,10 @@
 void MapPreviewCanvas::updateLinesBuffer()
 {
 	// Setup colours
-	auto col_view_line_1s      = colourconfig::colour("map_view_line_1s").asVec4();
-	auto col_view_line_2s      = colourconfig::colour("map_view_line_2s").asVec4();
-	auto col_view_line_special = colourconfig::colour("map_view_line_special").asVec4();
-	auto col_view_line_macro   = colourconfig::colour("map_view_line_macro").asVec4();
+	glm::vec4 col_view_line_1s      = colourconfig::colour("map_view_line_1s");
+	glm::vec4 col_view_line_2s      = colourconfig::colour("map_view_line_2s");
+	glm::vec4 col_view_line_special = colourconfig::colour("map_view_line_special");
+	glm::vec4 col_view_line_macro   = colourconfig::colour("map_view_line_macro");
 
 	if (!lines_buffer_)
 		lines_buffer_ = std::make_unique<gl::LineBuffer>();
