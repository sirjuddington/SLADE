
// -----------------------------------------------------------------------------
// SLADE - It's a Doom Editor
// Copyright(C) 2008 - 2024 Simon Judd
//
// Email:       sirjuddington@gmail.com
// Web:         http://slade.mancubus.net
// Filename:    MapPreviewCanvas.cpp
// Description: Canvas that shows a basic map preview
//
// This program is free software; you can redistribute it and/or modify it
// under the terms of the GNU General Public License as published by the Free
// Software Foundation; either version 2 of the License, or (at your option)
// any later version.
//
// This program is distributed in the hope that it will be useful, but WITHOUT
// ANY WARRANTY; without even the implied warranty of MERCHANTABILITY or
// FITNESS FOR A PARTICULAR PURPOSE. See the GNU General Public License for
// more details.
//
// You should have received a copy of the GNU General Public License along with
// this program; if not, write to the Free Software Foundation, Inc.,
// 51 Franklin Street, Fifth Floor, Boston, MA  02110 - 1301, USA.
// -----------------------------------------------------------------------------


// -----------------------------------------------------------------------------
//
// Includes
//
// -----------------------------------------------------------------------------
#include "Main.h"
#include "MapPreviewCanvas.h"
#include "General/ColourConfiguration.h"
#include "General/MapPreviewData.h"

using namespace slade;


// -----------------------------------------------------------------------------
//
// External Variables
//
// -----------------------------------------------------------------------------
EXTERN_CVAR(Bool, map_view_things)


// -----------------------------------------------------------------------------
//
// MapPreviewCanvas Class Functions
//
// -----------------------------------------------------------------------------

// -----------------------------------------------------------------------------
// MapPreviewCanvas class constructor
// -----------------------------------------------------------------------------
MapPreviewCanvas::MapPreviewCanvas(wxWindow* parent, MapPreviewData* data) : wxPanel(parent), data_{ data }
{
	SetDoubleBuffered(true);

	// Bind Events
	Bind(wxEVT_PAINT, &MapPreviewCanvas::onPaint, this);
	Bind(wxEVT_SIZE, [this](wxSizeEvent&) { Refresh(); });
}

// -----------------------------------------------------------------------------
// Updates the map preview buffer bitmap
// -----------------------------------------------------------------------------
void MapPreviewCanvas::updateBuffer()
{
<<<<<<< HEAD
	auto m_head = map.head.lock();
	if (!m_head)
		return false;

	// All errors = invalid map
	global::error = "Invalid map";

	// Init
	std::unique_ptr<Archive> temp_archive;

	// Check if this map is a pk3 map
	bool map_archive = false;
	if (map.archive)
	{
		map_archive = true;

		// Attempt to open entry as wad archive
		temp_archive_ = std::make_unique<WadArchive>();
		if (!temp_archive_->open(m_head->data(), true))
		{
			temp_archive_.reset();
			return false;
		}

		// Detect maps
		auto maps = temp_archive_->detectMaps();

		// Set map if there are any in the archive
		if (!maps.empty())
			map = maps[0];
		else
			return false;

		m_head = maps[0].head.lock();
	}

	// Parse UDMF map
	if (map.format == MapFormat::UDMF)
	{
		ArchiveEntry* udmfdata  = nullptr;
		auto          archive   = m_head->parent();
		auto          index     = archive->entryIndex(m_head.get());
		auto          end_index = archive->entryIndex(map.end.lock().get());
		while (index <= end_index)
		{
			// Check entry type
			auto entry = archive->entryAt(index);
			if (entry->type() == EntryType::fromId("udmf_textmap"))
			{
				udmfdata = entry;
				break;
			}
			++index;
		}
		if (udmfdata == nullptr)
			return false;

		// Start parsing
		Tokenizer tz;
		tz.openMem(udmfdata->data(), m_head->name());
		size_t vertcounter = 0, linecounter = 0, thingcounter = 0;
		while (!tz.atEnd())
		{
			// Namespace
			if (tz.checkNC("namespace"))
				tz.advUntil(";");

			// Sidedef
			else if (tz.checkNC("sidedef"))
			{
				// Just increase count
				n_sides_++;
				tz.advUntil("}");
			}

			// Sector
			else if (tz.checkNC("sector"))
			{
				// Just increase count
				n_sectors_++;
				tz.advUntil("}");
			}

			// Vertex
			else if (tz.checkNC("vertex"))
			{
				// Get X and Y properties
				bool   gotx = false;
				bool   goty = false;
				double x    = 0.;
				double y    = 0.;

				tz.adv(2); // skip {

				while (!tz.check("}"))
				{
					if (tz.checkNC("x") || tz.checkNC("y"))
					{
						if (!tz.checkNext("="))
						{
							log::error(wxString::Format("Bad syntax for vertex %i in UDMF map data", vertcounter));
							return false;
						}

						if (tz.checkNC("x"))
						{
							tz.adv(2);
							x    = tz.current().asFloat();
							gotx = true;
						}
						else
						{
							tz.adv(2);
							y    = tz.current().asFloat();
							goty = true;
						}
					}

					tz.advUntil(";");
					tz.adv();
				}

				if (gotx && goty)
					addVertex(x, y);
				else
				{
					log::error(wxString::Format("Wrong vertex %i in UDMF map data", vertcounter));
					return false;
				}

				vertcounter++;
			}

			// Thing
			else if (tz.checkNC("thing"))
			{
				// Get X and Y properties
				bool   gotx = false;
				bool   goty = false;
				double x    = 0.;
				double y    = 0.;

				tz.adv(2); // skip {

				while (!tz.check("}"))
				{
					if (tz.checkNC("x") || tz.checkNC("y"))
					{
						if (!tz.checkNext("="))
						{
							log::error(wxString::Format("Bad syntax for thing %i in UDMF map data", thingcounter));
							return false;
						}

						if (tz.checkNC("x"))
						{
							tz.adv(2);
							x    = tz.current().asFloat();
							gotx = true;
						}
						else
						{
							tz.adv(2);
							y    = tz.current().asFloat();
							goty = true;
						}
					}

					tz.advUntil(";");
					tz.adv();
				}

				if (gotx && goty)
					addThing(x, y);
				else
				{
					log::error(wxString::Format("Wrong thing %i in UDMF map data", thingcounter));
					return false;
				}

				thingcounter++;
			}

			// Linedef
			else if (tz.checkNC("linedef"))
			{
				bool     special  = false;
				bool     twosided = false;
				bool     gotv1 = false, gotv2 = false;
				unsigned v1 = 0, v2 = 0;

				tz.adv(2); // skip {

				while (!tz.check("}"))
				{
					if (tz.checkNC("v1") || tz.checkNC("v2"))
					{
						if (!tz.checkNext("="))
						{
							log::error(wxString::Format("Bad syntax for linedef %i in UDMF map data", linecounter));
							return false;
						}

						if (tz.checkNC("v1"))
						{
							tz.adv(2);
							v1    = tz.current().asInt();
							gotv1 = true;
						}
						else
						{
							tz.adv(2);
							v2    = tz.current().asInt();
							gotv2 = true;
						}
					}
					else if (tz.checkNC("special"))
						special = true;
					else if (tz.checkNC("sideback"))
						twosided = true;

					tz.advUntil(";");
					tz.adv();
				}

				if (gotv1 && gotv2)
					addLine(v1, v2, twosided, special);
				else
				{
					log::error(wxString::Format("Wrong line %i in UDMF map data", linecounter));
					return false;
				}

				linecounter++;
			}

			tz.adv();
		}
	}

	// Non-UDMF map
	if (map.format != MapFormat::UDMF)
	{
		auto m_head = map.head.lock().get();
		auto m_end  = map.end.lock().get();

		// Read vertices (required)
		if (!readVertices(m_head, m_end, map.format))
			return false;

		// Read linedefs (required)
		if (!readLines(m_head, m_end, map.format))
			return false;

		// Read things
		if (map.format != MapFormat::UDMF)
			readThings(m_head, m_end, map.format);

		// Read sides & sectors (count only)
		ArchiveEntry* sidedefs = nullptr;
		ArchiveEntry* sectors  = nullptr;
		while (m_head)
		{
			// Check entry type
			if (m_head->type() == EntryType::fromId("map_sidedefs"))
				sidedefs = m_head;
			if (m_head->type() == EntryType::fromId("map_sectors"))
				sectors = m_head;
=======
	if (!data_)
		return;

	auto width  = GetSize().x;
	auto height = GetSize().y;
	if (width == 0 || height == 0)
		return;

	auto mid_x   = width / 2;
	auto mid_y   = height / 2;
	auto map_mid = data_->bounds.mid();

	// Determine scale
	auto scale_x = static_cast<double>(width) / data_->bounds.width();
	auto scale_y = static_cast<double>(height) / data_->bounds.height();
	auto scale   = glm::min(scale_x, scale_y) * 0.95;

	buffer_.Create(width, height);

	wxMemoryDC dc(buffer_);
	auto       gc = wxGraphicsContext::Create(dc);

	// Background
	gc->SetBrush(wxBrush(colourconfig::colour("map_view_background")));
	gc->DrawRectangle(0, 0, width, height);

	// Build lines to draw via wxGraphicsContext
	vector<wxPoint2DDouble> lines_1s_v1;
	vector<wxPoint2DDouble> lines_1s_v2;
	vector<wxPoint2DDouble> lines_2s_v1;
	vector<wxPoint2DDouble> lines_2s_v2;
	vector<wxPoint2DDouble> lines_special_v1;
	vector<wxPoint2DDouble> lines_special_v2;
	vector<wxPoint2DDouble> lines_macro_v1;
	vector<wxPoint2DDouble> lines_macro_v2;
	for (auto& line : data_->lines)
	{
		auto& v1 = data_->vertices[line.v1];
		auto& v2 = data_->vertices[line.v2];

		// Transform vertex positions
		auto x1 = mid_x + (v1.x - map_mid.x) * scale;
		auto y1 = mid_y - (v1.y - map_mid.y) * scale;
		auto x2 = mid_x + (v2.x - map_mid.x) * scale;
		auto y2 = mid_y - (v2.y - map_mid.y) * scale;
>>>>>>> ddf97113

		if (line.twosided)
		{
			lines_2s_v1.emplace_back(x1, y1);
			lines_2s_v2.emplace_back(x2, y2);
		}
		else if (line.special)
		{
			lines_special_v1.emplace_back(x1, y1);
			lines_special_v2.emplace_back(x2, y2);
		}
		else if (line.macro)
		{
			lines_macro_v1.emplace_back(x1, y1);
			lines_macro_v2.emplace_back(x2, y2);
		}
		else
		{
			lines_1s_v1.emplace_back(x1, y1);
			lines_1s_v2.emplace_back(x2, y2);
		}
	}

	double line_width = 1.51;
	gc->SetBrush(*wxTRANSPARENT_BRUSH);
	gc->SetAntialiasMode(wxANTIALIAS_DEFAULT);
	gc->SetInterpolationQuality(wxINTERPOLATION_BEST);

	// 2-Sided lines
	if (!lines_2s_v1.empty())
	{
		gc->SetPen(gc->CreatePen(wxGraphicsPenInfo(colourconfig::colour("map_view_line_2s"), line_width)));
		gc->StrokeLines(lines_2s_v1.size(), lines_2s_v1.data(), lines_2s_v2.data());
	}

	// 1-Sided lines
	if (!lines_1s_v1.empty())
	{
		gc->SetPen(gc->CreatePen(wxGraphicsPenInfo(colourconfig::colour("map_view_line_1s"), line_width)));
		gc->StrokeLines(lines_1s_v1.size(), lines_1s_v1.data(), lines_1s_v2.data());
	}

	// Special lines
	if (!lines_special_v1.empty())
	{
		gc->SetPen(gc->CreatePen(wxGraphicsPenInfo(colourconfig::colour("map_view_line_special"), line_width)));
		gc->StrokeLines(lines_special_v1.size(), lines_special_v1.data(), lines_special_v2.data());
	}

	// Macro lines
	if (!lines_macro_v1.empty())
	{
		gc->SetPen(gc->CreatePen(wxGraphicsPenInfo(colourconfig::colour("map_view_line_macro"), line_width)));
		gc->StrokeLines(lines_macro_v1.size(), lines_macro_v1.data(), lines_macro_v2.data());
	}

	// Things
	if (!data_->things.empty() && map_view_things)
	{
		auto thing_size     = glm::clamp(32.0 * scale, 6.0, 32.0);
		auto thing_halfsize = thing_size * 0.5;

		gc->SetBrush(wxBrush(colourconfig::colour("map_view_thing")));
		gc->SetPen(gc->CreatePen(wxGraphicsPenInfo(colourconfig::colour("map_view_background"), 1)));
		for (const auto& thing : data_->things)
		{
			auto x = mid_x + (thing.x - map_mid.x) * scale;
			auto y = mid_y - (thing.y - map_mid.y) * scale;

			gc->DrawEllipse(x - thing_halfsize, y - thing_halfsize, thing_size, thing_size);
		}
	}

	// Update variables
	buffer_updated_time = data_->updated_time;
	buffer_things       = map_view_things;
}

// -----------------------------------------------------------------------------
// Returns true if the buffer bitmap needs to be updated
// -----------------------------------------------------------------------------
bool MapPreviewCanvas::shouldUpdateBuffer() const
{
	if (!data_)
		return false;

	// Check buffer
	if (!buffer_.IsOk() || buffer_.GetSize() != GetSize())
		return true;

	// Check buffer content
	return buffer_updated_time < data_->updated_time || buffer_things != map_view_things;
}

// -----------------------------------------------------------------------------
// Called when the canvas needs to be (re)drawn
// -----------------------------------------------------------------------------
void MapPreviewCanvas::onPaint(wxPaintEvent& e)
{
	if (shouldUpdateBuffer())
		updateBuffer();

	wxPaintDC dc(this);

	if (buffer_.IsOk())
		dc.DrawBitmap(buffer_, 0, 0);
	else
	{
		dc.SetBrush(wxBrush(colourconfig::colour("map_view_background")));
		dc.DrawRectangle({ 0, 0 }, GetSize());
	}
}<|MERGE_RESOLUTION|>--- conflicted
+++ resolved
@@ -68,276 +68,6 @@
 // -----------------------------------------------------------------------------
 void MapPreviewCanvas::updateBuffer()
 {
-<<<<<<< HEAD
-	auto m_head = map.head.lock();
-	if (!m_head)
-		return false;
-
-	// All errors = invalid map
-	global::error = "Invalid map";
-
-	// Init
-	std::unique_ptr<Archive> temp_archive;
-
-	// Check if this map is a pk3 map
-	bool map_archive = false;
-	if (map.archive)
-	{
-		map_archive = true;
-
-		// Attempt to open entry as wad archive
-		temp_archive_ = std::make_unique<WadArchive>();
-		if (!temp_archive_->open(m_head->data(), true))
-		{
-			temp_archive_.reset();
-			return false;
-		}
-
-		// Detect maps
-		auto maps = temp_archive_->detectMaps();
-
-		// Set map if there are any in the archive
-		if (!maps.empty())
-			map = maps[0];
-		else
-			return false;
-
-		m_head = maps[0].head.lock();
-	}
-
-	// Parse UDMF map
-	if (map.format == MapFormat::UDMF)
-	{
-		ArchiveEntry* udmfdata  = nullptr;
-		auto          archive   = m_head->parent();
-		auto          index     = archive->entryIndex(m_head.get());
-		auto          end_index = archive->entryIndex(map.end.lock().get());
-		while (index <= end_index)
-		{
-			// Check entry type
-			auto entry = archive->entryAt(index);
-			if (entry->type() == EntryType::fromId("udmf_textmap"))
-			{
-				udmfdata = entry;
-				break;
-			}
-			++index;
-		}
-		if (udmfdata == nullptr)
-			return false;
-
-		// Start parsing
-		Tokenizer tz;
-		tz.openMem(udmfdata->data(), m_head->name());
-		size_t vertcounter = 0, linecounter = 0, thingcounter = 0;
-		while (!tz.atEnd())
-		{
-			// Namespace
-			if (tz.checkNC("namespace"))
-				tz.advUntil(";");
-
-			// Sidedef
-			else if (tz.checkNC("sidedef"))
-			{
-				// Just increase count
-				n_sides_++;
-				tz.advUntil("}");
-			}
-
-			// Sector
-			else if (tz.checkNC("sector"))
-			{
-				// Just increase count
-				n_sectors_++;
-				tz.advUntil("}");
-			}
-
-			// Vertex
-			else if (tz.checkNC("vertex"))
-			{
-				// Get X and Y properties
-				bool   gotx = false;
-				bool   goty = false;
-				double x    = 0.;
-				double y    = 0.;
-
-				tz.adv(2); // skip {
-
-				while (!tz.check("}"))
-				{
-					if (tz.checkNC("x") || tz.checkNC("y"))
-					{
-						if (!tz.checkNext("="))
-						{
-							log::error(wxString::Format("Bad syntax for vertex %i in UDMF map data", vertcounter));
-							return false;
-						}
-
-						if (tz.checkNC("x"))
-						{
-							tz.adv(2);
-							x    = tz.current().asFloat();
-							gotx = true;
-						}
-						else
-						{
-							tz.adv(2);
-							y    = tz.current().asFloat();
-							goty = true;
-						}
-					}
-
-					tz.advUntil(";");
-					tz.adv();
-				}
-
-				if (gotx && goty)
-					addVertex(x, y);
-				else
-				{
-					log::error(wxString::Format("Wrong vertex %i in UDMF map data", vertcounter));
-					return false;
-				}
-
-				vertcounter++;
-			}
-
-			// Thing
-			else if (tz.checkNC("thing"))
-			{
-				// Get X and Y properties
-				bool   gotx = false;
-				bool   goty = false;
-				double x    = 0.;
-				double y    = 0.;
-
-				tz.adv(2); // skip {
-
-				while (!tz.check("}"))
-				{
-					if (tz.checkNC("x") || tz.checkNC("y"))
-					{
-						if (!tz.checkNext("="))
-						{
-							log::error(wxString::Format("Bad syntax for thing %i in UDMF map data", thingcounter));
-							return false;
-						}
-
-						if (tz.checkNC("x"))
-						{
-							tz.adv(2);
-							x    = tz.current().asFloat();
-							gotx = true;
-						}
-						else
-						{
-							tz.adv(2);
-							y    = tz.current().asFloat();
-							goty = true;
-						}
-					}
-
-					tz.advUntil(";");
-					tz.adv();
-				}
-
-				if (gotx && goty)
-					addThing(x, y);
-				else
-				{
-					log::error(wxString::Format("Wrong thing %i in UDMF map data", thingcounter));
-					return false;
-				}
-
-				thingcounter++;
-			}
-
-			// Linedef
-			else if (tz.checkNC("linedef"))
-			{
-				bool     special  = false;
-				bool     twosided = false;
-				bool     gotv1 = false, gotv2 = false;
-				unsigned v1 = 0, v2 = 0;
-
-				tz.adv(2); // skip {
-
-				while (!tz.check("}"))
-				{
-					if (tz.checkNC("v1") || tz.checkNC("v2"))
-					{
-						if (!tz.checkNext("="))
-						{
-							log::error(wxString::Format("Bad syntax for linedef %i in UDMF map data", linecounter));
-							return false;
-						}
-
-						if (tz.checkNC("v1"))
-						{
-							tz.adv(2);
-							v1    = tz.current().asInt();
-							gotv1 = true;
-						}
-						else
-						{
-							tz.adv(2);
-							v2    = tz.current().asInt();
-							gotv2 = true;
-						}
-					}
-					else if (tz.checkNC("special"))
-						special = true;
-					else if (tz.checkNC("sideback"))
-						twosided = true;
-
-					tz.advUntil(";");
-					tz.adv();
-				}
-
-				if (gotv1 && gotv2)
-					addLine(v1, v2, twosided, special);
-				else
-				{
-					log::error(wxString::Format("Wrong line %i in UDMF map data", linecounter));
-					return false;
-				}
-
-				linecounter++;
-			}
-
-			tz.adv();
-		}
-	}
-
-	// Non-UDMF map
-	if (map.format != MapFormat::UDMF)
-	{
-		auto m_head = map.head.lock().get();
-		auto m_end  = map.end.lock().get();
-
-		// Read vertices (required)
-		if (!readVertices(m_head, m_end, map.format))
-			return false;
-
-		// Read linedefs (required)
-		if (!readLines(m_head, m_end, map.format))
-			return false;
-
-		// Read things
-		if (map.format != MapFormat::UDMF)
-			readThings(m_head, m_end, map.format);
-
-		// Read sides & sectors (count only)
-		ArchiveEntry* sidedefs = nullptr;
-		ArchiveEntry* sectors  = nullptr;
-		while (m_head)
-		{
-			// Check entry type
-			if (m_head->type() == EntryType::fromId("map_sidedefs"))
-				sidedefs = m_head;
-			if (m_head->type() == EntryType::fromId("map_sectors"))
-				sectors = m_head;
-=======
 	if (!data_)
 		return;
 
@@ -383,7 +113,6 @@
 		auto y1 = mid_y - (v1.y - map_mid.y) * scale;
 		auto x2 = mid_x + (v2.x - map_mid.x) * scale;
 		auto y2 = mid_y - (v2.y - map_mid.y) * scale;
->>>>>>> ddf97113
 
 		if (line.twosided)
 		{
