--- conflicted
+++ resolved
@@ -1,11 +1,6 @@
 #pragma once
 
-<<<<<<< HEAD
 #include "GLCanvas.h"
-=======
-#include "OGLCanvas.h"
-#include "Utility/ColRGBA.h"
->>>>>>> f4bdecfc
 
 namespace slade
 {
@@ -27,9 +22,6 @@
 	}
 }
 
-<<<<<<< HEAD
-class GfxCanvas : public GLCanvas
-=======
 enum class GfxView
 {
 	Default,
@@ -47,8 +39,7 @@
 	Translate
 };
 
-class GfxCanvas : public OGLCanvas
->>>>>>> f4bdecfc
+class GfxCanvas : public GLCanvas
 {
 public:
 	using View     = GfxView;
@@ -91,13 +82,7 @@
 
 private:
 	unique_ptr<SImage> image_;
-<<<<<<< HEAD
 	View               view_type_      = View::Default;
-=======
-	View               view_type_ = View::Default;
-	double             scale_     = 1.;
-	Vec2d              offset_; // panning offsets (not image offsets)
->>>>>>> f4bdecfc
 	unsigned           tex_image_      = 0;
 	bool               update_texture_ = false;
 	bool               image_hilight_  = false;
@@ -116,7 +101,6 @@
 	Vec2i              prev_pos_            = { -1, -1 }; // previous position of cursor
 	unsigned           tex_brush_           = 0;          // preview the effect of the brush
 	ui::ZoomControl*   linked_zoom_control_ = nullptr;
-<<<<<<< HEAD
 	Vec2i              zoom_point_          = { -1, -1 };
 
 	// OpenGL
@@ -125,8 +109,6 @@
 	void drawImage(gl::draw2d::Context& dc) const;
 	void drawImageTiled() const;
 	void drawOffsetLines(const gl::draw2d::Context& dc);
-=======
->>>>>>> f4bdecfc
 
 	// Signal connections
 	sigslot::scoped_connection sc_image_changed_;
