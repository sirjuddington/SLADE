--- conflicted
+++ resolved
@@ -36,15 +36,9 @@
 #include "Archive/Archive.h"
 #include "Archive/ArchiveEntry.h"
 #include "Archive/ArchiveManager.h"
-#include "OpenGL/Drawing.h"
+#include "OpenGL/Draw2D.h"
 #include "OpenGL/GLTexture.h"
-<<<<<<< HEAD
-#include "OpenGL/Draw2D.h"
-=======
-#include "OpenGL/OpenGL.h"
->>>>>>> f4bdecfc
 #include "Utility/CodePages.h"
-#include "General/UI.h"
 
 using namespace slade;
 
@@ -138,13 +132,8 @@
 	}
 
 	// Determine (texture)coordinates
-<<<<<<< HEAD
 	auto hx = static_cast<float>(width_) * 0.5f;
 	auto hy = static_cast<float>(height_) * 0.5f;
-=======
-	double x = static_cast<double>(width_);
-	double y = static_cast<double>(height_);
->>>>>>> f4bdecfc
 
 	// Draw the image
 	gl::draw2d::Context dc(&view_);
