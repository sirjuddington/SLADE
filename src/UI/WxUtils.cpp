
// -----------------------------------------------------------------------------
// SLADE - It's a Doom Editor
// Copyright(C) 2008 - 2024 Simon Judd
//
// Email:       sirjuddington@gmail.com
// Web:         http://slade.mancubus.net
// Filename:    WxUtils.cpp
// Description: WxWidgets-related utility functions
//
// This program is free software; you can redistribute it and/or modify it
// under the terms of the GNU General Public License as published by the Free
// Software Foundation; either version 2 of the License, or (at your option)
// any later version.
//
// This program is distributed in the hope that it will be useful, but WITHOUT
// ANY WARRANTY; without even the implied warranty of MERCHANTABILITY or
// FITNESS FOR A PARTICULAR PURPOSE. See the GNU General Public License for
// more details.
//
// You should have received a copy of the GNU General Public License along with
// this program; if not, write to the Free Software Foundation, Inc.,
// 51 Franklin Street, Fifth Floor, Boston, MA  02110 - 1301, USA.
// -----------------------------------------------------------------------------


// -----------------------------------------------------------------------------
//
// Includes
//
// -----------------------------------------------------------------------------
#include "Main.h"
#include "UI/WxUtils.h"
#include "App.h"
#include "Graphics/Icons.h"
#include "Graphics/Palette/Palette.h"
#include "UI/UI.h"
#include "Utility/Colour.h"
#include <algorithm>

using namespace slade;


// -----------------------------------------------------------------------------
//
// Variables
//
// -----------------------------------------------------------------------------
CVAR(String, font_monospace, "Consolas,Lucida Console", CVar::Flag::Save)
CVAR(Int, tab_style, 1, CVar::Flag::Save)


// -----------------------------------------------------------------------------
//
// WxUtils Namespace Functions
//
// -----------------------------------------------------------------------------


// -----------------------------------------------------------------------------
// Creates a wxMenuItem from the given parameters, including giving it an icon
// from slade.pk3 if specified
// -----------------------------------------------------------------------------
wxMenuItem* wxutil::createMenuItem(wxMenu* menu, int id, const string& label, const string& help, const string& icon)
{
	auto item = new wxMenuItem(menu, id, wxString::FromUTF8(label), wxString::FromUTF8(help));

	if (!icon.empty())
		item->SetBitmap(icons::getIcon(icons::Any, icon));

	return item;
}

// -----------------------------------------------------------------------------
// Returns a copy of the font [base] with a monospace face/family
// -----------------------------------------------------------------------------
wxFont wxutil::monospaceFont(wxFont base)
{
	wxFont font(base.GetPointSize(), wxFONTFAMILY_MODERN, base.GetStyle(), base.GetWeight());

	auto split = wxSplit(font_monospace, ',');
	for (const auto& name : split)
	{
		if (base.SetFaceName(name))
		{
			font.SetFaceName(name);
			break;
		}
	}

	return font;
}

// -----------------------------------------------------------------------------
// Creates an image list with a DPI-scaled 'small' image size (for lists, etc.)
// -----------------------------------------------------------------------------
wxImageList* wxutil::createSmallImageList()
{
	return new wxImageList(16, 16, false, 0);
}

// -----------------------------------------------------------------------------
// Adds [icon] of [icon_type] to the given image [list]
// -----------------------------------------------------------------------------
int wxutil::addImageListIcon(wxImageList* list, int icon_type, string_view icon)
{
	return list->Add(icons::getIcon(static_cast<icons::Type>(icon_type), icon).GetBitmap(list->GetSize()));
}

// -----------------------------------------------------------------------------
// Creates a wxPanel and places [control] on it, with [pad] padding around it
// -----------------------------------------------------------------------------
wxPanel* wxutil::createPadPanel(wxWindow* parent, wxWindow* control, int pad)
{
	if (pad < 0)
		pad = ui::pad(parent);

	auto panel = new wxPanel(parent);
	panel->SetSizer(new wxBoxSizer(wxVERTICAL));
	control->Reparent(panel);
	panel->GetSizer()->Add(control, 1, wxEXPAND | wxALL, parent->FromDIP(pad));

	return panel;
}

// -----------------------------------------------------------------------------
// Creates a wxSpinCtrl using the SLADE sizing for spin controls
// -----------------------------------------------------------------------------
wxSpinCtrl* wxutil::createSpinCtrl(wxWindow* parent, int value, int min, int max)
{
	return new wxSpinCtrl(
		parent,
		-1,
<<<<<<< HEAD
		"",
		wxDefaultPosition,
		parent->FromDIP(wxSize{ ui::sizePx(ui::Size::SpinCtrlWidth), -1 }),
=======
		wxEmptyString,
		wxDefaultPosition,
		{ ui::px(ui::Size::SpinCtrlWidth), -1 },
>>>>>>> f8584231
		wxSP_ARROW_KEYS,
		min,
		max,
		value);
}

// -----------------------------------------------------------------------------
// Creates a simple horizontal box sizer with a [label] on the left and
// [widget] on the right
// -----------------------------------------------------------------------------
wxSizer* wxutil::createLabelHBox(wxWindow* parent, const string& label, wxWindow* widget)
{
	auto hbox = new wxBoxSizer(wxHORIZONTAL);
<<<<<<< HEAD
	hbox->Add(new wxStaticText(parent, -1, label), 0, wxALIGN_CENTER_VERTICAL | wxRIGHT, parent->FromDIP(ui::pad()));
=======
	hbox->Add(new wxStaticText(parent, -1, wxString::FromUTF8(label)), 0, wxALIGN_CENTER_VERTICAL | wxRIGHT, ui::pad());
>>>>>>> f8584231
	hbox->Add(widget, 1, wxEXPAND);
	return hbox;
}

wxSizer* wxutil::createLabelHBox(wxWindow* parent, const string& label, wxSizer* sizer)
{
	auto hbox = new wxBoxSizer(wxHORIZONTAL);
<<<<<<< HEAD
	hbox->Add(new wxStaticText(parent, -1, label), 0, wxALIGN_CENTER_VERTICAL | wxRIGHT, parent->FromDIP(ui::pad()));
=======
	hbox->Add(new wxStaticText(parent, -1, wxString::FromUTF8(label)), 0, wxALIGN_CENTER_VERTICAL | wxRIGHT, ui::pad());
>>>>>>> f8584231
	hbox->Add(sizer, 1, wxEXPAND);
	return hbox;
}

// -----------------------------------------------------------------------------
// Creates a simple vertical box sizer with a [label] on the top and [widget]
// on the bottom
// -----------------------------------------------------------------------------
<<<<<<< HEAD
wxSizer* wxutil::createLabelVBox(wxWindow* parent, const wxString& label, wxWindow* widget)
{
	auto vbox = new wxBoxSizer(wxVERTICAL);
	vbox->Add(new wxStaticText(parent, -1, label), 0, wxBOTTOM, parent->FromDIP(ui::padSmall()));
=======
wxSizer* ::wxutil::createLabelVBox(wxWindow* parent, const string& label, wxWindow* widget)
{
	auto vbox = new wxBoxSizer(wxVERTICAL);
	vbox->Add(new wxStaticText(parent, -1, wxString::FromUTF8(label)), 0, wxBOTTOM, ui::px(ui::Size::PadMinimum));
>>>>>>> f8584231
	vbox->Add(widget, 1, wxEXPAND);
	return vbox;
}

wxSizer* wxutil::createLabelVBox(wxWindow* parent, const string& label, wxSizer* sizer)
{
	auto vbox = new wxBoxSizer(wxVERTICAL);
<<<<<<< HEAD
	vbox->Add(new wxStaticText(parent, -1, label), 0, wxBOTTOM, parent->FromDIP(ui::padSmall()));
=======
	vbox->Add(new wxStaticText(parent, -1, wxString::FromUTF8(label)), 0, wxBOTTOM, ui::px(ui::Size::PadMinimum));
>>>>>>> f8584231
	vbox->Add(sizer, 1, wxEXPAND);
	return vbox;
}

// -----------------------------------------------------------------------------
// Creates a horizontal sizer with the given ok/cancel buttons on the right,
// ordered in the standard order for the platform:
// Windows: [btn_ok] [btn_cancel]
// Others:  [btn_cancel] [btn_ok]
// -----------------------------------------------------------------------------
wxSizer* wxutil::createDialogButtonBox(wxButton* btn_ok, wxButton* btn_cancel)
{
	auto* hbox = new wxBoxSizer(wxHORIZONTAL);
	hbox->AddStretchSpacer(1);

#ifdef __WXMSW__
	hbox->Add(btn_ok, 0, wxEXPAND | wxRIGHT, ui::pad(btn_ok));
	hbox->Add(btn_cancel, 0, wxEXPAND);
#else
	hbox->Add(btn_cancel, 0, wxEXPAND | wxRIGHT, ui::pad(btn_ok));
	hbox->Add(btn_ok, 0, wxEXPAND);
#endif

	return hbox;
}

// -----------------------------------------------------------------------------
// Shortcut function for createDialogButtonBox that creates ok/cancel buttons
// with the given [text_ok] and [text_cancel]
// -----------------------------------------------------------------------------
<<<<<<< HEAD
wxSizer* wxutil::createDialogButtonBox(wxWindow* parent, const wxString& text_ok, const wxString& text_cancel)
=======
wxSizer* slade::wxutil::createDialogButtonBox(wxWindow* parent, const string& text_ok, const string& text_cancel)
>>>>>>> f8584231
{
	auto* btn_ok = new wxButton(parent, wxID_OK, wxString::FromUTF8(text_ok));
	btn_ok->SetDefault();
	auto* btn_cancel = new wxButton(parent, wxID_CANCEL, wxString::FromUTF8(text_cancel));
	return createDialogButtonBox(btn_ok, btn_cancel);
}

// -----------------------------------------------------------------------------
// Creates a section separator (a label on the left and a line on the right)
// with the given [text]
// -----------------------------------------------------------------------------
wxSizer* wxutil::createSectionSeparator(wxWindow* parent, const wxString& text)
{
	auto hbox = new wxBoxSizer(wxHORIZONTAL);
	hbox->Add(new wxStaticText(parent, -1, text), wxSizerFlags().CenterVertical().Border(wxRIGHT, ui::pad(parent)));
	hbox->Add(new wxStaticLine(parent), wxSizerFlags(1).CenterVertical());
	return hbox;
}

// -----------------------------------------------------------------------------
// Returns a wxArrayString containing the (wx) strings in [vector]
// -----------------------------------------------------------------------------
wxArrayString wxutil::arrayString(const vector<wxString>& vector)
{
	return wxArrayString{ vector.size(), vector.data() };
}

// -----------------------------------------------------------------------------
// Returns a wxArrayString containing the (std) strings in [vector]
// -----------------------------------------------------------------------------
wxArrayString wxutil::arrayStringStd(const vector<string>& vector)
{
	wxArrayString list;
	for (const auto& str : vector)
		list.Add(wxString::FromUTF8(str));
	return list;
}

// -----------------------------------------------------------------------------
<<<<<<< HEAD
// Sets the given [window]'s [icon]
=======
// Converts a string_view [str] to a wxString
// -----------------------------------------------------------------------------
wxString wxutil::strFromView(string_view str)
{
	return wxString::FromUTF8(str.data(), str.size());
}

// -----------------------------------------------------------------------------
// Returns the size [x]x[y] as a wxSize, scaled by the DPI factor.
// Will keep any -1 value
>>>>>>> f8584231
// -----------------------------------------------------------------------------
void wxutil::setWindowIcon(wxTopLevelWindow* window, string_view icon)
{
	auto wx_icon = icons::getIcon(icons::Any, icon).GetIconFor(window);
	window->SetIcon(wx_icon);
}

// -----------------------------------------------------------------------------
// Returns the system background colour for panels
// -----------------------------------------------------------------------------
wxColour wxutil::systemPanelBGColour()
{
	if (app::platform() == app::Windows && app::isDarkTheme())
		return wxSystemSettings::GetColour(wxSYS_COLOUR_WINDOW);
	else
		return wxSystemSettings::GetColour(wxSYS_COLOUR_3DFACE);
}

// -----------------------------------------------------------------------------
// Returns a lightened version of the given [colour] by [percent]
// -----------------------------------------------------------------------------
wxColour wxutil::lightColour(const wxColour& colour, float percent)
{
	if (percent == 0)
		return colour;

	// Convert to HSL
	ColHSL hsl = colour::rgbToHsl(ColRGBA(colour));

	// Increase luminance
	hsl.l += static_cast<float>((percent * 5.0) / 100.0);
	hsl.l = std::min(hsl.l, 1.0);

	ColRGBA rgb = hsl.asRGB();
	return { rgb.r, rgb.g, rgb.b };
}

// -----------------------------------------------------------------------------
// Returns a darkened version of the given [colour] by [percent]
// -----------------------------------------------------------------------------
wxColour wxutil::darkColour(const wxColour& colour, float percent)
{
	if (percent == 0)
		return colour;

	// Convert to HSL
	ColHSL hsl = colour::rgbToHsl(ColRGBA(colour));

	// Decrease luminance
	hsl.l -= static_cast<float>((percent * 5.0) / 100.0);
	hsl.l = std::max<double>(hsl.l, 0);

	ColRGBA rgb = hsl.asRGB();
	return { rgb.r, rgb.g, rgb.b };
}

// -----------------------------------------------------------------------------
// Converts a wx [palette] to a SLADE Palette
// -----------------------------------------------------------------------------
Palette wxutil::paletteFromWx(const wxPalette& palette)
{
	Palette pal{ static_cast<unsigned>(palette.GetColoursCount()) };

	ColRGBA col;
	for (int a = 0; a < palette.GetColoursCount(); ++a)
	{
		palette.GetRGB(a, &col.r, &col.g, &col.b);
		pal.setColour(a, col);
	}

	return pal;
}

// -----------------------------------------------------------------------------
// Converts a SLADE [palette] to a wxPalette
// -----------------------------------------------------------------------------
wxPalette wxutil::paletteToWx(const Palette& palette)
{
	// wxPalette is weird and requires separate arrays for each colour channel
	int  size   = palette.colours().size();
	auto reds   = vector<uint8_t>(size);
	auto greens = vector<uint8_t>(size);
	auto blues  = vector<uint8_t>(size);
	for (size_t a = 0; a < size; ++a)
	{
		reds[a]   = palette.colour(a).r;
		greens[a] = palette.colour(a).g;
		blues[a]  = palette.colour(a).b;
	}

	return { size, reds.data(), greens.data(), blues.data() };
}<|MERGE_RESOLUTION|>--- conflicted
+++ resolved
@@ -131,15 +131,9 @@
 	return new wxSpinCtrl(
 		parent,
 		-1,
-<<<<<<< HEAD
-		"",
+		wxEmptyString,
 		wxDefaultPosition,
 		parent->FromDIP(wxSize{ ui::sizePx(ui::Size::SpinCtrlWidth), -1 }),
-=======
-		wxEmptyString,
-		wxDefaultPosition,
-		{ ui::px(ui::Size::SpinCtrlWidth), -1 },
->>>>>>> f8584231
 		wxSP_ARROW_KEYS,
 		min,
 		max,
@@ -153,11 +147,11 @@
 wxSizer* wxutil::createLabelHBox(wxWindow* parent, const string& label, wxWindow* widget)
 {
 	auto hbox = new wxBoxSizer(wxHORIZONTAL);
-<<<<<<< HEAD
-	hbox->Add(new wxStaticText(parent, -1, label), 0, wxALIGN_CENTER_VERTICAL | wxRIGHT, parent->FromDIP(ui::pad()));
-=======
-	hbox->Add(new wxStaticText(parent, -1, wxString::FromUTF8(label)), 0, wxALIGN_CENTER_VERTICAL | wxRIGHT, ui::pad());
->>>>>>> f8584231
+	hbox->Add(
+		new wxStaticText(parent, -1, wxString::FromUTF8(label)),
+		0,
+		wxALIGN_CENTER_VERTICAL | wxRIGHT,
+		parent->FromDIP(ui::pad()));
 	hbox->Add(widget, 1, wxEXPAND);
 	return hbox;
 }
@@ -165,11 +159,11 @@
 wxSizer* wxutil::createLabelHBox(wxWindow* parent, const string& label, wxSizer* sizer)
 {
 	auto hbox = new wxBoxSizer(wxHORIZONTAL);
-<<<<<<< HEAD
-	hbox->Add(new wxStaticText(parent, -1, label), 0, wxALIGN_CENTER_VERTICAL | wxRIGHT, parent->FromDIP(ui::pad()));
-=======
-	hbox->Add(new wxStaticText(parent, -1, wxString::FromUTF8(label)), 0, wxALIGN_CENTER_VERTICAL | wxRIGHT, ui::pad());
->>>>>>> f8584231
+	hbox->Add(
+		new wxStaticText(parent, -1, wxString::FromUTF8(label)),
+		0,
+		wxALIGN_CENTER_VERTICAL | wxRIGHT,
+		parent->FromDIP(ui::pad()));
 	hbox->Add(sizer, 1, wxEXPAND);
 	return hbox;
 }
@@ -178,17 +172,10 @@
 // Creates a simple vertical box sizer with a [label] on the top and [widget]
 // on the bottom
 // -----------------------------------------------------------------------------
-<<<<<<< HEAD
-wxSizer* wxutil::createLabelVBox(wxWindow* parent, const wxString& label, wxWindow* widget)
+wxSizer* wxutil::createLabelVBox(wxWindow* parent, const string& label, wxWindow* widget)
 {
 	auto vbox = new wxBoxSizer(wxVERTICAL);
-	vbox->Add(new wxStaticText(parent, -1, label), 0, wxBOTTOM, parent->FromDIP(ui::padSmall()));
-=======
-wxSizer* ::wxutil::createLabelVBox(wxWindow* parent, const string& label, wxWindow* widget)
-{
-	auto vbox = new wxBoxSizer(wxVERTICAL);
-	vbox->Add(new wxStaticText(parent, -1, wxString::FromUTF8(label)), 0, wxBOTTOM, ui::px(ui::Size::PadMinimum));
->>>>>>> f8584231
+	vbox->Add(new wxStaticText(parent, -1, wxString::FromUTF8(label)), 0, wxBOTTOM, parent->FromDIP(ui::padSmall()));
 	vbox->Add(widget, 1, wxEXPAND);
 	return vbox;
 }
@@ -196,11 +183,7 @@
 wxSizer* wxutil::createLabelVBox(wxWindow* parent, const string& label, wxSizer* sizer)
 {
 	auto vbox = new wxBoxSizer(wxVERTICAL);
-<<<<<<< HEAD
-	vbox->Add(new wxStaticText(parent, -1, label), 0, wxBOTTOM, parent->FromDIP(ui::padSmall()));
-=======
-	vbox->Add(new wxStaticText(parent, -1, wxString::FromUTF8(label)), 0, wxBOTTOM, ui::px(ui::Size::PadMinimum));
->>>>>>> f8584231
+	vbox->Add(new wxStaticText(parent, -1, wxString::FromUTF8(label)), 0, wxBOTTOM, parent->FromDIP(ui::padSmall()));
 	vbox->Add(sizer, 1, wxEXPAND);
 	return vbox;
 }
@@ -231,11 +214,7 @@
 // Shortcut function for createDialogButtonBox that creates ok/cancel buttons
 // with the given [text_ok] and [text_cancel]
 // -----------------------------------------------------------------------------
-<<<<<<< HEAD
-wxSizer* wxutil::createDialogButtonBox(wxWindow* parent, const wxString& text_ok, const wxString& text_cancel)
-=======
-wxSizer* slade::wxutil::createDialogButtonBox(wxWindow* parent, const string& text_ok, const string& text_cancel)
->>>>>>> f8584231
+wxSizer* wxutil::createDialogButtonBox(wxWindow* parent, const string& text_ok, const string& text_cancel)
 {
 	auto* btn_ok = new wxButton(parent, wxID_OK, wxString::FromUTF8(text_ok));
 	btn_ok->SetDefault();
@@ -247,10 +226,12 @@
 // Creates a section separator (a label on the left and a line on the right)
 // with the given [text]
 // -----------------------------------------------------------------------------
-wxSizer* wxutil::createSectionSeparator(wxWindow* parent, const wxString& text)
+wxSizer* wxutil::createSectionSeparator(wxWindow* parent, const string& text)
 {
 	auto hbox = new wxBoxSizer(wxHORIZONTAL);
-	hbox->Add(new wxStaticText(parent, -1, text), wxSizerFlags().CenterVertical().Border(wxRIGHT, ui::pad(parent)));
+	hbox->Add(
+		new wxStaticText(parent, -1, wxString::FromUTF8(text)),
+		wxSizerFlags().CenterVertical().Border(wxRIGHT, ui::pad(parent)));
 	hbox->Add(new wxStaticLine(parent), wxSizerFlags(1).CenterVertical());
 	return hbox;
 }
@@ -275,20 +256,15 @@
 }
 
 // -----------------------------------------------------------------------------
-<<<<<<< HEAD
+// Converts a string_view [str] to a wxString
+// -----------------------------------------------------------------------------
+wxString wxutil::strFromView(string_view str)
+{
+	return wxString::FromUTF8(str.data(), str.size());
+}
+
+// -----------------------------------------------------------------------------
 // Sets the given [window]'s [icon]
-=======
-// Converts a string_view [str] to a wxString
-// -----------------------------------------------------------------------------
-wxString wxutil::strFromView(string_view str)
-{
-	return wxString::FromUTF8(str.data(), str.size());
-}
-
-// -----------------------------------------------------------------------------
-// Returns the size [x]x[y] as a wxSize, scaled by the DPI factor.
-// Will keep any -1 value
->>>>>>> f8584231
 // -----------------------------------------------------------------------------
 void wxutil::setWindowIcon(wxTopLevelWindow* window, string_view icon)
 {
