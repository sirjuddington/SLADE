--- conflicted
+++ resolved
@@ -83,20 +83,12 @@
 
 		ConvItem(ArchiveEntry* entry = nullptr) : entry{ entry } {}
 
-<<<<<<< HEAD
 		ConvItem(
 			CTexture*      texture,
 			const Palette* palette    = nullptr,
 			Archive*       archive    = nullptr,
 			bool           force_rgba = false) :
 			texture{ texture }, palette{ palette }, archive{ archive }, force_rgba{ force_rgba }
-=======
-		ConvItem(CTexture* texture, Palette* palette = nullptr, Archive* archive = nullptr, bool force_rgba = false) :
-			texture{ texture },
-			palette{ palette },
-			archive{ archive },
-			force_rgba{ force_rgba }
->>>>>>> f4bdecfc
 		{
 		}
 	};
