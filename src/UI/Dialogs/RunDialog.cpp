
// -----------------------------------------------------------------------------
// SLADE - It's a Doom Editor
// Copyright(C) 2008 - 2024 Simon Judd
//
// Email:       sirjuddington@gmail.com
// Web:         http://slade.mancubus.net
// Filename:    RunDialog.cpp
// Description: Allows selection of a game executable and configuration to run
//              an archive (map optional) and selected resource archives
//
// This program is free software; you can redistribute it and/or modify it
// under the terms of the GNU General Public License as published by the Free
// Software Foundation; either version 2 of the License, or (at your option)
// any later version.
//
// This program is distributed in the hope that it will be useful, but WITHOUT
// ANY WARRANTY; without even the implied warranty of MERCHANTABILITY or
// FITNESS FOR A PARTICULAR PURPOSE. See the GNU General Public License for
// more details.
//
// You should have received a copy of the GNU General Public License along with
// this program; if not, write to the Free Software Foundation, Inc.,
// 51 Franklin Street, Fifth Floor, Boston, MA  02110 - 1301, USA.
// -----------------------------------------------------------------------------


// -----------------------------------------------------------------------------
//
// Includes
//
// -----------------------------------------------------------------------------
#include "Main.h"
#include "RunDialog.h"
#include "App.h"
#include "Archive/Archive.h"
#include "Archive/ArchiveManager.h"
#include "General/Executables.h"
#include "UI/Controls/ResourceArchiveChooser.h"
#include "UI/Controls/SIconButton.h"
#include "UI/Layout.h"
#include "UI/WxUtils.h"
#include "Utility/FileUtils.h"
#include "Utility/SFileDialog.h"

#ifdef __WXOSX_MAC__
#include <CoreFoundation/CoreFoundation.h>
#include <wx/osx/core/cfstring.h>
#endif // __WXOSX_MAC__

using namespace slade;


// -----------------------------------------------------------------------------
//
// Variables
//
// -----------------------------------------------------------------------------
CVAR(String, run_last_exe, "", CVar::Flag::Save)
CVAR(Int, run_last_config, 0, CVar::Flag::Save)
CVAR(String, run_last_extra, "", CVar::Flag::Save)
CVAR(Bool, run_start_3d, false, CVar::Flag::Save)


// -----------------------------------------------------------------------------
//
// Functions
//
// -----------------------------------------------------------------------------
namespace
{
// -----------------------------------------------------------------------------
// Helper function to get the actual path of game executable [exe], with special
// handling for macOS .apps
// -----------------------------------------------------------------------------
string getExecutablePath(const executables::GameExe* const exe)
{
#ifdef __WXOSX_MAC__
	if (strutil::endsWithCI(exe->path, ".app"))
	{
#define CF_CHECK_NULL(VAR) \
	if (NULL == VAR)       \
		return exe->path;

		const wxCFStringRef cf_path(
			CFStringCreateWithCString(kCFAllocatorDefault, exe->path.c_str(), kCFStringEncodingUTF8));
		CF_CHECK_NULL(cf_path);

		typedef wxCFRef<CFURLRef> wxCFURLRef;

		const wxCFURLRef cf_path_url(
			CFURLCreateWithFileSystemPath(kCFAllocatorDefault, cf_path, kCFURLPOSIXPathStyle, true));
		CF_CHECK_NULL(cf_path_url);

		const wxCFRef<CFBundleRef> cf_bundle(CFBundleCreate(0, cf_path_url));
		CF_CHECK_NULL(cf_bundle);

		const wxCFURLRef cf_relative_url(CFBundleCopyExecutableURL(cf_bundle));
		CF_CHECK_NULL(cf_relative_url);

		const wxCFURLRef cf_absolute_url(CFURLCopyAbsoluteURL(cf_relative_url));
		CF_CHECK_NULL(cf_absolute_url);

		const wxCFStringRef cf_exe_path(CFURLCopyFileSystemPath(cf_absolute_url, kCFURLPOSIXPathStyle));
		return wxCFStringRef::AsStringWithNormalizationFormC(cf_exe_path).utf8_string();

#undef CF_CHECK_NULL
	}
#endif // __WXOSX_MAC__

	return exe->path;
}
} // namespace


// -----------------------------------------------------------------------------
// RunConfigDialog Class
//
// Simple dialog for creating a run configuration (name and parameters)
// -----------------------------------------------------------------------------
class RunConfigDialog : public wxDialog
{
public:
	RunConfigDialog(
		wxWindow*     parent,
		const string& title,
		const string& name,
		const string& params,
		bool          custom = true) :
		wxDialog(parent, -1, wxString::FromUTF8(title))
	{
		auto lh = ui::LayoutHelper(this);

		// Setup sizer
		auto sizer = new wxBoxSizer(wxVERTICAL);
		SetSizer(sizer);

		auto gb_sizer = new wxGridBagSizer(lh.padLarge(), lh.pad());
		sizer->Add(gb_sizer, 1, wxEXPAND | wxALL, lh.padLarge());

		// Config name
		gb_sizer->Add(
			new wxStaticText(this, -1, wxS("Config Name:")),
			wxGBPosition(0, 0),
			wxDefaultSpan,
			wxALIGN_CENTER_VERTICAL);
		text_name_ = new wxTextCtrl(this, -1, wxString::FromUTF8(name));
		text_name_->Enable(custom);
		gb_sizer->Add(text_name_, wxGBPosition(0, 1), wxDefaultSpan, wxEXPAND);

		// Config params
		gb_sizer->Add(
			new wxStaticText(this, -1, wxS("Parameters:")), wxGBPosition(1, 0), wxDefaultSpan, wxALIGN_CENTER_VERTICAL);
		text_params_ = new wxTextCtrl(this, -1, wxString::FromUTF8(params));
		gb_sizer->Add(text_params_, wxGBPosition(1, 1), wxDefaultSpan, wxEXPAND);

		wxStaticText* label_help = new wxStaticText(this, -1, wxEmptyString);
		gb_sizer->Add(label_help, wxGBPosition(2, 0), wxGBSpan(1, 2), wxEXPAND);

		gb_sizer->Add(wxutil::createDialogButtonBox(this), wxGBPosition(3, 0), wxGBSpan(1, 2), wxALIGN_RIGHT);
		gb_sizer->AddGrowableCol(1);
		gb_sizer->AddGrowableRow(2);

		label_help->SetLabel(
<<<<<<< HEAD
			"%i - Base resource archive\n%r - Resource archive(s)\n%a - Current archive\n%mn - Map name\n"
			"%mw - Map number (eg. E1M1 = 1 1, MAP02 = 02)");
		label_help->Wrap(FromDIP(300));
=======
			wxS("%i - Base resource archive\n%r - Resource archive(s)\n%a - Current archive\n%mn - Map name\n"
				"%mw - Map number (eg. E1M1 = 1 1, MAP02 = 02)"));
		label_help->Wrap(ui::scalePx(300));
>>>>>>> f8584231
		text_params_->SetInsertionPoint(0);
	}
	~RunConfigDialog() override = default;

	string name() const { return text_name_->GetValue().utf8_string(); }
	string params() const { return text_params_->GetValue().utf8_string(); }

private:
	wxTextCtrl* text_name_;
	wxTextCtrl* text_params_;
};


// -----------------------------------------------------------------------------
//
// RunDialog Class Functions
//
// -----------------------------------------------------------------------------


// -----------------------------------------------------------------------------
// RunDialog class constructor
// -----------------------------------------------------------------------------
RunDialog::RunDialog(wxWindow* parent, const Archive* archive, bool show_start_3d_cb, bool run_map) :
	SDialog(parent, "Run", "run", 500, 400),
	run_map_{ run_map }
{
	auto lh = ui::LayoutHelper(this);

	// Set dialog icon + title
	wxutil::setWindowIcon(this, "run");
	if (run_map)
		SetTitle(wxS("Run Map"));
	if (archive)
		SetTitle(WX_FMT("Run Archive - {}", archive->filename(false)));

	// Setup sizer
	auto sizer = new wxBoxSizer(wxVERTICAL);
	SetSizer(sizer);

	auto gb_sizer = new wxGridBagSizer(lh.pad(), lh.pad());
	sizer->Add(gb_sizer, lh.sfWithLargeBorder(0, wxLEFT | wxRIGHT | wxTOP).Expand());

	// Game Executable
	gb_sizer->Add(
		new wxStaticText(this, -1, wxS("Game Executable:")),
		wxGBPosition(0, 0),
		wxDefaultSpan,
		wxALIGN_CENTER_VERTICAL);
	choice_game_exes_ = new wxChoice(this, -1);
	gb_sizer->Add(choice_game_exes_, wxGBPosition(0, 1), wxGBSpan(1, 2), wxEXPAND | wxALIGN_CENTER_VERTICAL);
	btn_add_game_ = new SIconButton(this, icons::General, "plus");
	gb_sizer->Add(btn_add_game_, wxGBPosition(0, 3));
	btn_remove_game_ = new SIconButton(this, icons::General, "minus");
	gb_sizer->Add(btn_remove_game_, wxGBPosition(0, 4));

	// Executable path
	gb_sizer->Add(new wxStaticText(this, -1, wxS("Path:")), wxGBPosition(1, 0), wxDefaultSpan, wxALIGN_CENTER_VERTICAL);
	text_exe_path_ = new wxTextCtrl(this, -1, wxEmptyString);
	// text_exe_path_->Enable(false);
	gb_sizer->Add(text_exe_path_, wxGBPosition(1, 1), wxGBSpan(1, 3), wxEXPAND | wxALIGN_CENTER_VERTICAL);
	btn_browse_exe_ = new SIconButton(this, icons::General, "open");
	btn_browse_exe_->SetToolTip(wxS("Browse..."));
	gb_sizer->Add(btn_browse_exe_, wxGBPosition(1, 4));

	// Configuration
	gb_sizer->Add(
		new wxStaticText(this, -1, wxS("Run Configuration:")),
		wxGBPosition(2, 0),
		wxDefaultSpan,
		wxALIGN_CENTER_VERTICAL);
	choice_config_ = new wxChoice(this, -1);
	gb_sizer->Add(choice_config_, wxGBPosition(2, 1), wxDefaultSpan, wxEXPAND | wxALIGN_CENTER_VERTICAL);
	btn_edit_config_ = new SIconButton(this, icons::General, "settings");
	btn_edit_config_->SetToolTip(wxS("Edit command line"));
	gb_sizer->Add(btn_edit_config_, wxGBPosition(2, 2));
	btn_add_config_ = new SIconButton(this, icons::General, "plus");
	gb_sizer->Add(btn_add_config_, wxGBPosition(2, 3));
	btn_remove_config_ = new SIconButton(this, icons::General, "minus");
	btn_remove_config_->Enable(false);
	gb_sizer->Add(btn_remove_config_, wxGBPosition(2, 4));

	// Extra parameters
	gb_sizer->Add(
		new wxStaticText(this, -1, wxS("Extra Parameters:")),
		wxGBPosition(3, 0),
		wxDefaultSpan,
		wxALIGN_CENTER_VERTICAL);
	text_extra_params_ = new wxTextCtrl(this, -1, run_last_extra);
	gb_sizer->Add(text_extra_params_, wxGBPosition(3, 1), wxGBSpan(1, 4), wxEXPAND);

	// Resources
	auto frame      = new wxStaticBox(this, -1, wxS("Resources"));
	auto framesizer = new wxStaticBoxSizer(frame, wxVERTICAL);
	sizer->AddSpacer(lh.padLarge());
	sizer->Add(framesizer, lh.sfWithLargeBorder(1, wxLEFT | wxRIGHT).Expand());
	rac_resources_ = new ResourceArchiveChooser(this, archive);
	framesizer->Add(rac_resources_, lh.sfWithBorder(1).Expand());

	// Start from 3d mode camera
	auto hbox = new wxBoxSizer(wxHORIZONTAL);
<<<<<<< HEAD
	sizer->AddSpacer(lh.padLarge());
	sizer->Add(hbox, lh.sfWithLargeBorder(0, wxLEFT | wxRIGHT | wxBOTTOM).Expand());
	cb_start_3d_ = new wxCheckBox(this, -1, "Start from 3D mode camera position");
=======
	sizer->AddSpacer(ui::padLarge());
	sizer->Add(hbox, 0, wxEXPAND | wxLEFT | wxRIGHT | wxBOTTOM, ui::padLarge());
	cb_start_3d_ = new wxCheckBox(this, -1, wxS("Start from 3D mode camera position"));
>>>>>>> f8584231
	cb_start_3d_->SetValue(run_start_3d);
	if (show_start_3d_cb)
		hbox->Add(cb_start_3d_, wxSizerFlags().CenterVertical());
	else
		cb_start_3d_->Show(false);

	// Dialog buttons
	btn_run_ = new wxButton(this, wxID_OK, wxS("Run"));
	btn_run_->SetDefault();
<<<<<<< HEAD
	btn_cancel_ = new wxButton(this, wxID_CANCEL, "Cancel");
	hbox->Add(wxutil::createDialogButtonBox(btn_run_, btn_cancel_), wxSizerFlags(1).Expand());
=======
	btn_cancel_ = new wxButton(this, wxID_CANCEL, wxS("Cancel"));
	hbox->Add(wxutil::createDialogButtonBox(btn_run_, btn_cancel_), 1, wxEXPAND);
>>>>>>> f8584231

	// Populate game executables dropdown
	int last_index = -1;
	for (unsigned a = 0; a < executables::nGameExes(); a++)
	{
		auto exe = executables::gameExe(a);
		choice_game_exes_->AppendString(wxString::FromUTF8(exe->name));

		if (exe->id == run_last_exe.value)
			last_index = choice_game_exes_->GetCount() - 1;
	}
	if (static_cast<int>(choice_game_exes_->GetCount()) > last_index)
	{
		choice_game_exes_->Select(last_index);
		openGameExe(last_index);
		choice_config_->Select(run_last_config);
	}

	// Bind Events
	btn_add_game_->Bind(wxEVT_BUTTON, &RunDialog::onBtnAddGame, this);
	btn_remove_game_->Bind(wxEVT_BUTTON, &RunDialog::onBtnRemoveGame, this);
	btn_browse_exe_->Bind(wxEVT_BUTTON, &RunDialog::onBtnBrowseExe, this);
	btn_edit_config_->Bind(wxEVT_BUTTON, &RunDialog::onBtnEditConfig, this);
	btn_add_config_->Bind(wxEVT_BUTTON, &RunDialog::onBtnAddConfig, this);
	btn_remove_config_->Bind(wxEVT_BUTTON, &RunDialog::onBtnRemoveConfig, this);
	btn_run_->Bind(wxEVT_BUTTON, &RunDialog::onBtnRun, this);
	btn_cancel_->Bind(wxEVT_BUTTON, &RunDialog::onBtnCancel, this);
	choice_game_exes_->Bind(wxEVT_CHOICE, &RunDialog::onChoiceGameExe, this);
	choice_config_->Bind(wxEVT_CHOICE, &RunDialog::onChoiceConfig, this);

	gb_sizer->AddGrowableCol(1, 1);
	wxTopLevelWindowBase::SetMinSize(lh.size(500, 400));
	wxWindowBase::Layout();
	CenterOnParent();
	btn_run_->SetFocusFromKbd();
}

// -----------------------------------------------------------------------------
// RunDialog class destructor
// -----------------------------------------------------------------------------
RunDialog::~RunDialog()
{
	run_start_3d = cb_start_3d_->GetValue();
}

// -----------------------------------------------------------------------------
// Loads run configurations and sets up controls for game exe [index]
// -----------------------------------------------------------------------------
void RunDialog::openGameExe(unsigned index) const
{
	// Clear
	choice_config_->Clear();
	text_exe_path_->SetValue(wxEmptyString);

	// Populate configs
	auto exe = executables::gameExe(index);
	if (exe)
	{
		const auto& configs        = run_map_ ? exe->map_configs : exe->run_configs;
		const auto& configs_custom = run_map_ ? exe->map_configs_custom : exe->run_configs_custom;

		for (auto& config : configs)
			choice_config_->AppendString(wxString::FromUTF8(config.first));

		text_exe_path_->SetValue(wxString::FromUTF8(exe->path));
		btn_remove_game_->Enable(exe->custom);
		if (choice_config_->GetCount() == 0)
			btn_edit_config_->Enable(false);
		else
		{
			choice_config_->SetSelection(0);
			btn_edit_config_->Enable();
			btn_remove_config_->Enable(configs_custom[0]);
		}
	}
}

// -----------------------------------------------------------------------------
// Returns a command line based on the currently selected run configuration and
// resources
// -----------------------------------------------------------------------------
<<<<<<< HEAD
wxString RunDialog::selectedCommandLine(const Archive* archive, const wxString& map_name, const wxString& map_file)
	const
=======
string RunDialog::selectedCommandLine(Archive* archive, string_view map_name, string_view map_file) const
>>>>>>> f8584231
{
	auto exe = executables::gameExe(choice_game_exes_->GetSelection());
	if (exe)
	{
		// Get exe path
		const auto exe_path = getExecutablePath(exe);

		if (exe_path.empty())
			return "";

		auto path = fmt::format("\"{}\"", exe_path);

		unsigned    cfg     = choice_config_->GetSelection();
		const auto& configs = run_map_ ? exe->map_configs : exe->run_configs;
		if (cfg < configs.size())
		{
			path += " ";
			path += configs[cfg].second;
		}

		// IWAD
		auto bra = app::archiveManager().baseResourceArchive();
		strutil::replaceIP(path, "%i", fmt::format("\"{}\"", bra ? bra->filename() : ""));

		// Resources
		strutil::replaceIP(path, "%r", selectedResourceList());

		// Archive (+ temp map if specified)
		if (map_file.empty() && archive)
			strutil::replaceIP(path, "%a", fmt::format("\"{}\"", archive->filename()));
		else
		{
			if (archive)
				strutil::replaceIP(path, "%a", fmt::format(R"("{}" "{}")", archive->filename(), map_file));
			else
				strutil::replaceIP(path, "%a", fmt::format("\"{}\"", map_file));
		}

		// Running an archive yields no map name, so don't try to warp
		if (map_name.empty())
		{
			strutil::replaceIP(path, "-warp ", "");
			strutil::replaceIP(path, "+map ", "");
			strutil::replaceIP(path, "%mn", "");
			strutil::replaceIP(path, "%mw", "");
		}
		// Map name
		else
		{
			strutil::replaceIP(path, "%mn", map_name);

			// Map warp
			if (strutil::contains(path, "%mw"))
			{
				auto mn = strutil::lower(map_name);

				// MAPxx
				if (strutil::startsWith(mn, "map"))
					strutil::replaceIP(path, "%mw", mn.substr(3));

				// ExMx
				else if (mn.length() == 4 && mn[0] == 'e' && mn[2] == 'm')
					strutil::replaceIP(path, "%mw", fmt::format("{} {}", mn[1], mn[3]));
			}
		}

		// Extra parameters
		if (!text_extra_params_->GetValue().IsEmpty())
		{
			path += " ";
			path += text_extra_params_->GetValue().utf8_string();
		}

		log::info(2, "Run command: {}", path);
		return path;
	}

	return "";
}

// -----------------------------------------------------------------------------
// Returns a space-separated list of selected resource archive filenames
// -----------------------------------------------------------------------------
string RunDialog::selectedResourceList() const
{
	return rac_resources_->selectedResourceList();
}

// -----------------------------------------------------------------------------
// Returns the directory of the currently selected executable
// -----------------------------------------------------------------------------
string RunDialog::selectedExeDir() const
{
	auto exe = executables::gameExe(choice_game_exes_->GetSelection());
	if (exe)
	{
		strutil::Path fn(exe->path);
		return string{ fn.path() };
	}

	return "";
}

// -----------------------------------------------------------------------------
// Returns the id of the currently selected game executable
// -----------------------------------------------------------------------------
string RunDialog::selectedExeId() const
{
	auto exe = executables::gameExe(choice_game_exes_->GetSelection());
	if (exe)
		return exe->id;
	else
		return "";
}

// -----------------------------------------------------------------------------
// Returns true if 'Start from 3D mode camera position' checkbox is checked
// -----------------------------------------------------------------------------
bool RunDialog::start3dModeChecked() const
{
	return cb_start_3d_->GetValue();
}


// -----------------------------------------------------------------------------
//
// RunDialog Class Events
//
// -----------------------------------------------------------------------------

// ReSharper disable CppMemberFunctionMayBeConst
// ReSharper disable CppParameterMayBeConstPtrOrRef

// -----------------------------------------------------------------------------
// Called when the add game button is clicked
// -----------------------------------------------------------------------------
void RunDialog::onBtnAddGame(wxCommandEvent& e)
{
	auto name = wxGetTextFromUser(wxS("Enter a name for the game executable"));
	executables::addGameExe(name.utf8_string());
	choice_game_exes_->AppendString(name);
	choice_game_exes_->Select(choice_game_exes_->GetCount() - 1);
	openGameExe(executables::nGameExes() - 1);
}

// -----------------------------------------------------------------------------
// Called when the browse button is clicked
// -----------------------------------------------------------------------------
void RunDialog::onBtnBrowseExe(wxCommandEvent& e)
{
	auto exe = executables::gameExe(choice_game_exes_->GetSelection());

	if (exe)
	{
		filedialog::FDInfo info;
		if (filedialog::openExecutableFile(info, "Browse for game executable", this, exe->exe_name))
		{
			text_exe_path_->SetValue(wxString::FromUTF8(info.filenames[0]));
			exe->path = info.filenames[0];
		}
	}
}

// -----------------------------------------------------------------------------
// Called when the add config button is clicked
// -----------------------------------------------------------------------------
void RunDialog::onBtnAddConfig(wxCommandEvent& e)
{
	if (choice_game_exes_->GetSelection() < 0)
		return;

	auto   exe = executables::gameExe(choice_game_exes_->GetSelection());
	string init_params;
	if (choice_config_->GetSelection() >= 0)
	{
		const auto& configs = run_map_ ? exe->map_configs : exe->run_configs;
		init_params         = configs[choice_config_->GetSelection()].second;
	}

	RunConfigDialog dlg(this, fmt::format("Add Run Config for {}", exe->name), "", init_params);
	if (dlg.ShowModal() == wxID_OK)
	{
		auto name = dlg.name();

		if (name.empty())
			name = fmt::format("Config {}", choice_config_->GetCount() + 1);

		if (run_map_)
			executables::addGameExeMapConfig(choice_game_exes_->GetSelection(), name, dlg.params());
		else
			executables::addGameExeRunConfig(choice_game_exes_->GetSelection(), name, dlg.params());

		choice_config_->AppendString(wxString::FromUTF8(name));
		choice_config_->Select(choice_config_->GetCount() - 1);
	}
}

// -----------------------------------------------------------------------------
// Called when the edit config button is clicked
// -----------------------------------------------------------------------------
void RunDialog::onBtnEditConfig(wxCommandEvent& e)
{
	if (choice_game_exes_->GetSelection() < 0 || choice_config_->GetSelection() < 0)
		return;

	auto   exe            = executables::gameExe(choice_game_exes_->GetSelection());
	int    index          = choice_config_->GetSelection();
	auto&  configs        = run_map_ ? exe->map_configs : exe->run_configs;
	auto&  configs_custom = run_map_ ? exe->map_configs_custom : exe->run_configs_custom;
	string name           = configs[index].first;
	string params         = configs[index].second;
	bool   custom         = configs_custom[index];

	RunConfigDialog dlg(this, "Edit Run Config", name, params, custom);
	if (dlg.ShowModal() == wxID_OK)
	{
<<<<<<< HEAD
		wxString newname      = dlg.name().IsEmpty() ? wxString(configs[index].first) : dlg.name();
		configs[index].first  = newname;
		configs[index].second = dlg.params();
		choice_config_->SetString(index, newname);
=======
		string name           = dlg.name().empty() ? configs[index].first : dlg.name();
		configs[index].first  = name;
		configs[index].second = dlg.params();
		choice_config_->SetString(index, wxString::FromUTF8(name));
>>>>>>> f8584231
	}
}

// -----------------------------------------------------------------------------
// Called when the run button is clicked
// -----------------------------------------------------------------------------
void RunDialog::onBtnRun(wxCommandEvent& e)
{
	// Check game executable path is valid
	auto exe_path = text_exe_path_->GetValue().utf8_string();
	if (!fileutil::validExecutable(exe_path))
	{
		wxMessageBox(wxS("Invalid executable path"), wxS("Error"), wxICON_ERROR);
		return;
	}

	// Update game executable config
	auto exe  = executables::gameExe(choice_game_exes_->GetSelection());
	exe->path = exe_path;

	// Update cvars
	run_last_extra  = text_extra_params_->GetValue().utf8_string();
	run_last_config = choice_config_->GetSelection();
	run_last_exe    = selectedExeId();

	EndModal(wxID_OK);
}

// -----------------------------------------------------------------------------
// Called when the cancel button is clicked
// -----------------------------------------------------------------------------
void RunDialog::onBtnCancel(wxCommandEvent& e)
{
	// Update cvars
	run_last_extra  = text_extra_params_->GetValue().utf8_string();
	run_last_config = choice_config_->GetSelection();
	run_last_exe    = selectedExeId();

	EndModal(wxID_CANCEL);
}

// -----------------------------------------------------------------------------
// Called when the game executable dropdown selection changes
// -----------------------------------------------------------------------------
void RunDialog::onChoiceGameExe(wxCommandEvent& e)
{
	openGameExe(e.GetSelection());
	run_last_exe = selectedExeId();
}

// -----------------------------------------------------------------------------
// Called when the run configuration dropdown selection changes
// -----------------------------------------------------------------------------
void RunDialog::onChoiceConfig(wxCommandEvent& e)
{
	run_last_config = choice_config_->GetSelection();
	btn_edit_config_->Enable(true);
	auto        exe            = executables::gameExe(choice_game_exes_->GetSelection());
	const auto& configs_custom = run_map_ ? exe->map_configs_custom : exe->run_configs_custom;
	btn_remove_config_->Enable(configs_custom[choice_config_->GetSelection()]);
}

// -----------------------------------------------------------------------------
// Called when the remove game button is clicked
// -----------------------------------------------------------------------------
void RunDialog::onBtnRemoveGame(wxCommandEvent& e)
{
	if (executables::removeGameExe(choice_game_exes_->GetSelection()))
	{
		choice_game_exes_->Clear();
		for (unsigned a = 0; a < executables::nGameExes(); a++)
			choice_game_exes_->AppendString(wxString::FromUTF8(executables::gameExe(a)->name));

		if (choice_game_exes_->GetCount() > 0)
		{
			choice_game_exes_->Select(0);
			openGameExe(0);
		}
	}
}

// -----------------------------------------------------------------------------
// Called when the remove config button is clicked
// -----------------------------------------------------------------------------
void RunDialog::onBtnRemoveConfig(wxCommandEvent& e)
{
	bool removed = false;

	if (run_map_)
		removed = executables::removeGameExeMapConfig(
			choice_game_exes_->GetSelection(), choice_config_->GetSelection());
	else
		removed = executables::removeGameExeRunConfig(
			choice_game_exes_->GetSelection(), choice_config_->GetSelection());

	if (removed)
		openGameExe(choice_game_exes_->GetSelection());
}<|MERGE_RESOLUTION|>--- conflicted
+++ resolved
@@ -42,6 +42,7 @@
 #include "UI/WxUtils.h"
 #include "Utility/FileUtils.h"
 #include "Utility/SFileDialog.h"
+#include "Utility/StringUtils.h"
 
 #ifdef __WXOSX_MAC__
 #include <CoreFoundation/CoreFoundation.h>
@@ -162,15 +163,9 @@
 		gb_sizer->AddGrowableRow(2);
 
 		label_help->SetLabel(
-<<<<<<< HEAD
-			"%i - Base resource archive\n%r - Resource archive(s)\n%a - Current archive\n%mn - Map name\n"
-			"%mw - Map number (eg. E1M1 = 1 1, MAP02 = 02)");
-		label_help->Wrap(FromDIP(300));
-=======
 			wxS("%i - Base resource archive\n%r - Resource archive(s)\n%a - Current archive\n%mn - Map name\n"
 				"%mw - Map number (eg. E1M1 = 1 1, MAP02 = 02)"));
-		label_help->Wrap(ui::scalePx(300));
->>>>>>> f8584231
+		label_help->Wrap(FromDIP(300));
 		text_params_->SetInsertionPoint(0);
 	}
 	~RunConfigDialog() override = default;
@@ -272,15 +267,9 @@
 
 	// Start from 3d mode camera
 	auto hbox = new wxBoxSizer(wxHORIZONTAL);
-<<<<<<< HEAD
 	sizer->AddSpacer(lh.padLarge());
 	sizer->Add(hbox, lh.sfWithLargeBorder(0, wxLEFT | wxRIGHT | wxBOTTOM).Expand());
-	cb_start_3d_ = new wxCheckBox(this, -1, "Start from 3D mode camera position");
-=======
-	sizer->AddSpacer(ui::padLarge());
-	sizer->Add(hbox, 0, wxEXPAND | wxLEFT | wxRIGHT | wxBOTTOM, ui::padLarge());
 	cb_start_3d_ = new wxCheckBox(this, -1, wxS("Start from 3D mode camera position"));
->>>>>>> f8584231
 	cb_start_3d_->SetValue(run_start_3d);
 	if (show_start_3d_cb)
 		hbox->Add(cb_start_3d_, wxSizerFlags().CenterVertical());
@@ -290,13 +279,8 @@
 	// Dialog buttons
 	btn_run_ = new wxButton(this, wxID_OK, wxS("Run"));
 	btn_run_->SetDefault();
-<<<<<<< HEAD
-	btn_cancel_ = new wxButton(this, wxID_CANCEL, "Cancel");
+	btn_cancel_ = new wxButton(this, wxID_CANCEL, wxS("Cancel"));
 	hbox->Add(wxutil::createDialogButtonBox(btn_run_, btn_cancel_), wxSizerFlags(1).Expand());
-=======
-	btn_cancel_ = new wxButton(this, wxID_CANCEL, wxS("Cancel"));
-	hbox->Add(wxutil::createDialogButtonBox(btn_run_, btn_cancel_), 1, wxEXPAND);
->>>>>>> f8584231
 
 	// Populate game executables dropdown
 	int last_index = -1;
@@ -378,12 +362,7 @@
 // Returns a command line based on the currently selected run configuration and
 // resources
 // -----------------------------------------------------------------------------
-<<<<<<< HEAD
-wxString RunDialog::selectedCommandLine(const Archive* archive, const wxString& map_name, const wxString& map_file)
-	const
-=======
-string RunDialog::selectedCommandLine(Archive* archive, string_view map_name, string_view map_file) const
->>>>>>> f8584231
+string RunDialog::selectedCommandLine(const Archive* archive, string_view map_name, string_view map_file) const
 {
 	auto exe = executables::gameExe(choice_game_exes_->GetSelection());
 	if (exe)
@@ -600,17 +579,10 @@
 	RunConfigDialog dlg(this, "Edit Run Config", name, params, custom);
 	if (dlg.ShowModal() == wxID_OK)
 	{
-<<<<<<< HEAD
-		wxString newname      = dlg.name().IsEmpty() ? wxString(configs[index].first) : dlg.name();
+		string newname        = dlg.name().empty() ? configs[index].first : dlg.name();
 		configs[index].first  = newname;
 		configs[index].second = dlg.params();
-		choice_config_->SetString(index, newname);
-=======
-		string name           = dlg.name().empty() ? configs[index].first : dlg.name();
-		configs[index].first  = name;
-		configs[index].second = dlg.params();
-		choice_config_->SetString(index, wxString::FromUTF8(name));
->>>>>>> f8584231
+		choice_config_->SetString(index, wxString::FromUTF8(newname));
 	}
 }
 
