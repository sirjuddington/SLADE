
// -----------------------------------------------------------------------------
// SLADE - It's a Doom Editor
// Copyright(C) 2008 - 2024 Simon Judd
//
// Email:       sirjuddington@gmail.com
// Web:         http://slade.mancubus.net
// Filename:    ModifyOffsetsDialog.cpp
// Description: A dialog UI containing options for modifying gfx entry offsets
//
// This program is free software; you can redistribute it and/or modify it
// under the terms of the GNU General Public License as published by the Free
// Software Foundation; either version 2 of the License, or (at your option)
// any later version.
//
// This program is distributed in the hope that it will be useful, but WITHOUT
// ANY WARRANTY; without even the implied warranty of MERCHANTABILITY or
// FITNESS FOR A PARTICULAR PURPOSE. See the GNU General Public License for
// more details.
//
// You should have received a copy of the GNU General Public License along with
// this program; if not, write to the Free Software Foundation, Inc.,
// 51 Franklin Street, Fifth Floor, Boston, MA  02110 - 1301, USA.
// -----------------------------------------------------------------------------


// -----------------------------------------------------------------------------
//
// Includes
//
// -----------------------------------------------------------------------------
#include "Main.h"
#include "ModifyOffsetsDialog.h"
#include "Archive/ArchiveEntry.h"
#include "Archive/EntryType/EntryType.h"
#include "Graphics/GameFormats.h"
#include "Graphics/Graphics.h"
#include "UI/Layout.h"
#include "UI/WxUtils.h"

using namespace slade;


// -----------------------------------------------------------------------------
//
// ModifyOffsetsDialog Class Functions
//
// -----------------------------------------------------------------------------


// -----------------------------------------------------------------------------
// ModifyOffsetsDialog class constructor
// -----------------------------------------------------------------------------
ModifyOffsetsDialog::ModifyOffsetsDialog() :
	wxDialog(nullptr, -1, wxS("Modify Gfx Offset(s)"), wxDefaultPosition, wxDefaultSize, wxDEFAULT_DIALOG_STYLE)
{
	auto     lh         = ui::LayoutHelper(this);
	wxString offtypes[] = {
		wxS("Monster"),           wxS("Monster (GL-friendly)"), wxS("Projectile"),         wxS("Hud/Weapon"),
		wxS("Hud/Weapon (Doom)"), wxS("Hud/Weapon (Heretic)"),  wxS("Hud/Weapon (Hexen)"),
	};

	// Set dialog icon
	wxutil::setWindowIcon(this, "offset");

	// Create controls
	opt_auto_ = new wxRadioButton(this, -1, wxS("Automatic Offsets"), wxDefaultPosition, wxDefaultSize, wxRB_GROUP);
	combo_aligntype_ = new wxChoice(this, -1, wxDefaultPosition, wxDefaultSize, 7, offtypes);
<<<<<<< HEAD
	opt_set_         = new wxRadioButton(this, -1, "Set Offsets");
	entry_xoff_      = new wxTextCtrl(this, wxID_ANY, "", wxDefaultPosition, lh.size(40, -1));
	entry_yoff_      = new wxTextCtrl(this, wxID_ANY, "", wxDefaultPosition, lh.size(40, -1));
	cbox_relative_   = new wxCheckBox(this, wxID_ANY, "Relative");
=======
	opt_set_         = new wxRadioButton(this, -1, wxS("Set Offsets"));
	entry_xoff_      = new wxTextCtrl(this, wxID_ANY, wxEmptyString, wxDefaultPosition, wxSize(width, -1));
	entry_yoff_      = new wxTextCtrl(this, wxID_ANY, wxEmptyString, wxDefaultPosition, wxSize(width, -1));
	cbox_relative_   = new wxCheckBox(this, wxID_ANY, wxS("Relative"));
>>>>>>> f8584231

	// Setup controls
	combo_aligntype_->Select(0);
	entry_xoff_->Enable(false);
	entry_yoff_->Enable(false);
	cbox_relative_->Enable(false);

	// Setup layout
	auto sizer = new wxBoxSizer(wxVERTICAL);
	SetSizer(sizer);
	auto* gbsizer = new wxGridBagSizer(lh.pad(), lh.pad());
	sizer->Add(gbsizer, lh.sfWithLargeBorder(1).Expand());
	gbsizer->Add(opt_auto_, { 0, 0 }, { 1, 1 }, wxALIGN_CENTER_VERTICAL);
	gbsizer->Add(combo_aligntype_, { 0, 1 }, { 1, 3 }, wxEXPAND);
	gbsizer->Add(opt_set_, { 1, 0 }, { 1, 1 }, wxALIGN_CENTER_VERTICAL);
	gbsizer->Add(entry_xoff_, { 1, 1 }, { 1, 1 }, wxEXPAND);
	gbsizer->Add(entry_yoff_, { 1, 2 }, { 1, 1 }, wxEXPAND);
	gbsizer->Add(cbox_relative_, { 1, 3 }, { 1, 1 }, wxEXPAND);

	// Add default dialog buttons
	sizer->Add(
		wxutil::createDialogButtonBox(this, "OK", "Cancel"),
		lh.sfWithLargeBorder(0, wxLEFT | wxRIGHT | wxBOTTOM).Expand());


	// Bind events
	opt_auto_->Bind(wxEVT_RADIOBUTTON, &ModifyOffsetsDialog::onOptAuto, this);
	opt_set_->Bind(wxEVT_RADIOBUTTON, &ModifyOffsetsDialog::onOptSet, this);


	// Apply layout and size
	wxTopLevelWindowBase::Layout();
	SetInitialSize(wxDefaultSize);
}

// -----------------------------------------------------------------------------
// Returns the offsets that have been entered
// -----------------------------------------------------------------------------
Vec2i ModifyOffsetsDialog::offset() const
{
	long x = 0;
	long y = 0;
	entry_xoff_->GetValue().ToLong(&x);
	entry_yoff_->GetValue().ToLong(&y);

	return { static_cast<int>(x), static_cast<int>(y) };
}

// -----------------------------------------------------------------------------
// Returns the selected alignment type
// -----------------------------------------------------------------------------
int ModifyOffsetsDialog::alignType() const
{
	if (opt_auto_->GetValue())
		return combo_aligntype_->GetSelection();
	else
		return -1;
}

// -----------------------------------------------------------------------------
// Returns true if 'automatic offsets' is selected
// -----------------------------------------------------------------------------
bool ModifyOffsetsDialog::autoOffset() const
{
	if (opt_auto_->GetValue())
		return true;
	else
		return false;
}

// -----------------------------------------------------------------------------
// Returns true if the 'relative' offset checkbox is checked
// -----------------------------------------------------------------------------
bool ModifyOffsetsDialog::relativeOffset() const
{
	return cbox_relative_->GetValue();
}

// -----------------------------------------------------------------------------
// Returns true if the user has entered an x-offset
// -----------------------------------------------------------------------------
bool ModifyOffsetsDialog::xOffChange() const
{
	if (entry_xoff_->GetValue().IsEmpty())
		return false;
	else
		return true;
}

// -----------------------------------------------------------------------------
// Returns true if the user has entered a y-offset
// -----------------------------------------------------------------------------
bool ModifyOffsetsDialog::yOffChange() const
{
	if (entry_yoff_->GetValue().IsEmpty())
		return false;
	else
		return true;
}

// -----------------------------------------------------------------------------
// Calculates the modified offsets for a graphic with existing offsets
// [xoff,yoff] and size [width,height], based on the currently selected options
// in the dialog
// -----------------------------------------------------------------------------
Vec2i ModifyOffsetsDialog::calculateOffsets(int xoff, int yoff, int width, int height) const
{
	int  type = alignType();
	auto ofs  = offset();
	int  x    = xoff;
	int  y    = yoff;

	if (type >= 0)
	{
		// Monster
		if (type == 0)
		{
			x = width * 0.5;
			y = height - 4;
		}

		// Monster (GL-friendly)
		else if (type == 1)
		{
			x = width * 0.5;
			y = height;
		}

		// Projectile
		else if (type == 2)
		{
			x = width * 0.5;
			y = height * 0.5;
		}

		// Weapon (Fullscreen)
		else if (type == 3)
		{
			x = -160 + (width * 0.5);
			y = -200 + height;
		}

		// Weapon (Doom status bar)
		else if (type == 4)
		{
			x = -160 + (width * 0.5);
			y = -200 + 32 + height;
		}

		// Weapon (Heretic status bar)
		else if (type == 5)
		{
			x = -160 + (width * 0.5);
			y = -200 + 42 + height;
		}

		// Weapon (Hexen status bar)
		else if (type == 6)
		{
			x = -160 + (width * 0.5);
			y = -200 + 38 + height;
		}
	}
	else
	{
		// Relative offset
		if (relativeOffset())
		{
			if (xOffChange())
				x = xoff + ofs.x;
			if (yOffChange())
				y = yoff + ofs.y;
		}

		// Set offset
		else
		{
			if (xOffChange())
				x = ofs.x;
			if (yOffChange())
				y = ofs.y;
		}
	}

	return { x, y };
}

// -----------------------------------------------------------------------------
// Changes the offsets of the given gfx entry, based on settings selected in
// the dialog.
// Returns false if the entry is not an offset-supported format
// -----------------------------------------------------------------------------
bool ModifyOffsetsDialog::apply(ArchiveEntry& entry) const
{
	// Check entry type
	if (!gfx::supportsOffsets(entry))
	{
		log::error("Entry \"{}\" is of type \"{}\" which does not support offsets", entry.name(), entry.type()->name());
		return false;
	}

	const auto& entryformat = entry.type()->formatId();

	// Doom gfx format, normal and beta version.
	// Also arah format from alpha 0.2 because it uses the same header format.
	if (entryformat == "img_doom" || entryformat == "img_doom_beta" || entryformat == "image_doom_arah")
	{
		// Get patch header
		gfx::PatchHeader header;
		entry.seek(0, SEEK_SET);
		entry.read(&header, 8);

		// Calculate new offsets
		Vec2i offsets = calculateOffsets(header.left, header.top, header.width, header.height);

		// Apply new offsets
		header.left = wxINT16_SWAP_ON_BE(static_cast<int16_t>(offsets.x));
		header.top  = wxINT16_SWAP_ON_BE(static_cast<int16_t>(offsets.y));

		// Write new header to entry
		entry.seek(0, SEEK_SET);
		entry.write(&header, 8);
	}

	// Doom alpha gfx format
	else if (entryformat == "img_doom_alpha")
	{
		// Get patch header
		entry.seek(0, SEEK_SET);
		gfx::OldPatchHeader header;
		entry.read(&header, 4);

		// Calculate new offsets
		Vec2i offsets = calculateOffsets(header.left, header.top, header.width, header.height);

		// Apply new offsets
		header.left = static_cast<int8_t>(offsets.x);
		header.top  = static_cast<int8_t>(offsets.y);

		// Write new header to entry
		entry.seek(0, SEEK_SET);
		entry.write(&header, 4);
	}

	// PNG format
	else if (entryformat == "img_png")
	{
		// Get PNG size
		auto size = gfx::pngGetSize(entry.data());

		// Get PNG offsets (grAb chunk)
		auto ofs  = gfx::pngGetgrAb(entry.data());
		auto xoff = ofs ? ofs->x : 0;
		auto yoff = ofs ? ofs->y : 0;

		// Calculate new offsets
		Vec2i offsets = calculateOffsets(xoff, yoff, size.x, size.y);

		// Write offsets to PNG data
		MemChunk data(entry.data());
		if (gfx::pngSetgrAb(data, offsets.x, offsets.y))
			entry.importMemChunk(data);
	}
	else
		return false;

	return true;
}


// -----------------------------------------------------------------------------
//
// ModifyOffsetsDialog Class Events
//
// -----------------------------------------------------------------------------

// ReSharper disable CppMemberFunctionMayBeConst
// ReSharper disable CppParameterMayBeConstPtrOrRef

// -----------------------------------------------------------------------------
// Called when the 'Set Offsets' radio button is selected
// -----------------------------------------------------------------------------
void ModifyOffsetsDialog::onOptSet(wxCommandEvent& e)
{
	entry_xoff_->Enable(true);
	entry_yoff_->Enable(true);
	cbox_relative_->Enable(true);
	combo_aligntype_->Enable(false);
}

// -----------------------------------------------------------------------------
// Called when the 'Automatic Offsets' radio button is selected
// -----------------------------------------------------------------------------
void ModifyOffsetsDialog::onOptAuto(wxCommandEvent& e)
{
	entry_xoff_->Enable(false);
	entry_yoff_->Enable(false);
	cbox_relative_->Enable(false);
	combo_aligntype_->Enable(true);
}<|MERGE_RESOLUTION|>--- conflicted
+++ resolved
@@ -54,10 +54,10 @@
 ModifyOffsetsDialog::ModifyOffsetsDialog() :
 	wxDialog(nullptr, -1, wxS("Modify Gfx Offset(s)"), wxDefaultPosition, wxDefaultSize, wxDEFAULT_DIALOG_STYLE)
 {
-	auto     lh         = ui::LayoutHelper(this);
-	wxString offtypes[] = {
-		wxS("Monster"),           wxS("Monster (GL-friendly)"), wxS("Projectile"),         wxS("Hud/Weapon"),
-		wxS("Hud/Weapon (Doom)"), wxS("Hud/Weapon (Heretic)"),  wxS("Hud/Weapon (Hexen)"),
+	auto           lh       = ui::LayoutHelper(this);
+	vector<string> offtypes = {
+		"Monster",           "Monster (GL-friendly)", "Projectile",         "Hud/Weapon",
+		"Hud/Weapon (Doom)", "Hud/Weapon (Heretic)",  "Hud/Weapon (Hexen)",
 	};
 
 	// Set dialog icon
@@ -65,18 +65,11 @@
 
 	// Create controls
 	opt_auto_ = new wxRadioButton(this, -1, wxS("Automatic Offsets"), wxDefaultPosition, wxDefaultSize, wxRB_GROUP);
-	combo_aligntype_ = new wxChoice(this, -1, wxDefaultPosition, wxDefaultSize, 7, offtypes);
-<<<<<<< HEAD
-	opt_set_         = new wxRadioButton(this, -1, "Set Offsets");
-	entry_xoff_      = new wxTextCtrl(this, wxID_ANY, "", wxDefaultPosition, lh.size(40, -1));
-	entry_yoff_      = new wxTextCtrl(this, wxID_ANY, "", wxDefaultPosition, lh.size(40, -1));
-	cbox_relative_   = new wxCheckBox(this, wxID_ANY, "Relative");
-=======
+	combo_aligntype_ = new wxChoice(this, -1, wxDefaultPosition, wxDefaultSize, wxutil::arrayStringStd(offtypes));
 	opt_set_         = new wxRadioButton(this, -1, wxS("Set Offsets"));
-	entry_xoff_      = new wxTextCtrl(this, wxID_ANY, wxEmptyString, wxDefaultPosition, wxSize(width, -1));
-	entry_yoff_      = new wxTextCtrl(this, wxID_ANY, wxEmptyString, wxDefaultPosition, wxSize(width, -1));
+	entry_xoff_      = new wxTextCtrl(this, wxID_ANY, wxEmptyString, wxDefaultPosition, lh.size(40, -1));
+	entry_yoff_      = new wxTextCtrl(this, wxID_ANY, wxEmptyString, wxDefaultPosition, lh.size(40, -1));
 	cbox_relative_   = new wxCheckBox(this, wxID_ANY, wxS("Relative"));
->>>>>>> f8584231
 
 	// Setup controls
 	combo_aligntype_->Select(0);
