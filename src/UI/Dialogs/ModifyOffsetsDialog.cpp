--- conflicted
+++ resolved
@@ -267,14 +267,9 @@
 	// Check entry type
 	if (!gfx::supportsOffsets(entry))
 	{
-<<<<<<< HEAD
-		log::error(wxString::Format(
-			R"(Entry "%s" is of type "%s" which does not support offsets)", entry.name(), type->name()));
-=======
 		log::error(
 			wxString::Format(
 				"Entry \"%s\" is of type \"%s\" which does not support offsets", entry.name(), entry.type()->name()));
->>>>>>> db6270d0
 		return false;
 	}
 
