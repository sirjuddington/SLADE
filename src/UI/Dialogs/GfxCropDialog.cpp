--- conflicted
+++ resolved
@@ -35,8 +35,7 @@
 #include "Graphics/SImage/SImage.h"
 #include "OpenGL/Draw2D.h"
 #include "OpenGL/GLTexture.h"
-#include "OpenGL/OpenGL.h"
-#include "UI/Canvas/OGLCanvas.h"
+#include "UI/Canvas/GLCanvas.h"
 #include "UI/Controls/NumberTextCtrl.h"
 #include "UI/WxUtils.h"
 
@@ -48,177 +47,92 @@
 // CropCanvas Class
 //
 // -----------------------------------------------------------------------------
-<<<<<<< HEAD
-
-
-// -----------------------------------------------------------------------------
-// CropCanvas class constructor
-// -----------------------------------------------------------------------------
-CropCanvas::CropCanvas(wxWindow* parent, SImage& image) : GLCanvas(parent, BGStyle::Checkered), image_{ &image }
-{
-	view_.setCentered(true);
-	view_.setInterpolated(false);
-
-	crop_rect_.set(0, 0, image.width(), image.height());
-=======
 namespace slade
 {
-class CropCanvas : public OGLCanvas
+class CropCanvas : public GLCanvas
 {
 public:
-	CropCanvas(wxWindow* parent, const SImage* image, Palette* palette) : OGLCanvas(parent, -1, false)
+	CropCanvas(wxWindow* parent, SImage& image) : GLCanvas(parent, BGStyle::Checkered), image_{ &image }
 	{
-		if (image && image->isValid())
-		{
-			texture_ = gl::Texture::createFromImage(*image, palette);
-			crop_rect_.set(0, 0, image->width(), image->height());
-		}
+		view_.setCentered(true);
+		view_.setInterpolated(false);
+
+		crop_rect_.set(0, 0, image.width(), image.height());
 
 		int size = ui::scalePx(220);
 		SetInitialSize(wxSize(size, size));
 	}
->>>>>>> f4bdecfc
+
+	~CropCanvas() override { gl::Texture::clear(texture_); }
 
 	const Recti& cropRect() const { return crop_rect_; }
 	void         setCropRect(const Recti& rect) { crop_rect_.set(rect); }
 
-<<<<<<< HEAD
-// -----------------------------------------------------------------------------
-// CropCanvas class destructor
-// -----------------------------------------------------------------------------
-CropCanvas::~CropCanvas()
-{
-	gl::Texture::clear(texture_);
-}
-
-// -----------------------------------------------------------------------------
-// Draw the canvas contents
-// -----------------------------------------------------------------------------
-void CropCanvas::draw()
-{
-	// Create texture if needed
-	if (!texture_)
-	{
-		if (image_ && image_->isValid())
-		{
-			texture_ = gl::Texture::createFromImage(*image_, palette_.get(), gl::TexFilter::Nearest, false);
-			crop_rect_.set(0, 0, image_->width(), image_->height());
-		}
-		else
-			return;
-	}
-
-	gl::draw2d::Context dc(&view_);
-
-	// Determine graphic position & scale
-
-	// Get image dimensions
-	auto& tex_info = gl::Texture::info(texture_);
-	auto  x_dim    = static_cast<double>(tex_info.size.x);
-	auto  y_dim    = static_cast<double>(tex_info.size.y);
-
-	// Get max scale for x and y (including padding)
-	auto x_scale = (static_cast<double>(view_.size().x) - ui::scalePx(24)) / x_dim;
-	auto y_scale = (static_cast<double>(view_.size().y) - ui::scalePx(24)) / y_dim;
-
-	// Set scale to smallest of the 2 (so that none of the texture will be clipped)
-	view_.setScale(std::min<double>(x_scale, y_scale));
-
-	// Draw graphic
-	Rectf tex_rect;
-	if (texture_)
-	{
-		tex_rect.set(x_dim * -0.5, y_dim * -0.5, x_dim * 0.5, y_dim * 0.5);
-		dc.texture = texture_;
-		dc.drawRect(tex_rect);
-	}
-
-	// Draw cropping rectangle
-	dc.colour.set(0, 0, 0, 255);
-	dc.texture = 0;
-	dc.translate(tex_rect.tl.x, tex_rect.tl.y); // Translate to top-left of graphic
-	dc.drawLines(vector<Rectf>{
-		{ crop_rect_.tl.x, -1000, crop_rect_.tl.x, 1000 }, // Left
-		{ -1000, crop_rect_.tl.y, 1000, crop_rect_.tl.y }, // Top
-		{ crop_rect_.br.x, -1000, crop_rect_.br.x, 1000 }, // Right
-		{ -1000, crop_rect_.br.y, 1000, crop_rect_.br.y }  // Bottom
-	});
-
-	// Shade cropped-out area
-	dc.colour.set(0, 0, 0, 100);
-	dc.drawRect({ -1000, -1000, crop_rect_.tl.x, 1000 });                      // Left
-	dc.drawRect({ crop_rect_.br.x, -1000, 1000, 1000 });                       // Right
-	dc.drawRect({ crop_rect_.tl.x, -1000, crop_rect_.br.x, crop_rect_.tl.y }); // Top
-	dc.drawRect({ crop_rect_.tl.x, crop_rect_.br.y, crop_rect_.br.x, 1000 });  // Bottom
-}
-=======
+	// Draw the canvas contents
 	void draw() override
 	{
-		// Setup for 2d
-		setup2D();
-
-		// Draw background
-		drawCheckeredBackground();
+		// Create texture if needed
+		if (!texture_)
+		{
+			if (image_ && image_->isValid())
+			{
+				texture_ = gl::Texture::createFromImage(*image_, palette_.get(), gl::TexFilter::Nearest, false);
+				crop_rect_.set(0, 0, image_->width(), image_->height());
+			}
+			else
+				return;
+		}
+
+		gl::draw2d::Context dc(&view_);
 
 		// Determine graphic position & scale
-		const wxSize size   = GetSize() * GetContentScaleFactor();
-		double       width  = size.x;
-		double       height = size.y;
 
 		// Get image dimensions
-		auto&  tex_info = gl::Texture::info(texture_);
-		double x_dim    = tex_info.size.x;
-		double y_dim    = tex_info.size.y;
+		auto& tex_info = gl::Texture::info(texture_);
+		auto  x_dim    = static_cast<double>(tex_info.size.x);
+		auto  y_dim    = static_cast<double>(tex_info.size.y);
 
 		// Get max scale for x and y (including padding)
-		double x_scale = (width - ui::scalePx(24)) / x_dim;
-		double y_scale = (height - ui::scalePx(24)) / y_dim;
+		auto x_scale = (static_cast<double>(view_.size().x) - ui::scalePx(24)) / x_dim;
+		auto y_scale = (static_cast<double>(view_.size().y) - ui::scalePx(24)) / y_dim;
 
 		// Set scale to smallest of the 2 (so that none of the texture will be clipped)
-		double scale = std::min<double>(x_scale, y_scale);
-
-		glPushMatrix();
-		glTranslated(width * 0.5, height * 0.5, 0); // Translate to middle of area
-		glScaled(scale, scale, scale);              // Scale to fit within area
+		view_.setScale(std::min<double>(x_scale, y_scale));
 
 		// Draw graphic
-		double hw = 0;
-		double hh = 0;
+		Rectf tex_rect;
 		if (texture_)
 		{
-			glEnable(GL_TEXTURE_2D);
-			hw = x_dim * -0.5;
-			hh = y_dim * -0.5;
-			drawing::drawTexture(texture_, hw, hh);
+			tex_rect.set(x_dim * -0.5, y_dim * -0.5, x_dim * 0.5, y_dim * 0.5);
+			dc.texture = texture_;
+			dc.drawRect(tex_rect);
 		}
 
 		// Draw cropping rectangle
-		gl::setColour(0, 0, 0, 255, gl::Blend::Normal);
-		glDisable(GL_TEXTURE_2D);
-		glTranslated(hw, hh, 0);                                          // Translate to top-left of graphic
-		drawing::drawLine(crop_rect_.tl.x, -1000, crop_rect_.tl.x, 1000); // Left
-		drawing::drawLine(-1000, crop_rect_.tl.y, 1000, crop_rect_.tl.y); // Top
-		drawing::drawLine(crop_rect_.br.x, -1000, crop_rect_.br.x, 1000); // Right
-		drawing::drawLine(-1000, crop_rect_.br.y, 1000, crop_rect_.br.y); // Bottom
+		dc.colour.set(0, 0, 0, 255);
+		dc.texture = 0;
+		dc.translate(tex_rect.tl.x, tex_rect.tl.y); // Translate to top-left of graphic
+		dc.drawLines(vector<Rectf>{
+			{ crop_rect_.tl.x, -1000, crop_rect_.tl.x, 1000 }, // Left
+			{ -1000, crop_rect_.tl.y, 1000, crop_rect_.tl.y }, // Top
+			{ crop_rect_.br.x, -1000, crop_rect_.br.x, 1000 }, // Right
+			{ -1000, crop_rect_.br.y, 1000, crop_rect_.br.y }  // Bottom
+		});
 
 		// Shade cropped-out area
-		gl::setColour(0, 0, 0, 100, gl::Blend::Normal);
-		drawing::drawFilledRect(-1000, -1000, crop_rect_.tl.x, 1000);                      // Left
-		drawing::drawFilledRect(crop_rect_.br.x, -1000, 1000, 1000);                       // Right
-		drawing::drawFilledRect(crop_rect_.tl.x, -1000, crop_rect_.br.x, crop_rect_.tl.y); // Top
-		drawing::drawFilledRect(crop_rect_.tl.x, crop_rect_.br.y, crop_rect_.br.x, 1000);  // Bottom
-
-		glPopMatrix();
-
-		SwapBuffers();
+		dc.colour.set(0, 0, 0, 100);
+		dc.drawRect({ -1000, -1000, crop_rect_.tl.x, 1000 });                      // Left
+		dc.drawRect({ crop_rect_.br.x, -1000, 1000, 1000 });                       // Right
+		dc.drawRect({ crop_rect_.tl.x, -1000, crop_rect_.br.x, crop_rect_.tl.y }); // Top
+		dc.drawRect({ crop_rect_.tl.x, crop_rect_.br.y, crop_rect_.br.x, 1000 });  // Bottom
 	}
 
 private:
+	SImage*  image_   = nullptr;
 	unsigned texture_ = 0;
 	Recti    crop_rect_;
 };
 } // namespace slade
->>>>>>> f4bdecfc
 
 
 // -----------------------------------------------------------------------------
@@ -231,11 +145,7 @@
 // -----------------------------------------------------------------------------
 // GfxCropDialog class constructor
 // -----------------------------------------------------------------------------
-<<<<<<< HEAD
 GfxCropDialog::GfxCropDialog(wxWindow* parent, SImage& image, const Palette* palette) :
-=======
-GfxCropDialog::GfxCropDialog(wxWindow* parent, const SImage* image, Palette* palette) :
->>>>>>> f4bdecfc
 	wxDialog(parent, -1, "Crop", wxDefaultPosition, wxDefaultSize, wxDEFAULT_DIALOG_STYLE | wxRESIZE_BORDER)
 {
 	namespace wx = wxutil;
@@ -255,14 +165,9 @@
 	msizer->Add(sizer, wx::sfWithLargeBorder(1).Expand());
 
 	// Add preview
-<<<<<<< HEAD
 	canvas_preview_ = new CropCanvas(this, image);
 	canvas_preview_->setPalette(palette);
-	sizer->Add(canvas_preview_, 1, wxEXPAND | wxBOTTOM, ui::pad());
-=======
-	canvas_preview_ = new CropCanvas(this, image, palette);
 	sizer->Add(canvas_preview_, wx::sfWithBorder(1, wxBOTTOM).Expand());
->>>>>>> f4bdecfc
 
 	// Add crop controls
 	auto frame      = new wxStaticBox(this, -1, "Crop Borders");
