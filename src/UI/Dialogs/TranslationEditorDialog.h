--- conflicted
+++ resolved
@@ -1,13 +1,9 @@
 #pragma once
 
-<<<<<<< HEAD
 #include "Graphics/SImage/SImage.h"
 #include "Graphics/Translation.h"
 #include "UI/Controls/ColourBox.h"
 
-=======
-class GradientBox;
->>>>>>> f4bdecfc
 class wxListBox;
 class wxPanel;
 
@@ -16,7 +12,6 @@
 class ColourBox;
 class GfxCanvas;
 class PaletteCanvas;
-<<<<<<< HEAD
 class ArchiveEntry;
 
 class GradientBox : public wxPanel
@@ -34,10 +29,6 @@
 	ColRGBA col_end_   = ColRGBA::WHITE;
 	int     steps_     = 0;
 };
-=======
-class SImage;
-class Translation;
->>>>>>> f4bdecfc
 
 class TranslationEditorDialog : public wxDialog
 {
