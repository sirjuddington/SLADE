#pragma once

#include "Graphics/SImage/SImage.h"
#include "Graphics/Translation.h"
#include "UI/Controls/ColourBox.h"

class wxListBox;
class wxPanel;

namespace slade
{
class ColourBox;
class GfxCanvasBase;
class PaletteCanvas;
class ArchiveEntry;

class GradientBox : public wxPanel
{
public:
	GradientBox(wxWindow* parent, int steps = -1);
	~GradientBox() override = default;

	void setStartCol(ColRGBA col) { col_start_.set(col.r, col.g, col.b, 255); }
	void setEndCol(ColRGBA col) { col_end_.set(col.r, col.g, col.b, 255); }
	void setSteps(int steps) { steps_ = steps; }

private:
	ColRGBA col_start_ = ColRGBA::BLACK;
	ColRGBA col_end_   = ColRGBA::WHITE;
	int     steps_     = 0;
};

class TranslationEditorDialog : public wxDialog
{
public:
	TranslationEditorDialog(
<<<<<<< HEAD
		wxWindow*       parent,
		const Palette&  pal,
		const wxString& title         = "Edit Translation",
		const SImage*   preview_image = nullptr);
	~TranslationEditorDialog() override;
=======
		wxWindow*      parent,
		const Palette& pal,
		const string&  title         = "Edit Translation",
		SImage*        preview_image = nullptr);
	~TranslationEditorDialog() override = default;
>>>>>>> f8584231

	Translation& getTranslation() const { return *translation_; }
	bool         getTruecolor() const;

	void openTranslation(const Translation& trans);
	void openRange(int index);
	void updateListItem(int index) const;
	void setStartColour(const ColRGBA& col) const;
	void setEndColour(const ColRGBA& col) const;
	void setTintColour(const ColRGBA& col) const;
	void setTintAmount(int amount) const;
	void showPaletteTarget();
	void showGradientTarget();
	void showTintTarget(bool tint);
	void updatePreviews() const;

private:
	unique_ptr<Palette>     palette_;
	unique_ptr<Translation> translation_;
	unique_ptr<SImage>      image_preview_;

	PaletteCanvas* pal_canvas_original_ = nullptr;
	wxListBox*     list_translations_   = nullptr;
	wxButton*      btn_add_             = nullptr;
	wxButton*      btn_remove_          = nullptr;
	wxButton*      btn_up_              = nullptr;
	wxButton*      btn_down_            = nullptr;
	wxButton*      btn_load_            = nullptr;
	wxButton*      btn_save_            = nullptr;
	wxRadioButton* rb_type_palette_     = nullptr;
	wxRadioButton* rb_type_colour_      = nullptr;
	wxRadioButton* rb_type_desaturate_  = nullptr;
	wxRadioButton* rb_type_colourise_   = nullptr;
	wxRadioButton* rb_type_tint_        = nullptr;
	wxTextCtrl*    text_string_         = nullptr;

	// Paletted target range
	wxPanel*       panel_target_palette_ = nullptr;
	PaletteCanvas* pal_canvas_target_    = nullptr;
	wxCheckBox*    cb_target_reverse_    = nullptr;

	// Colour gradient target range
	wxPanel*     panel_target_gradient_ = nullptr;
	ColourBox*   cb_range_begin_        = nullptr;
	ColourBox*   cb_range_end_          = nullptr;
	GradientBox* gb_gradient_           = nullptr;

	// Colourise/tint target range
	wxPanel*      panel_target_tint_ = nullptr;
	ColourBox*    cb_target_tint_    = nullptr;
	wxSlider*     slider_tint_       = nullptr;
	wxStaticText* label_tint_        = nullptr;
	wxStaticText* label_amount_      = nullptr;

	// Preview
	PaletteCanvas* pal_canvas_preview_ = nullptr;
	GfxCanvasBase* gfx_preview_        = nullptr;

	// Truecolor
	wxCheckBox* cb_truecolor_   = nullptr;
	wxCheckBox* cb_paletteonly_ = nullptr;


	// Events
	void onSize(wxSizeEvent& e);
	void onTranslationListItemSelected(wxCommandEvent& e);
	void onRBPaletteSelected(wxCommandEvent& e);
	void onRBColourSelected(wxCommandEvent& e);
	void onRBDesaturateSelected(wxCommandEvent& e);
	void onRBColouriseSelected(wxCommandEvent& e);
	void onRBTintSelected(wxCommandEvent& e);
	void onBeginColourChanged(wxEvent& e);
	void onEndColourChanged(wxEvent& e);
	void onTintColourChanged(wxEvent& e);
	void onPalOriginLeftUp(wxMouseEvent& e);
	void onPalTargetLeftUp(wxMouseEvent& e);
	void onTintAmountChanged(wxCommandEvent& e);
	void onBtnRemove(wxCommandEvent& e);
	void onBtnAdd(wxCommandEvent& e);
	void onBtnUp(wxCommandEvent& e);
	void onBtnDown(wxCommandEvent& e);
	void onBtnLoad(wxCommandEvent& e);
	void onBtnSave(wxCommandEvent& e);
	void onGfxPreviewMouseMotion(wxMouseEvent& e);
	void onCBTargetReverse(wxCommandEvent& e);
	void onCBTruecolor(wxCommandEvent& e);
	void onCBPaletteOnly(wxCommandEvent& e);
};
} // namespace slade<|MERGE_RESOLUTION|>--- conflicted
+++ resolved
@@ -34,19 +34,11 @@
 {
 public:
 	TranslationEditorDialog(
-<<<<<<< HEAD
-		wxWindow*       parent,
-		const Palette&  pal,
-		const wxString& title         = "Edit Translation",
-		const SImage*   preview_image = nullptr);
-	~TranslationEditorDialog() override;
-=======
 		wxWindow*      parent,
 		const Palette& pal,
 		const string&  title         = "Edit Translation",
-		SImage*        preview_image = nullptr);
-	~TranslationEditorDialog() override = default;
->>>>>>> f8584231
+		const SImage*   preview_image = nullptr);
+	~TranslationEditorDialog() override;
 
 	Translation& getTranslation() const { return *translation_; }
 	bool         getTruecolor() const;
