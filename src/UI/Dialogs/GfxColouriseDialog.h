--- conflicted
+++ resolved
@@ -11,11 +11,7 @@
 	GfxColouriseDialog(wxWindow* parent, ArchiveEntry* entry, const Palette& pal);
 
 	ColRGBA colour() const;
-<<<<<<< HEAD
-	void    setColour(const wxString& col) const;
-=======
-	void    setColour(const string& col);
->>>>>>> f8584231
+	void    setColour(const string& col) const;
 
 private:
 	GfxCanvasBase*      gfx_preview_ = nullptr;
