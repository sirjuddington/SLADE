
// -----------------------------------------------------------------------------
// SLADE - It's a Doom Editor
// Copyright(C) 2008 - 2024 Simon Judd
//
// Email:       sirjuddington@gmail.com
// Web:         http://slade.mancubus.net
// Filename:    MapEditorConfigDialog.cpp
// Description: Dialog that shows options for launching the map editor - game,
//              port, and resource archives. Also can show a map list and
//              preview
//
// This program is free software; you can redistribute it and/or modify it
// under the terms of the GNU General Public License as published by the Free
// Software Foundation; either version 2 of the License, or (at your option)
// any later version.
//
// This program is distributed in the hope that it will be useful, but WITHOUT
// ANY WARRANTY; without even the implied warranty of MERCHANTABILITY or
// FITNESS FOR A PARTICULAR PURPOSE. See the GNU General Public License for
// more details.
//
// You should have received a copy of the GNU General Public License along with
// this program; if not, write to the Free Software Foundation, Inc.,
// 51 Franklin Street, Fifth Floor, Boston, MA  02110 - 1301, USA.
// -----------------------------------------------------------------------------


// -----------------------------------------------------------------------------
//
// Includes
//
// -----------------------------------------------------------------------------
#include "Main.h"
#include "MapEditorConfigDialog.h"
#include "Archive/Archive.h"
#include "Archive/ArchiveEntry.h"
#include "Archive/ArchiveFormat.h"
#include "Archive/MapDesc.h"
#include "Game/Configuration.h"
#include "Game/Game.h"
#include "General/MapPreviewData.h"
#include "General/UI.h"
#include "Graphics/Icons.h"
<<<<<<< HEAD
#include "Library/ArchiveMapConfig.h"
#include "UI/Canvas/MapPreviewCanvas.h"
=======
#include "UI/Canvas/Canvas.h"
>>>>>>> ddf97113
#include "UI/Controls/BaseResourceChooser.h"
#include "UI/Controls/ResourceArchiveChooser.h"
#include "UI/Lists/ListView.h"
#include "UI/WxUtils.h"
#include "Utility/StringUtils.h"

using namespace slade;


// -----------------------------------------------------------------------------
//
// Variables
//
// -----------------------------------------------------------------------------
namespace
{
struct MapFormatDef
{
	MapFormat format;
	wxString  name;
	wxString  abbreviation;
};
MapFormatDef map_formats[] = { { MapFormat::Doom, "Doom", "D" },
							   { MapFormat::Hexen, "Hexen", "H" },
							   { MapFormat::Doom64, "Doom64", "64" },
							   { MapFormat::UDMF, "UDMF", "U" },
							   { MapFormat::Doom32X, "Doom32X", "32X" } };
} // namespace


// -----------------------------------------------------------------------------
// NewMapDialog Class
//
// Dialog for creating a new map - select map format and name
// -----------------------------------------------------------------------------
class NewMapDialog : public wxDialog
{
public:
	NewMapDialog(
<<<<<<< HEAD
		wxWindow*                       parent,
		const wxString&                 game,
		const wxString&                 port,
		const vector<Archive::MapDesc>& maps,
		const Archive*                  archive) :
=======
		wxWindow*              parent,
		const wxString&        game,
		const wxString&        port,
		const vector<MapDesc>& maps,
		const Archive*         archive) :
>>>>>>> ddf97113
		wxDialog(parent, -1, "New Map")
	{
		// Setup dialog
		auto msizer = new wxBoxSizer(wxVERTICAL);
		SetSizer(msizer);
		auto sizer = new wxGridBagSizer(ui::pad(), ui::pad());
		msizer->Add(sizer, wxutil::sfWithLargeBorder(1).Expand());

		// Open selected game configuration if no map names are currently loaded
		game::configuration().openConfig(game.ToStdString(), port.ToStdString());

		// Check if the game configuration allows any map name
		int flags = 0;
		if (!game::configuration().featureSupported(game::Feature::AnyMapName))
			flags = wxCB_READONLY;

		// Create map name combo box
		cbo_mapname_ = new wxComboBox(this, -1, wxEmptyString, wxDefaultPosition, wxDefaultSize, 0, nullptr, flags);
		sizer->Add(new wxStaticText(this, -1, "Map Name:"), wxGBPosition(0, 0), wxDefaultSpan, wxALIGN_CENTER_VERTICAL);
		sizer->Add(cbo_mapname_, wxGBPosition(0, 1), wxDefaultSpan, wxEXPAND);

		// Limit map name length if necessary
		if (game::configuration().featureSupported(game::Feature::AnyMapName)
			&& (!game::configuration().featureSupported(game::Feature::LongNames)
				|| (archive && archive->format() != ArchiveFormat::Zip && archive->format() != ArchiveFormat::Dir)))
			cbo_mapname_->SetMaxLength(8);

		// Add possible map names to the combo box
		for (unsigned a = 0; a < game::configuration().nMapNames(); a++)
		{
			// Check if map already exists
			wxString mapname = game::configuration().mapName(a);
			bool     exists  = false;
			for (auto& map : maps)
			{
				if (strutil::equalCI(map.name, mapname.ToStdString()))
				{
					exists = true;
					break;
				}
			}

			if (!exists)
				cbo_mapname_->Append(mapname);
		}

		// Set inital map name selection
		if (game::configuration().nMapNames() > 0)
			cbo_mapname_->SetSelection(0);

		// Create map format combo box
		choice_mapformat_ = new wxChoice(this, -1);
		sizer->Add(
			new wxStaticText(this, -1, "Map Format:"), wxGBPosition(1, 0), wxDefaultSpan, wxALIGN_CENTER_VERTICAL);
		sizer->Add(choice_mapformat_, wxGBPosition(1, 1), wxDefaultSpan, wxEXPAND);

		// Add possible map formats to the combo box
		auto default_format = MapFormat::Unknown;
		if (!maps.empty())
			default_format = maps[0].format;
		for (const auto& mf : map_formats)
		{
			if (game::mapFormatSupported(mf.format, game.ToStdString(), port.ToStdString()))
			{
				choice_mapformat_->Append(mf.name);
				if (mf.format == default_format)
					choice_mapformat_->SetSelection(choice_mapformat_->GetCount() - 1);
			}
		}
		// Default to the "best" supported format, the last one in the list
		if (choice_mapformat_->GetSelection() == wxNOT_FOUND)
			choice_mapformat_->SetSelection(choice_mapformat_->GetCount() - 1);

		// Add dialog buttons
		msizer->Add(
			wxutil::createDialogButtonBox(this, "Create", "Cancel"),
			wxutil::sfWithLargeBorder(0, wxLEFT | wxRIGHT | wxBOTTOM).Expand());

		sizer->AddGrowableCol(1);

		wxDialog::Layout();
		SetInitialSize({ ui::scalePx(250), -1 });
		CenterOnParent();
	}

	wxString getMapName() const { return cbo_mapname_->GetValue(); }
	wxString getMapFormat() const { return choice_mapformat_->GetStringSelection(); }

private:
	wxComboBox* cbo_mapname_;
	wxChoice*   choice_mapformat_;
};


// -----------------------------------------------------------------------------
//
// MapEditorConfigDialog Class Functions
//
// -----------------------------------------------------------------------------


// -----------------------------------------------------------------------------
// MapEditorConfigDialog class constructor
// -----------------------------------------------------------------------------
MapEditorConfigDialog::MapEditorConfigDialog(wxWindow* parent, Archive* archive, bool show_maplist, bool creating) :
	SDialog(parent, "Launch Map Editor", ""),
	map_data_{ new MapPreviewData },
	game_current_{ game::configuration().currentGame() },
	port_current_{ game::configuration().currentPort() },
	creating_{ creating },
	archive_{ archive }
{
<<<<<<< HEAD
	// Check for saved game/port configuration for archive
	if (archive)
	{
		if (auto archive_map_config = library::getArchiveMapConfig(archive->libraryId());
			archive_map_config.archive_id >= 0)
		{
			game_current_ = archive_map_config.game;
			port_current_ = archive_map_config.port;
		}
	}
=======
	namespace wx = wxutil;
>>>>>>> ddf97113

	// Setup main sizer
	auto mainsizer = new wxBoxSizer(wxHORIZONTAL);
	SetSizer(mainsizer);

	// Left side sizer
	auto sizer = new wxBoxSizer(wxVERTICAL);
	mainsizer->Add(sizer, wx::sfWithLargeBorder().Expand());

	// Game configuration dropdown
	auto hbox = new wxBoxSizer(wxHORIZONTAL);
	sizer->Add(hbox, wx::sfWithBorder(0, wxBOTTOM).Expand());
	hbox->Add(new wxStaticText(this, -1, "Game:"), wx::sfWithBorder(0, wxRIGHT).CenterVertical());
	choice_game_config_ = new wxChoice(this, -1);
	hbox->Add(choice_game_config_, wx::sfWithLargeBorder(1, wxRIGHT).Expand());

	// Port configuration dropdown
	hbox->Add(new wxStaticText(this, -1, "Port:"), wx::sfWithBorder(0, wxRIGHT).CenterVertical());
	choice_port_config_ = new wxChoice(this, -1);
	hbox->Add(choice_port_config_, wxSizerFlags(1).Expand());

	// Populate game/port lists
	populateGameList();
	populatePortList();

	wxStaticBox*      frame;
	wxStaticBoxSizer* framesizer;

	// Setup image list
	img_list_ = wx::createSmallImageList();
	wx::addImageListIcon(img_list_, icons::General, "tick");
	wx::addImageListIcon(img_list_, icons::General, "close");

	// Map section
	if (show_maplist)
	{
		frame      = new wxStaticBox(this, -1, "Maps");
		framesizer = new wxStaticBoxSizer(frame, wxVERTICAL);
		sizer->Add(framesizer, wx::sfWithBorder(1, wxBOTTOM).Expand());

		// Map list
		list_maps_ = new ListView(this, -1, wxLC_SINGLE_SEL | wxLC_LIST);
		list_maps_->SetImageList(img_list_, wxIMAGE_LIST_SMALL);
		framesizer->Add(list_maps_, wx::sfWithBorder(1).Expand());

		// New map button
		btn_new_map_ = new wxButton(this, -1, "New Map");
		framesizer->Add(btn_new_map_, wx::sfWithBorder(0, wxLEFT | wxRIGHT | wxBOTTOM));
	}
	else
	{
		list_maps_   = nullptr;
		btn_new_map_ = nullptr;
	}

	// Resources section
	frame      = new wxStaticBox(this, -1, "Resources");
	framesizer = new wxStaticBoxSizer(frame, wxVERTICAL);
	sizer->Add(framesizer, wx::sfWithBorder(1, wxBOTTOM).Expand());

	// Base resource dropdown
	hbox = new wxBoxSizer(wxHORIZONTAL);
	framesizer->Add(hbox, wx::sfWithBorder().Expand());
	hbox->Add(new wxStaticText(this, -1, "Base Resource:"), wx::sfWithBorder(0, wxRIGHT).CenterVertical());
	choice_base_resource_ = new BaseResourceChooser(this);
	hbox->Add(choice_base_resource_, wxSizerFlags(1).Expand());

	rac_resources_ = new ResourceArchiveChooser(this, archive);
	framesizer->Add(rac_resources_, wx::sfWithBorder(1, wxLEFT | wxRIGHT | wxBOTTOM).Expand());


	// Right side (map preview)
	if (show_maplist)
	{
		frame      = new wxStaticBox(this, -1, "Preview");
		framesizer = new wxStaticBoxSizer(frame, wxVERTICAL);
		mainsizer->Add(framesizer, wx::sfWithLargeBorder(1, wxTOP | wxRIGHT | wxBOTTOM).Expand());

		// Add map preview
		canvas_preview_ = ui::createMapPreviewCanvas(this, map_data_.get());
		framesizer->Add(canvas_preview_, wx::sfWithBorder(1).Expand());
		int size = ui::scalePx(400);
		canvas_preview_->SetInitialSize(wxSize(size, size));
	}


	// Dialog buttons
	sizer->AddSpacer(ui::pad());
	btn_ok_ = new wxButton(this, wxID_OK, creating_ ? "Create Map" : "Open Map");
	btn_ok_->SetDefault();
	btn_cancel_ = new wxButton(this, wxID_CANCEL, "Cancel");
	sizer->Add(wx::createDialogButtonBox(btn_ok_, btn_cancel_), 0, wxEXPAND);

	// Populate map list
	populateMapList();

	// Bind events
	choice_game_config_->Bind(wxEVT_CHOICE, &MapEditorConfigDialog::onChoiceGameConfigChanged, this);
	choice_port_config_->Bind(wxEVT_CHOICE, &MapEditorConfigDialog::onChoicePortConfigChanged, this);
	if (show_maplist)
	{
		list_maps_->Bind(wxEVT_LIST_ITEM_ACTIVATED, &MapEditorConfigDialog::onMapActivated, this);
		list_maps_->Bind(wxEVT_LIST_ITEM_SELECTED, &MapEditorConfigDialog::onMapSelected, this);
		btn_new_map_->Bind(wxEVT_BUTTON, &MapEditorConfigDialog::onBtnNewMap, this);
	}

	wxDialog::Layout();
	wxDialog::SetMinClientSize(mainsizer->GetMinSize());
	CenterOnParent();

	// Select first map
	if (show_maplist)
		list_maps_->selectItem(0);
}

// -----------------------------------------------------------------------------
// MapEditorConfigDialog class destructor
// -----------------------------------------------------------------------------
MapEditorConfigDialog::~MapEditorConfigDialog()
{
	delete img_list_;
}

// -----------------------------------------------------------------------------
// Adds all configured games to the game dropdown
// -----------------------------------------------------------------------------
void MapEditorConfigDialog::populateGameList()
{
	// Clear current list
	choice_game_config_->Clear();
	games_list_.clear();

	// Populate list
	int selection = 0;
	for (auto& i : game::gameDefs())
	{
		games_list_.emplace_back(i.second.name);
		choice_game_config_->Append(i.second.title);
		if (game_current_ == i.second.name)
			selection = games_list_.size() - 1;
	}

	// Select current game (if any)
	choice_game_config_->SetSelection(selection);
}

// -----------------------------------------------------------------------------
// Adds all configured ports to the port dropdown (that support the currently
// selected game)
// -----------------------------------------------------------------------------
void MapEditorConfigDialog::populatePortList()
{
	// Clear current list
	choice_port_config_->Clear();
	ports_list_.clear();

	// Get currently selected game
	auto& game = game::gameDef(games_list_[choice_game_config_->GetSelection()].ToStdString());

	// Populate list
	int selection = 0;
	choice_port_config_->Append("None");
	for (auto& i : game::portDefs())
	{
		if (i.second.supportsGame(game.name))
		{
			ports_list_.emplace_back(i.second.name);
			choice_port_config_->Append(i.second.title);
			if (port_current_ == i.second.name)
				selection = ports_list_.size();
		}
	}

	// Select current port (if any)
	choice_port_config_->SetSelection(selection);
}

// -----------------------------------------------------------------------------
// Adds all maps in the current archive to the map list
// -----------------------------------------------------------------------------
void MapEditorConfigDialog::populateMapList()
{
	// Do nothing if map list isn't active
	if (!list_maps_)
		return;

	// Get current selection (if any)
	int selection = -1;
	if (list_maps_->GetSelectedItemCount() > 0)
		selection = list_maps_->selectedItems()[0];

	// Clear list
	list_maps_->ClearAll();
	maps_.clear();

	// Check if an archive is open
	if (!archive_)
		return;

	// Get all archive maps
	maps_ = archive_->detectMaps();

	// Get currently selected game/port
	string game = games_list_[choice_game_config_->GetSelection()].ToStdString();
	string port;
	if (choice_port_config_->GetSelection() > 0)
		port = ports_list_[choice_port_config_->GetSelection() - 1].ToStdString();

	// Add maps matching the current game configuration
	int index = 0;
	for (auto& map : maps_)
	{
		// Setup format string
		wxString fmt = "?";
		for (const auto& mf : map_formats)
			if (mf.format == map.format)
				fmt = mf.abbreviation;

		// Create list item
		wxListItem li;
		li.SetId(index);
		li.SetText(wxString::Format("(%s) %s", fmt, map.name));
		if (game::mapFormatSupported(map.format, game, port))
			li.SetImage(0);
		else
			li.SetImage(1);

		// Add to list
		list_maps_->InsertItem(li);
		index++;
	}

	// Restore selection
	if (selection > -1)
		list_maps_->selectItem(selection);
}

// -----------------------------------------------------------------------------
// Returns info on the currently selected map
// -----------------------------------------------------------------------------
MapDesc MapEditorConfigDialog::selectedMap()
{
	if (creating_)
	{
		// Get selected game/port index
		int      index    = choice_port_config_->GetSelection() - 1;
		wxString sel_port = "";
		if (index >= 0)
			sel_port = ports_list_[index];
		wxString sel_game = games_list_[choice_game_config_->GetSelection()];

		// Show new map dialog
		vector<MapDesc> temp;
		NewMapDialog    dlg(this, sel_game, sel_port, temp, archive_);
		if (dlg.ShowModal() == wxID_OK)
		{
			// Get selected map name
			MapDesc mdesc;
			mdesc.name = dlg.getMapName();

			// Get selected map format
			auto map_format = MapFormat::Doom;
			for (const auto& mf : map_formats)
				if (dlg.getMapFormat() == mf.name)
				{
					map_format = mf.format;
					break;
				}
			mdesc.format = map_format;

			return mdesc;
		}

		return {};
	}

	// Get selected map
	int  selection = -1;
	auto sel       = list_maps_->selectedItems();
	if (!sel.empty())
		selection = sel[0];

	// Return it if valid
	if (static_cast<unsigned>(selection) >= maps_.size())
		return {};
	else
		return maps_[selection];
}

// -----------------------------------------------------------------------------
// Returns true if the currently selected game/port supports the format of [map]
// -----------------------------------------------------------------------------
bool MapEditorConfigDialog::configMatchesMap(const MapDesc& map) const
{
	// Get currently selected game/port
	string game = games_list_[choice_game_config_->GetSelection()].ToStdString();
	string port;
	if (choice_port_config_->GetSelection() > 0)
		port = ports_list_[choice_port_config_->GetSelection() - 1].ToStdString();

	return game::mapFormatSupported(map.format, game, port);
}

// -----------------------------------------------------------------------------
// Returns the id of the currently selected game configuration
// -----------------------------------------------------------------------------
wxString MapEditorConfigDialog::selectedGame()
{
	if (choice_game_config_->GetCount() == 0)
		return "";

	return games_list_[choice_game_config_->GetSelection()];
}

// -----------------------------------------------------------------------------
// Returns the id of the currently selected port configuration
// -----------------------------------------------------------------------------
wxString MapEditorConfigDialog::selectedPort()
{
	if (choice_port_config_->GetSelection() == 0 || choice_port_config_->GetCount() == 0)
		return "";

	return ports_list_[choice_port_config_->GetSelection() - 1];
}

// -----------------------------------------------------------------------------
// Saves the current selected configuration to the SLADE program database
// -----------------------------------------------------------------------------
void MapEditorConfigDialog::saveConfigToDatabase() const
{
	if (!archive_)
		return;

	library::ArchiveMapConfigRow row{ archive_->libraryId() };
	row.game = game_current_;
	row.port = port_current_;

	library::saveArchiveMapConfig(row);
}


// -----------------------------------------------------------------------------
//
// MapEditorConfigDialog Class Events
//
// -----------------------------------------------------------------------------


// -----------------------------------------------------------------------------
// Called when the game dropdown selection is changed
// -----------------------------------------------------------------------------
void MapEditorConfigDialog::onChoiceGameConfigChanged(wxCommandEvent& e)
{
	// Refresh ports combo box
	populatePortList();

	// Refresh map list
	populateMapList();

	game_current_ = selectedGame();
	port_current_ = selectedPort();
}

// -----------------------------------------------------------------------------
// Called when the port dropdown selection is changed
// -----------------------------------------------------------------------------
void MapEditorConfigDialog::onChoicePortConfigChanged(wxCommandEvent& e)
{
	// Refresh map list
	populateMapList();

	game_current_ = selectedGame();
	port_current_ = selectedPort();
}

// -----------------------------------------------------------------------------
// Called when a map in the maps list is activated
// -----------------------------------------------------------------------------
void MapEditorConfigDialog::onMapActivated(wxListEvent& e)
{
	if (configMatchesMap(selectedMap()))
		EndModal(wxID_OK);
}

// -----------------------------------------------------------------------------
// Called when the 'New Map' button is clicked
// -----------------------------------------------------------------------------
void MapEditorConfigDialog::onBtnNewMap(wxCommandEvent& e)
{
	// Get selected game/port index
	int      index    = choice_port_config_->GetSelection() - 1;
	wxString sel_port = "";
	if (index >= 0)
		sel_port = ports_list_[index];
	wxString sel_game = games_list_[choice_game_config_->GetSelection()];

	// Create new map dialog
	NewMapDialog dlg(this, sel_game, sel_port, maps_, archive_);

	// Show it
	dlg.CenterOnParent();
	if (dlg.ShowModal() == wxID_OK)
	{
		wxString mapname = dlg.getMapName();
		if (mapname.IsEmpty())
			return;

		// Check the map name isn't already taken
		for (auto& map : maps_)
		{
			if (strutil::equalCI(map.name, mapname.ToStdString()))
			{
				wxMessageBox("Map " + mapname + " already exists", "Error");
				return;
			}
		}

		// Get selected map format
		auto map_format = MapFormat::Doom;
		for (auto& mf : map_formats)
			if (dlg.getMapFormat() == mf.name)
			{
				map_format = mf.format;
				break;
			}

		// Check archive type
		if (archive_->format() == ArchiveFormat::Wad)
		{
			// Create new (empty) map at the end of the wad
			shared_ptr<ArchiveEntry> head = archive_->addNewEntry(mapname.ToStdString());
			shared_ptr<ArchiveEntry> end;

			if (map_format == MapFormat::UDMF)
			{
				// UDMF
				archive_->addNewEntry("TEXTMAP");
				end = archive_->addNewEntry("ENDMAP");
			}
			else
			{
				// Doom(64) / Hexen
				archive_->addNewEntry("THINGS");
				archive_->addNewEntry("LINEDEFS");
				archive_->addNewEntry("SIDEDEFS");
				archive_->addNewEntry("VERTEXES");
				end = archive_->addNewEntry("SECTORS");

				// Hexen
				if (map_format == MapFormat::Hexen)
					end = archive_->addNewEntry("BEHAVIOR");

				// Doom64
				if (map_format == MapFormat::Doom64)
				{
					archive_->addNewEntry("LEAFS");
					archive_->addNewEntry("LIGHTS");
					end = archive_->addNewEntry("MACROS");
				}
			}

			// Refresh map list
			populateMapList();
			list_maps_->selectItem(list_maps_->GetItemCount() - 1);
		}
		else if (archive_->format() == ArchiveFormat::Zip || archive_->format() == ArchiveFormat::Dir)
		{
			// Create new wad archive for the map
			auto wad = std::make_unique<Archive>(ArchiveFormat::Wad);

			// Create new (empty) map at the end of the wad
			shared_ptr<ArchiveEntry> head = wad->addNewEntry(mapname.ToStdString());
			shared_ptr<ArchiveEntry> end;

			if (map_format == MapFormat::UDMF)
			{
				// UDMF
				wad->addNewEntry("TEXTMAP");
				end = wad->addNewEntry("ENDMAP");
			}
			else
			{
				// Doom(64) / Hexen
				wad->addNewEntry("THINGS");
				wad->addNewEntry("LINEDEFS");
				wad->addNewEntry("SIDEDEFS");
				wad->addNewEntry("VERTEXES");
				end = wad->addNewEntry("SECTORS");

				// Hexen
				if (map_format == MapFormat::Hexen)
					end = wad->addNewEntry("BEHAVIOR");
				// Doom 64
				else if (map_format == MapFormat::Doom64)
				{
					wad->addNewEntry("LIGHTS");
					end = wad->addNewEntry("MACROS");
				}
			}

			// Add new map entry to the maps dir
			auto     mapentry = archive_->addNewEntry(mapname.ToStdString() + ".wad", "maps");
			MemChunk mc;
			wad->write(mc);
			mapentry->importMemChunk(mc);

			// Refresh map list
			populateMapList();
			list_maps_->selectItem(list_maps_->GetItemCount() - 1);
		}
	}
}

// -----------------------------------------------------------------------------
// Called when the selection on the map list is changed
// -----------------------------------------------------------------------------
void MapEditorConfigDialog::onMapSelected(wxListEvent& e)
{
	if (!canvas_preview_)
		return;

	auto map = selectedMap();
	map_data_->clear();
	map_data_->openMap(map);
	canvas_preview_->Refresh();
	btn_ok_->Enable(configMatchesMap(map));
}<|MERGE_RESOLUTION|>--- conflicted
+++ resolved
@@ -42,12 +42,8 @@
 #include "General/MapPreviewData.h"
 #include "General/UI.h"
 #include "Graphics/Icons.h"
-<<<<<<< HEAD
 #include "Library/ArchiveMapConfig.h"
-#include "UI/Canvas/MapPreviewCanvas.h"
-=======
 #include "UI/Canvas/Canvas.h"
->>>>>>> ddf97113
 #include "UI/Controls/BaseResourceChooser.h"
 #include "UI/Controls/ResourceArchiveChooser.h"
 #include "UI/Lists/ListView.h"
@@ -87,19 +83,11 @@
 {
 public:
 	NewMapDialog(
-<<<<<<< HEAD
-		wxWindow*                       parent,
-		const wxString&                 game,
-		const wxString&                 port,
-		const vector<Archive::MapDesc>& maps,
-		const Archive*                  archive) :
-=======
 		wxWindow*              parent,
 		const wxString&        game,
 		const wxString&        port,
 		const vector<MapDesc>& maps,
 		const Archive*         archive) :
->>>>>>> ddf97113
 		wxDialog(parent, -1, "New Map")
 	{
 		// Setup dialog
@@ -212,7 +200,8 @@
 	creating_{ creating },
 	archive_{ archive }
 {
-<<<<<<< HEAD
+	namespace wx = wxutil;
+
 	// Check for saved game/port configuration for archive
 	if (archive)
 	{
@@ -223,9 +212,6 @@
 			port_current_ = archive_map_config.port;
 		}
 	}
-=======
-	namespace wx = wxutil;
->>>>>>> ddf97113
 
 	// Setup main sizer
 	auto mainsizer = new wxBoxSizer(wxHORIZONTAL);
