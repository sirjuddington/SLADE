--- conflicted
+++ resolved
@@ -371,11 +371,6 @@
 	thing_force_dir       = cb_thing_force_dir_->GetValue();
 	thing_overlay_square  = cb_thing_overlay_square_->GetValue();
 	thing_shadow          = static_cast<float>(slider_thing_shadow_->GetValue()) * 0.1f;
-<<<<<<< HEAD
-=======
-	arrow_colour          = cb_thing_arrow_colour_->GetValue();
-	arrow_alpha           = static_cast<float>(slider_thing_arrow_alpha_->GetValue()) * 0.1f;
->>>>>>> f4bdecfc
 	flat_brightness       = static_cast<float>(slider_flat_brightness_->GetValue()) * 0.1f;
 	flat_ignore_light     = cb_flat_ignore_light_->GetValue();
 	sector_hilight_fill   = cb_sector_hilight_fill_->GetValue();
