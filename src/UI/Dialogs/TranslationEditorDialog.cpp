
// -----------------------------------------------------------------------------
// SLADE - It's a Doom Editor
// Copyright(C) 2008 - 2024 Simon Judd
//
// Email:       sirjuddington@gmail.com
// Web:         http://slade.mancubus.net
// Filename:    TranslationEditorDialog.cpp
// Description: A dialog with various controls to setup and preview a palette
//              translation. See Translation.h/cpp
//
// This program is free software; you can redistribute it and/or modify it
// under the terms of the GNU General Public License as published by the Free
// Software Foundation; either version 2 of the License, or (at your option)
// any later version.
//
// This program is distributed in the hope that it will be useful, but WITHOUT
// ANY WARRANTY; without even the implied warranty of MERCHANTABILITY or
// FITNESS FOR A PARTICULAR PURPOSE. See the GNU General Public License for
// more details.
//
// You should have received a copy of the GNU General Public License along with
// this program; if not, write to the Free Software Foundation, Inc.,
// 51 Franklin Street, Fifth Floor, Boston, MA  02110 - 1301, USA.
// -----------------------------------------------------------------------------


// -----------------------------------------------------------------------------
//
// Includes
//
// -----------------------------------------------------------------------------
#include "Main.h"
#include "TranslationEditorDialog.h"
#include "App.h"
// #include "UI/UI.h"
#include "Graphics/Palette/Palette.h"
#include "Graphics/SImage/SImage.h"
#include "Graphics/Translation.h"
#include "UI/Canvas/Canvas.h"
#include "UI/Canvas/GL/GfxGLCanvas.h"
#include "UI/Canvas/PaletteCanvas.h"
#include "UI/Controls/ColourBox.h"
#include "UI/Controls/SIconButton.h"
#include "UI/Layout.h"
#include "UI/WxUtils.h"
#include "Utility/FileUtils.h"
#include "Utility/MathStuff.h"

using namespace slade;


// -----------------------------------------------------------------------------
//
// Variables
//
// -----------------------------------------------------------------------------
CVAR(Bool, translation_editor_condensed, false, CVar::Save)


// -----------------------------------------------------------------------------
//
// GradientBox Class
//
// -----------------------------------------------------------------------------


// -----------------------------------------------------------------------------
// GradientBox class constructor
// -----------------------------------------------------------------------------
GradientBox::GradientBox(wxWindow* parent, int steps) :
	wxPanel(parent, -1, wxDefaultPosition, wxDefaultSize, wxBORDER_SIMPLE),
	steps_{ steps }
{
	Bind(
		wxEVT_PAINT,
		[&](wxPaintEvent& e)
		{
			wxPaintDC dc(this);
			dc.GradientFillLinear({ 0, 0, GetSize().x, GetSize().y }, col_start_, col_end_);
		});

	// Minimum height 16
	SetInitialSize(wxSize(-1, FromDIP(16)));
}



// -----------------------------------------------------------------------------
//
// TranslationEditorDialog Class Functions
//
// -----------------------------------------------------------------------------


// -----------------------------------------------------------------------------
// TranslationEditorDialog class constructor
// -----------------------------------------------------------------------------
TranslationEditorDialog::TranslationEditorDialog(
<<<<<<< HEAD
	wxWindow*       parent,
	const Palette&  pal,
	const wxString& title,
	const SImage*   preview_image) :
	wxDialog(parent, -1, title),
	palette_{ new Palette(pal) },
	translation_{ new Translation },
	image_preview_{ new SImage }
=======
	wxWindow*      parent,
	const Palette& pal,
	const string&  title,
	SImage*        preview_image) :
	wxDialog(parent, -1, wxString::FromUTF8(title)),
	palette_{ pal }
>>>>>>> f8584231
{
	// Setup preview image
	if (preview_image)
	{
		image_preview_->copyImage(preview_image);
		if (preview_image->hasPalette())
			palette_->copyPalette(preview_image->palette());
	}

	// Set dialog icon
	wxutil::setWindowIcon(this, "remap");

	// Create sizer
	auto lh        = ui::LayoutHelper(this);
	auto mainsizer = new wxBoxSizer(wxVERTICAL);
	auto sizer     = new wxGridBagSizer(lh.pad(), lh.pad());
	mainsizer->Add(sizer, 1, wxEXPAND | wxALL, lh.padLarge());
	SetSizer(mainsizer);


	// --- Top half (translation origin) ---

	// Translations list
	auto frame      = new wxStaticBox(this, -1, wxS("Translation Ranges"));
	auto framesizer = new wxStaticBoxSizer(frame, wxHORIZONTAL);
	sizer->Add(framesizer, wxGBPosition(0, 0), wxDefaultSpan, wxEXPAND);

	list_translations_ = new wxListBox(this, -1);
	framesizer->Add(list_translations_, lh.sfWithBorder(1).Expand());

	// Add translation button
	auto vbox = new wxBoxSizer(wxVERTICAL);
	framesizer->Add(vbox, lh.sfWithBorder(0, wxTOP | wxBOTTOM | wxRIGHT).Expand());

	btn_add_ = new SIconButton(this, icons::General, "plus");
	vbox->Add(btn_add_, lh.sfWithSmallBorder(0, wxBOTTOM).Expand());

	// Remove translation button
	btn_remove_ = new SIconButton(this, icons::General, "minus");
	vbox->Add(btn_remove_, lh.sfWithSmallBorder(0, wxBOTTOM).Expand());

	// Move up button
	btn_up_ = new SIconButton(this, icons::General, "up");
	vbox->Add(btn_up_, lh.sfWithSmallBorder(0, wxBOTTOM).Expand());

	// Move down button
	btn_down_ = new SIconButton(this, icons::General, "down");
	vbox->Add(btn_down_, wxSizerFlags().Expand());


	// Origin range
	frame      = new wxStaticBox(this, -1, wxS("Origin Range"));
	framesizer = new wxStaticBoxSizer(frame, wxVERTICAL);
	sizer->Add(framesizer, wxGBPosition(0, 1), wxDefaultSpan, wxEXPAND);

	// Origin palette
	pal_canvas_original_ = new PaletteCanvas(this);
	pal_canvas_original_->doubleWidth(true);
	pal_canvas_original_->setPalette(palette_.get());
	pal_canvas_original_->SetInitialSize(lh.size(448, 112));
	pal_canvas_original_->setSelectionType(PaletteCanvas::SelectionType::Range);
	framesizer->Add(pal_canvas_original_, lh.sfWithBorder(1).Expand());


	// --- Bottom half (translation target) ---

	// Target type
	frame      = new wxStaticBox(this, -1, wxS("Target Range Type"));
	framesizer = new wxStaticBoxSizer(frame, wxVERTICAL);
	sizer->Add(framesizer, wxGBPosition(1, 0), wxDefaultSpan, wxEXPAND);

	// Palette range
<<<<<<< HEAD
	rb_type_palette_ = new wxRadioButton(this, -1, "Palette Range", wxDefaultPosition, wxDefaultSize, wxRB_GROUP);
	framesizer->Add(rb_type_palette_, lh.sfWithBorder().Expand());

	// Colour gradient
	rb_type_colour_ = new wxRadioButton(this, -1, "Colour Gradient");
	framesizer->Add(rb_type_colour_, lh.sfWithBorder(0, wxLEFT | wxRIGHT).Expand());

	// Desaturated colour gradient
	rb_type_desaturate_ = new wxRadioButton(this, -1, "Desaturated Colour Gradient");
	framesizer->Add(rb_type_desaturate_, lh.sfWithBorder().Expand());

	// Colourise range
	rb_type_colourise_ = new wxRadioButton(this, -1, "Colourise Range");
	framesizer->Add(rb_type_colourise_, lh.sfWithBorder(0, wxLEFT | wxRIGHT).Expand());

	// Tint range
	rb_type_tint_ = new wxRadioButton(this, -1, "Tint Range");
	framesizer->Add(rb_type_tint_, lh.sfWithBorder().Expand());
=======
	rb_type_palette_ = new wxRadioButton(this, -1, wxS("Palette Range"), wxDefaultPosition, wxDefaultSize, wxRB_GROUP);
	framesizer->Add(rb_type_palette_, 0, wxEXPAND | wxALL, ui::pad());

	// Colour gradient
	rb_type_colour_ = new wxRadioButton(this, -1, wxS("Colour Gradient"));
	framesizer->Add(rb_type_colour_, 0, wxEXPAND | wxLEFT | wxRIGHT, ui::pad());

	// Desaturated colour gradient
	rb_type_desaturate_ = new wxRadioButton(this, -1, wxS("Desaturated Colour Gradient"));
	framesizer->Add(rb_type_desaturate_, 0, wxEXPAND | wxALL, ui::pad());

	// Colourise range
	rb_type_colourise_ = new wxRadioButton(this, -1, wxS("Colourise Range"));
	framesizer->Add(rb_type_colourise_, 0, wxEXPAND | wxLEFT | wxRIGHT, ui::pad());

	// Tint range
	rb_type_tint_ = new wxRadioButton(this, -1, wxS("Tint Range"));
	framesizer->Add(rb_type_tint_, 0, wxEXPAND | wxALL, ui::pad());
>>>>>>> f8584231

	// Target range
	frame      = new wxStaticBox(this, -1, wxS("Target Range"));
	framesizer = new wxStaticBoxSizer(frame, wxVERTICAL);
	sizer->Add(framesizer, wxGBPosition(1, 1), wxDefaultSpan, wxEXPAND);


	// Target palette range panel
	panel_target_palette_ = new wxPanel(this, -1);
	vbox                  = new wxBoxSizer(wxVERTICAL);
	panel_target_palette_->SetSizer(vbox);

	// Target palette
	pal_canvas_target_ = new PaletteCanvas(panel_target_palette_);
	pal_canvas_target_->doubleWidth(true);
	pal_canvas_target_->setPalette(palette_.get());
	pal_canvas_target_->SetInitialSize(lh.size(448, 112));
	pal_canvas_target_->setSelectionType(PaletteCanvas::SelectionType::Range);
	vbox->Add(pal_canvas_target_, wxSizerFlags(1).Expand());

	// Reverse origin range
<<<<<<< HEAD
	cb_target_reverse_ = new wxCheckBox(panel_target_palette_, -1, "Reverse Selection");
	vbox->Add(cb_target_reverse_, lh.sfWithSmallBorder(0, wxTOP));
=======
	cb_target_reverse_ = new wxCheckBox(panel_target_palette_, -1, wxS("Reverse Selection"));
	vbox->Add(cb_target_reverse_, 0, wxTOP, min_pad);
>>>>>>> f8584231


	// Target colour gradient panel
	panel_target_gradient_ = new wxPanel(this, -1);
	vbox                   = new wxBoxSizer(wxVERTICAL);
	panel_target_gradient_->SetSizer(vbox);

	// Start colour
	vbox->AddStretchSpacer();
	auto hbox = new wxBoxSizer(wxHORIZONTAL);
	vbox->Add(hbox, lh.sfWithBorder(0, wxBOTTOM).Expand());

	cb_range_begin_ = new ColourBox(panel_target_gradient_, -1, false, true);
	cb_range_begin_->setColour(ColRGBA::BLACK);
<<<<<<< HEAD
	cb_range_begin_->setPalette(palette_.get());
	hbox->Add(cb_range_begin_, lh.sfWithBorder(0, wxRIGHT).Expand());
	hbox->Add(new wxStaticText(panel_target_gradient_, -1, "From"), 0, wxALIGN_CENTER_VERTICAL);
=======
	cb_range_begin_->setPalette(&palette_);
	hbox->Add(cb_range_begin_, 0, wxEXPAND | wxRIGHT, ui::pad());
	hbox->Add(new wxStaticText(panel_target_gradient_, -1, wxS("From")), 0, wxALIGN_CENTER_VERTICAL);
>>>>>>> f8584231

	// End colour
	cb_range_end_ = new ColourBox(panel_target_gradient_, -1, false, true);
	cb_range_end_->setColour(ColRGBA::WHITE);
	cb_range_end_->setPalette(palette_.get());
	hbox->AddStretchSpacer();
<<<<<<< HEAD
	hbox->Add(new wxStaticText(panel_target_gradient_, -1, "To"), lh.sfWithBorder(0, wxRIGHT).CenterVertical());
	hbox->Add(cb_range_end_, wxSizerFlags().Expand());
=======
	hbox->Add(new wxStaticText(panel_target_gradient_, -1, wxS("To")), 0, wxALIGN_CENTER_VERTICAL | wxRIGHT, ui::pad());
	hbox->Add(cb_range_end_, 0, wxEXPAND);
>>>>>>> f8584231

	// Gradient preview
	gb_gradient_ = new GradientBox(panel_target_gradient_);
	vbox->Add(gb_gradient_, wxSizerFlags().Expand());
	vbox->AddStretchSpacer();

	// Target colourise/tint panel
	panel_target_tint_ = new wxPanel(this, -1);
	vbox               = new wxBoxSizer(wxVERTICAL);
	panel_target_tint_->SetSizer(vbox);
	vbox->AddStretchSpacer();

	// Add colour chooser
	hbox = new wxBoxSizer(wxHORIZONTAL);
	vbox->Add(hbox, lh.sfWithBorder().Expand());

	cb_target_tint_ = new ColourBox(panel_target_tint_, -1, false, true);
	cb_target_tint_->setColour(ColRGBA::RED);
<<<<<<< HEAD
	cb_target_tint_->setPalette(palette_.get());
	hbox->Add(cb_target_tint_, lh.sfWithBorder(0, wxRIGHT).Expand());
	hbox->Add(new wxStaticText(panel_target_tint_, -1, "Colour"), wxSizerFlags(1).CenterVertical());

	// Add 'amount' slider
	slider_tint_  = new wxSlider(panel_target_tint_, -1, 50, 0, 100);
	label_tint_   = new wxStaticText(panel_target_tint_, -1, "50%");
	label_amount_ = new wxStaticText(panel_target_tint_, -1, "Amount");
	hbox->Add(label_amount_, lh.sfWithBorder(0, wxRIGHT).CenterVertical());
	hbox->Add(slider_tint_, lh.sfWithBorder(3, wxRIGHT).Expand());
	hbox->Add(label_tint_, wxSizerFlags().CenterVertical());
=======
	cb_target_tint_->setPalette(&palette_);
	hbox->Add(cb_target_tint_, 0, wxEXPAND | wxRIGHT, ui::pad());
	hbox->Add(new wxStaticText(panel_target_tint_, -1, wxS("Colour")), 1, wxALIGN_CENTER_VERTICAL);

	// Add 'amount' slider
	slider_tint_  = new wxSlider(panel_target_tint_, -1, 50, 0, 100);
	label_tint_   = new wxStaticText(panel_target_tint_, -1, wxS("50%"));
	label_amount_ = new wxStaticText(panel_target_tint_, -1, wxS("Amount"));
	hbox->Add(label_amount_, 0, wxALIGN_CENTER_VERTICAL | wxRIGHT, ui::pad());
	hbox->Add(slider_tint_, 3, wxEXPAND | wxRIGHT, ui::pad());
	hbox->Add(label_tint_, 0, wxALIGN_CENTER_VERTICAL);
>>>>>>> f8584231

	// Show initial target panel (palette)
	framesizer->Add(panel_target_palette_, lh.sfWithBorder(1).Expand());
	panel_target_gradient_->Show(false);
	panel_target_tint_->Show(false);

	// --- Preview section ---
	hbox = new wxBoxSizer(wxHORIZONTAL);
	sizer->Add(hbox, wxGBPosition(2, 0), wxGBSpan(1, 2), wxEXPAND);

	// Palette preview
	frame      = new wxStaticBox(this, -1, wxS("Resulting Palette"));
	framesizer = new wxStaticBoxSizer(frame, wxVERTICAL);
	hbox->Add(framesizer, lh.sfWithBorder(0, wxRIGHT).Expand());

	pal_canvas_preview_ = new PaletteCanvas(this);
	pal_canvas_preview_->doubleWidth(translation_editor_condensed);
	if (translation_editor_condensed)
		pal_canvas_preview_->SetInitialSize(lh.size(320, 80));
	else
		pal_canvas_preview_->SetInitialSize(lh.size(160, 160));
	pal_canvas_preview_->setPalette(palette_.get());
	framesizer->Add(pal_canvas_preview_, lh.sfWithBorder(1).Expand());

	// Image preview
	frame      = new wxStaticBox(this, -1, wxS("Preview"));
	framesizer = new wxStaticBoxSizer(frame, wxVERTICAL);
	hbox->Add(framesizer, wxSizerFlags(1).Expand());

	gfx_preview_ = ui::createGfxCanvas(this);
	gfx_preview_->setPalette(palette_.get());
	gfx_preview_->setViewType(GfxView::Centered);
	gfx_preview_->image().copyImage(image_preview_.get());
	framesizer->Add(gfx_preview_->window(), lh.sfWithBorder(1).Expand());


	// --- Translation string ---
	hbox = new wxBoxSizer(wxHORIZONTAL);
	sizer->Add(hbox, wxGBPosition(3, 0), wxGBSpan(1, 2), wxEXPAND);

<<<<<<< HEAD
	text_string_ = new wxTextCtrl(this, -1, "", wxDefaultPosition, wxDefaultSize, wxTE_READONLY);
	hbox->Add(new wxStaticText(this, -1, "Translation String:"), lh.sfWithBorder(0, wxRIGHT).CenterVertical());
	hbox->Add(text_string_, wxSizerFlags(1).Expand());
=======
	text_string_ = new wxTextCtrl(this, -1, wxEmptyString, wxDefaultPosition, wxDefaultSize, wxTE_READONLY);
	hbox->Add(new wxStaticText(this, -1, wxS("Translation String:")), 0, wxALIGN_CENTER_VERTICAL | wxRIGHT, ui::pad());
	hbox->Add(text_string_, 1, wxEXPAND);
>>>>>>> f8584231


	// --- Dialog buttons ---
	auto buttonsizer = wxutil::createDialogButtonBox(this);
	sizer->Add(buttonsizer, wxGBPosition(4, 0), wxGBSpan(1, 2), wxEXPAND);

	// Load button
	btn_load_ = new wxButton(this, -1, wxS("Load from File"));
	buttonsizer->InsertStretchSpacer(0);
<<<<<<< HEAD
	buttonsizer->Insert(0, btn_load_, lh.sfWithBorder(0, wxRIGHT));

	// Save button
	btn_save_ = new wxButton(this, -1, "Save to File");
	buttonsizer->Insert(1, btn_save_, lh.sfWithBorder(0, wxRIGHT));

	// Truecolor checkbox
	cb_truecolor_ = new wxCheckBox(this, -1, "Truecolor");
	buttonsizer->Insert(2, cb_truecolor_, lh.sfWithBorder(0, wxRIGHT).CenterVertical());

	// Palette translation only
	cb_paletteonly_ = new wxCheckBox(this, -1, "Palette Translation Only");
	buttonsizer->Insert(3, cb_paletteonly_, wxSizerFlags().CenterVertical());
=======
	buttonsizer->Insert(0, btn_load_, 0, wxRIGHT, ui::pad());
	// Save button
	btn_save_ = new wxButton(this, -1, wxS("Save to File"));
	buttonsizer->Insert(1, btn_save_, 0, wxRIGHT, ui::pad());

	// Truecolor checkbox
	cb_truecolor_ = new wxCheckBox(this, -1, wxS("Truecolor"));
	buttonsizer->Insert(2, cb_truecolor_, 0, wxALIGN_CENTER_VERTICAL | wxRIGHT, ui::pad());

	// Palette translation only
	cb_paletteonly_ = new wxCheckBox(this, -1, wxS("Palette Translation Only"));
	buttonsizer->Insert(3, cb_paletteonly_, 0, wxALIGN_CENTER_VERTICAL);
>>>>>>> f8584231

	// Bind events
	Bind(wxEVT_SIZE, &TranslationEditorDialog::onSize, this);
	list_translations_->Bind(wxEVT_LISTBOX, &TranslationEditorDialog::onTranslationListItemSelected, this);
	rb_type_palette_->Bind(wxEVT_RADIOBUTTON, &TranslationEditorDialog::onRBPaletteSelected, this);
	rb_type_colour_->Bind(wxEVT_RADIOBUTTON, &TranslationEditorDialog::onRBColourSelected, this);
	rb_type_desaturate_->Bind(wxEVT_RADIOBUTTON, &TranslationEditorDialog::onRBDesaturateSelected, this);
	rb_type_colourise_->Bind(wxEVT_RADIOBUTTON, &TranslationEditorDialog::onRBColouriseSelected, this);
	rb_type_tint_->Bind(wxEVT_RADIOBUTTON, &TranslationEditorDialog::onRBTintSelected, this);
	cb_range_begin_->Bind(wxEVT_COLOURBOX_CHANGED, &TranslationEditorDialog::onBeginColourChanged, this);
	cb_range_end_->Bind(wxEVT_COLOURBOX_CHANGED, &TranslationEditorDialog::onEndColourChanged, this);
	cb_target_tint_->Bind(wxEVT_COLOURBOX_CHANGED, &TranslationEditorDialog::onTintColourChanged, this);
	slider_tint_->Bind(wxEVT_SLIDER, &TranslationEditorDialog::onTintAmountChanged, this);
	pal_canvas_original_->Bind(wxEVT_LEFT_UP, &TranslationEditorDialog::onPalOriginLeftUp, this);
	pal_canvas_target_->Bind(wxEVT_LEFT_UP, &TranslationEditorDialog::onPalTargetLeftUp, this);
	btn_add_->Bind(wxEVT_BUTTON, &TranslationEditorDialog::onBtnAdd, this);
	btn_remove_->Bind(wxEVT_BUTTON, &TranslationEditorDialog::onBtnRemove, this);
	btn_up_->Bind(wxEVT_BUTTON, &TranslationEditorDialog::onBtnUp, this);
	btn_down_->Bind(wxEVT_BUTTON, &TranslationEditorDialog::onBtnDown, this);
	btn_load_->Bind(wxEVT_BUTTON, &TranslationEditorDialog::onBtnLoad, this);
	btn_save_->Bind(wxEVT_BUTTON, &TranslationEditorDialog::onBtnSave, this);
	gfx_preview_->window()->Bind(wxEVT_MOTION, &TranslationEditorDialog::onGfxPreviewMouseMotion, this);
	cb_target_reverse_->Bind(wxEVT_CHECKBOX, &TranslationEditorDialog::onCBTargetReverse, this);
	cb_truecolor_->Bind(wxEVT_CHECKBOX, &TranslationEditorDialog::onCBTruecolor, this);
	cb_paletteonly_->Bind(wxEVT_CHECKBOX, &TranslationEditorDialog::onCBPaletteOnly, this);

	// Setup layout
	wxWindowBase::Layout();
	SetInitialSize(wxSize(-1, -1));
	wxTopLevelWindowBase::SetMinSize(GetSize());
	CenterOnParent();
	list_translations_->SetSizeHints(list_translations_->GetSize(), list_translations_->GetSize());
}

// -----------------------------------------------------------------------------
// TranslationEditorDialog class destructor
// -----------------------------------------------------------------------------
TranslationEditorDialog::~TranslationEditorDialog() = default;

// -----------------------------------------------------------------------------
// Opens the translation [trans] for preview/modification
// -----------------------------------------------------------------------------
void TranslationEditorDialog::openTranslation(const Translation& trans)
{
	// Read translation
	translation_->copy(trans);

	// Update translation list
	list_translations_->Clear();
<<<<<<< HEAD
	for (unsigned a = 0; a < translation_->nRanges(); a++)
		list_translations_->Append(translation_->range(a)->asText());
=======
	for (unsigned a = 0; a < translation_.nRanges(); a++)
		list_translations_->Append(wxString::FromUTF8(translation_.range(a)->asText()));
>>>>>>> f8584231

	// Select+open first range if it exists
	if (list_translations_->GetCount() > 0)
	{
		list_translations_->SetSelection(0);
		openRange(0);
	}

	// Update previews
	updatePreviews();
}

// -----------------------------------------------------------------------------
// Opens the translation range [index] from the current translation
// -----------------------------------------------------------------------------
void TranslationEditorDialog::openRange(int index)
{
	// Check index
	if (index < 0 || index >= static_cast<int>(translation_->nRanges()))
		return;

	// Get translation range to open
	auto tr = translation_->range(index);

	// Set origin selection
	pal_canvas_original_->setSelection(tr->start(), tr->end());
	pal_canvas_original_->Refresh();

	// Check translation range type
	if (tr->type() == TransRange::Type::Palette)
	{
		// Palette range
		auto tpr = dynamic_cast<TransRangePalette*>(tr);

		// Select palette type radiobox
		rb_type_palette_->SetValue(true);
		showPaletteTarget();

		// Set target range selection
		if (tpr->dStart() <= tpr->dEnd())
		{
			pal_canvas_target_->setSelection(tpr->dStart(), tpr->dEnd());
			cb_target_reverse_->SetValue(false);
		}
		else
		{
			pal_canvas_target_->setSelection(tpr->dEnd(), tpr->dStart());
			cb_target_reverse_->SetValue(true);
		}
		pal_canvas_target_->Refresh();
	}
	else if (tr->type() == TransRange::Type::Colour)
	{
		// Colour gradient
		auto tcr = dynamic_cast<TransRangeColour*>(tr);

		// Select colour type radiobox
		rb_type_colour_->SetValue(true);
		showGradientTarget();

		// Set beginning colour
		gb_gradient_->setStartCol(tcr->startColour());
		cb_range_begin_->setColour(tcr->startColour());

		// Set ending colour
		gb_gradient_->setEndCol(tcr->endColour());
		cb_range_end_->setColour(tcr->endColour());

		// Update UI
		gb_gradient_->Refresh();
	}
	else if (tr->type() == TransRange::Type::Desat)
	{
		// Desaturated colour gradient
		auto tdr = dynamic_cast<TransRangeDesat*>(tr);

		// Select desaturated colour type radiobox
		rb_type_desaturate_->SetValue(true);
		showGradientTarget();

		// Set beginning colour
		ColRGBA col;
		col.r = math::clamp(tdr->rgbStart().r * 128, 0, 255);
		col.g = math::clamp(tdr->rgbStart().g * 128, 0, 255);
		col.b = math::clamp(tdr->rgbStart().b * 128, 0, 255);
		cb_range_begin_->setColour(col);
		gb_gradient_->setStartCol(col);

		// Set ending colour
		col.r = math::clamp(tdr->rgbEnd().r * 128, 0, 255);
		col.g = math::clamp(tdr->rgbEnd().g * 128, 0, 255);
		col.b = math::clamp(tdr->rgbEnd().b * 128, 0, 255);
		cb_range_end_->setColour(col);
		gb_gradient_->setEndCol(col);

		// Update UI
		gb_gradient_->Refresh();
	}
	else if (tr->type() == TransRange::Type::Blend)
	{
		// Colourise range
		auto tcr = dynamic_cast<TransRangeBlend*>(tr);

		// Select colourise type radiobox
		rb_type_colourise_->SetValue(true);
		showTintTarget(false);

		// Set colour
		cb_target_tint_->setColour(tcr->colour());
	}
	else if (tr->type() == TransRange::Type::Tint)
	{
		// Tint range
		auto ttr = dynamic_cast<TransRangeTint*>(tr);

		// Select colourise type radiobox
		rb_type_tint_->SetValue(true);
		showTintTarget(true);

		// Set colour
		cb_target_tint_->setColour(ttr->colour());

		// Set amount
		slider_tint_->SetValue(ttr->amount());
		label_tint_->SetLabel(WX_FMT("{}% ", ttr->amount()));
	}
}

// -----------------------------------------------------------------------------
// Updates the translation range [index] in the list
// -----------------------------------------------------------------------------
void TranslationEditorDialog::updateListItem(int index) const
{
	// Check index
	if (index < 0 || index >= static_cast<int>(list_translations_->GetCount()))
		return;

	// Get translation range
	auto tr = translation_->range(index);

	// Update list item text
	if (tr)
	{
		list_translations_->Delete(index);
		list_translations_->Insert(wxString::FromUTF8(tr->asText()), index);
		list_translations_->SetSelection(index);
	}
}

// -----------------------------------------------------------------------------
// Sets the current translation range's destination starting colour to [col]
// -----------------------------------------------------------------------------
void TranslationEditorDialog::setStartColour(const ColRGBA& col) const
{
	// Get currently selected translation range
	auto tr = translation_->range(list_translations_->GetSelection());

	// Check its type
	if (tr->type() == TransRange::Type::Colour)
	{
		// Colour range
		auto tcr = dynamic_cast<TransRangeColour*>(tr);

		// Set destination start colour
		tcr->setStartColour(col);
	}
	else if (tr->type() == TransRange::Type::Desat)
	{
		// Desaturated colour range
		auto tdr = dynamic_cast<TransRangeDesat*>(tr);

		// Determine start colour
		float sr = math::clamp(col.r / 127.0f, 0, 2);
		float sg = math::clamp(col.g / 127.0f, 0, 2);
		float sb = math::clamp(col.b / 127.0f, 0, 2);

		// Set destination start colour
		tdr->setRGBStart(sr, sg, sb);
	}

	// Set gradient box end colour
	gb_gradient_->setStartCol(col);

	// Update UI
	gb_gradient_->Refresh();
	updateListItem(list_translations_->GetSelection());
	updatePreviews();
}

// -----------------------------------------------------------------------------
// Sets the current translation range's destination ending colour to [col]
// -----------------------------------------------------------------------------
void TranslationEditorDialog::setEndColour(const ColRGBA& col) const
{
	// Get currently selected translation range
	auto tr = translation_->range(list_translations_->GetSelection());

	// Check its type
	if (tr->type() == TransRange::Type::Colour)
	{
		// Colour range
		auto tcr = dynamic_cast<TransRangeColour*>(tr);

		// Set destination end colour
		tcr->setEndColour(col);
	}
	else if (tr->type() == TransRange::Type::Desat)
	{
		// Desaturated colour range
		auto tdr = dynamic_cast<TransRangeDesat*>(tr);

		// Determine end colour
		float er = math::clamp(col.r / 127.0f, 0, 2);
		float eg = math::clamp(col.g / 127.0f, 0, 2);
		float eb = math::clamp(col.b / 127.0f, 0, 2);

		// Set destination end colour
		tdr->setRGBEnd(er, eg, eb);
	}

	// Set gradient box end colour
	gb_gradient_->setEndCol(col);

	// Update UI
	gb_gradient_->Refresh();
	updateListItem(list_translations_->GetSelection());
	updatePreviews();
}

// -----------------------------------------------------------------------------
// Sets the current translation range's tint colour to [col]
// -----------------------------------------------------------------------------
void TranslationEditorDialog::setTintColour(const ColRGBA& col) const
{
	// Get currently selected translation range
	auto tr = translation_->range(list_translations_->GetSelection());

	// Check its type
	if (tr->type() == TransRange::Type::Blend)
	{
		// Colour range
		auto tcr = dynamic_cast<TransRangeBlend*>(tr);

		// Set destination end colour
		tcr->setColour(col);
	}
	else if (tr->type() == TransRange::Type::Tint)
	{
		// Desaturated colour range
		auto ttr = dynamic_cast<TransRangeTint*>(tr);

		// Set destination end colour
		ttr->setColour(col);
	}

	// Update UI
	updateListItem(list_translations_->GetSelection());
	updatePreviews();
}

// -----------------------------------------------------------------------------
// Sets the current translation range's tint colour to [col]
// -----------------------------------------------------------------------------
void TranslationEditorDialog::setTintAmount(int amount) const
{
	// Get currently selected translation range
	auto tr = translation_->range(list_translations_->GetSelection());

	// Check its type
	if (tr->type() == TransRange::Type::Tint)

	{
		// Desaturated colour range
		auto ttr = dynamic_cast<TransRangeTint*>(tr);

		// Set destination end colour
		ttr->setAmount(amount);
	}

	// Update UI
	updateListItem(list_translations_->GetSelection());
	updatePreviews();
}

// -----------------------------------------------------------------------------
// Shows the palette range translation target controls
// -----------------------------------------------------------------------------
void TranslationEditorDialog::showPaletteTarget()
{
	// Nothing to do
	if (panel_target_palette_->IsShown())
		return;

	// Swap gradient panel for palette panel
	if (panel_target_gradient_->IsShown())
	{
		panel_target_gradient_->Show(false);
		GetSizer()->Replace(panel_target_gradient_, panel_target_palette_, true);
	}
	// Swap tint panel for palette panel
	if (panel_target_tint_->IsShown())
	{
		panel_target_tint_->Show(false);
		GetSizer()->Replace(panel_target_tint_, panel_target_palette_, true);
	}

	// Update UI
	panel_target_palette_->Show(true);
	Layout();
	SetInitialSize(wxSize(-1, -1));
	SetMinSize(GetSize());
}

// -----------------------------------------------------------------------------
// Shows the colour gradient translation target controls
// -----------------------------------------------------------------------------
void TranslationEditorDialog::showGradientTarget()
{
	// Nothing to do
	if (panel_target_gradient_->IsShown())
		return;

	// Swap palette panel for gradient panel
	if (panel_target_palette_->IsShown())
	{
		panel_target_palette_->Show(false);
		GetSizer()->Replace(panel_target_palette_, panel_target_gradient_, true);
	}
	// Swap tint panel for gradient panel
	else if (panel_target_tint_->IsShown())
	{
		panel_target_tint_->Show(false);
		GetSizer()->Replace(panel_target_tint_, panel_target_gradient_, true);
	}

	// Update UI
	panel_target_gradient_->Show(true);
	Layout();
	SetInitialSize(wxSize(-1, -1));
	SetMinSize(GetSize());
}

// -----------------------------------------------------------------------------
//* Shows the colourise/tint translation target controls
// -----------------------------------------------------------------------------
void TranslationEditorDialog::showTintTarget(bool tint)
{
	// Update slider status
	slider_tint_->Enable(tint);
	label_tint_->Enable(tint);
	label_amount_->Enable(tint);

	// Nothing further to do
	if (panel_target_tint_->IsShown())
		return;

	// Swap palette panel for tint panel
	if (panel_target_palette_->IsShown())
	{
		panel_target_palette_->Show(false);
		GetSizer()->Replace(panel_target_palette_, panel_target_tint_, true);
	}
	// Swap gradient panel for tint panel
	else if (panel_target_gradient_->IsShown())
	{
		panel_target_gradient_->Show(false);
		GetSizer()->Replace(panel_target_gradient_, panel_target_tint_, true);
	}

	// Update UI
	panel_target_tint_->Show(true);
	Layout();
	SetInitialSize(wxSize(-1, -1));
	SetMinSize(GetSize());
}

// -----------------------------------------------------------------------------
// Updates the image and resulting palette previews according to the current
// translation
// -----------------------------------------------------------------------------
void TranslationEditorDialog::updatePreviews() const
{
	// Update palette preview
	Palette pal_translated{ *palette_ };
	pal_translated.applyTranslation(translation_.get());
	pal_canvas_preview_->setPalette(&pal_translated);
	pal_canvas_preview_->Refresh();

	// Update image preview
	gfx_preview_->image().copyImage(image_preview_.get());
	gfx_preview_->image().applyTranslation(translation_.get(), palette_.get(), cb_truecolor_->GetValue());

	// Update UI
	gfx_preview_->resetViewOffsets();
	gfx_preview_->window()->Refresh();

	// Update text string
	if (cb_paletteonly_->GetValue())
	{
		// Create a palette image
		SImage img(SImage::Type::PalMask);
		img.create(256, 1, SImage::Type::PalMask, palette_.get());
		for (int i = 0; i < 256; ++i)
			img.setPixel(i, 0, i);
		// Apply translation to image
		img.applyTranslation(translation_.get(), palette_.get());
		// Create new translation from image data
		Translation newtrans;
		MemChunk    mc;
		if (img.putIndexedData(mc))
		{
			newtrans.read(mc.data());
			text_string_->SetValue(wxString::FromUTF8(newtrans.asText()));
		}
	}
	else
<<<<<<< HEAD
		text_string_->SetValue(translation_->asText());
=======
		text_string_->SetValue(wxString::FromUTF8(translation_.asText()));
>>>>>>> f8584231
}

// -----------------------------------------------------------------------------
// Returns whether the truecolor checkbox is checked
// -----------------------------------------------------------------------------
bool TranslationEditorDialog::getTruecolor() const
{
	return cb_truecolor_->GetValue();
}


// -----------------------------------------------------------------------------
//
// TranslationEditorDialog Class Events
//
// -----------------------------------------------------------------------------

// ReSharper disable CppMemberFunctionMayBeConst
// ReSharper disable CppParameterMayBeConstPtrOrRef

// -----------------------------------------------------------------------------
// Called when the dialog is resized
// -----------------------------------------------------------------------------
void TranslationEditorDialog::onSize(wxSizeEvent& e)
{
	// Update image preview
	gfx_preview_->zoomToFit(true, 0.05);

	e.Skip();
}

// -----------------------------------------------------------------------------
// Called when a translation range list item is selected
// -----------------------------------------------------------------------------
void TranslationEditorDialog::onTranslationListItemSelected(wxCommandEvent& e)
{
	// Open what was selected
	openRange(e.GetInt());
}

// -----------------------------------------------------------------------------
// Called when the 'palette range' translation type radio button is selected
// -----------------------------------------------------------------------------
void TranslationEditorDialog::onRBPaletteSelected(wxCommandEvent& e)
{
	// Swap to target palette panel
	showPaletteTarget();

	// If a range is selected
	int index = list_translations_->GetSelection();
	if (index >= 0)
	{
		// Remove it
		translation_->removeRange(index);

		// Recreate it
		translation_->addRange(TransRange::Type::Palette, index);
		auto tr = dynamic_cast<TransRangePalette*>(translation_->range(index));
		// Origin range
		tr->setStart(pal_canvas_original_->selectionStart());
		tr->setEnd(pal_canvas_original_->selectionEnd());
		// Target range
		if (cb_target_reverse_->GetValue())
		{
			tr->setDEnd(pal_canvas_target_->selectionStart());
			tr->setDStart(pal_canvas_target_->selectionEnd());
		}
		else
		{
			tr->setDStart(pal_canvas_target_->selectionStart());
			tr->setDEnd(pal_canvas_target_->selectionEnd());
		}

		// Update UI
		updateListItem(index);
		openRange(index);
		updatePreviews();
	}
}

// -----------------------------------------------------------------------------
// Called when the 'colour gradient' translation type radio button is selected
// -----------------------------------------------------------------------------
void TranslationEditorDialog::onRBColourSelected(wxCommandEvent& e)
{
	// Swap to target colour panel
	showGradientTarget();

	// If a range is selected
	int index = list_translations_->GetSelection();
	if (index >= 0)
	{
		// Remove it
		translation_->removeRange(index);

		// Recreate it
		translation_->addRange(TransRange::Type::Colour, index);
		auto tr = dynamic_cast<TransRangeColour*>(translation_->range(index));
		// Origin range
		tr->setStart(pal_canvas_original_->selectionStart());
		tr->setEnd(pal_canvas_original_->selectionEnd());
		// Target colour gradient
		tr->setStartColour(cb_range_begin_->colour());
		tr->setEndColour(cb_range_end_->colour());

		// Update UI
		updateListItem(index);
		openRange(index);
		updatePreviews();
	}
}

// -----------------------------------------------------------------------------
// Called when the 'desaturated colour gradient' translation type radio button
// is selected
// -----------------------------------------------------------------------------
void TranslationEditorDialog::onRBDesaturateSelected(wxCommandEvent& e)
{
	// Swap to target colour panel
	showGradientTarget();

	// If a range is selected
	int index = list_translations_->GetSelection();
	if (index >= 0)
	{
		// Remove it
		translation_->removeRange(index);

		// Recreate it
		translation_->addRange(TransRange::Type::Desat, index);
		auto tr = dynamic_cast<TransRangeDesat*>(translation_->range(index));
		// Origin range
		tr->setStart(pal_canvas_original_->selectionStart());
		tr->setEnd(pal_canvas_original_->selectionEnd());
		// Target colour gradient
		auto sc = cb_range_begin_->colour();
		auto ec = cb_range_end_->colour();
		tr->setRGBStart(
			math::clamp(static_cast<double>(sc.r) / 127.0f, 0, 2),
			math::clamp(static_cast<double>(sc.g) / 127.0f, 0, 2),
			math::clamp(static_cast<double>(sc.b) / 127.0f, 0, 2));
		tr->setRGBEnd(
			math::clamp(static_cast<double>(ec.r) / 127.0f, 0, 2),
			math::clamp(static_cast<double>(ec.g) / 127.0f, 0, 2),
			math::clamp(static_cast<double>(ec.b) / 127.0f, 0, 2));

		// Update UI
		updateListItem(index);
		openRange(index);
		updatePreviews();
	}
}

// -----------------------------------------------------------------------------
// Called when the 'colourise' translation type radio button is selected
// -----------------------------------------------------------------------------
void TranslationEditorDialog::onRBColouriseSelected(wxCommandEvent& e)
{
	showTintTarget(false);

	// If a range is selected
	int index = list_translations_->GetSelection();
	if (index >= 0)
	{
		// Remove it
		translation_->removeRange(index);

		// Recreate it
		translation_->addRange(TransRange::Type::Blend, index);
		auto tr = dynamic_cast<TransRangeBlend*>(translation_->range(index));
		// Origin range
		tr->setStart(pal_canvas_original_->selectionStart());
		tr->setEnd(pal_canvas_original_->selectionEnd());
		// Target colour
		tr->setColour(cb_target_tint_->colour());

		// Update UI
		updateListItem(index);
		openRange(index);
		updatePreviews();
	}
}


// -----------------------------------------------------------------------------
// Called when the 'tint' translation type radio button is selected
// -----------------------------------------------------------------------------
void TranslationEditorDialog::onRBTintSelected(wxCommandEvent& e)
{
	showTintTarget(true);

	// If a range is selected
	int index = list_translations_->GetSelection();
	if (index >= 0)
	{
		// Remove it
		translation_->removeRange(index);

		// Recreate it
		translation_->addRange(TransRange::Type::Tint, index);
		auto tr = dynamic_cast<TransRangeTint*>(translation_->range(index));
		// Origin range
		tr->setStart(pal_canvas_original_->selectionStart());
		tr->setEnd(pal_canvas_original_->selectionEnd());
		// Target colour
		tr->setColour(cb_target_tint_->colour());
		tr->setAmount(slider_tint_->GetValue());

		// Update UI
		updateListItem(index);
		openRange(index);
		updatePreviews();
	}
}

// -----------------------------------------------------------------------------
// Called when the target gradient start colour is changed
// -----------------------------------------------------------------------------
void TranslationEditorDialog::onBeginColourChanged(wxEvent& e)
{
	// Set start colour to selected colour
	setStartColour(cb_range_begin_->colour());
}

// -----------------------------------------------------------------------------
// Called when the target gradient end colour is changed
// -----------------------------------------------------------------------------
void TranslationEditorDialog::onEndColourChanged(wxEvent& e)
{
	// Set end colour to selected colour
	setEndColour(cb_range_end_->colour());
}

// -----------------------------------------------------------------------------
// Called when the target colourise/tint colour is changed
// -----------------------------------------------------------------------------
void TranslationEditorDialog::onTintColourChanged(wxEvent& e)
{
	setTintColour(cb_target_tint_->colour());
}

// -----------------------------------------------------------------------------
// Called when the tint amount slider is changed
// -----------------------------------------------------------------------------
void TranslationEditorDialog::onTintAmountChanged(wxCommandEvent& e)
{
	setTintAmount(slider_tint_->GetValue());
	label_tint_->SetLabel(WX_FMT("{}% ", slider_tint_->GetValue()));
}

// -----------------------------------------------------------------------------
// Called when the left mouse button is released in the origin palette range
// canvas
// -----------------------------------------------------------------------------
void TranslationEditorDialog::onPalOriginLeftUp(wxMouseEvent& e)
{
	// Get current translation range
	auto tr = translation_->range(list_translations_->GetSelection());

	// Update its origin range
	if (tr)
	{
		tr->setStart(pal_canvas_original_->selectionStart());
		tr->setEnd(pal_canvas_original_->selectionEnd());
	}

	// Update UI
	updateListItem(list_translations_->GetSelection());
	updatePreviews();
}

// -----------------------------------------------------------------------------
// Called when the left mouse button is released in the target palette range
// canvas
// -----------------------------------------------------------------------------
void TranslationEditorDialog::onPalTargetLeftUp(wxMouseEvent& e)
{
	// Get current translation range
	auto tr = translation_->range(list_translations_->GetSelection());

	// Update its target range if it's a palette translation
	if (tr && tr->type() == TransRange::Type::Palette)
	{
		auto tpr = dynamic_cast<TransRangePalette*>(tr);
		if (cb_target_reverse_->GetValue())
		{
			tpr->setDEnd(pal_canvas_target_->selectionStart());
			tpr->setDStart(pal_canvas_target_->selectionEnd());
		}
		else
		{
			tpr->setDStart(pal_canvas_target_->selectionStart());
			tpr->setDEnd(pal_canvas_target_->selectionEnd());
		}
	}

	// Update UI
	updateListItem(list_translations_->GetSelection());
	updatePreviews();
}

// -----------------------------------------------------------------------------
// Called when the 'Add Translation' button is clicked
// -----------------------------------------------------------------------------
void TranslationEditorDialog::onBtnAdd(wxCommandEvent& e)
{
	// Get index to add at
	int index = list_translations_->GetSelection() + 1;

	// Add new range to translation depending on current type selection
	if (rb_type_palette_->GetValue())
		translation_->addRange(TransRange::Type::Palette, index);
	else if (rb_type_colour_->GetValue())
		translation_->addRange(TransRange::Type::Colour, index);
	else if (rb_type_desaturate_->GetValue())
		translation_->addRange(TransRange::Type::Desat, index);
	else if (rb_type_colourise_->GetValue())
		translation_->addRange(TransRange::Type::Blend, index);
	else if (rb_type_tint_->GetValue())
		translation_->addRange(TransRange::Type::Tint, index);

	// Add it to the list
<<<<<<< HEAD
	list_translations_->Insert(translation_->range(index)->asText(), index);
=======
	list_translations_->Insert(wxString::FromUTF8(translation_.range(index)->asText()), index);
>>>>>>> f8584231

	// Update UI
	list_translations_->SetSelection(index);
	openRange(index);
	updatePreviews();
}

// -----------------------------------------------------------------------------
// Called when the 'Remove Translation' button is clicked
// -----------------------------------------------------------------------------
void TranslationEditorDialog::onBtnRemove(wxCommandEvent& e)
{
	// Do nothing if there is only one translation
	if (translation_->nRanges() == 1)
		return;

	// Get index of range to remove
	int index = list_translations_->GetSelection();

	// Remove it from the translation
	translation_->removeRange(index);

	// Remove it from the list
	list_translations_->Delete(index);

	// Update UI
	if (index >= static_cast<int>(list_translations_->GetCount()))
		index--;
	if (index >= 0)
	{
		list_translations_->SetSelection(index);
		openRange(index);
	}
	updatePreviews();
}

// -----------------------------------------------------------------------------
// Called when the 'Move Up' button is clicked
// -----------------------------------------------------------------------------
void TranslationEditorDialog::onBtnUp(wxCommandEvent& e)
{
	// Get selection
	int index = list_translations_->GetSelection();

	// Check selection is valid
	if (index <= 0)
		return;

	// Swap item with above
	translation_->swapRanges(index, index - 1);
	updateListItem(index);
	updateListItem(index - 1);

	// Update selection
	list_translations_->SetSelection(index - 1);
	openRange(index - 1);

	// Update previews
	updatePreviews();
}

// -----------------------------------------------------------------------------
// Called when the 'Move Down' button is clicked
// -----------------------------------------------------------------------------
void TranslationEditorDialog::onBtnDown(wxCommandEvent& e)
{
	// Get selection
	int index = list_translations_->GetSelection();

	// Check selection is valid
	if (index >= static_cast<int>(translation_->nRanges()) - 1)
		return;

	// Swap item with above
	translation_->swapRanges(index, index + 1);
	updateListItem(index);
	updateListItem(index + 1);

	// Update selection
	list_translations_->SetSelection(index + 1);
	openRange(index + 1);

	// Update previews
	updatePreviews();
}

// -----------------------------------------------------------------------------
// Called when the 'Load Translation' button is clicked
// -----------------------------------------------------------------------------
void TranslationEditorDialog::onBtnLoad(wxCommandEvent& e)
{
	// Get user directory
	auto dir = app::path("translations", app::Dir::User);

	// Create open file dialog
	wxFileDialog dialog_open(
		this,
		wxS("Load Translation from File"),
		wxString::FromUTF8(dir),
		wxEmptyString,
		wxS("Text Files (*.txt)|*.txt"),
		wxFD_OPEN | wxFD_FILE_MUST_EXIST,
		wxDefaultPosition);

	// Run the dialog & check that the user didn't cancel
	if (dialog_open.ShowModal() == wxID_OK)
	{
		// Load selected file to string
		wxFile   file;
		wxString tstring;
		if (file.Open(dialog_open.GetPath()))
			file.ReadAll(&tstring);

		// Parse as a translation
		Translation trans;
		trans.parse(tstring.utf8_string());

		// Open it if parsed ok
		if (trans.nRanges() > 0)
			openTranslation(trans);
		else
			wxMessageBox(wxS("Not a valid translation file"), wxS("Error"), wxICON_ERROR);
	}
}

// -----------------------------------------------------------------------------
// Called when the 'Save Translation' button is clicked
// -----------------------------------------------------------------------------
void TranslationEditorDialog::onBtnSave(wxCommandEvent& e)
{
	// If the directory doesn't exist create it
	auto dir = app::path("translations", app::Dir::User);
	if (!fileutil::dirExists(dir))
		fileutil::createDir(dir);

	// Create save file dialog
	wxFileDialog dialog_save(
		this,
		wxS("Save Translation to File"),
		wxString::FromUTF8(dir),
		wxEmptyString,
		wxS("Text File (*.txt)|*.txt"),
		wxFD_SAVE | wxFD_OVERWRITE_PROMPT,
		wxDefaultPosition);

	// Run the dialog & check that the user didn't cancel
	if (dialog_save.ShowModal() == wxID_OK)
	{
		// Get translation as text string
<<<<<<< HEAD
		wxString str = translation_->asText();
=======
		auto str = translation_.asText();
>>>>>>> f8584231

		// Open file for writing
		SFile file(dialog_save.GetPath().utf8_string(), SFile::Mode::Write);

		// Write string to file
		file.writeStr(str);

		// Close file
		file.close();
	}
}

// -----------------------------------------------------------------------------
// Called when the mouse pointer is moved over the gfx preview canvas
// -----------------------------------------------------------------------------
void TranslationEditorDialog::onGfxPreviewMouseMotion(wxMouseEvent& e)
{
	// Get the image coordinates at the mouse pointer
	auto pos = gfx_preview_->imageCoords(e.GetX() * GetContentScaleFactor(), e.GetY() * GetContentScaleFactor() - 2);

	int index = pal_canvas_preview_->selectionStart();

	// Get palette index at position
	if (pos.x >= 0)
		index = gfx_preview_->image().pixelIndexAt(pos.x, pos.y);
	else
		index = -1;

	// Update preview palette if necessary
	if (index != pal_canvas_preview_->selectionStart())
	{
		pal_canvas_preview_->setSelection(index);
		pal_canvas_preview_->Refresh();
	}

	e.Skip();
}

// -----------------------------------------------------------------------------
// Called when the 'Reverse Target Range' checkbox is (un)checked
// -----------------------------------------------------------------------------
void TranslationEditorDialog::onCBTargetReverse(wxCommandEvent& e)
{
	// Get current translation range
	auto tr = translation_->range(list_translations_->GetSelection());

	// Update its target range if it's a palette translation
	if (tr && tr->type() == TransRange::Type::Palette)
	{
		auto tpr = dynamic_cast<TransRangePalette*>(tr);
		if (cb_target_reverse_->GetValue())
		{
			tpr->setDEnd(pal_canvas_target_->selectionStart());
			tpr->setDStart(pal_canvas_target_->selectionEnd());
		}
		else
		{
			tpr->setDStart(pal_canvas_target_->selectionStart());
			tpr->setDEnd(pal_canvas_target_->selectionEnd());
		}
	}

	// Update UI
	updateListItem(list_translations_->GetSelection());
	updatePreviews();
}

// -----------------------------------------------------------------------------
// Called when the 'Truecolor' checkbox is (un)checked
// -----------------------------------------------------------------------------
void TranslationEditorDialog::onCBTruecolor(wxCommandEvent& e)
{
	updatePreviews();
}

// -----------------------------------------------------------------------------
// Called when the 'Palette translation ony' checkbox is (un)checked
// -----------------------------------------------------------------------------
void TranslationEditorDialog::onCBPaletteOnly(wxCommandEvent& e)
{
	updatePreviews();
}<|MERGE_RESOLUTION|>--- conflicted
+++ resolved
@@ -97,23 +97,14 @@
 // TranslationEditorDialog class constructor
 // -----------------------------------------------------------------------------
 TranslationEditorDialog::TranslationEditorDialog(
-<<<<<<< HEAD
-	wxWindow*       parent,
-	const Palette&  pal,
-	const wxString& title,
+	wxWindow*      parent,
+	const Palette& pal,
+	const string&  title,
 	const SImage*   preview_image) :
-	wxDialog(parent, -1, title),
+	wxDialog(parent, -1, wxString::FromUTF8(title)),
 	palette_{ new Palette(pal) },
 	translation_{ new Translation },
 	image_preview_{ new SImage }
-=======
-	wxWindow*      parent,
-	const Palette& pal,
-	const string&  title,
-	SImage*        preview_image) :
-	wxDialog(parent, -1, wxString::FromUTF8(title)),
-	palette_{ pal }
->>>>>>> f8584231
 {
 	// Setup preview image
 	if (preview_image)
@@ -186,45 +177,24 @@
 	sizer->Add(framesizer, wxGBPosition(1, 0), wxDefaultSpan, wxEXPAND);
 
 	// Palette range
-<<<<<<< HEAD
-	rb_type_palette_ = new wxRadioButton(this, -1, "Palette Range", wxDefaultPosition, wxDefaultSize, wxRB_GROUP);
+	rb_type_palette_ = new wxRadioButton(this, -1, wxS("Palette Range"), wxDefaultPosition, wxDefaultSize, wxRB_GROUP);
 	framesizer->Add(rb_type_palette_, lh.sfWithBorder().Expand());
-
-	// Colour gradient
-	rb_type_colour_ = new wxRadioButton(this, -1, "Colour Gradient");
-	framesizer->Add(rb_type_colour_, lh.sfWithBorder(0, wxLEFT | wxRIGHT).Expand());
-
-	// Desaturated colour gradient
-	rb_type_desaturate_ = new wxRadioButton(this, -1, "Desaturated Colour Gradient");
-	framesizer->Add(rb_type_desaturate_, lh.sfWithBorder().Expand());
-
-	// Colourise range
-	rb_type_colourise_ = new wxRadioButton(this, -1, "Colourise Range");
-	framesizer->Add(rb_type_colourise_, lh.sfWithBorder(0, wxLEFT | wxRIGHT).Expand());
-
-	// Tint range
-	rb_type_tint_ = new wxRadioButton(this, -1, "Tint Range");
-	framesizer->Add(rb_type_tint_, lh.sfWithBorder().Expand());
-=======
-	rb_type_palette_ = new wxRadioButton(this, -1, wxS("Palette Range"), wxDefaultPosition, wxDefaultSize, wxRB_GROUP);
-	framesizer->Add(rb_type_palette_, 0, wxEXPAND | wxALL, ui::pad());
 
 	// Colour gradient
 	rb_type_colour_ = new wxRadioButton(this, -1, wxS("Colour Gradient"));
-	framesizer->Add(rb_type_colour_, 0, wxEXPAND | wxLEFT | wxRIGHT, ui::pad());
+	framesizer->Add(rb_type_colour_, lh.sfWithBorder(0, wxLEFT | wxRIGHT).Expand());
 
 	// Desaturated colour gradient
 	rb_type_desaturate_ = new wxRadioButton(this, -1, wxS("Desaturated Colour Gradient"));
-	framesizer->Add(rb_type_desaturate_, 0, wxEXPAND | wxALL, ui::pad());
+	framesizer->Add(rb_type_desaturate_, lh.sfWithBorder().Expand());
 
 	// Colourise range
 	rb_type_colourise_ = new wxRadioButton(this, -1, wxS("Colourise Range"));
-	framesizer->Add(rb_type_colourise_, 0, wxEXPAND | wxLEFT | wxRIGHT, ui::pad());
+	framesizer->Add(rb_type_colourise_, lh.sfWithBorder(0, wxLEFT | wxRIGHT).Expand());
 
 	// Tint range
 	rb_type_tint_ = new wxRadioButton(this, -1, wxS("Tint Range"));
-	framesizer->Add(rb_type_tint_, 0, wxEXPAND | wxALL, ui::pad());
->>>>>>> f8584231
+	framesizer->Add(rb_type_tint_, lh.sfWithBorder().Expand());
 
 	// Target range
 	frame      = new wxStaticBox(this, -1, wxS("Target Range"));
@@ -246,13 +216,8 @@
 	vbox->Add(pal_canvas_target_, wxSizerFlags(1).Expand());
 
 	// Reverse origin range
-<<<<<<< HEAD
-	cb_target_reverse_ = new wxCheckBox(panel_target_palette_, -1, "Reverse Selection");
+	cb_target_reverse_ = new wxCheckBox(panel_target_palette_, -1, wxS("Reverse Selection"));
 	vbox->Add(cb_target_reverse_, lh.sfWithSmallBorder(0, wxTOP));
-=======
-	cb_target_reverse_ = new wxCheckBox(panel_target_palette_, -1, wxS("Reverse Selection"));
-	vbox->Add(cb_target_reverse_, 0, wxTOP, min_pad);
->>>>>>> f8584231
 
 
 	// Target colour gradient panel
@@ -267,28 +232,17 @@
 
 	cb_range_begin_ = new ColourBox(panel_target_gradient_, -1, false, true);
 	cb_range_begin_->setColour(ColRGBA::BLACK);
-<<<<<<< HEAD
 	cb_range_begin_->setPalette(palette_.get());
 	hbox->Add(cb_range_begin_, lh.sfWithBorder(0, wxRIGHT).Expand());
-	hbox->Add(new wxStaticText(panel_target_gradient_, -1, "From"), 0, wxALIGN_CENTER_VERTICAL);
-=======
-	cb_range_begin_->setPalette(&palette_);
-	hbox->Add(cb_range_begin_, 0, wxEXPAND | wxRIGHT, ui::pad());
 	hbox->Add(new wxStaticText(panel_target_gradient_, -1, wxS("From")), 0, wxALIGN_CENTER_VERTICAL);
->>>>>>> f8584231
 
 	// End colour
 	cb_range_end_ = new ColourBox(panel_target_gradient_, -1, false, true);
 	cb_range_end_->setColour(ColRGBA::WHITE);
 	cb_range_end_->setPalette(palette_.get());
 	hbox->AddStretchSpacer();
-<<<<<<< HEAD
-	hbox->Add(new wxStaticText(panel_target_gradient_, -1, "To"), lh.sfWithBorder(0, wxRIGHT).CenterVertical());
+	hbox->Add(new wxStaticText(panel_target_gradient_, -1, wxS("To")), lh.sfWithBorder(0, wxRIGHT).CenterVertical());
 	hbox->Add(cb_range_end_, wxSizerFlags().Expand());
-=======
-	hbox->Add(new wxStaticText(panel_target_gradient_, -1, wxS("To")), 0, wxALIGN_CENTER_VERTICAL | wxRIGHT, ui::pad());
-	hbox->Add(cb_range_end_, 0, wxEXPAND);
->>>>>>> f8584231
 
 	// Gradient preview
 	gb_gradient_ = new GradientBox(panel_target_gradient_);
@@ -307,31 +261,17 @@
 
 	cb_target_tint_ = new ColourBox(panel_target_tint_, -1, false, true);
 	cb_target_tint_->setColour(ColRGBA::RED);
-<<<<<<< HEAD
 	cb_target_tint_->setPalette(palette_.get());
 	hbox->Add(cb_target_tint_, lh.sfWithBorder(0, wxRIGHT).Expand());
-	hbox->Add(new wxStaticText(panel_target_tint_, -1, "Colour"), wxSizerFlags(1).CenterVertical());
-
-	// Add 'amount' slider
-	slider_tint_  = new wxSlider(panel_target_tint_, -1, 50, 0, 100);
-	label_tint_   = new wxStaticText(panel_target_tint_, -1, "50%");
-	label_amount_ = new wxStaticText(panel_target_tint_, -1, "Amount");
-	hbox->Add(label_amount_, lh.sfWithBorder(0, wxRIGHT).CenterVertical());
-	hbox->Add(slider_tint_, lh.sfWithBorder(3, wxRIGHT).Expand());
-	hbox->Add(label_tint_, wxSizerFlags().CenterVertical());
-=======
-	cb_target_tint_->setPalette(&palette_);
-	hbox->Add(cb_target_tint_, 0, wxEXPAND | wxRIGHT, ui::pad());
-	hbox->Add(new wxStaticText(panel_target_tint_, -1, wxS("Colour")), 1, wxALIGN_CENTER_VERTICAL);
+	hbox->Add(new wxStaticText(panel_target_tint_, -1, wxS("Colour")), wxSizerFlags(1).CenterVertical());
 
 	// Add 'amount' slider
 	slider_tint_  = new wxSlider(panel_target_tint_, -1, 50, 0, 100);
 	label_tint_   = new wxStaticText(panel_target_tint_, -1, wxS("50%"));
 	label_amount_ = new wxStaticText(panel_target_tint_, -1, wxS("Amount"));
-	hbox->Add(label_amount_, 0, wxALIGN_CENTER_VERTICAL | wxRIGHT, ui::pad());
-	hbox->Add(slider_tint_, 3, wxEXPAND | wxRIGHT, ui::pad());
-	hbox->Add(label_tint_, 0, wxALIGN_CENTER_VERTICAL);
->>>>>>> f8584231
+	hbox->Add(label_amount_, lh.sfWithBorder(0, wxRIGHT).CenterVertical());
+	hbox->Add(slider_tint_, lh.sfWithBorder(3, wxRIGHT).Expand());
+	hbox->Add(label_tint_, wxSizerFlags().CenterVertical());
 
 	// Show initial target panel (palette)
 	framesizer->Add(panel_target_palette_, lh.sfWithBorder(1).Expand());
@@ -372,15 +312,9 @@
 	hbox = new wxBoxSizer(wxHORIZONTAL);
 	sizer->Add(hbox, wxGBPosition(3, 0), wxGBSpan(1, 2), wxEXPAND);
 
-<<<<<<< HEAD
-	text_string_ = new wxTextCtrl(this, -1, "", wxDefaultPosition, wxDefaultSize, wxTE_READONLY);
-	hbox->Add(new wxStaticText(this, -1, "Translation String:"), lh.sfWithBorder(0, wxRIGHT).CenterVertical());
+	text_string_ = new wxTextCtrl(this, -1, wxEmptyString, wxDefaultPosition, wxDefaultSize, wxTE_READONLY);
+	hbox->Add(new wxStaticText(this, -1, wxS("Translation String:")), lh.sfWithBorder(0, wxRIGHT).CenterVertical());
 	hbox->Add(text_string_, wxSizerFlags(1).Expand());
-=======
-	text_string_ = new wxTextCtrl(this, -1, wxEmptyString, wxDefaultPosition, wxDefaultSize, wxTE_READONLY);
-	hbox->Add(new wxStaticText(this, -1, wxS("Translation String:")), 0, wxALIGN_CENTER_VERTICAL | wxRIGHT, ui::pad());
-	hbox->Add(text_string_, 1, wxEXPAND);
->>>>>>> f8584231
 
 
 	// --- Dialog buttons ---
@@ -390,34 +324,18 @@
 	// Load button
 	btn_load_ = new wxButton(this, -1, wxS("Load from File"));
 	buttonsizer->InsertStretchSpacer(0);
-<<<<<<< HEAD
 	buttonsizer->Insert(0, btn_load_, lh.sfWithBorder(0, wxRIGHT));
-
-	// Save button
-	btn_save_ = new wxButton(this, -1, "Save to File");
-	buttonsizer->Insert(1, btn_save_, lh.sfWithBorder(0, wxRIGHT));
-
-	// Truecolor checkbox
-	cb_truecolor_ = new wxCheckBox(this, -1, "Truecolor");
-	buttonsizer->Insert(2, cb_truecolor_, lh.sfWithBorder(0, wxRIGHT).CenterVertical());
-
-	// Palette translation only
-	cb_paletteonly_ = new wxCheckBox(this, -1, "Palette Translation Only");
-	buttonsizer->Insert(3, cb_paletteonly_, wxSizerFlags().CenterVertical());
-=======
-	buttonsizer->Insert(0, btn_load_, 0, wxRIGHT, ui::pad());
 	// Save button
 	btn_save_ = new wxButton(this, -1, wxS("Save to File"));
-	buttonsizer->Insert(1, btn_save_, 0, wxRIGHT, ui::pad());
+	buttonsizer->Insert(1, btn_save_, lh.sfWithBorder(0, wxRIGHT));
 
 	// Truecolor checkbox
 	cb_truecolor_ = new wxCheckBox(this, -1, wxS("Truecolor"));
-	buttonsizer->Insert(2, cb_truecolor_, 0, wxALIGN_CENTER_VERTICAL | wxRIGHT, ui::pad());
+	buttonsizer->Insert(2, cb_truecolor_, lh.sfWithBorder(0, wxRIGHT).CenterVertical());
 
 	// Palette translation only
 	cb_paletteonly_ = new wxCheckBox(this, -1, wxS("Palette Translation Only"));
-	buttonsizer->Insert(3, cb_paletteonly_, 0, wxALIGN_CENTER_VERTICAL);
->>>>>>> f8584231
+	buttonsizer->Insert(3, cb_paletteonly_, wxSizerFlags().CenterVertical());
 
 	// Bind events
 	Bind(wxEVT_SIZE, &TranslationEditorDialog::onSize, this);
@@ -467,13 +385,8 @@
 
 	// Update translation list
 	list_translations_->Clear();
-<<<<<<< HEAD
 	for (unsigned a = 0; a < translation_->nRanges(); a++)
-		list_translations_->Append(translation_->range(a)->asText());
-=======
-	for (unsigned a = 0; a < translation_.nRanges(); a++)
-		list_translations_->Append(wxString::FromUTF8(translation_.range(a)->asText()));
->>>>>>> f8584231
+		list_translations_->Append(wxString::FromUTF8(translation_->range(a)->asText()));
 
 	// Select+open first range if it exists
 	if (list_translations_->GetCount() > 0)
@@ -890,11 +803,7 @@
 		}
 	}
 	else
-<<<<<<< HEAD
-		text_string_->SetValue(translation_->asText());
-=======
-		text_string_->SetValue(wxString::FromUTF8(translation_.asText()));
->>>>>>> f8584231
+		text_string_->SetValue(wxString::FromUTF8(translation_->asText()));
 }
 
 // -----------------------------------------------------------------------------
@@ -1217,11 +1126,7 @@
 		translation_->addRange(TransRange::Type::Tint, index);
 
 	// Add it to the list
-<<<<<<< HEAD
-	list_translations_->Insert(translation_->range(index)->asText(), index);
-=======
-	list_translations_->Insert(wxString::FromUTF8(translation_.range(index)->asText()), index);
->>>>>>> f8584231
+	list_translations_->Insert(wxString::FromUTF8(translation_->range(index)->asText()), index);
 
 	// Update UI
 	list_translations_->SetSelection(index);
@@ -1371,11 +1276,7 @@
 	if (dialog_save.ShowModal() == wxID_OK)
 	{
 		// Get translation as text string
-<<<<<<< HEAD
-		wxString str = translation_->asText();
-=======
-		auto str = translation_.asText();
->>>>>>> f8584231
+		auto str = translation_->asText();
 
 		// Open file for writing
 		SFile file(dialog_save.GetPath().utf8_string(), SFile::Mode::Write);
