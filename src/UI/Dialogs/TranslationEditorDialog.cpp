
// -----------------------------------------------------------------------------
// SLADE - It's a Doom Editor
// Copyright(C) 2008 - 2024 Simon Judd
//
// Email:       sirjuddington@gmail.com
// Web:         http://slade.mancubus.net
// Filename:    TranslationEditorDialog.cpp
// Description: A dialog with various controls to setup and preview a palette
//              translation. See Translation.h/cpp
//
// This program is free software; you can redistribute it and/or modify it
// under the terms of the GNU General Public License as published by the Free
// Software Foundation; either version 2 of the License, or (at your option)
// any later version.
//
// This program is distributed in the hope that it will be useful, but WITHOUT
// ANY WARRANTY; without even the implied warranty of MERCHANTABILITY or
// FITNESS FOR A PARTICULAR PURPOSE. See the GNU General Public License for
// more details.
//
// You should have received a copy of the GNU General Public License along with
// this program; if not, write to the Free Software Foundation, Inc.,
// 51 Franklin Street, Fifth Floor, Boston, MA  02110 - 1301, USA.
// -----------------------------------------------------------------------------


// -----------------------------------------------------------------------------
//
// Includes
//
// -----------------------------------------------------------------------------
#include "Main.h"
#include "TranslationEditorDialog.h"
#include "App.h"
#include "General/UI.h"
#include "Graphics/Palette/Palette.h"
#include "Graphics/SImage/SImage.h"
#include "Graphics/Translation.h"
#include "OpenGL/OpenGL.h"
#include "UI/Canvas/GfxCanvas.h"
#include "UI/Canvas/PaletteCanvas.h"
#include "UI/Controls/ColourBox.h"
#include "UI/Controls/SIconButton.h"
#include "UI/WxUtils.h"
#include "Utility/MathStuff.h"

using namespace slade;


// -----------------------------------------------------------------------------
//
// Variables
//
// -----------------------------------------------------------------------------
CVAR(Bool, translation_editor_condensed, false, CVar::Save)


// -----------------------------------------------------------------------------
//
// GradientBox Class
//
// -----------------------------------------------------------------------------
class GradientBox : public OGLCanvas
{
public:
	GradientBox(wxWindow* parent, int steps = -1) : OGLCanvas(parent, -1), steps_{ steps }
	{
		// Minimum height 16
		SetInitialSize(wxSize(-1, ui::scalePx(16)));
	}

	~GradientBox() override = default;

<<<<<<< HEAD
// -----------------------------------------------------------------------------
// GradientBox class constructor
// -----------------------------------------------------------------------------
GradientBox::GradientBox(wxWindow* parent, int steps) :
	wxPanel(parent, -1, wxDefaultPosition, wxDefaultSize, wxBORDER_SIMPLE), steps_{ steps }
{
	Bind(
		wxEVT_PAINT,
		[&](wxPaintEvent& e)
		{
			wxPaintDC dc(this);
			dc.GradientFillLinear({ 0, 0, GetSize().x, GetSize().y }, col_start_.toWx(), col_end_.toWx());
		});

	// Minimum height 16
	SetInitialSize(wxSize(-1, ui::scalePx(16)));
}

=======
	void setStartCol(ColRGBA col) { col_start_.set(col.r, col.g, col.b, 255); }
	void setEndCol(ColRGBA col) { col_end_.set(col.r, col.g, col.b, 255); }
	void setSteps(int steps) { steps_ = steps; }

	void draw() override
	{
		// Setup the viewport
		const wxSize size = GetSize() * GetContentScaleFactor();
		glViewport(0, 0, size.x, size.y);

		// Setup the screen projection
		glMatrixMode(GL_PROJECTION);
		glLoadIdentity();
		glOrtho(0, size.x, size.y, 0, -1, 1);

		glMatrixMode(GL_MODELVIEW);
		glLoadIdentity();

		// Clear
		glClearColor(0.0f, 0.0f, 0.0f, 1.0f);
		glClear(GL_COLOR_BUFFER_BIT | GL_DEPTH_BUFFER_BIT);

		// Translate to inside of pixel (otherwise inaccuracies can occur on certain gl implementations)
		if (gl::accuracyTweak())
			glTranslatef(0.375f, 0.375f, 0);

		// Draw gradient
		if (steps_ < 0)
		{
			// No steps defined, draw smooth gradient
			glBegin(GL_QUADS);
			gl::setColour(col_start_);
			glVertex2d(0, 0);
			glVertex2d(0, size.y);
			gl::setColour(col_end_);
			glVertex2d(size.x, size.y);
			glVertex2d(size.x, 0);
			glEnd();
		}

		// Swap buffers (ie show what was drawn)
		SwapBuffers();
	}

private:
	ColRGBA col_start_ = ColRGBA::BLACK;
	ColRGBA col_end_   = ColRGBA::WHITE;
	int     steps_     = 0;
};

>>>>>>> f4bdecfc

// -----------------------------------------------------------------------------
//
// TranslationEditorDialog Class Functions
//
// -----------------------------------------------------------------------------


// -----------------------------------------------------------------------------
// TranslationEditorDialog class constructor
// -----------------------------------------------------------------------------
TranslationEditorDialog::TranslationEditorDialog(
	wxWindow*       parent,
	const Palette&  pal,
	const wxString& title,
	const SImage*   preview_image) :
	wxDialog(parent, -1, title),
	palette_{ new Palette(pal) },
	translation_{ new Translation },
	image_preview_{ new SImage }
{
	// Setup preview image
	if (preview_image)
	{
		image_preview_->copyImage(preview_image);
		if (preview_image->hasPalette())
			palette_->copyPalette(preview_image->palette());
	}

	// Set dialog icon
	wxutil::setWindowIcon(this, "remap");

	// Create sizer
	auto mainsizer = new wxBoxSizer(wxVERTICAL);
	auto sizer     = new wxGridBagSizer(ui::pad(), ui::pad());
	mainsizer->Add(sizer, 1, wxEXPAND | wxALL, ui::padLarge());
	SetSizer(mainsizer);


	// --- Top half (translation origin) ---

	// Translations list
	auto frame      = new wxStaticBox(this, -1, "Translation Ranges");
	auto framesizer = new wxStaticBoxSizer(frame, wxHORIZONTAL);
	sizer->Add(framesizer, wxGBPosition(0, 0), wxDefaultSpan, wxEXPAND);

	list_translations_ = new wxListBox(this, -1);
	framesizer->Add(list_translations_, 1, wxEXPAND | wxALL, ui::pad());

	// Add translation button
	auto vbox    = new wxBoxSizer(wxVERTICAL);
	auto min_pad = ui::px(ui::Size::PadMinimum);
	framesizer->Add(vbox, 0, wxEXPAND | wxTOP | wxBOTTOM | wxRIGHT, ui::pad());

	btn_add_ = new SIconButton(this, icons::General, "plus");
	vbox->Add(btn_add_, 0, wxEXPAND | wxBOTTOM, min_pad);

	// Remove translation button
	btn_remove_ = new SIconButton(this, icons::General, "minus");
	vbox->Add(btn_remove_, 0, wxEXPAND | wxBOTTOM, min_pad);

	// Move up button
	btn_up_ = new SIconButton(this, icons::General, "up");
	vbox->Add(btn_up_, 0, wxEXPAND | wxBOTTOM, min_pad);

	// Move down button
	btn_down_ = new SIconButton(this, icons::General, "down");
	vbox->Add(btn_down_, 0, wxEXPAND);


	// Origin range
	frame      = new wxStaticBox(this, -1, "Origin Range");
	framesizer = new wxStaticBoxSizer(frame, wxVERTICAL);
	sizer->Add(framesizer, wxGBPosition(0, 1), wxDefaultSpan, wxEXPAND);

	// Origin palette
	pal_canvas_original_ = new PaletteCanvas(this);
	pal_canvas_original_->doubleWidth(true);
	pal_canvas_original_->setPalette(palette_.get());
	pal_canvas_original_->SetInitialSize(wxSize(ui::scalePx(448), ui::scalePx(112)));
	pal_canvas_original_->setSelectionType(PaletteCanvas::SelectionType::Range);
	framesizer->Add(pal_canvas_original_, 1, wxALL | wxEXPAND, ui::pad());


	// --- Bottom half (translation target) ---

	// Target type
	frame      = new wxStaticBox(this, -1, "Target Range Type");
	framesizer = new wxStaticBoxSizer(frame, wxVERTICAL);
	sizer->Add(framesizer, wxGBPosition(1, 0), wxDefaultSpan, wxEXPAND);

	// Palette range
	rb_type_palette_ = new wxRadioButton(this, -1, "Palette Range", wxDefaultPosition, wxDefaultSize, wxRB_GROUP);
	framesizer->Add(rb_type_palette_, 0, wxEXPAND | wxALL, ui::pad());

	// Colour gradient
	rb_type_colour_ = new wxRadioButton(this, -1, "Colour Gradient");
	framesizer->Add(rb_type_colour_, 0, wxEXPAND | wxLEFT | wxRIGHT, ui::pad());

	// Desaturated colour gradient
	rb_type_desaturate_ = new wxRadioButton(this, -1, "Desaturated Colour Gradient");
	framesizer->Add(rb_type_desaturate_, 0, wxEXPAND | wxALL, ui::pad());

	// Colourise range
	rb_type_colourise_ = new wxRadioButton(this, -1, "Colourise Range");
	framesizer->Add(rb_type_colourise_, 0, wxEXPAND | wxLEFT | wxRIGHT, ui::pad());

	// Tint range
	rb_type_tint_ = new wxRadioButton(this, -1, "Tint Range");
	framesizer->Add(rb_type_tint_, 0, wxEXPAND | wxALL, ui::pad());

	// Target range
	frame      = new wxStaticBox(this, -1, "Target Range");
	framesizer = new wxStaticBoxSizer(frame, wxVERTICAL);
	sizer->Add(framesizer, wxGBPosition(1, 1), wxDefaultSpan, wxEXPAND);


	// Target palette range panel
	panel_target_palette_ = new wxPanel(this, -1);
	vbox                  = new wxBoxSizer(wxVERTICAL);
	panel_target_palette_->SetSizer(vbox);

	// Target palette
	pal_canvas_target_ = new PaletteCanvas(panel_target_palette_);
	pal_canvas_target_->doubleWidth(true);
	pal_canvas_target_->setPalette(palette_.get());
	pal_canvas_target_->SetInitialSize(wxSize(ui::scalePx(448), ui::scalePx(112)));
	pal_canvas_target_->setSelectionType(PaletteCanvas::SelectionType::Range);
	vbox->Add(pal_canvas_target_, 1, wxEXPAND);

	// Reverse origin range
	cb_target_reverse_ = new wxCheckBox(panel_target_palette_, -1, "Reverse Selection");
	vbox->Add(cb_target_reverse_, 0, wxTOP, min_pad);


	// Target colour gradient panel
	panel_target_gradient_ = new wxPanel(this, -1);
	vbox                   = new wxBoxSizer(wxVERTICAL);
	panel_target_gradient_->SetSizer(vbox);

	// Start colour
	vbox->AddStretchSpacer();
	auto hbox = new wxBoxSizer(wxHORIZONTAL);
	vbox->Add(hbox, 0, wxEXPAND | wxBOTTOM, ui::pad());

	cb_range_begin_ = new ColourBox(panel_target_gradient_, -1, false, true);
	cb_range_begin_->setColour(ColRGBA::BLACK);
	cb_range_begin_->setPalette(palette_.get());
	hbox->Add(cb_range_begin_, 0, wxEXPAND | wxRIGHT, ui::pad());
	hbox->Add(new wxStaticText(panel_target_gradient_, -1, "From"), 0, wxALIGN_CENTER_VERTICAL);

	// End colour
	cb_range_end_ = new ColourBox(panel_target_gradient_, -1, false, true);
	cb_range_end_->setColour(ColRGBA::WHITE);
	cb_range_end_->setPalette(palette_.get());
	hbox->AddStretchSpacer();
	hbox->Add(new wxStaticText(panel_target_gradient_, -1, "To"), 0, wxALIGN_CENTER_VERTICAL | wxRIGHT, ui::pad());
	hbox->Add(cb_range_end_, 0, wxEXPAND);

	// Gradient preview
	gb_gradient_ = new GradientBox(panel_target_gradient_);
	vbox->Add(gb_gradient_, 0, wxEXPAND);
	vbox->AddStretchSpacer();

	// Target colourise/tint panel
	panel_target_tint_ = new wxPanel(this, -1);
	vbox               = new wxBoxSizer(wxVERTICAL);
	panel_target_tint_->SetSizer(vbox);
	vbox->AddStretchSpacer();

	// Add colour chooser
	hbox = new wxBoxSizer(wxHORIZONTAL);
	vbox->Add(hbox, 0, wxEXPAND | wxALL, ui::pad());

	cb_target_tint_ = new ColourBox(panel_target_tint_, -1, false, true);
	cb_target_tint_->setColour(ColRGBA::RED);
	cb_target_tint_->setPalette(palette_.get());
	hbox->Add(cb_target_tint_, 0, wxEXPAND | wxRIGHT, ui::pad());
	hbox->Add(new wxStaticText(panel_target_tint_, -1, "Colour"), 1, wxALIGN_CENTER_VERTICAL);

	// Add 'amount' slider
	slider_tint_  = new wxSlider(panel_target_tint_, -1, 50, 0, 100);
	label_tint_   = new wxStaticText(panel_target_tint_, -1, "50%");
	label_amount_ = new wxStaticText(panel_target_tint_, -1, "Amount");
	hbox->Add(label_amount_, 0, wxALIGN_CENTER_VERTICAL | wxRIGHT, ui::pad());
	hbox->Add(slider_tint_, 3, wxEXPAND | wxRIGHT, ui::pad());
	hbox->Add(label_tint_, 0, wxALIGN_CENTER_VERTICAL);

	// Show initial target panel (palette)
	framesizer->Add(panel_target_palette_, 1, wxEXPAND | wxALL, ui::pad());
	panel_target_gradient_->Show(false);
	panel_target_tint_->Show(false);

	// --- Preview section ---
	hbox = new wxBoxSizer(wxHORIZONTAL);
	sizer->Add(hbox, wxGBPosition(2, 0), wxGBSpan(1, 2), wxEXPAND);

	// Palette preview
	frame      = new wxStaticBox(this, -1, "Resulting Palette");
	framesizer = new wxStaticBoxSizer(frame, wxVERTICAL);
	hbox->Add(framesizer, 0, wxEXPAND | wxRIGHT, ui::pad());

	pal_canvas_preview_ = new PaletteCanvas(this);
	pal_canvas_preview_->doubleWidth(translation_editor_condensed);
	if (translation_editor_condensed)
		pal_canvas_preview_->SetInitialSize(wxSize(ui::scalePx(320), ui::scalePx(80)));
	else
		pal_canvas_preview_->SetInitialSize(wxSize(ui::scalePx(160), ui::scalePx(160)));
	pal_canvas_preview_->setPalette(palette_.get());
	framesizer->Add(pal_canvas_preview_, 1, wxEXPAND | wxALL, ui::pad());

	// Image preview
	frame      = new wxStaticBox(this, -1, "Preview");
	framesizer = new wxStaticBoxSizer(frame, wxVERTICAL);
	hbox->Add(framesizer, 1, wxEXPAND);

<<<<<<< HEAD
	gfx_preview_ = new GfxCanvas(this);
	gfx_preview_->setPalette(&palette_);
=======
	gfx_preview_ = new GfxCanvas(this, -1);
	gfx_preview_->setPalette(palette_.get());
>>>>>>> f4bdecfc
	gfx_preview_->setViewType(GfxCanvas::View::Centered);
	gfx_preview_->image().copyImage(image_preview_.get());
	framesizer->Add(gfx_preview_, 1, wxEXPAND | wxALL, ui::pad());


	// --- Translation string ---
	hbox = new wxBoxSizer(wxHORIZONTAL);
	sizer->Add(hbox, wxGBPosition(3, 0), wxGBSpan(1, 2), wxEXPAND);

	text_string_ = new wxTextCtrl(this, -1, "", wxDefaultPosition, wxDefaultSize, wxTE_READONLY);
	hbox->Add(new wxStaticText(this, -1, "Translation String:"), 0, wxALIGN_CENTER_VERTICAL | wxRIGHT, ui::pad());
	hbox->Add(text_string_, 1, wxEXPAND);


	// --- Dialog buttons ---
	auto buttonsizer = wxutil::createDialogButtonBox(this);
	sizer->Add(buttonsizer, wxGBPosition(4, 0), wxGBSpan(1, 2), wxEXPAND);

	// Load button
	btn_load_ = new wxButton(this, -1, "Load from File");
	buttonsizer->InsertStretchSpacer(0);
	buttonsizer->Insert(0, btn_load_, 0, wxRIGHT, ui::pad());

	// Save button
	btn_save_ = new wxButton(this, -1, "Save to File");
	buttonsizer->Insert(1, btn_save_, 0, wxRIGHT, ui::pad());

	// Truecolor checkbox
	cb_truecolor_ = new wxCheckBox(this, -1, "Truecolor");
	buttonsizer->Insert(2, cb_truecolor_, 0, wxALIGN_CENTER_VERTICAL | wxRIGHT, ui::pad());

	// Palette translation only
	cb_paletteonly_ = new wxCheckBox(this, -1, "Palette Translation Only");
	buttonsizer->Insert(3, cb_paletteonly_, 0, wxALIGN_CENTER_VERTICAL);

	// Bind events
	Bind(wxEVT_SIZE, &TranslationEditorDialog::onSize, this);
	list_translations_->Bind(wxEVT_LISTBOX, &TranslationEditorDialog::onTranslationListItemSelected, this);
	rb_type_palette_->Bind(wxEVT_RADIOBUTTON, &TranslationEditorDialog::onRBPaletteSelected, this);
	rb_type_colour_->Bind(wxEVT_RADIOBUTTON, &TranslationEditorDialog::onRBColourSelected, this);
	rb_type_desaturate_->Bind(wxEVT_RADIOBUTTON, &TranslationEditorDialog::onRBDesaturateSelected, this);
	rb_type_colourise_->Bind(wxEVT_RADIOBUTTON, &TranslationEditorDialog::onRBColouriseSelected, this);
	rb_type_tint_->Bind(wxEVT_RADIOBUTTON, &TranslationEditorDialog::onRBTintSelected, this);
	cb_range_begin_->Bind(wxEVT_COLOURBOX_CHANGED, &TranslationEditorDialog::onBeginColourChanged, this);
	cb_range_end_->Bind(wxEVT_COLOURBOX_CHANGED, &TranslationEditorDialog::onEndColourChanged, this);
	cb_target_tint_->Bind(wxEVT_COLOURBOX_CHANGED, &TranslationEditorDialog::onTintColourChanged, this);
	slider_tint_->Bind(wxEVT_SLIDER, &TranslationEditorDialog::onTintAmountChanged, this);
	pal_canvas_original_->Bind(wxEVT_LEFT_UP, &TranslationEditorDialog::onPalOriginLeftUp, this);
	pal_canvas_target_->Bind(wxEVT_LEFT_UP, &TranslationEditorDialog::onPalTargetLeftUp, this);
	btn_add_->Bind(wxEVT_BUTTON, &TranslationEditorDialog::onBtnAdd, this);
	btn_remove_->Bind(wxEVT_BUTTON, &TranslationEditorDialog::onBtnRemove, this);
	btn_up_->Bind(wxEVT_BUTTON, &TranslationEditorDialog::onBtnUp, this);
	btn_down_->Bind(wxEVT_BUTTON, &TranslationEditorDialog::onBtnDown, this);
	btn_load_->Bind(wxEVT_BUTTON, &TranslationEditorDialog::onBtnLoad, this);
	btn_save_->Bind(wxEVT_BUTTON, &TranslationEditorDialog::onBtnSave, this);
	gfx_preview_->Bind(wxEVT_MOTION, &TranslationEditorDialog::onGfxPreviewMouseMotion, this);
	cb_target_reverse_->Bind(wxEVT_CHECKBOX, &TranslationEditorDialog::onCBTargetReverse, this);
	cb_truecolor_->Bind(wxEVT_CHECKBOX, &TranslationEditorDialog::onCBTruecolor, this);
	cb_paletteonly_->Bind(wxEVT_CHECKBOX, &TranslationEditorDialog::onCBPaletteOnly, this);

	// Setup layout
	wxWindowBase::Layout();
	SetInitialSize(wxSize(-1, -1));
	wxTopLevelWindowBase::SetMinSize(GetSize());
	CenterOnParent();
	list_translations_->SetSizeHints(list_translations_->GetSize(), list_translations_->GetSize());
}

// -----------------------------------------------------------------------------
// TranslationEditorDialog class destructor
// -----------------------------------------------------------------------------
TranslationEditorDialog::~TranslationEditorDialog() = default;

// -----------------------------------------------------------------------------
// Opens the translation [trans] for preview/modification
// -----------------------------------------------------------------------------
void TranslationEditorDialog::openTranslation(const Translation& trans)
{
	// Read translation
	translation_->copy(trans);

	// Update translation list
	list_translations_->Clear();
	for (unsigned a = 0; a < translation_->nRanges(); a++)
		list_translations_->Append(translation_->range(a)->asText());

	// Select+open first range if it exists
	if (list_translations_->GetCount() > 0)
	{
		list_translations_->SetSelection(0);
		openRange(0);
	}

	// Update previews
	updatePreviews();
}

// -----------------------------------------------------------------------------
// Opens the translation range [index] from the current translation
// -----------------------------------------------------------------------------
void TranslationEditorDialog::openRange(int index)
{
	// Check index
	if (index < 0 || index >= static_cast<int>(translation_->nRanges()))
		return;

	// Get translation range to open
	auto tr = translation_->range(index);

	// Set origin selection
	pal_canvas_original_->setSelection(tr->start(), tr->end());
	pal_canvas_original_->Refresh();

	// Check translation range type
	if (tr->type() == TransRange::Type::Palette)
	{
		// Palette range
		auto tpr = dynamic_cast<TransRangePalette*>(tr);

		// Select palette type radiobox
		rb_type_palette_->SetValue(true);
		showPaletteTarget();

		// Set target range selection
		if (tpr->dStart() <= tpr->dEnd())
		{
			pal_canvas_target_->setSelection(tpr->dStart(), tpr->dEnd());
			cb_target_reverse_->SetValue(false);
		}
		else
		{
			pal_canvas_target_->setSelection(tpr->dEnd(), tpr->dStart());
			cb_target_reverse_->SetValue(true);
		}
		pal_canvas_target_->Refresh();
	}
	else if (tr->type() == TransRange::Type::Colour)
	{
		// Colour gradient
		auto tcr = dynamic_cast<TransRangeColour*>(tr);

		// Select colour type radiobox
		rb_type_colour_->SetValue(true);
		showGradientTarget();

		// Set beginning colour
		gb_gradient_->setStartCol(tcr->startColour());
		cb_range_begin_->setColour(tcr->startColour());

		// Set ending colour
		gb_gradient_->setEndCol(tcr->endColour());
		cb_range_end_->setColour(tcr->endColour());

		// Update UI
		gb_gradient_->Refresh();
	}
	else if (tr->type() == TransRange::Type::Desat)
	{
		// Desaturated colour gradient
		auto tdr = dynamic_cast<TransRangeDesat*>(tr);

		// Select desaturated colour type radiobox
		rb_type_desaturate_->SetValue(true);
		showGradientTarget();

		// Set beginning colour
		ColRGBA col;
		col.r = math::clamp(tdr->rgbStart().r * 128, 0, 255);
		col.g = math::clamp(tdr->rgbStart().g * 128, 0, 255);
		col.b = math::clamp(tdr->rgbStart().b * 128, 0, 255);
		cb_range_begin_->setColour(col);
		gb_gradient_->setStartCol(col);

		// Set ending colour
		col.r = math::clamp(tdr->rgbEnd().r * 128, 0, 255);
		col.g = math::clamp(tdr->rgbEnd().g * 128, 0, 255);
		col.b = math::clamp(tdr->rgbEnd().b * 128, 0, 255);
		cb_range_end_->setColour(col);
		gb_gradient_->setEndCol(col);

		// Update UI
		gb_gradient_->Refresh();
	}
	else if (tr->type() == TransRange::Type::Blend)
	{
		// Colourise range
		auto tcr = dynamic_cast<TransRangeBlend*>(tr);

		// Select colourise type radiobox
		rb_type_colourise_->SetValue(true);
		showTintTarget(false);

		// Set colour
		cb_target_tint_->setColour(tcr->colour());
	}
	else if (tr->type() == TransRange::Type::Tint)
	{
		// Tint range
		auto ttr = dynamic_cast<TransRangeTint*>(tr);

		// Select colourise type radiobox
		rb_type_tint_->SetValue(true);
		showTintTarget(true);

		// Set colour
		cb_target_tint_->setColour(ttr->colour());

		// Set amount
		slider_tint_->SetValue(ttr->amount());
		label_tint_->SetLabel(wxString::Format("%d%% ", ttr->amount()));
	}
}

// -----------------------------------------------------------------------------
// Updates the translation range [index] in the list
// -----------------------------------------------------------------------------
void TranslationEditorDialog::updateListItem(int index) const
{
	// Check index
	if (index < 0 || index >= static_cast<int>(list_translations_->GetCount()))
		return;

	// Get translation range
	auto tr = translation_->range(index);

	// Update list item text
	if (tr)
	{
		list_translations_->Delete(index);
		list_translations_->Insert(tr->asText(), index);
		list_translations_->SetSelection(index);
	}
}

// -----------------------------------------------------------------------------
// Sets the current translation range's destination starting colour to [col]
// -----------------------------------------------------------------------------
void TranslationEditorDialog::setStartColour(const ColRGBA& col) const
{
	// Get currently selected translation range
	auto tr = translation_->range(list_translations_->GetSelection());

	// Check its type
	if (tr->type() == TransRange::Type::Colour)
	{
		// Colour range
		auto tcr = dynamic_cast<TransRangeColour*>(tr);

		// Set destination start colour
		tcr->setStartColour(col);
	}
	else if (tr->type() == TransRange::Type::Desat)
	{
		// Desaturated colour range
		auto tdr = dynamic_cast<TransRangeDesat*>(tr);

		// Determine start colour
		float sr = math::clamp(col.r / 127.0f, 0, 2);
		float sg = math::clamp(col.g / 127.0f, 0, 2);
		float sb = math::clamp(col.b / 127.0f, 0, 2);

		// Set destination start colour
		tdr->setRGBStart(sr, sg, sb);
	}

	// Set gradient box end colour
	gb_gradient_->setStartCol(col);

	// Update UI
	gb_gradient_->Refresh();
	updateListItem(list_translations_->GetSelection());
	updatePreviews();
}

// -----------------------------------------------------------------------------
// Sets the current translation range's destination ending colour to [col]
// -----------------------------------------------------------------------------
void TranslationEditorDialog::setEndColour(const ColRGBA& col) const
{
	// Get currently selected translation range
	auto tr = translation_->range(list_translations_->GetSelection());

	// Check its type
	if (tr->type() == TransRange::Type::Colour)
	{
		// Colour range
		auto tcr = dynamic_cast<TransRangeColour*>(tr);

		// Set destination end colour
		tcr->setEndColour(col);
	}
	else if (tr->type() == TransRange::Type::Desat)
	{
		// Desaturated colour range
		auto tdr = dynamic_cast<TransRangeDesat*>(tr);

		// Determine end colour
		float er = math::clamp(col.r / 127.0f, 0, 2);
		float eg = math::clamp(col.g / 127.0f, 0, 2);
		float eb = math::clamp(col.b / 127.0f, 0, 2);

		// Set destination end colour
		tdr->setRGBEnd(er, eg, eb);
	}

	// Set gradient box end colour
	gb_gradient_->setEndCol(col);

	// Update UI
	gb_gradient_->Refresh();
	updateListItem(list_translations_->GetSelection());
	updatePreviews();
}

// -----------------------------------------------------------------------------
// Sets the current translation range's tint colour to [col]
// -----------------------------------------------------------------------------
void TranslationEditorDialog::setTintColour(const ColRGBA& col) const
{
	// Get currently selected translation range
	auto tr = translation_->range(list_translations_->GetSelection());

	// Check its type
	if (tr->type() == TransRange::Type::Blend)
	{
		// Colour range
		auto tcr = dynamic_cast<TransRangeBlend*>(tr);

		// Set destination end colour
		tcr->setColour(col);
	}
	else if (tr->type() == TransRange::Type::Tint)
	{
		// Desaturated colour range
		auto ttr = dynamic_cast<TransRangeTint*>(tr);

		// Set destination end colour
		ttr->setColour(col);
	}

	// Update UI
	updateListItem(list_translations_->GetSelection());
	updatePreviews();
}

// -----------------------------------------------------------------------------
// Sets the current translation range's tint colour to [col]
// -----------------------------------------------------------------------------
void TranslationEditorDialog::setTintAmount(int amount) const
{
	// Get currently selected translation range
	auto tr = translation_->range(list_translations_->GetSelection());

	// Check its type
	if (tr->type() == TransRange::Type::Tint)

	{
		// Desaturated colour range
		auto ttr = dynamic_cast<TransRangeTint*>(tr);

		// Set destination end colour
		ttr->setAmount(amount);
	}

	// Update UI
	updateListItem(list_translations_->GetSelection());
	updatePreviews();
}

// -----------------------------------------------------------------------------
// Shows the palette range translation target controls
// -----------------------------------------------------------------------------
void TranslationEditorDialog::showPaletteTarget()
{
	// Nothing to do
	if (panel_target_palette_->IsShown())
		return;

	// Swap gradient panel for palette panel
	if (panel_target_gradient_->IsShown())
	{
		panel_target_gradient_->Show(false);
		GetSizer()->Replace(panel_target_gradient_, panel_target_palette_, true);
	}
	// Swap tint panel for palette panel
	if (panel_target_tint_->IsShown())
	{
		panel_target_tint_->Show(false);
		GetSizer()->Replace(panel_target_tint_, panel_target_palette_, true);
	}

	// Update UI
	panel_target_palette_->Show(true);
	Layout();
	SetInitialSize(wxSize(-1, -1));
	SetMinSize(GetSize());
}

// -----------------------------------------------------------------------------
// Shows the colour gradient translation target controls
// -----------------------------------------------------------------------------
void TranslationEditorDialog::showGradientTarget()
{
	// Nothing to do
	if (panel_target_gradient_->IsShown())
		return;

	// Swap palette panel for gradient panel
	if (panel_target_palette_->IsShown())
	{
		panel_target_palette_->Show(false);
		GetSizer()->Replace(panel_target_palette_, panel_target_gradient_, true);
	}
	// Swap tint panel for gradient panel
	else if (panel_target_tint_->IsShown())
	{
		panel_target_tint_->Show(false);
		GetSizer()->Replace(panel_target_tint_, panel_target_gradient_, true);
	}

	// Update UI
	panel_target_gradient_->Show(true);
	Layout();
	SetInitialSize(wxSize(-1, -1));
	SetMinSize(GetSize());
}

// -----------------------------------------------------------------------------
//* Shows the colourise/tint translation target controls
// -----------------------------------------------------------------------------
void TranslationEditorDialog::showTintTarget(bool tint)
{
	// Update slider status
	slider_tint_->Enable(tint);
	label_tint_->Enable(tint);
	label_amount_->Enable(tint);

	// Nothing further to do
	if (panel_target_tint_->IsShown())
		return;

	// Swap palette panel for tint panel
	if (panel_target_palette_->IsShown())
	{
		panel_target_palette_->Show(false);
		GetSizer()->Replace(panel_target_palette_, panel_target_tint_, true);
	}
	// Swap gradient panel for tint panel
	else if (panel_target_gradient_->IsShown())
	{
		panel_target_gradient_->Show(false);
		GetSizer()->Replace(panel_target_gradient_, panel_target_tint_, true);
	}

	// Update UI
	panel_target_tint_->Show(true);
	Layout();
	SetInitialSize(wxSize(-1, -1));
	SetMinSize(GetSize());
}

// -----------------------------------------------------------------------------
// Updates the image and resulting palette previews according to the current
// translation
// -----------------------------------------------------------------------------
void TranslationEditorDialog::updatePreviews() const
{
	// Update palette preview
<<<<<<< HEAD
	Palette pal_translated{ palette_ };
	pal_translated.applyTranslation(&translation_);
	pal_canvas_preview_->setPalette(&pal_translated);
=======
	pal_canvas_preview_->setPalette(palette_.get());
	pal_canvas_preview_->palette().applyTranslation(translation_.get());
>>>>>>> f4bdecfc
	pal_canvas_preview_->Refresh();

	// Update image preview
	gfx_preview_->image().copyImage(image_preview_.get());
	gfx_preview_->image().applyTranslation(translation_.get(), palette_.get(), cb_truecolor_->GetValue());

	// Update UI
	gfx_preview_->updateImageTexture();
	gfx_preview_->Refresh();

	// Update text string
	if (cb_paletteonly_->GetValue())
	{
		// Create a palette image
		SImage img(SImage::Type::PalMask);
		img.create(256, 1, SImage::Type::PalMask, palette_.get());
		for (int i = 0; i < 256; ++i)
			img.setPixel(i, 0, i);
		// Apply translation to image
		img.applyTranslation(translation_.get(), palette_.get());
		// Create new translation from image data
		Translation newtrans;
		MemChunk    mc;
		if (img.putIndexedData(mc))
		{
			newtrans.read(mc.data());
			text_string_->SetValue(newtrans.asText());
		}
	}
	else
		text_string_->SetValue(translation_->asText());
}

// -----------------------------------------------------------------------------
// Returns whether the truecolor checkbox is checked
// -----------------------------------------------------------------------------
bool TranslationEditorDialog::getTruecolor() const
{
	return cb_truecolor_->GetValue();
}


// -----------------------------------------------------------------------------
//
// TranslationEditorDialog Class Events
//
// -----------------------------------------------------------------------------

// ReSharper disable CppMemberFunctionMayBeConst
// ReSharper disable CppParameterMayBeConstPtrOrRef

// -----------------------------------------------------------------------------
// Called when the dialog is resized
// -----------------------------------------------------------------------------
void TranslationEditorDialog::onSize(wxSizeEvent& e)
{
	// Update image preview
	gfx_preview_->zoomToFit(true, 0.05);

	e.Skip();
}

// -----------------------------------------------------------------------------
// Called when a translation range list item is selected
// -----------------------------------------------------------------------------
void TranslationEditorDialog::onTranslationListItemSelected(wxCommandEvent& e)
{
	// Open what was selected
	openRange(e.GetInt());
}

// -----------------------------------------------------------------------------
// Called when the 'palette range' translation type radio button is selected
// -----------------------------------------------------------------------------
void TranslationEditorDialog::onRBPaletteSelected(wxCommandEvent& e)
{
	// Swap to target palette panel
	showPaletteTarget();

	// If a range is selected
	int index = list_translations_->GetSelection();
	if (index >= 0)
	{
		// Remove it
		translation_->removeRange(index);

		// Recreate it
		translation_->addRange(TransRange::Type::Palette, index);
		auto tr = dynamic_cast<TransRangePalette*>(translation_->range(index));
		// Origin range
		tr->setStart(pal_canvas_original_->selectionStart());
		tr->setEnd(pal_canvas_original_->selectionEnd());
		// Target range
		if (cb_target_reverse_->GetValue())
		{
			tr->setDEnd(pal_canvas_target_->selectionStart());
			tr->setDStart(pal_canvas_target_->selectionEnd());
		}
		else
		{
			tr->setDStart(pal_canvas_target_->selectionStart());
			tr->setDEnd(pal_canvas_target_->selectionEnd());
		}

		// Update UI
		updateListItem(index);
		openRange(index);
		updatePreviews();
	}
}

// -----------------------------------------------------------------------------
// Called when the 'colour gradient' translation type radio button is selected
// -----------------------------------------------------------------------------
void TranslationEditorDialog::onRBColourSelected(wxCommandEvent& e)
{
	// Swap to target colour panel
	showGradientTarget();

	// If a range is selected
	int index = list_translations_->GetSelection();
	if (index >= 0)
	{
		// Remove it
		translation_->removeRange(index);

		// Recreate it
		translation_->addRange(TransRange::Type::Colour, index);
		auto tr = dynamic_cast<TransRangeColour*>(translation_->range(index));
		// Origin range
		tr->setStart(pal_canvas_original_->selectionStart());
		tr->setEnd(pal_canvas_original_->selectionEnd());
		// Target colour gradient
		tr->setStartColour(cb_range_begin_->colour());
		tr->setEndColour(cb_range_end_->colour());

		// Update UI
		updateListItem(index);
		openRange(index);
		updatePreviews();
	}
}

// -----------------------------------------------------------------------------
// Called when the 'desaturated colour gradient' translation type radio button
// is selected
// -----------------------------------------------------------------------------
void TranslationEditorDialog::onRBDesaturateSelected(wxCommandEvent& e)
{
	// Swap to target colour panel
	showGradientTarget();

	// If a range is selected
	int index = list_translations_->GetSelection();
	if (index >= 0)
	{
		// Remove it
		translation_->removeRange(index);

		// Recreate it
		translation_->addRange(TransRange::Type::Desat, index);
		auto tr = dynamic_cast<TransRangeDesat*>(translation_->range(index));
		// Origin range
		tr->setStart(pal_canvas_original_->selectionStart());
		tr->setEnd(pal_canvas_original_->selectionEnd());
		// Target colour gradient
		auto sc = cb_range_begin_->colour();
		auto ec = cb_range_end_->colour();
		tr->setRGBStart(
			math::clamp(static_cast<double>(sc.r) / 127.0f, 0, 2),
			math::clamp(static_cast<double>(sc.g) / 127.0f, 0, 2),
			math::clamp(static_cast<double>(sc.b) / 127.0f, 0, 2));
		tr->setRGBEnd(
			math::clamp(static_cast<double>(ec.r) / 127.0f, 0, 2),
			math::clamp(static_cast<double>(ec.g) / 127.0f, 0, 2),
			math::clamp(static_cast<double>(ec.b) / 127.0f, 0, 2));

		// Update UI
		updateListItem(index);
		openRange(index);
		updatePreviews();
	}
}

// -----------------------------------------------------------------------------
// Called when the 'colourise' translation type radio button is selected
// -----------------------------------------------------------------------------
void TranslationEditorDialog::onRBColouriseSelected(wxCommandEvent& e)
{
	showTintTarget(false);

	// If a range is selected
	int index = list_translations_->GetSelection();
	if (index >= 0)
	{
		// Remove it
		translation_->removeRange(index);

		// Recreate it
		translation_->addRange(TransRange::Type::Blend, index);
		auto tr = dynamic_cast<TransRangeBlend*>(translation_->range(index));
		// Origin range
		tr->setStart(pal_canvas_original_->selectionStart());
		tr->setEnd(pal_canvas_original_->selectionEnd());
		// Target colour
		tr->setColour(cb_target_tint_->colour());

		// Update UI
		updateListItem(index);
		openRange(index);
		updatePreviews();
	}
}


// -----------------------------------------------------------------------------
// Called when the 'tint' translation type radio button is selected
// -----------------------------------------------------------------------------
void TranslationEditorDialog::onRBTintSelected(wxCommandEvent& e)
{
	showTintTarget(true);

	// If a range is selected
	int index = list_translations_->GetSelection();
	if (index >= 0)
	{
		// Remove it
		translation_->removeRange(index);

		// Recreate it
		translation_->addRange(TransRange::Type::Tint, index);
		auto tr = dynamic_cast<TransRangeTint*>(translation_->range(index));
		// Origin range
		tr->setStart(pal_canvas_original_->selectionStart());
		tr->setEnd(pal_canvas_original_->selectionEnd());
		// Target colour
		tr->setColour(cb_target_tint_->colour());
		tr->setAmount(slider_tint_->GetValue());

		// Update UI
		updateListItem(index);
		openRange(index);
		updatePreviews();
	}
}

// -----------------------------------------------------------------------------
// Called when the target gradient start colour is changed
// -----------------------------------------------------------------------------
void TranslationEditorDialog::onBeginColourChanged(wxEvent& e)
{
	// Set start colour to selected colour
	setStartColour(cb_range_begin_->colour());
}

// -----------------------------------------------------------------------------
// Called when the target gradient end colour is changed
// -----------------------------------------------------------------------------
void TranslationEditorDialog::onEndColourChanged(wxEvent& e)
{
	// Set end colour to selected colour
	setEndColour(cb_range_end_->colour());
}

// -----------------------------------------------------------------------------
// Called when the target colourise/tint colour is changed
// -----------------------------------------------------------------------------
void TranslationEditorDialog::onTintColourChanged(wxEvent& e)
{
	setTintColour(cb_target_tint_->colour());
}

// -----------------------------------------------------------------------------
// Called when the tint amount slider is changed
// -----------------------------------------------------------------------------
void TranslationEditorDialog::onTintAmountChanged(wxCommandEvent& e)
{
	setTintAmount(slider_tint_->GetValue());
	label_tint_->SetLabel(wxString::Format("%d%% ", slider_tint_->GetValue()));
}

// -----------------------------------------------------------------------------
// Called when the left mouse button is released in the origin palette range
// canvas
// -----------------------------------------------------------------------------
void TranslationEditorDialog::onPalOriginLeftUp(wxMouseEvent& e)
{
	// Get current translation range
	auto tr = translation_->range(list_translations_->GetSelection());

	// Update its origin range
	if (tr)
	{
		tr->setStart(pal_canvas_original_->selectionStart());
		tr->setEnd(pal_canvas_original_->selectionEnd());
	}

	// Update UI
	updateListItem(list_translations_->GetSelection());
	updatePreviews();
}

// -----------------------------------------------------------------------------
// Called when the left mouse button is released in the target palette range
// canvas
// -----------------------------------------------------------------------------
void TranslationEditorDialog::onPalTargetLeftUp(wxMouseEvent& e)
{
	// Get current translation range
	auto tr = translation_->range(list_translations_->GetSelection());

	// Update its target range if it's a palette translation
	if (tr && tr->type() == TransRange::Type::Palette)
	{
		auto tpr = dynamic_cast<TransRangePalette*>(tr);
		if (cb_target_reverse_->GetValue())
		{
			tpr->setDEnd(pal_canvas_target_->selectionStart());
			tpr->setDStart(pal_canvas_target_->selectionEnd());
		}
		else
		{
			tpr->setDStart(pal_canvas_target_->selectionStart());
			tpr->setDEnd(pal_canvas_target_->selectionEnd());
		}
	}

	// Update UI
	updateListItem(list_translations_->GetSelection());
	updatePreviews();
}

// -----------------------------------------------------------------------------
// Called when the 'Add Translation' button is clicked
// -----------------------------------------------------------------------------
void TranslationEditorDialog::onBtnAdd(wxCommandEvent& e)
{
	// Get index to add at
	int index = list_translations_->GetSelection() + 1;

	// Add new range to translation depending on current type selection
	if (rb_type_palette_->GetValue())
		translation_->addRange(TransRange::Type::Palette, index);
	else if (rb_type_colour_->GetValue())
		translation_->addRange(TransRange::Type::Colour, index);
	else if (rb_type_desaturate_->GetValue())
		translation_->addRange(TransRange::Type::Desat, index);
	else if (rb_type_colourise_->GetValue())
		translation_->addRange(TransRange::Type::Blend, index);
	else if (rb_type_tint_->GetValue())
		translation_->addRange(TransRange::Type::Tint, index);

	// Add it to the list
	list_translations_->Insert(translation_->range(index)->asText(), index);

	// Update UI
	list_translations_->SetSelection(index);
	openRange(index);
	updatePreviews();
}

// -----------------------------------------------------------------------------
// Called when the 'Remove Translation' button is clicked
// -----------------------------------------------------------------------------
void TranslationEditorDialog::onBtnRemove(wxCommandEvent& e)
{
	// Do nothing if there is only one translation
	if (translation_->nRanges() == 1)
		return;

	// Get index of range to remove
	int index = list_translations_->GetSelection();

	// Remove it from the translation
	translation_->removeRange(index);

	// Remove it from the list
	list_translations_->Delete(index);

	// Update UI
	if (index >= static_cast<int>(list_translations_->GetCount()))
		index--;
	if (index >= 0)
	{
		list_translations_->SetSelection(index);
		openRange(index);
	}
	updatePreviews();
}

// -----------------------------------------------------------------------------
// Called when the 'Move Up' button is clicked
// -----------------------------------------------------------------------------
void TranslationEditorDialog::onBtnUp(wxCommandEvent& e)
{
	// Get selection
	int index = list_translations_->GetSelection();

	// Check selection is valid
	if (index <= 0)
		return;

	// Swap item with above
	translation_->swapRanges(index, index - 1);
	updateListItem(index);
	updateListItem(index - 1);

	// Update selection
	list_translations_->SetSelection(index - 1);
	openRange(index - 1);

	// Update previews
	updatePreviews();
}

// -----------------------------------------------------------------------------
// Called when the 'Move Down' button is clicked
// -----------------------------------------------------------------------------
void TranslationEditorDialog::onBtnDown(wxCommandEvent& e)
{
	// Get selection
	int index = list_translations_->GetSelection();

	// Check selection is valid
	if (index >= static_cast<int>(translation_->nRanges()) - 1)
		return;

	// Swap item with above
	translation_->swapRanges(index, index + 1);
	updateListItem(index);
	updateListItem(index + 1);

	// Update selection
	list_translations_->SetSelection(index + 1);
	openRange(index + 1);

	// Update previews
	updatePreviews();
}

// -----------------------------------------------------------------------------
// Called when the 'Load Translation' button is clicked
// -----------------------------------------------------------------------------
void TranslationEditorDialog::onBtnLoad(wxCommandEvent& e)
{
	// Get user directory
	wxString dir = app::path("translations", app::Dir::User);

	// Create open file dialog
	wxFileDialog dialog_open(
		this,
		"Load Translation from File",
		dir,
		wxEmptyString,
		"Text Files (*.txt)|*.txt",
		wxFD_OPEN | wxFD_FILE_MUST_EXIST,
		wxDefaultPosition);

	// Run the dialog & check that the user didn't cancel
	if (dialog_open.ShowModal() == wxID_OK)
	{
		// Get the selected filename
		wxString filename = dialog_open.GetPath();

		// Load file to string
		wxFile   file;
		wxString tstring;
		if (file.Open(dialog_open.GetPath()))
			file.ReadAll(&tstring);

		// Parse as a translation
		Translation trans;
		trans.parse(tstring.ToStdString());

		// Open it if parsed ok
		if (trans.nRanges() > 0)
			openTranslation(trans);
		else
			wxMessageBox("Not a valid translation file", "Error", wxICON_ERROR);
	}
}

// -----------------------------------------------------------------------------
// Called when the 'Save Translation' button is clicked
// -----------------------------------------------------------------------------
void TranslationEditorDialog::onBtnSave(wxCommandEvent& e)
{
	// If the directory doesn't exist create it
	wxString dir = app::path("translations", app::Dir::User);
	if (!wxDirExists(dir))
		wxMkdir(dir);

	// Create save file dialog
	wxFileDialog dialog_save(
		this,
		"Save Translation to File",
		dir,
		wxEmptyString,
		"Text File (*.txt)|*.txt",
		wxFD_SAVE | wxFD_OVERWRITE_PROMPT,
		wxDefaultPosition);

	// Run the dialog & check that the user didn't cancel
	if (dialog_save.ShowModal() == wxID_OK)
	{
		// Get translation as text string
		wxString str = translation_->asText();

		// Open file for writing
		wxFile file(dialog_save.GetPath(), wxFile::write);

		// Write string to file
		file.Write(str);

		// Close file
		file.Close();
	}
}

// -----------------------------------------------------------------------------
// Called when the mouse pointer is moved over the gfx preview canvas
// -----------------------------------------------------------------------------
void TranslationEditorDialog::onGfxPreviewMouseMotion(wxMouseEvent& e)
{
	// Get the image coordinates at the mouse pointer
	auto pos = gfx_preview_->imageCoords(e.GetX() * GetContentScaleFactor(), e.GetY() * GetContentScaleFactor() - 2);

	int index = pal_canvas_preview_->selectionStart();

	// Get palette index at position
	if (pos.x >= 0)
		index = gfx_preview_->image().pixelIndexAt(pos.x, pos.y);
	else
		index = -1;

	// Update preview palette if necessary
	if (index != pal_canvas_preview_->selectionStart())
	{
		pal_canvas_preview_->setSelection(index);
		pal_canvas_preview_->Refresh();
	}

	e.Skip();
}

// -----------------------------------------------------------------------------
// Called when the 'Reverse Target Range' checkbox is (un)checked
// -----------------------------------------------------------------------------
void TranslationEditorDialog::onCBTargetReverse(wxCommandEvent& e)
{
	// Get current translation range
	auto tr = translation_->range(list_translations_->GetSelection());

	// Update its target range if it's a palette translation
	if (tr && tr->type() == TransRange::Type::Palette)
	{
		auto tpr = dynamic_cast<TransRangePalette*>(tr);
		if (cb_target_reverse_->GetValue())
		{
			tpr->setDEnd(pal_canvas_target_->selectionStart());
			tpr->setDStart(pal_canvas_target_->selectionEnd());
		}
		else
		{
			tpr->setDStart(pal_canvas_target_->selectionStart());
			tpr->setDEnd(pal_canvas_target_->selectionEnd());
		}
	}

	// Update UI
	updateListItem(list_translations_->GetSelection());
	updatePreviews();
}

// -----------------------------------------------------------------------------
// Called when the 'Truecolor' checkbox is (un)checked
// -----------------------------------------------------------------------------
void TranslationEditorDialog::onCBTruecolor(wxCommandEvent& e)
{
	updatePreviews();
}

// -----------------------------------------------------------------------------
// Called when the 'Palette translation ony' checkbox is (un)checked
// -----------------------------------------------------------------------------
void TranslationEditorDialog::onCBPaletteOnly(wxCommandEvent& e)
{
	updatePreviews();
}<|MERGE_RESOLUTION|>--- conflicted
+++ resolved
@@ -37,7 +37,6 @@
 #include "Graphics/Palette/Palette.h"
 #include "Graphics/SImage/SImage.h"
 #include "Graphics/Translation.h"
-#include "OpenGL/OpenGL.h"
 #include "UI/Canvas/GfxCanvas.h"
 #include "UI/Canvas/PaletteCanvas.h"
 #include "UI/Controls/ColourBox.h"
@@ -61,88 +60,28 @@
 // GradientBox Class
 //
 // -----------------------------------------------------------------------------
-class GradientBox : public OGLCanvas
-{
-public:
-	GradientBox(wxWindow* parent, int steps = -1) : OGLCanvas(parent, -1), steps_{ steps }
-	{
-		// Minimum height 16
-		SetInitialSize(wxSize(-1, ui::scalePx(16)));
-	}
-
-	~GradientBox() override = default;
-
-<<<<<<< HEAD
+
+
 // -----------------------------------------------------------------------------
 // GradientBox class constructor
 // -----------------------------------------------------------------------------
 GradientBox::GradientBox(wxWindow* parent, int steps) :
-	wxPanel(parent, -1, wxDefaultPosition, wxDefaultSize, wxBORDER_SIMPLE), steps_{ steps }
+	wxPanel(parent, -1, wxDefaultPosition, wxDefaultSize, wxBORDER_SIMPLE),
+	steps_{ steps }
 {
 	Bind(
 		wxEVT_PAINT,
 		[&](wxPaintEvent& e)
 		{
 			wxPaintDC dc(this);
-			dc.GradientFillLinear({ 0, 0, GetSize().x, GetSize().y }, col_start_.toWx(), col_end_.toWx());
+			dc.GradientFillLinear({ 0, 0, GetSize().x, GetSize().y }, col_start_, col_end_);
 		});
 
 	// Minimum height 16
 	SetInitialSize(wxSize(-1, ui::scalePx(16)));
 }
 
-=======
-	void setStartCol(ColRGBA col) { col_start_.set(col.r, col.g, col.b, 255); }
-	void setEndCol(ColRGBA col) { col_end_.set(col.r, col.g, col.b, 255); }
-	void setSteps(int steps) { steps_ = steps; }
-
-	void draw() override
-	{
-		// Setup the viewport
-		const wxSize size = GetSize() * GetContentScaleFactor();
-		glViewport(0, 0, size.x, size.y);
-
-		// Setup the screen projection
-		glMatrixMode(GL_PROJECTION);
-		glLoadIdentity();
-		glOrtho(0, size.x, size.y, 0, -1, 1);
-
-		glMatrixMode(GL_MODELVIEW);
-		glLoadIdentity();
-
-		// Clear
-		glClearColor(0.0f, 0.0f, 0.0f, 1.0f);
-		glClear(GL_COLOR_BUFFER_BIT | GL_DEPTH_BUFFER_BIT);
-
-		// Translate to inside of pixel (otherwise inaccuracies can occur on certain gl implementations)
-		if (gl::accuracyTweak())
-			glTranslatef(0.375f, 0.375f, 0);
-
-		// Draw gradient
-		if (steps_ < 0)
-		{
-			// No steps defined, draw smooth gradient
-			glBegin(GL_QUADS);
-			gl::setColour(col_start_);
-			glVertex2d(0, 0);
-			glVertex2d(0, size.y);
-			gl::setColour(col_end_);
-			glVertex2d(size.x, size.y);
-			glVertex2d(size.x, 0);
-			glEnd();
-		}
-
-		// Swap buffers (ie show what was drawn)
-		SwapBuffers();
-	}
-
-private:
-	ColRGBA col_start_ = ColRGBA::BLACK;
-	ColRGBA col_end_   = ColRGBA::WHITE;
-	int     steps_     = 0;
-};
-
->>>>>>> f4bdecfc
+
 
 // -----------------------------------------------------------------------------
 //
@@ -359,13 +298,8 @@
 	framesizer = new wxStaticBoxSizer(frame, wxVERTICAL);
 	hbox->Add(framesizer, 1, wxEXPAND);
 
-<<<<<<< HEAD
 	gfx_preview_ = new GfxCanvas(this);
-	gfx_preview_->setPalette(&palette_);
-=======
-	gfx_preview_ = new GfxCanvas(this, -1);
 	gfx_preview_->setPalette(palette_.get());
->>>>>>> f4bdecfc
 	gfx_preview_->setViewType(GfxCanvas::View::Centered);
 	gfx_preview_->image().copyImage(image_preview_.get());
 	framesizer->Add(gfx_preview_, 1, wxEXPAND | wxALL, ui::pad());
@@ -834,14 +768,9 @@
 void TranslationEditorDialog::updatePreviews() const
 {
 	// Update palette preview
-<<<<<<< HEAD
-	Palette pal_translated{ palette_ };
-	pal_translated.applyTranslation(&translation_);
+	Palette pal_translated{ *palette_ };
+	pal_translated.applyTranslation(translation_.get());
 	pal_canvas_preview_->setPalette(&pal_translated);
-=======
-	pal_canvas_preview_->setPalette(palette_.get());
-	pal_canvas_preview_->palette().applyTranslation(translation_.get());
->>>>>>> f4bdecfc
 	pal_canvas_preview_->Refresh();
 
 	// Update image preview
