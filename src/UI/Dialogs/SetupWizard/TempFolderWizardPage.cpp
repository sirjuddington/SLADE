
// -----------------------------------------------------------------------------
// SLADE - It's a Doom Editor
// Copyright(C) 2008 - 2024 Simon Judd
//
// Email:       sirjuddington@gmail.com
// Web:         http://slade.mancubus.net
// Filename:    TempFolderWizardPage.cpp
// Description: Setup wizard page to set up the temporary folder
//
// This program is free software; you can redistribute it and/or modify it
// under the terms of the GNU General Public License as published by the Free
// Software Foundation; either version 2 of the License, or (at your option)
// any later version.
//
// This program is distributed in the hope that it will be useful, but WITHOUT
// ANY WARRANTY; without even the implied warranty of MERCHANTABILITY or
// FITNESS FOR A PARTICULAR PURPOSE. See the GNU General Public License for
// more details.
//
// You should have received a copy of the GNU General Public License along with
// this program; if not, write to the Free Software Foundation, Inc.,
// 51 Franklin Street, Fifth Floor, Boston, MA  02110 - 1301, USA.
// -----------------------------------------------------------------------------


// -----------------------------------------------------------------------------
//
// Includes
//
// -----------------------------------------------------------------------------
#include "Main.h"
#include "TempFolderWizardPage.h"
#include "App.h"
#include "UI/Layout.h"
#include "UI/WxUtils.h"
#include "Utility/FileUtils.h"

using namespace slade;


// -----------------------------------------------------------------------------
//
// External Variables
//
// -----------------------------------------------------------------------------
EXTERN_CVAR(Int, temp_location)
EXTERN_CVAR(String, temp_location_custom)


// -----------------------------------------------------------------------------
//
// TempFolderWizardPage Class Functions
//
// -----------------------------------------------------------------------------


// -----------------------------------------------------------------------------
// TempFolderWizardPage class constructor
// -----------------------------------------------------------------------------
TempFolderWizardPage::TempFolderWizardPage(wxWindow* parent) : WizardPageBase(parent)
{
	auto lh = ui::LayoutHelper(this);

	// Setup sizer
	auto sizer = new wxBoxSizer(wxVERTICAL);
	SetSizer(sizer);

	sizer->AddStretchSpacer();

	rb_use_system_ = new wxRadioButton(
<<<<<<< HEAD
		this, -1, "Use system temp folder (Recommended)", wxDefaultPosition, wxDefaultSize, wxRB_GROUP);
	sizer->Add(rb_use_system_, lh.sfWithXLargeBorder(0, wxBOTTOM).Expand());

	rb_use_slade_dir_ = new wxRadioButton(this, -1, "Use SLADE installation folder");
	sizer->Add(rb_use_slade_dir_, lh.sfWithXLargeBorder(0, wxBOTTOM).Expand());

	rb_use_custom_dir_ = new wxRadioButton(this, -1, "Use custom folder:");
	sizer->Add(rb_use_custom_dir_, lh.sfWithBorder(0, wxBOTTOM).Expand());

	auto hbox = new wxBoxSizer(wxHORIZONTAL);
	sizer->Add(hbox, wxSizerFlags().Expand());
	text_custom_dir_ = new wxTextCtrl(this, -1, "");
	hbox->Add(text_custom_dir_, lh.sfWithBorder(1, wxRIGHT).CenterVertical());
	btn_browse_dir_ = new wxButton(this, -1, "Browse...");
	hbox->Add(btn_browse_dir_, wxSizerFlags().Expand());
=======
		this, -1, wxS("Use system temp folder (Recommended)"), wxDefaultPosition, wxDefaultSize, wxRB_GROUP);
	sizer->Add(rb_use_system_, 0, wxEXPAND | wxBOTTOM, pad_xl);

	rb_use_slade_dir_ = new wxRadioButton(this, -1, wxS("Use SLADE installation folder"));
	sizer->Add(rb_use_slade_dir_, 0, wxEXPAND | wxBOTTOM, pad_xl);

	rb_use_custom_dir_ = new wxRadioButton(this, -1, wxS("Use custom folder:"));
	sizer->Add(rb_use_custom_dir_, 0, wxEXPAND | wxBOTTOM, ui::pad());

	auto hbox = new wxBoxSizer(wxHORIZONTAL);
	sizer->Add(hbox, 0, wxEXPAND);
	text_custom_dir_ = new wxTextCtrl(this, -1, wxEmptyString);
	hbox->Add(text_custom_dir_, 1, wxALIGN_CENTER_VERTICAL | wxRIGHT, ui::pad());
	btn_browse_dir_ = new wxButton(this, -1, wxS("Browse..."));
	hbox->Add(btn_browse_dir_, 0, wxEXPAND);
>>>>>>> f8584231
	text_custom_dir_->Enable(false);
	btn_browse_dir_->Enable(false);

	sizer->AddStretchSpacer();

	rb_use_custom_dir_->Bind(wxEVT_RADIOBUTTON, &TempFolderWizardPage::onRadioButtonChanged, this);
	rb_use_system_->Bind(wxEVT_RADIOBUTTON, &TempFolderWizardPage::onRadioButtonChanged, this);
	rb_use_slade_dir_->Bind(wxEVT_RADIOBUTTON, &TempFolderWizardPage::onRadioButtonChanged, this);
	btn_browse_dir_->Bind(wxEVT_BUTTON, &TempFolderWizardPage::onBtnBrowse, this);
}

// -----------------------------------------------------------------------------
// Returns true if the wizard page is valid
// -----------------------------------------------------------------------------
bool TempFolderWizardPage::canGoNext()
{
#ifdef WIN32
	string sep = "\\";
#else
	string sep = "/";
#endif

	string testfilename;
	if (rb_use_system_->GetValue())
		testfilename = wxStandardPaths::Get()
						   .GetTempDir()
						   .Append(wxString::FromUTF8(sep))
						   .Append(wxS("SLADE3"))
						   .Append(wxString::FromUTF8(sep))
						   .Append(wxS("test.txt"))
						   .utf8_string();
	else if (rb_use_slade_dir_->GetValue())
		testfilename = app::path("test.txt", app::Dir::Executable);
	else
		testfilename = text_custom_dir_->GetValue().utf8_string() + sep + "test.txt";

	SFile test;
	if (test.open(testfilename, SFile::Mode::Write))
	{
		test.close();

		if (fileutil::removeFile(testfilename))
			return true;
	}

	wxMessageBox(
		wxS("The selected folder cannot be written to. Please select a different folder to use."),
		wxEmptyString,
		wxICON_ERROR);

	return false;
}

// -----------------------------------------------------------------------------
// Applies any changes set on the wizard page
// -----------------------------------------------------------------------------
void TempFolderWizardPage::applyChanges()
{
	if (rb_use_system_->GetValue())
		temp_location = 0;
	else if (rb_use_slade_dir_->GetValue())
		temp_location = 1;
	else
	{
		temp_location        = 2;
		temp_location_custom = text_custom_dir_->GetValue().utf8_string();
	}
}

// -----------------------------------------------------------------------------
// Returns the description for the wizard page
// -----------------------------------------------------------------------------
string TempFolderWizardPage::description()
{
	return "Select the temp folder for SLADE to use during various operations. "
		   "Usually the system temp folder will be fine to use, however sometimes "
		   "it will not be write accessable, which can cause problems.";
}


// -----------------------------------------------------------------------------
//
// TempFolderWizardPage Class Events
//
// -----------------------------------------------------------------------------

// ReSharper disable CppMemberFunctionMayBeConst
// ReSharper disable CppParameterMayBeConstPtrOrRef

// -----------------------------------------------------------------------------
// Called when the radio button selection changes
// -----------------------------------------------------------------------------
void TempFolderWizardPage::onRadioButtonChanged(wxCommandEvent& e)
{
	if (rb_use_custom_dir_->GetValue())
	{
		text_custom_dir_->Enable(true);
		btn_browse_dir_->Enable(true);
	}
	else
	{
		text_custom_dir_->Enable(false);
		btn_browse_dir_->Enable(false);
	}
}

// -----------------------------------------------------------------------------
// Called when the 'Browse' button is clicked
// -----------------------------------------------------------------------------
void TempFolderWizardPage::onBtnBrowse(wxCommandEvent& e)
{
	wxDirDialog dlg(this, wxS("Select a folder to write temp files to"));
	if (dlg.ShowModal() == wxID_OK)
	{
		// Check directory is empty
		wxDir dir;
		dir.Open(dlg.GetPath());
		if (dir.IsOpened())
		{
			if (dir.HasFiles() || dir.HasSubDirs())
			{
				if (wxMessageBox(
						wxS("The selected folder is not empty.\r\n\r\n"
							"All files in this folder will be DELETED when SLADE exits.\r\n"
							"Please make sure there are no important files in the folder."),
						wxS("Warning"),
						wxOK | wxCANCEL | wxICON_WARNING)
					!= wxID_OK)
					return;
			}
		}

		text_custom_dir_->SetValue(dlg.GetPath());
	}
}<|MERGE_RESOLUTION|>--- conflicted
+++ resolved
@@ -69,39 +69,21 @@
 	sizer->AddStretchSpacer();
 
 	rb_use_system_ = new wxRadioButton(
-<<<<<<< HEAD
-		this, -1, "Use system temp folder (Recommended)", wxDefaultPosition, wxDefaultSize, wxRB_GROUP);
+		this, -1, wxS("Use system temp folder (Recommended)"), wxDefaultPosition, wxDefaultSize, wxRB_GROUP);
 	sizer->Add(rb_use_system_, lh.sfWithXLargeBorder(0, wxBOTTOM).Expand());
 
-	rb_use_slade_dir_ = new wxRadioButton(this, -1, "Use SLADE installation folder");
+	rb_use_slade_dir_ = new wxRadioButton(this, -1, wxS("Use SLADE installation folder"));
 	sizer->Add(rb_use_slade_dir_, lh.sfWithXLargeBorder(0, wxBOTTOM).Expand());
 
-	rb_use_custom_dir_ = new wxRadioButton(this, -1, "Use custom folder:");
+	rb_use_custom_dir_ = new wxRadioButton(this, -1, wxS("Use custom folder:"));
 	sizer->Add(rb_use_custom_dir_, lh.sfWithBorder(0, wxBOTTOM).Expand());
 
 	auto hbox = new wxBoxSizer(wxHORIZONTAL);
 	sizer->Add(hbox, wxSizerFlags().Expand());
-	text_custom_dir_ = new wxTextCtrl(this, -1, "");
+	text_custom_dir_ = new wxTextCtrl(this, -1, wxEmptyString);
 	hbox->Add(text_custom_dir_, lh.sfWithBorder(1, wxRIGHT).CenterVertical());
-	btn_browse_dir_ = new wxButton(this, -1, "Browse...");
+	btn_browse_dir_ = new wxButton(this, -1, wxS("Browse..."));
 	hbox->Add(btn_browse_dir_, wxSizerFlags().Expand());
-=======
-		this, -1, wxS("Use system temp folder (Recommended)"), wxDefaultPosition, wxDefaultSize, wxRB_GROUP);
-	sizer->Add(rb_use_system_, 0, wxEXPAND | wxBOTTOM, pad_xl);
-
-	rb_use_slade_dir_ = new wxRadioButton(this, -1, wxS("Use SLADE installation folder"));
-	sizer->Add(rb_use_slade_dir_, 0, wxEXPAND | wxBOTTOM, pad_xl);
-
-	rb_use_custom_dir_ = new wxRadioButton(this, -1, wxS("Use custom folder:"));
-	sizer->Add(rb_use_custom_dir_, 0, wxEXPAND | wxBOTTOM, ui::pad());
-
-	auto hbox = new wxBoxSizer(wxHORIZONTAL);
-	sizer->Add(hbox, 0, wxEXPAND);
-	text_custom_dir_ = new wxTextCtrl(this, -1, wxEmptyString);
-	hbox->Add(text_custom_dir_, 1, wxALIGN_CENTER_VERTICAL | wxRIGHT, ui::pad());
-	btn_browse_dir_ = new wxButton(this, -1, wxS("Browse..."));
-	hbox->Add(btn_browse_dir_, 0, wxEXPAND);
->>>>>>> f8584231
 	text_custom_dir_->Enable(false);
 	btn_browse_dir_->Enable(false);
 
