--- conflicted
+++ resolved
@@ -18,11 +18,7 @@
 
 	ColRGBA colour() const;
 	float   amount() const;
-<<<<<<< HEAD
-	void    setValues(const wxString& col, int val) const;
-=======
-	void    setValues(const string& col, int val);
->>>>>>> f8584231
+	void    setValues(const string& col, int val) const;
 
 private:
 	GfxCanvasBase*      gfx_preview_ = nullptr;
