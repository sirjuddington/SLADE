--- conflicted
+++ resolved
@@ -65,28 +65,12 @@
 	SetSizer(sizer);
 
 	// Message
-<<<<<<< HEAD
-	wxString message = wxString::Format(
-		"Contents of the directory \"%s\" have been modified outside of SLADE,\n", archive->filename());
-	message += "please tick the changes below that you wish to apply.";
-	sizer->Add(new wxStaticText(this, -1, message), lh.sfWithLargeBorder().Expand());
-	message = "Note that any unticked changes will be overwritten on disk when the directory is saved.";
-	sizer->Add(new wxStaticText(this, -1, message), lh.sfWithLargeBorder().Expand());
-
-	// Changes list
-	list_changes_ = new wxDataViewListCtrl(this, -1);
-	list_changes_->AppendToggleColumn("", wxDATAVIEW_CELL_ACTIVATABLE, wxDVC_DEFAULT_MINWIDTH, wxALIGN_CENTER);
-	list_changes_->AppendTextColumn("Change");
-	list_changes_->AppendTextColumn("Filename", wxDATAVIEW_CELL_INERT, -2);
-	list_changes_->SetMinSize(lh.size(0, 200));
-	sizer->Add(list_changes_, lh.sfWithLargeBorder(1, wxLEFT | wxRIGHT).Expand());
-=======
 	wxString message = WX_FMT(
 		"Contents of the directory \"{}\" have been modified outside of SLADE,\n", archive->filename());
 	message += wxS("please tick the changes below that you wish to apply.");
-	sizer->Add(new wxStaticText(this, -1, message), 0, wxEXPAND | wxALL, ui::padLarge());
+	sizer->Add(new wxStaticText(this, -1, message), lh.sfWithLargeBorder().Expand());
 	message = wxS("Note that any unticked changes will be overwritten on disk when the directory is saved.");
-	sizer->Add(new wxStaticText(this, -1, message), 0, wxEXPAND | wxALL, ui::padLarge());
+	sizer->Add(new wxStaticText(this, -1, message), lh.sfWithLargeBorder().Expand());
 
 	// Changes list
 	list_changes_ = new wxDataViewListCtrl(this, -1);
@@ -94,9 +78,8 @@
 		wxEmptyString, wxDATAVIEW_CELL_ACTIVATABLE, wxDVC_DEFAULT_MINWIDTH, wxALIGN_CENTER);
 	list_changes_->AppendTextColumn(wxS("Change"));
 	list_changes_->AppendTextColumn(wxS("Filename"), wxDATAVIEW_CELL_INERT, -2);
-	list_changes_->SetMinSize(wxSize(0, ui::scalePx(200)));
-	sizer->Add(list_changes_, 1, wxEXPAND | wxLEFT | wxRIGHT, ui::padLarge());
->>>>>>> f8584231
+	list_changes_->SetMinSize(lh.size(0, 200));
+	sizer->Add(list_changes_, lh.sfWithLargeBorder(1, wxLEFT | wxRIGHT).Expand());
 
 	// OK button
 	auto btn_ok = new wxButton(this, wxID_OK, wxS("Apply Selected Changes"));
