--- conflicted
+++ resolved
@@ -22,16 +22,6 @@
 		bool      creating     = false);
 	~MapEditorConfigDialog() override;
 
-<<<<<<< HEAD
-	void             populateGameList();
-	void             populatePortList();
-	void             populateMapList();
-	Archive::MapDesc selectedMap();
-	bool             configMatchesMap(const Archive::MapDesc& map) const;
-	wxString         selectedGame();
-	wxString         selectedPort();
-	void             saveConfigToDatabase() const;
-=======
 	void     populateGameList();
 	void     populatePortList();
 	void     populateMapList();
@@ -39,7 +29,7 @@
 	bool     configMatchesMap(const MapDesc& map) const;
 	wxString selectedGame();
 	wxString selectedPort();
->>>>>>> ddf97113
+	void     saveConfigToDatabase() const;
 
 private:
 	wxChoice*                  choice_game_config_   = nullptr;
