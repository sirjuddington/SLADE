#pragma once

<<<<<<< HEAD
#include "UI/Canvas/GLCanvas.h"
=======
#include "Geometry/Rect.h"
>>>>>>> f4bdecfc

namespace slade
{
class CropCanvas;
class NumberTextCtrl;
<<<<<<< HEAD

class CropCanvas : public GLCanvas
{
public:
	CropCanvas(wxWindow* parent, SImage& image);
	~CropCanvas() override;

	const Recti& cropRect() const { return crop_rect_; }
	void         setCropRect(const Recti& rect) { crop_rect_.set(rect); }

	void draw() override;

private:
	SImage*  image_   = nullptr;
	unsigned texture_ = 0;
	Recti    crop_rect_;
};
=======
class SImage;
>>>>>>> f4bdecfc

class GfxCropDialog : public wxDialog
{
public:
<<<<<<< HEAD
	GfxCropDialog(wxWindow* parent, SImage& image, const Palette* palette);
=======
	GfxCropDialog(wxWindow* parent, const SImage* image, Palette* palette);
>>>>>>> f4bdecfc
	~GfxCropDialog() override = default;

	const Recti& cropRect() const { return crop_rect_; }
	void         updatePreview() const;

private:
	CropCanvas*     canvas_preview_ = nullptr;
	NumberTextCtrl* text_left_      = nullptr;
	NumberTextCtrl* text_top_       = nullptr;
	NumberTextCtrl* text_right_     = nullptr;
	NumberTextCtrl* text_bottom_    = nullptr;
	wxRadioButton*  rb_absolute_    = nullptr;
	wxRadioButton*  rb_relative_    = nullptr;

	int   max_width_  = 0;
	int   max_height_ = 0;
	Recti crop_rect_;

	void bindEvents();

	void updateValues() const;
	void setLeft();
	void setTop();
	void setRight();
	void setBottom();

	// Events
	void onTextEnter(wxCommandEvent& e);
};
} // namespace slade<|MERGE_RESOLUTION|>--- conflicted
+++ resolved
@@ -1,45 +1,17 @@
 #pragma once
 
-<<<<<<< HEAD
-#include "UI/Canvas/GLCanvas.h"
-=======
 #include "Geometry/Rect.h"
->>>>>>> f4bdecfc
 
 namespace slade
 {
 class CropCanvas;
 class NumberTextCtrl;
-<<<<<<< HEAD
-
-class CropCanvas : public GLCanvas
-{
-public:
-	CropCanvas(wxWindow* parent, SImage& image);
-	~CropCanvas() override;
-
-	const Recti& cropRect() const { return crop_rect_; }
-	void         setCropRect(const Recti& rect) { crop_rect_.set(rect); }
-
-	void draw() override;
-
-private:
-	SImage*  image_   = nullptr;
-	unsigned texture_ = 0;
-	Recti    crop_rect_;
-};
-=======
 class SImage;
->>>>>>> f4bdecfc
 
 class GfxCropDialog : public wxDialog
 {
 public:
-<<<<<<< HEAD
 	GfxCropDialog(wxWindow* parent, SImage& image, const Palette* palette);
-=======
-	GfxCropDialog(wxWindow* parent, const SImage* image, Palette* palette);
->>>>>>> f4bdecfc
 	~GfxCropDialog() override = default;
 
 	const Recti& cropRect() const { return crop_rect_; }
