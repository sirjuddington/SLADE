--- conflicted
+++ resolved
@@ -65,12 +65,8 @@
 
 	// Fill formats list
 	long selected_index = 0;
-<<<<<<< HEAD
 	auto last_format    = ui::getStateString("ArchiveLastCreatedFormat");
-	for (const auto& format : Archive::allFormats())
-=======
 	for (const auto& format : archive::allFormatsInfo())
->>>>>>> ddf97113
 		if (format.create)
 		{
 			if (format.id == last_format)
