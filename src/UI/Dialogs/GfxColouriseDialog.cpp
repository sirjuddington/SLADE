--- conflicted
+++ resolved
@@ -79,13 +79,8 @@
 	hbox->Add(cb_colour_, wxSizerFlags().Expand());
 
 	// Add preview
-<<<<<<< HEAD
 	gfx_preview_ = new GfxCanvas(this);
-	sizer->Add(gfx_preview_, 1, wxEXPAND | wxBOTTOM, ui::pad());
-=======
-	gfx_preview_ = new GfxCanvas(this, -1);
 	sizer->Add(gfx_preview_, wx::sfWithBorder(1, wxBOTTOM).Expand());
->>>>>>> f4bdecfc
 
 	// Add buttons
 	sizer->Add(wx::createDialogButtonBox(this, "Colourise", "Cancel"), wxSizerFlags().Expand());
