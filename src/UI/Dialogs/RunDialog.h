--- conflicted
+++ resolved
@@ -9,7 +9,6 @@
 class RunDialog : public SDialog
 {
 public:
-<<<<<<< HEAD
 	RunDialog(wxWindow* parent, Archive* archive, bool show_start_3d_cb = false, bool run_map = false);
 	RunDialog(wxWindow* parent, int64_t archive_lib_id);
 	~RunDialog() override;
@@ -26,13 +25,6 @@
 
 	void     openGameExe(unsigned index) const;
 	wxString selectedCommandLine(const Config& cfg) const;
-=======
-	RunDialog(wxWindow* parent, const Archive* archive, bool show_start_3d_cb = false, bool run_map = false);
-	~RunDialog() override;
-
-	void     openGameExe(unsigned index) const;
-	wxString selectedCommandLine(const Archive* archive, const wxString& map_name, const wxString& map_file = "") const;
->>>>>>> ddf97113
 	wxString selectedResourceList() const;
 	wxString selectedExeDir() const;
 	wxString selectedExeId() const;
