
// -----------------------------------------------------------------------------
// SLADE - It's a Doom Editor
// Copyright(C) 2008 - 2024 Simon Judd
//
// Email:       sirjuddington@gmail.com
// Web:         http://slade.mancubus.net
// Filename:    BrowserItem.cpp
// Description: A class representing a single browser item. Each item has a
//              name, index and image associated with it, and handles drawing
//              itself.
//
// This program is free software; you can redistribute it and/or modify it
// under the terms of the GNU General Public License as published by the Free
// Software Foundation; either version 2 of the License, or (at your option)
// any later version.
//
// This program is distributed in the hope that it will be useful, but WITHOUT
// ANY WARRANTY; without even the implied warranty of MERCHANTABILITY or
// FITNESS FOR A PARTICULAR PURPOSE. See the GNU General Public License for
// more details.
//
// You should have received a copy of the GNU General Public License along with
// this program; if not, write to the Free Software Foundation, Inc.,
// 51 Franklin Street, Fifth Floor, Boston, MA  02110 - 1301, USA.
// -----------------------------------------------------------------------------


// -----------------------------------------------------------------------------
//
// Includes
//
// -----------------------------------------------------------------------------
#include "Main.h"
#include "BrowserItem.h"
#include "BrowserWindow.h"
#include "General/UI.h"
#include "OpenGL/Draw2D.h"
#include "OpenGL/GLTexture.h"
#include "OpenGL/OpenGL.h"
#include "Utility/StringUtils.h"

using namespace slade;
using namespace browser;

// -----------------------------------------------------------------------------
//
// BrowserItem Class Functions
//
// -----------------------------------------------------------------------------


// -----------------------------------------------------------------------------
// BrowserItem class constructor
// -----------------------------------------------------------------------------
BrowserItem::BrowserItem(const wxString& name, unsigned index, const wxString& type) :
	type_{ type }, name_{ name }, index_{ index }
{
}

// -----------------------------------------------------------------------------
// BrowserItem class destructor
// -----------------------------------------------------------------------------
BrowserItem::~BrowserItem() = default;

// -----------------------------------------------------------------------------
// Loads the item image (base class does nothing, must be overridden by child
// classes to be useful at all)
// -----------------------------------------------------------------------------
bool BrowserItem::loadImage()
{
	return false;
}

// -----------------------------------------------------------------------------
// Draws the item in a [size]x[size] box, keeping the correct aspect ratio of
// it's image
// -----------------------------------------------------------------------------
void BrowserItem::draw(
	int                     size,
	gl::draw2d::Context&    dc,
	BrowserCanvas::NameType nametype,
	BrowserCanvas::ItemView viewtype)
{
	auto sizef = static_cast<float>(size);

	// Determine item name string (for normal viewtype)
	string draw_name;
	if (nametype == NameType::Normal)
		draw_name = name_;
	else if (nametype == NameType::Index)
		draw_name = fmt::format("{}", index_);

	// Truncate name if needed
	if (parent_->truncateNames() && draw_name.size() > 8)
	{
		// textures/aquatex/AQCONC13.png -> t./a./AQCONC13.png
		// textures/AQDIRT01.png -> t./AQDIRT01.png
		string_view draw_name_v{ draw_name };
		if (strutil::contains(draw_name, '/'))
		{
			int    last_pos = 0;
			string new_draw_name;
			while (strutil::contains(draw_name_v.substr(last_pos), '/'))
			{
				new_draw_name.append(draw_name_v.substr(last_pos, 1)).append("./");
				last_pos += draw_name_v.substr(last_pos).find('/') + 1;
			}
			draw_name = new_draw_name + strutil::afterLast(draw_name, '/');
		}
		else
			draw_name = fmt::format("{}...", string_view{ draw_name.data(), 8 });
	}

	// Item name
	if (viewtype == ItemView::Normal)
	{
		dc.text_alignment = gl::draw2d::Align::Center;
		dc.drawText(draw_name, { sizef * 0.5f, sizef + 4.0f });
	}
	else if (viewtype == ItemView::Tiles)
	{
		// Create text box if needed
		if (!text_box_)
			text_box_ = std::make_unique<gl::draw2d::TextBox>(
				fmt::format("{}\n{}", index_, name_.mb_str().data()), ui::scalePx(144), dc.font, ui::scalePx(16));

		Vec2f pos;
		pos.x = sizef + 8.0f;
		pos.y = (sizef - text_box_->height()) * 0.5f;
		text_box_->draw(pos, dc);
	}

	// If the item is blank don't bother with the image
	if (blank_)
		return;

	// Try to load image if it isn't already
	if (!image_tex_ || (image_tex_ && !gl::Texture::isLoaded(image_tex_)))
		loadImage();

	// If it still isn't just draw a red box with an X
	if (!image_tex_ || (image_tex_ && !gl::Texture::isLoaded(image_tex_)))
	{
		static vector<Rectf> lines_box_x;
		if (lines_box_x.empty())
		{
			lines_box_x.emplace_back(0.0f, 0.0f, 0.0f, sizef);
			lines_box_x.emplace_back(0.0f, sizef, sizef, sizef);
			lines_box_x.emplace_back(sizef, sizef, sizef, 0.0f);
			lines_box_x.emplace_back(sizef, 0.0f, 0.0f, 0.0f);
			lines_box_x.emplace_back(0.0f, 0.0f, sizef, sizef);
			lines_box_x.emplace_back(0.0f, sizef, sizef, 0.0f);
		}

		dc.line_thickness = 2.0f;
		dc.colour         = ColRGBA::RED;
		dc.drawLines(lines_box_x);

		return;
	}

	// Determine texture dimensions
	auto& tex_info = gl::Texture::info(image_tex_);
	float width    = tex_info.size.x;
	float height   = tex_info.size.y;

	// Scale up if size > 128
	if (size > 128)
	{
<<<<<<< HEAD
		float scale = sizef / 128.0;
=======
		double scale = static_cast<double>(size) / 128.0;
>>>>>>> f4bdecfc
		width *= scale;
		height *= scale;
	}

	if (width > height)
	{
		// Scale down by width
		if (width > sizef)
		{
<<<<<<< HEAD
			float scale = sizef / width;
=======
			double scale = static_cast<double>(size) / width;
>>>>>>> f4bdecfc
			width *= scale;
			height *= scale;
		}
	}
	else
	{
		// Scale down by height
		if (height > sizef)
		{
<<<<<<< HEAD
			float scale = sizef / height;
=======
			double scale = static_cast<double>(size) / height;
>>>>>>> f4bdecfc
			width *= scale;
			height *= scale;
		}
	}

	// Determine draw coords
<<<<<<< HEAD
	float top  = sizef * 0.5 - height * 0.5;
	float left = sizef * 0.5 - width * 0.5;

	// Disable tiling for texture
	bool tiling = tex_info.tiling;
	if (tiling)
		gl::Texture::setTiling(image_tex_, false);
=======
	double top  = y + (static_cast<double>(size) * 0.5) - (height * 0.5);
	double left = x + (static_cast<double>(size) * 0.5) - (width * 0.5);
>>>>>>> f4bdecfc

	// Draw
	dc.texture = image_tex_;
	dc.colour  = ColRGBA::WHITE;
	dc.drawRect({ left, top, left + width, top + height });

	// Re-enable tiling for texture if needed
	if (tiling)
		gl::Texture::setTiling(image_tex_, true);
}<|MERGE_RESOLUTION|>--- conflicted
+++ resolved
@@ -35,9 +35,9 @@
 #include "BrowserItem.h"
 #include "BrowserWindow.h"
 #include "General/UI.h"
+#include "Geometry/Rect.h"
 #include "OpenGL/Draw2D.h"
 #include "OpenGL/GLTexture.h"
-#include "OpenGL/OpenGL.h"
 #include "Utility/StringUtils.h"
 
 using namespace slade;
@@ -54,7 +54,9 @@
 // BrowserItem class constructor
 // -----------------------------------------------------------------------------
 BrowserItem::BrowserItem(const wxString& name, unsigned index, const wxString& type) :
-	type_{ type }, name_{ name }, index_{ index }
+	type_{ type },
+	name_{ name },
+	index_{ index }
 {
 }
 
@@ -76,11 +78,7 @@
 // Draws the item in a [size]x[size] box, keeping the correct aspect ratio of
 // it's image
 // -----------------------------------------------------------------------------
-void BrowserItem::draw(
-	int                     size,
-	gl::draw2d::Context&    dc,
-	BrowserCanvas::NameType nametype,
-	BrowserCanvas::ItemView viewtype)
+void BrowserItem::draw(int size, gl::draw2d::Context& dc, NameType nametype, ItemView viewtype)
 {
 	auto sizef = static_cast<float>(size);
 
@@ -168,11 +166,7 @@
 	// Scale up if size > 128
 	if (size > 128)
 	{
-<<<<<<< HEAD
 		float scale = sizef / 128.0;
-=======
-		double scale = static_cast<double>(size) / 128.0;
->>>>>>> f4bdecfc
 		width *= scale;
 		height *= scale;
 	}
@@ -182,11 +176,7 @@
 		// Scale down by width
 		if (width > sizef)
 		{
-<<<<<<< HEAD
 			float scale = sizef / width;
-=======
-			double scale = static_cast<double>(size) / width;
->>>>>>> f4bdecfc
 			width *= scale;
 			height *= scale;
 		}
@@ -196,18 +186,13 @@
 		// Scale down by height
 		if (height > sizef)
 		{
-<<<<<<< HEAD
 			float scale = sizef / height;
-=======
-			double scale = static_cast<double>(size) / height;
->>>>>>> f4bdecfc
 			width *= scale;
 			height *= scale;
 		}
 	}
 
 	// Determine draw coords
-<<<<<<< HEAD
 	float top  = sizef * 0.5 - height * 0.5;
 	float left = sizef * 0.5 - width * 0.5;
 
@@ -215,10 +200,6 @@
 	bool tiling = tex_info.tiling;
 	if (tiling)
 		gl::Texture::setTiling(image_tex_, false);
-=======
-	double top  = y + (static_cast<double>(size) * 0.5) - (height * 0.5);
-	double left = x + (static_cast<double>(size) * 0.5) - (width * 0.5);
->>>>>>> f4bdecfc
 
 	// Draw
 	dc.texture = image_tex_;
