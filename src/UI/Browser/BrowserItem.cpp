
// -----------------------------------------------------------------------------
// SLADE - It's a Doom Editor
// Copyright(C) 2008 - 2024 Simon Judd
//
// Email:       sirjuddington@gmail.com
// Web:         http://slade.mancubus.net
// Filename:    BrowserItem.cpp
// Description: A class representing a single browser item. Each item has a
//              name, index and image associated with it, and handles drawing
//              itself.
//
// This program is free software; you can redistribute it and/or modify it
// under the terms of the GNU General Public License as published by the Free
// Software Foundation; either version 2 of the License, or (at your option)
// any later version.
//
// This program is distributed in the hope that it will be useful, but WITHOUT
// ANY WARRANTY; without even the implied warranty of MERCHANTABILITY or
// FITNESS FOR A PARTICULAR PURPOSE. See the GNU General Public License for
// more details.
//
// You should have received a copy of the GNU General Public License along with
// this program; if not, write to the Free Software Foundation, Inc.,
// 51 Franklin Street, Fifth Floor, Boston, MA  02110 - 1301, USA.
// -----------------------------------------------------------------------------


// -----------------------------------------------------------------------------
//
// Includes
//
// -----------------------------------------------------------------------------
#include "Main.h"
#include "BrowserItem.h"
#include "BrowserWindow.h"
#include "Geometry/Rect.h"
#include "OpenGL/Draw2D.h"
#include "OpenGL/GLTexture.h"
#include "UI/UI.h"
#include "Utility/StringUtils.h"

using namespace slade;
using namespace browser;

// -----------------------------------------------------------------------------
//
// BrowserItem Class Functions
//
// -----------------------------------------------------------------------------


// -----------------------------------------------------------------------------
// BrowserItem class constructor
// -----------------------------------------------------------------------------
BrowserItem::BrowserItem(const string& name, unsigned index, const string& type) :
	type_{ type },
	name_{ name },
	index_{ index }
{
}

// -----------------------------------------------------------------------------
// BrowserItem class destructor
// -----------------------------------------------------------------------------
BrowserItem::~BrowserItem() = default;

// -----------------------------------------------------------------------------
// Loads the item image (base class does nothing, must be overridden by child
// classes to be useful at all)
// -----------------------------------------------------------------------------
bool BrowserItem::loadImage()
{
	return false;
}

// -----------------------------------------------------------------------------
// Draws the item in a [size]x[size] box, keeping the correct aspect ratio of
// it's image
// -----------------------------------------------------------------------------
void BrowserItem::draw(int size, gl::draw2d::Context& dc, NameType nametype, ItemView viewtype)
{
	auto sizef = static_cast<float>(size);

	// Determine item name string (for normal viewtype)
	string draw_name;
	if (nametype == NameType::Normal)
		draw_name = name_;
	else if (nametype == NameType::Index)
		draw_name = fmt::format("{}", index_);

	// Truncate name if needed
	if (parent_->truncateNames() && draw_name.size() > 8)
	{
		// textures/aquatex/AQCONC13.png -> t./a./AQCONC13.png
		// textures/AQDIRT01.png -> t./AQDIRT01.png
		string_view draw_name_v{ draw_name };
		if (strutil::contains(draw_name, '/'))
		{
			int    last_pos = 0;
			string new_draw_name;
			while (strutil::contains(draw_name_v.substr(last_pos), '/'))
			{
				new_draw_name.append(draw_name_v.substr(last_pos, 1)).append("./");
				last_pos += draw_name_v.substr(last_pos).find('/') + 1;
			}
			draw_name = new_draw_name + strutil::afterLast(draw_name, '/');
		}
		else
			draw_name = fmt::format("{}...", string_view{ draw_name.data(), 8 });
	}

	// Item name
	if (viewtype == ItemView::Normal)
	{
		dc.text_alignment = gl::draw2d::Align::Center;
		dc.drawText(draw_name, { sizef * 0.5f, sizef + 4.0f });
	}
	else if (viewtype == ItemView::Tiles)
	{
		// Create text box if needed
		if (!text_box_)
<<<<<<< HEAD
			text_box_ = std::make_unique<gl::draw2d::TextBox>(
				fmt::format("{}\n{}", index_, name_.mb_str().data()), 144, dc.font, 16);
=======
			text_box_ = std::make_unique<TextBox>(
				fmt::format("{}\n{}", index_, name_), font, ui::scalePx(144), ui::scalePx(16));

		int top = y;
		top += ((size - text_box_->height()) * 0.5);
>>>>>>> f8584231

		Vec2f pos;
		pos.x = sizef + 8.0f;
		pos.y = (sizef - text_box_->height()) * 0.5f;
		text_box_->draw(pos, dc);
	}

	// If the item is blank don't bother with the image
	if (blank_)
		return;

	// Try to load image if it isn't already
	if (!image_tex_ || (image_tex_ && !gl::Texture::isLoaded(image_tex_)))
		loadImage();

	// If it still isn't just draw a red box with an X
	if (!image_tex_ || (image_tex_ && !gl::Texture::isLoaded(image_tex_)))
	{
		static vector<Rectf> lines_box_x;
		if (lines_box_x.empty())
		{
			lines_box_x.emplace_back(0.0f, 0.0f, 0.0f, sizef);
			lines_box_x.emplace_back(0.0f, sizef, sizef, sizef);
			lines_box_x.emplace_back(sizef, sizef, sizef, 0.0f);
			lines_box_x.emplace_back(sizef, 0.0f, 0.0f, 0.0f);
			lines_box_x.emplace_back(0.0f, 0.0f, sizef, sizef);
			lines_box_x.emplace_back(0.0f, sizef, sizef, 0.0f);
		}

		dc.line_thickness = 2.0f;
		dc.colour         = ColRGBA::RED;
		dc.drawLines(lines_box_x);

		return;
	}

	// Determine texture dimensions
	auto& tex_info = gl::Texture::info(image_tex_);
	float width    = tex_info.size.x;
	float height   = tex_info.size.y;

	// Scale up if size > 128
	if (size > 128)
	{
		float scale = sizef / 128.0;
		width *= scale;
		height *= scale;
	}

	if (width > height)
	{
		// Scale down by width
		if (width > sizef)
		{
			float scale = sizef / width;
			width *= scale;
			height *= scale;
		}
	}
	else
	{
		// Scale down by height
		if (height > sizef)
		{
			float scale = sizef / height;
			width *= scale;
			height *= scale;
		}
	}

	// Determine draw coords
	float top  = sizef * 0.5 - height * 0.5;
	float left = sizef * 0.5 - width * 0.5;

	// Disable tiling for texture
	bool tiling = tex_info.tiling;
	if (tiling)
		gl::Texture::setTiling(image_tex_, false);

	// Draw
	dc.texture = image_tex_;
	dc.colour  = ColRGBA::WHITE;
	dc.drawRect({ left, top, left + width, top + height });

	// Re-enable tiling for texture if needed
	if (tiling)
		gl::Texture::setTiling(image_tex_, true);
}<|MERGE_RESOLUTION|>--- conflicted
+++ resolved
@@ -120,16 +120,8 @@
 	{
 		// Create text box if needed
 		if (!text_box_)
-<<<<<<< HEAD
 			text_box_ = std::make_unique<gl::draw2d::TextBox>(
-				fmt::format("{}\n{}", index_, name_.mb_str().data()), 144, dc.font, 16);
-=======
-			text_box_ = std::make_unique<TextBox>(
-				fmt::format("{}\n{}", index_, name_), font, ui::scalePx(144), ui::scalePx(16));
-
-		int top = y;
-		top += ((size - text_box_->height()) * 0.5);
->>>>>>> f8584231
+				fmt::format("{}\n{}", index_, name_), 144, dc.font, 16);
 
 		Vec2f pos;
 		pos.x = sizef + 8.0f;
