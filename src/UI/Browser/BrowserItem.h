#pragma once

#include "Browser.h"

namespace slade
{
class BrowserWindow;
namespace gl::draw2d
{
	struct Context;
	class TextBox;
} // namespace gl::draw2d

class BrowserItem
{
	friend class BrowserWindow;

public:
<<<<<<< HEAD
	BrowserItem(const wxString& name, unsigned index = 0, const wxString& type = "item");
	virtual ~BrowserItem();
=======
	BrowserItem(const string& name, unsigned index = 0, const string& type = "item");
	virtual ~BrowserItem() = default;
>>>>>>> f8584231

	string   name() const { return name_; }
	unsigned index() const { return index_; }

	virtual bool loadImage();
	void         draw(
<<<<<<< HEAD
				int                  size,
				gl::draw2d::Context& dc,
				browser::NameType    nametype = browser::NameType::Normal,
				browser::ItemView    viewtype = browser::ItemView::Normal);
	virtual void     clearImage() {}
	virtual wxString itemInfo() { return ""; }

protected:
	wxString       type_;
	wxString       name_;
	unsigned       index_     = 0;
	unsigned       image_tex_ = 0;
	BrowserWindow* parent_    = nullptr;
	bool           blank_     = false;

	unique_ptr<gl::draw2d::TextBox> text_box_;
=======
				int                     size,
				int                     x,
				int                     y,
				drawing::Font           font,
				BrowserCanvas::NameType nametype    = BrowserCanvas::NameType::Normal,
				BrowserCanvas::ItemView viewtype    = BrowserCanvas::ItemView::Normal,
				const ColRGBA&          colour      = ColRGBA::WHITE,
				bool                    text_shadow = true);
	virtual void   clearImage() {}
	virtual string itemInfo() { return ""; }

protected:
	string              type_;
	string              name_;
	unsigned            index_     = 0;
	unsigned            image_tex_ = 0;
	BrowserWindow*      parent_    = nullptr;
	bool                blank_     = false;
	unique_ptr<TextBox> text_box_;
>>>>>>> f8584231
};
} // namespace slade<|MERGE_RESOLUTION|>--- conflicted
+++ resolved
@@ -16,56 +16,29 @@
 	friend class BrowserWindow;
 
 public:
-<<<<<<< HEAD
-	BrowserItem(const wxString& name, unsigned index = 0, const wxString& type = "item");
+	BrowserItem(const string& name, unsigned index = 0, const string& type = "item");
 	virtual ~BrowserItem();
-=======
-	BrowserItem(const string& name, unsigned index = 0, const string& type = "item");
-	virtual ~BrowserItem() = default;
->>>>>>> f8584231
 
 	string   name() const { return name_; }
 	unsigned index() const { return index_; }
 
 	virtual bool loadImage();
 	void         draw(
-<<<<<<< HEAD
 				int                  size,
 				gl::draw2d::Context& dc,
 				browser::NameType    nametype = browser::NameType::Normal,
 				browser::ItemView    viewtype = browser::ItemView::Normal);
-	virtual void     clearImage() {}
-	virtual wxString itemInfo() { return ""; }
+	virtual void   clearImage() {}
+	virtual string itemInfo() { return ""; }
 
 protected:
-	wxString       type_;
-	wxString       name_;
+	string       type_;
+	string       name_;
 	unsigned       index_     = 0;
 	unsigned       image_tex_ = 0;
 	BrowserWindow* parent_    = nullptr;
 	bool           blank_     = false;
 
 	unique_ptr<gl::draw2d::TextBox> text_box_;
-=======
-				int                     size,
-				int                     x,
-				int                     y,
-				drawing::Font           font,
-				BrowserCanvas::NameType nametype    = BrowserCanvas::NameType::Normal,
-				BrowserCanvas::ItemView viewtype    = BrowserCanvas::ItemView::Normal,
-				const ColRGBA&          colour      = ColRGBA::WHITE,
-				bool                    text_shadow = true);
-	virtual void   clearImage() {}
-	virtual string itemInfo() { return ""; }
-
-protected:
-	string              type_;
-	string              name_;
-	unsigned            index_     = 0;
-	unsigned            image_tex_ = 0;
-	BrowserWindow*      parent_    = nullptr;
-	bool                blank_     = false;
-	unique_ptr<TextBox> text_box_;
->>>>>>> f8584231
 };
 } // namespace slade