--- conflicted
+++ resolved
@@ -1,28 +1,15 @@
 #pragma once
 
-<<<<<<< HEAD
-#include "BrowserCanvas.h"
-=======
 #include "Browser.h"
-#include "Utility/ColRGBA.h"
->>>>>>> f4bdecfc
 
 namespace slade
 {
-class TextBox;
 class BrowserWindow;
-<<<<<<< HEAD
 namespace gl::draw2d
 {
 	struct Context;
 	class TextBox;
 } // namespace gl::draw2d
-=======
-namespace drawing
-{
-	enum class Font;
-}
->>>>>>> f4bdecfc
 
 class BrowserItem
 {
@@ -37,21 +24,10 @@
 
 	virtual bool loadImage();
 	void         draw(
-<<<<<<< HEAD
-				int                     size,
-				gl::draw2d::Context&    dc,
-				BrowserCanvas::NameType nametype = BrowserCanvas::NameType::Normal,
-				BrowserCanvas::ItemView viewtype = BrowserCanvas::ItemView::Normal);
-=======
-				int               size,
-				int               x,
-				int               y,
-				drawing::Font     font,
-				browser::NameType nametype    = browser::NameType::Normal,
-				browser::ItemView viewtype    = browser::ItemView::Normal,
-				const ColRGBA&    colour      = ColRGBA::WHITE,
-				bool              text_shadow = true);
->>>>>>> f4bdecfc
+				int                  size,
+				gl::draw2d::Context& dc,
+				browser::NameType    nametype = browser::NameType::Normal,
+				browser::ItemView    viewtype = browser::ItemView::Normal);
 	virtual void     clearImage() {}
 	virtual wxString itemInfo() { return ""; }
 
