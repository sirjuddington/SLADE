#pragma once

<<<<<<< HEAD
#include "UI/Canvas/GLCanvas.h"
=======
#include "Browser.h"
#include "UI/Canvas/OGLCanvas.h"
>>>>>>> f4bdecfc

class wxScrollBar;

namespace slade
{
class BrowserItem;
<<<<<<< HEAD
namespace gl::draw2d
=======
namespace drawing
>>>>>>> f4bdecfc
{
	enum class Font;
}

class BrowserCanvas : public GLCanvas
{
public:
	BrowserCanvas(wxWindow* parent);
<<<<<<< HEAD
	~BrowserCanvas() override = default;

	enum class ItemView
	{
		Normal,
		Tiles
	};

	enum class NameType
	{
		Normal,
		Index,
		None
	};
=======
	~BrowserCanvas() override;
>>>>>>> f4bdecfc

	vector<BrowserItem*>& itemList() { return items_; }
	int                   getViewedIndex() const;
	void                  addItem(BrowserItem* item);
	void                  clearItems();
	int                   fullItemSizeX() const;
	int                   fullItemSizeY() const;
	void                  draw() override;
	void                  setScrollBar(wxScrollBar* scrollbar);
	void                  updateLayout(int viewed_index = -1);
	BrowserItem*          selectedItem() const;
	BrowserItem*          itemAt(int index) const;
	int                   itemIndex(const BrowserItem* item) const;
	void                  selectItem(int index);
	void                  selectItem(BrowserItem* item);
	void                  filterItems(wxString filter);
	void                  showItem(int item, int where);
	void                  showSelectedItem();
	bool                  searchItemFrom(int from);
<<<<<<< HEAD
	void                  setFont(gl::draw2d::Font font) { this->font_ = font; }
	void                  setItemNameType(NameType type) { this->show_names_ = type; }
=======
	void                  setFont(drawing::Font font) { this->font_ = font; }
	void                  setItemNameType(browser::NameType type) { this->show_names_ = type; }
>>>>>>> f4bdecfc
	void                  setItemSize(int size) { this->item_size_ = size; }
	void                  setItemViewType(browser::ItemView type) { this->item_type_ = type; }
	int                   longestItemTextWidth() const;

	// Events
	void onSize(wxSizeEvent& e);
	void onScrollThumbTrack(wxScrollEvent& e);
	void onScrollLineUp(wxScrollEvent& e);
	void onScrollLineDown(wxScrollEvent& e);
	void onScrollPageUp(wxScrollEvent& e);
	void onScrollPageDown(wxScrollEvent& e);
	void onMouseEvent(wxMouseEvent& e);
	void onKeyDown(wxKeyEvent& e);
	void onKeyChar(wxKeyEvent& e);

private:
	vector<BrowserItem*> items_;
	vector<int>          items_filter_;
	wxScrollBar*         scrollbar_ = nullptr;
	wxString             search_;
	BrowserItem*         item_selected_ = nullptr;

	// Display
<<<<<<< HEAD
	int              yoff_        = 0;
	int              item_border_ = 0;
	gl::draw2d::Font font_;
	NameType         show_names_ = NameType::Normal;
	int              item_size_  = -1;
	int              top_index_  = 0;
	int              top_y_      = 0;
	ItemView         item_type_  = ItemView::Normal;
	int              num_cols_   = -1;
=======
	int               yoff_        = 0;
	int               item_border_ = 0;
	drawing::Font     font_;
	browser::NameType show_names_ = browser::NameType::Normal;
	int               item_size_  = -1;
	int               top_index_  = 0;
	int               top_y_      = 0;
	browser::ItemView item_type_  = browser::ItemView::Normal;
	int               num_cols_   = -1;
>>>>>>> f4bdecfc
};
} // namespace slade

DECLARE_EVENT_TYPE(wxEVT_BROWSERCANVAS_SELECTION_CHANGED, -1)<|MERGE_RESOLUTION|>--- conflicted
+++ resolved
@@ -1,22 +1,14 @@
 #pragma once
 
-<<<<<<< HEAD
+#include "Browser.h"
 #include "UI/Canvas/GLCanvas.h"
-=======
-#include "Browser.h"
-#include "UI/Canvas/OGLCanvas.h"
->>>>>>> f4bdecfc
 
 class wxScrollBar;
 
 namespace slade
 {
 class BrowserItem;
-<<<<<<< HEAD
 namespace gl::draw2d
-=======
-namespace drawing
->>>>>>> f4bdecfc
 {
 	enum class Font;
 }
@@ -25,24 +17,7 @@
 {
 public:
 	BrowserCanvas(wxWindow* parent);
-<<<<<<< HEAD
-	~BrowserCanvas() override = default;
-
-	enum class ItemView
-	{
-		Normal,
-		Tiles
-	};
-
-	enum class NameType
-	{
-		Normal,
-		Index,
-		None
-	};
-=======
 	~BrowserCanvas() override;
->>>>>>> f4bdecfc
 
 	vector<BrowserItem*>& itemList() { return items_; }
 	int                   getViewedIndex() const;
@@ -62,13 +37,8 @@
 	void                  showItem(int item, int where);
 	void                  showSelectedItem();
 	bool                  searchItemFrom(int from);
-<<<<<<< HEAD
 	void                  setFont(gl::draw2d::Font font) { this->font_ = font; }
-	void                  setItemNameType(NameType type) { this->show_names_ = type; }
-=======
-	void                  setFont(drawing::Font font) { this->font_ = font; }
 	void                  setItemNameType(browser::NameType type) { this->show_names_ = type; }
->>>>>>> f4bdecfc
 	void                  setItemSize(int size) { this->item_size_ = size; }
 	void                  setItemViewType(browser::ItemView type) { this->item_type_ = type; }
 	int                   longestItemTextWidth() const;
@@ -92,27 +62,15 @@
 	BrowserItem*         item_selected_ = nullptr;
 
 	// Display
-<<<<<<< HEAD
-	int              yoff_        = 0;
-	int              item_border_ = 0;
-	gl::draw2d::Font font_;
-	NameType         show_names_ = NameType::Normal;
-	int              item_size_  = -1;
-	int              top_index_  = 0;
-	int              top_y_      = 0;
-	ItemView         item_type_  = ItemView::Normal;
-	int              num_cols_   = -1;
-=======
 	int               yoff_        = 0;
 	int               item_border_ = 0;
-	drawing::Font     font_;
+	gl::draw2d::Font  font_;
 	browser::NameType show_names_ = browser::NameType::Normal;
 	int               item_size_  = -1;
 	int               top_index_  = 0;
 	int               top_y_      = 0;
 	browser::ItemView item_type_  = browser::ItemView::Normal;
 	int               num_cols_   = -1;
->>>>>>> f4bdecfc
 };
 } // namespace slade
 
