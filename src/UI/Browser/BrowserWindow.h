--- conflicted
+++ resolved
@@ -4,9 +4,6 @@
 
 namespace slade
 {
-<<<<<<< HEAD
-namespace gl::draw2d
-=======
 class BrowserCanvas;
 class BrowserItem;
 namespace browser
@@ -14,8 +11,7 @@
 	enum class ItemView;
 	enum class NameType;
 } // namespace browser
-namespace drawing
->>>>>>> f4bdecfc
+namespace gl::draw2d
 {
 	enum class Font;
 }
@@ -76,13 +72,8 @@
 	void addItemTree(const BrowserTreeNode* node, const wxTreeListItem& item) const;
 
 	// Canvas display options
-<<<<<<< HEAD
 	void setFont(gl::draw2d::Font font) const;
-	void setItemNameType(BrowserCanvas::NameType type) const;
-=======
-	void setFont(drawing::Font font) const;
 	void setItemNameType(browser::NameType type) const;
->>>>>>> f4bdecfc
 	void setItemSize(int size);
 	void setItemViewType(browser::ItemView type) const;
 
