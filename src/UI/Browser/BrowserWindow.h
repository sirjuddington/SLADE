#pragma once

#include "Utility/Tree.h"

namespace slade
{
class BrowserCanvas;
class BrowserItem;
namespace browser
{
	enum class ItemView;
	enum class NameType;
} // namespace browser
namespace gl::draw2d
{
	enum class Font;
}

class BrowserTreeNode : public STreeNode
{
public:
	BrowserTreeNode(BrowserTreeNode* parent = nullptr);
	~BrowserTreeNode() override;

	const string&  name() const override { return name_; }
	wxTreeListItem treeId() const { return tree_id_; }
	void           setName(string_view name) override { name_ = name; }
	void           setTreeId(wxTreeListItem id) { tree_id_ = id; }

	void         clearItems();
	unsigned     nItems() const;
	BrowserItem* item(unsigned index) const;
	void         addItem(BrowserItem* item, unsigned index = 0xFFFFFFFF);

private:
	string                          name_;
	vector<unique_ptr<BrowserItem>> items_;
	wxTreeListItem                  tree_id_;

	STreeNode* createChild(string_view name) override
	{
		auto node   = new BrowserTreeNode();
		node->name_ = name;
		return node;
	}
};

class BrowserWindow : public wxDialog
{
public:
	BrowserWindow(wxWindow* parent, bool truncate_names = false);
	~BrowserWindow() override;

	bool truncateNames() const { return truncate_names_; }

	Palette* palette() const { return palette_.get(); }
	void     setPalette(const Palette* pal) const;

	bool         addItem(BrowserItem* item, const string& where = "");
	void         addGlobalItem(BrowserItem* item);
	void         clearItems(BrowserTreeNode* node = nullptr) const;
	void         reloadItems(const BrowserTreeNode* node = nullptr) const;
	BrowserItem* selectedItem() const;
<<<<<<< HEAD
	bool         selectItem(const wxString& name, const BrowserTreeNode* node = nullptr);
=======
	bool         selectItem(string_view name, BrowserTreeNode* node = nullptr);
>>>>>>> f8584231

	unsigned     addSortType(const string& name) const;
	virtual void doSort(unsigned sort_type = 0);
	void         setSortType(int type);

	void openTree(const BrowserTreeNode* node, bool clear = true, bool show = false);
	void populateItemTree(bool collapse_all = true);
	void addItemTree(const BrowserTreeNode* node, const wxTreeListItem& item) const;

	// Canvas display options
	void setFont(gl::draw2d::Font font) const;
	void setItemNameType(browser::NameType type) const;
	void setItemSize(int size);
	void setItemViewType(browser::ItemView type) const;

protected:
	BrowserTreeNode*     items_root_   = nullptr;
	wxBoxSizer*          sizer_bottom_ = nullptr;
	unique_ptr<Palette>  palette_;
	BrowserCanvas*       canvas_ = nullptr;
	vector<BrowserItem*> items_global_;
	bool                 truncate_names_ = false;

private:
	wxTreeListCtrl* tree_items_  = nullptr;
	wxChoice*       choice_sort_ = nullptr;
	wxTextCtrl*     text_filter_ = nullptr;
	wxSlider*       slider_zoom_ = nullptr;
	wxStaticText*   label_info_  = nullptr;

	// Events
	void onTreeItemSelected(wxTreeListEvent& e);
	void onChoiceSortChanged(wxCommandEvent& e);
	void onCanvasDClick(wxMouseEvent& e);
	void onTextFilterChanged(wxCommandEvent& e);
	void onZoomChanged(wxCommandEvent& e);
	void onCanvasSelectionChanged(wxEvent& e);
	void onCanvasKeyChar(wxKeyEvent& e);
};
} // namespace slade<|MERGE_RESOLUTION|>--- conflicted
+++ resolved
@@ -61,11 +61,7 @@
 	void         clearItems(BrowserTreeNode* node = nullptr) const;
 	void         reloadItems(const BrowserTreeNode* node = nullptr) const;
 	BrowserItem* selectedItem() const;
-<<<<<<< HEAD
-	bool         selectItem(const wxString& name, const BrowserTreeNode* node = nullptr);
-=======
-	bool         selectItem(string_view name, BrowserTreeNode* node = nullptr);
->>>>>>> f8584231
+	bool         selectItem(string_view name, const BrowserTreeNode* node = nullptr);
 
 	unsigned     addSortType(const string& name) const;
 	virtual void doSort(unsigned sort_type = 0);
