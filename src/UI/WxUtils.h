#pragma once

namespace slade::wxutil
{
wxMenuItem* createMenuItem(wxMenu* menu, int id, const string& label, const string& help = "", const string& icon = "");
wxFont      monospaceFont(wxFont base);
wxImageList* createSmallImageList();
int          addImageListIcon(wxImageList* list, int icon_type, string_view icon);
wxPanel*     createPadPanel(wxWindow* parent, wxWindow* control, int pad = -1);
wxSpinCtrl*  createSpinCtrl(wxWindow* parent, int value, int min, int max);

wxSizer* createLabelHBox(wxWindow* parent, const string& label, wxWindow* widget);
wxSizer* createLabelHBox(wxWindow* parent, const string& label, wxSizer* sizer);
wxSizer* createLabelVBox(wxWindow* parent, const string& label, wxWindow* widget);
wxSizer* createLabelVBox(wxWindow* parent, const string& label, wxSizer* sizer);

wxSizer* createDialogButtonBox(wxButton* btn_ok, wxButton* btn_cancel);
wxSizer* createDialogButtonBox(wxWindow* parent, const string& text_ok = "OK", const string& text_cancel = "Cancel");

wxSizer* createSectionSeparator(wxWindow* parent, const wxString& text);

// Strings
<<<<<<< HEAD
inline string_view strToView(const wxString& str)
{
	return { str.data(), str.size() };
}
inline wxString strFromView(string_view view)
{
	return { view.data(), view.size() };
}
wxArrayString arrayString(const vector<wxString>& vector);
=======
wxArrayString arrayString(vector<wxString> vector);
>>>>>>> f8584231
wxArrayString arrayStringStd(const vector<string>& vector);
wxString      strFromView(string_view str);

// Misc
void      setWindowIcon(wxTopLevelWindow* window, string_view icon);
wxImage   createImageFromSVG(const string& svg_text, int width, int height);
Palette   paletteFromWx(const wxPalette& palette);
wxPalette paletteToWx(const Palette& palette);

// From CodeLite
wxColour systemPanelBGColour();
wxColour lightColour(const wxColour& colour, float percent);
wxColour darkColour(const wxColour& colour, float percent);
} // namespace slade::wxutil<|MERGE_RESOLUTION|>--- conflicted
+++ resolved
@@ -17,22 +17,10 @@
 wxSizer* createDialogButtonBox(wxButton* btn_ok, wxButton* btn_cancel);
 wxSizer* createDialogButtonBox(wxWindow* parent, const string& text_ok = "OK", const string& text_cancel = "Cancel");
 
-wxSizer* createSectionSeparator(wxWindow* parent, const wxString& text);
+wxSizer* createSectionSeparator(wxWindow* parent, const string& text);
 
 // Strings
-<<<<<<< HEAD
-inline string_view strToView(const wxString& str)
-{
-	return { str.data(), str.size() };
-}
-inline wxString strFromView(string_view view)
-{
-	return { view.data(), view.size() };
-}
 wxArrayString arrayString(const vector<wxString>& vector);
-=======
-wxArrayString arrayString(vector<wxString> vector);
->>>>>>> f8584231
 wxArrayString arrayStringStd(const vector<string>& vector);
 wxString      strFromView(string_view str);
 
