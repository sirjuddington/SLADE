#pragma once

<<<<<<< HEAD
=======
#include "General/UI.h"
#include "Graphics/Palette/Palette.h"

>>>>>>> e95de2d7
namespace slade::wxutil
{
wxMenuItem* createMenuItem(
	wxMenu*         menu,
	int             id,
	const wxString& label,
	const wxString& help = wxEmptyString,
	const wxString& icon = wxEmptyString);
wxFont       monospaceFont(wxFont base);
wxImageList* createSmallImageList();
int          addImageListIcon(wxImageList* list, int icon_type, string_view icon);
wxPanel*     createPadPanel(wxWindow* parent, wxWindow* control, int pad = -1);
wxSpinCtrl*  createSpinCtrl(wxWindow* parent, int value, int min, int max);

wxSizer* createLabelHBox(wxWindow* parent, const wxString& label, wxWindow* widget);
wxSizer* createLabelHBox(wxWindow* parent, const wxString& label, wxSizer* sizer);
wxSizer* createLabelVBox(wxWindow* parent, const wxString& label, wxWindow* widget);
wxSizer* createLabelVBox(wxWindow* parent, const wxString& label, wxSizer* sizer);

wxSizer* createDialogButtonBox(wxButton* btn_ok, wxButton* btn_cancel);
wxSizer* createDialogButtonBox(
	wxWindow*       parent,
	const wxString& text_ok     = "OK",
	const wxString& text_cancel = "Cancel");

wxSizer* createSectionSeparator(wxWindow* parent, const wxString& text);

// Strings
inline string_view strToView(const wxString& str)
{
	return { str.data(), str.size() };
}
inline wxString strFromView(string_view view)
{
	return { view.data(), view.size() };
}
wxArrayString arrayString(const vector<wxString>& vector);
wxArrayString arrayStringStd(const vector<string>& vector);

// Misc
<<<<<<< HEAD
void setWindowIcon(wxTopLevelWindow* window, string_view icon);

// From CodeLite
wxColour systemPanelBGColour();
wxColour lightColour(const wxColour& colour, float percent);
wxColour darkColour(const wxColour& colour, float percent);
=======
void      setWindowIcon(wxTopLevelWindow* window, string_view icon);
wxImage   createImageFromSVG(const string& svg_text, int width, int height);
Palette   paletteFromWx(const wxPalette& palette);
wxPalette paletteToWx(const Palette& palette);
>>>>>>> e95de2d7
} // namespace slade::wxutil<|MERGE_RESOLUTION|>--- conflicted
+++ resolved
@@ -1,11 +1,5 @@
 #pragma once
 
-<<<<<<< HEAD
-=======
-#include "General/UI.h"
-#include "Graphics/Palette/Palette.h"
-
->>>>>>> e95de2d7
 namespace slade::wxutil
 {
 wxMenuItem* createMenuItem(
@@ -46,17 +40,13 @@
 wxArrayString arrayStringStd(const vector<string>& vector);
 
 // Misc
-<<<<<<< HEAD
-void setWindowIcon(wxTopLevelWindow* window, string_view icon);
+void      setWindowIcon(wxTopLevelWindow* window, string_view icon);
+wxImage   createImageFromSVG(const string& svg_text, int width, int height);
+Palette   paletteFromWx(const wxPalette& palette);
+wxPalette paletteToWx(const Palette& palette);
 
 // From CodeLite
 wxColour systemPanelBGColour();
 wxColour lightColour(const wxColour& colour, float percent);
 wxColour darkColour(const wxColour& colour, float percent);
-=======
-void      setWindowIcon(wxTopLevelWindow* window, string_view icon);
-wxImage   createImageFromSVG(const string& svg_text, int width, int height);
-Palette   paletteFromWx(const wxPalette& palette);
-wxPalette paletteToWx(const Palette& palette);
->>>>>>> e95de2d7
 } // namespace slade::wxutil