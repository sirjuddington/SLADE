#pragma once

namespace slade::wxutil
{
wxMenuItem* createMenuItem(
	wxMenu*         menu,
	int             id,
	const wxString& label,
	const wxString& help = wxEmptyString,
	const wxString& icon = wxEmptyString);
wxFont       monospaceFont(wxFont base);
wxImageList* createSmallImageList();
int          addImageListIcon(wxImageList* list, int icon_type, string_view icon);
wxPanel*     createPadPanel(wxWindow* parent, wxWindow* control, int pad = -1);
wxSpinCtrl*  createSpinCtrl(wxWindow* parent, int value, int min, int max);

wxSizer* createLabelHBox(wxWindow* parent, const wxString& label, wxWindow* widget);
wxSizer* createLabelHBox(wxWindow* parent, const wxString& label, wxSizer* sizer);
wxSizer* createLabelVBox(wxWindow* parent, const wxString& label, wxWindow* widget);
wxSizer* createLabelVBox(wxWindow* parent, const wxString& label, wxSizer* sizer);

wxSizer* createDialogButtonBox(wxButton* btn_ok, wxButton* btn_cancel);
wxSizer* createDialogButtonBox(
	wxWindow*       parent,
	const wxString& text_ok     = "OK",
	const wxString& text_cancel = "Cancel");

wxSizer* layoutHorizontally(const vector<wxObject*>& widgets, int expand_col = -1);
<<<<<<< HEAD
void layoutHorizontally(wxSizer* sizer, const vector<wxObject*>& widgets, wxSizerFlags flags = {}, int expand_col = -1);

wxSizer* layoutVertically(const vector<wxObject*>& widgets, int expand_row = -1);
void layoutVertically(wxSizer* sizer, const vector<wxObject*>& widgets, wxSizerFlags flags = {}, int expand_row = -1);
=======
void     layoutHorizontally(wxSizer* sizer, vector<wxObject*> widgets, wxSizerFlags flags = {}, int expand_col = -1);

wxSizer* layoutVertically(const vector<wxObject*>& widgets, int expand_row = -1);
void     layoutVertically(wxSizer* sizer, vector<wxObject*> widgets, wxSizerFlags flags = {}, int expand_row = -1);
>>>>>>> f4bdecfc

wxSizerFlags sfWithBorder(int proportion = 0, int direction = wxALL, int size = -1);
wxSizerFlags sfWithLargeBorder(int proportion = 0, int direction = wxALL);
wxSizerFlags sfWithMinBorder(int proportion = 0, int direction = wxALL);

// Strings
inline string_view strToView(const wxString& str)
{
	return { str.data(), str.size() };
}
inline wxString strFromView(string_view view)
{
	return { view.data(), view.size() };
}
wxArrayString arrayString(const vector<wxString>& vector);
wxArrayString arrayStringStd(const vector<string>& vector);

// Scaling
wxSize  scaledSize(int x, int y);
wxPoint scaledPoint(int x, int y);
wxRect  scaledRect(int x, int y, int width, int height);

// Misc
void    setWindowIcon(wxTopLevelWindow* window, string_view icon);
wxImage createImageFromSVG(const string& svg_text, int width, int height);

// From CodeLite
wxColour systemPanelBGColour();
wxColour systemMenuTextColour();
wxColour systemMenuBarBGColour();
wxColour lightColour(const wxColour& colour, float percent);
wxColour darkColour(const wxColour& colour, float percent);
} // namespace slade::wxutil<|MERGE_RESOLUTION|>--- conflicted
+++ resolved
@@ -26,17 +26,10 @@
 	const wxString& text_cancel = "Cancel");
 
 wxSizer* layoutHorizontally(const vector<wxObject*>& widgets, int expand_col = -1);
-<<<<<<< HEAD
 void layoutHorizontally(wxSizer* sizer, const vector<wxObject*>& widgets, wxSizerFlags flags = {}, int expand_col = -1);
 
 wxSizer* layoutVertically(const vector<wxObject*>& widgets, int expand_row = -1);
 void layoutVertically(wxSizer* sizer, const vector<wxObject*>& widgets, wxSizerFlags flags = {}, int expand_row = -1);
-=======
-void     layoutHorizontally(wxSizer* sizer, vector<wxObject*> widgets, wxSizerFlags flags = {}, int expand_col = -1);
-
-wxSizer* layoutVertically(const vector<wxObject*>& widgets, int expand_row = -1);
-void     layoutVertically(wxSizer* sizer, vector<wxObject*> widgets, wxSizerFlags flags = {}, int expand_row = -1);
->>>>>>> f4bdecfc
 
 wxSizerFlags sfWithBorder(int proportion = 0, int direction = wxALL, int size = -1);
 wxSizerFlags sfWithLargeBorder(int proportion = 0, int direction = wxALL);
