--- conflicted
+++ resolved
@@ -36,11 +36,6 @@
 #include "Archive/Archive.h"
 #include "Archive/ArchiveEntry.h"
 #include "Archive/ArchiveManager.h"
-<<<<<<< HEAD
-=======
-#include "General/UI.h"
-#include "MainEditor/MainEditor.h"
->>>>>>> 57470577
 #include <wx/app.h>
 
 using namespace slade;
@@ -59,7 +54,7 @@
 bool     init_done  = false;
 } // namespace
 
-#if __WXGTK__
+#ifdef __WXGTK__
 CVAR(Int, splash_refresh_ms, 100, CVar::Flag::Save)
 #else
 CVAR(Int, splash_refresh_ms, 20, CVar::Flag::Save)
