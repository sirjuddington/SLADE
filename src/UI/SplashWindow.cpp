--- conflicted
+++ resolved
@@ -227,17 +227,10 @@
 	dc.SetFont(font);
 
 	// Draw version
-<<<<<<< HEAD
-	string  vers      = "v" + Global::version;
-	wxSize  text_size = dc.GetTextExtent(vers);
-	wxCoord x         = img_width - text_size.GetWidth() - UI::scalePx(8);
-	wxCoord y         = UI::scalePx(190) - text_size.GetHeight();
-=======
 	string vers = "v" + App::version().toString();
 	wxSize text_size = dc.GetTextExtent(vers);
 	wxCoord x = img_width - text_size.GetWidth() - UI::scalePx(8);
 	wxCoord y = UI::scalePx(190) - text_size.GetHeight();
->>>>>>> f3d518f5
 	dc.DrawText(vers, x, y);
 
 	// Draw message
