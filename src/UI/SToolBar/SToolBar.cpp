--- conflicted
+++ resolved
@@ -198,13 +198,8 @@
 		if (!name.empty() && name[0] == '_')
 			showname.erase(0, 1);
 
-<<<<<<< HEAD
-		auto* label = new wxStaticText(this, -1, wxString::Format("%s:", showname));
+		auto* label = new wxStaticText(this, -1, WX_FMT("{}:", showname));
 		label->SetForegroundColour(wxSystemSettings::GetColour(wxSYS_COLOUR_MENUTEXT));
-=======
-		auto* label = new wxStaticText(this, -1, WX_FMT("{}:", showname));
-		label->SetForegroundColour(drawing::systemMenuTextColour());
->>>>>>> f8584231
 		sizer->Add(label, 0, wxALIGN_CENTER_VERTICAL);
 		sizer->AddSpacer(spacing);
 	}
