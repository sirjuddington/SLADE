--- conflicted
+++ resolved
@@ -79,27 +79,9 @@
 	icon_size_{ toolbar_size },
 	text_offset_{ parent->FromDIP(2) }
 {
-<<<<<<< HEAD
-	action_name_.Replace("&", "");
-
-	setup(show_name, icon.IsEmpty() ? action_->iconName() : wxutil::strToView(icon));
-=======
-	// Determine width of name text if shown
-	if (show_name)
-	{
-		auto name   = strutil::replace(action_->text(), "&", "");
-		text_width_ = GetTextExtent(wxString::FromUTF8(name)).GetWidth() + pad_inner_ * 2;
-	}
-
-	// Set size
-	updateSize();
-
-	// Load icon
-	if (icon.empty())
-		icon_ = icons::getIcon(icons::Any, action_->iconName(), icon_size_);
-	else
-		icon_ = icons::getIcon(icons::Any, icon, icon_size_);
->>>>>>> f8584231
+	strutil::replaceIP(action_name_, "&", "");
+
+	setup(show_name, icon.empty() ? action_->iconName() : icon);
 
 	// Add shortcut to help text if it exists
 	auto sc = action_->shortcutText();
@@ -114,24 +96,8 @@
 			tip += fmt::format(" (Shortcut: {})", sc);
 		SetToolTip(wxString::FromUTF8(tip));
 	}
-<<<<<<< HEAD
-	else if (!sc.IsEmpty())
-		SetToolTip(wxString::Format("Shortcut: %s", sc));
-=======
 	else if (!sc.empty())
 		SetToolTip(WX_FMT("Shortcut: {}", sc));
-
-	// Bind events
-	Bind(wxEVT_PAINT, &SToolBarButton::onPaint, this);
-	Bind(wxEVT_ENTER_WINDOW, &SToolBarButton::onMouseEvent, this);
-	Bind(wxEVT_LEAVE_WINDOW, &SToolBarButton::onMouseEvent, this);
-	Bind(wxEVT_LEFT_DOWN, &SToolBarButton::onMouseEvent, this);
-	Bind(wxEVT_LEFT_UP, &SToolBarButton::onMouseEvent, this);
-	Bind(wxEVT_KILL_FOCUS, &SToolBarButton::onFocus, this);
-	Bind(wxEVT_LEFT_DCLICK, &SToolBarButton::onMouseEvent, this);
-	Bind(wxEVT_MOTION, &SToolBarButton::onMouseEvent, this);
-	Bind(wxEVT_ERASE_BACKGROUND, &SToolBarButton::onEraseBackground, this);
->>>>>>> f8584231
 }
 
 // -----------------------------------------------------------------------------
@@ -155,37 +121,11 @@
 	icon_size_{ icon_size < 0 ? toolbar_size : icon_size },
 	text_offset_{ parent->FromDIP(2) }
 {
-<<<<<<< HEAD
-	setup(show_name, wxutil::strToView(icon));
-
-	// Set tooltip
-	if (!show_name)
-		SetToolTip(action_name);
-=======
-	// Determine width of name text if shown
-	text_width_ = show_name ? GetTextExtent(wxString::FromUTF8(action_name)).GetWidth() + pad_inner_ * 2 : 0;
-
-	// Set size
-	updateSize();
-
-	// Load icon
-	icon_ = icons::getIcon(icons::Any, icon, icon_size_);
+	setup(show_name, icon);
 
 	// Set tooltip
 	if (!show_name)
 		SetToolTip(wxString::FromUTF8(action_name));
-
-	// Bind events
-	Bind(wxEVT_PAINT, &SToolBarButton::onPaint, this);
-	Bind(wxEVT_ENTER_WINDOW, &SToolBarButton::onMouseEvent, this);
-	Bind(wxEVT_LEAVE_WINDOW, &SToolBarButton::onMouseEvent, this);
-	Bind(wxEVT_LEFT_DOWN, &SToolBarButton::onMouseEvent, this);
-	Bind(wxEVT_LEFT_UP, &SToolBarButton::onMouseEvent, this);
-	Bind(wxEVT_KILL_FOCUS, &SToolBarButton::onFocus, this);
-	Bind(wxEVT_LEFT_DCLICK, &SToolBarButton::onMouseEvent, this);
-	Bind(wxEVT_ERASE_BACKGROUND, &SToolBarButton::onEraseBackground, this);
-	Bind(wxEVT_IDLE, [this](wxIdleEvent&) { updateState(); });
->>>>>>> f8584231
 }
 
 // -----------------------------------------------------------------------------
@@ -250,7 +190,7 @@
 void SToolBarButton::setFontSize(float scale)
 {
 	SetFont(GetFont().Scale(scale));
-	text_width_ = ToDIP(GetTextExtent(action_name_).GetWidth()) + pad_inner_ * 2;
+	text_width_ = ToDIP(GetTextExtent(wxString::FromUTF8(action_name_)).GetWidth()) + pad_inner_ * 2;
 	updateSize();
 }
 
@@ -301,7 +241,7 @@
 
 	// Determine width of name text if shown
 	if (show_name)
-		text_width_ = ToDIP(GetTextExtent(action_name_).GetWidth()) + pad_inner_ * 2;
+		text_width_ = ToDIP(GetTextExtent(wxString::FromUTF8(action_name_)).GetWidth()) + pad_inner_ * 2;
 
 	// Set size
 	updateSize();
@@ -363,19 +303,10 @@
 	auto col_hilight    = wxSystemSettings::GetColour(wxSYS_COLOUR_HIGHLIGHT);
 
 	// Get width of name text if shown
-<<<<<<< HEAD
 	int name_height = 0;
 	if (show_name_)
 	{
-		auto name_size = GetTextExtent(action_name_);
-=======
-	int  name_height = 0;
-	auto name        = action_name_;
-	if (show_name_)
-	{
-		strutil::replaceIP(name, "&", "");
-		auto name_size = GetTextExtent(wxString::FromUTF8(name));
->>>>>>> f8584231
+		auto name_size = GetTextExtent(wxString::FromUTF8(action_name_));
 		name_height    = name_size.y;
 	}
 
@@ -445,15 +376,9 @@
 
 	if (show_name_)
 	{
-<<<<<<< HEAD
 		int top  = (static_cast<double>(GetSize().y) * 0.5) - (static_cast<double>(name_height) * 0.5);
 		int left = pad_outer_ + pad_inner_ * 2 + icon_size_ + text_offset_;
-		gc->DrawText(action_name_, FromDIP(left), top);
-=======
-		int top  = ((double)GetSize().y * 0.5) - ((double)name_height * 0.5);
-		int left = pad_outer_ * 2 + pad_inner_ * 2 + icon_size_;
-		dc.DrawText(wxString::FromUTF8(name), left, top);
->>>>>>> f8584231
+		gc->DrawText(wxString::FromUTF8(action_name_), FromDIP(left), top);
 	}
 
 	if (menu_dropdown_)
