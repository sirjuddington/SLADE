#pragma once

namespace slade
{
<<<<<<< HEAD
// Unused?
// class wxAuiCommandCapture : public wxEvtHandler
//{
// public:
//	wxAuiCommandCapture() { last_id_ = 0; }
//	int GetCommandId() const { return last_id_; }
//
//	bool ProcessEvent(wxEvent& evt) override
//	{
//		if (evt.GetEventType() == wxEVT_MENU)
//		{
//			last_id_ = evt.GetId();
//			return true;
//		}
//
//		if (GetNextHandler())
//			return GetNextHandler()->ProcessEvent(evt);
//
//		return false;
//	}
//
// private:
//	int last_id_;
// };

=======
>>>>>>> f8ca52ed
class SAuiTabArt : public wxAuiGenericTabArt
{
public:
	SAuiTabArt(const wxWindow* window, bool close_buttons = false, bool main_tabs = false);
	~SAuiTabArt() override;

	wxAuiTabArt* Clone() override;
	void         SetSelectedFont(const wxFont& font) override;

	void DrawBorder(wxDC& dc, wxWindow* wnd, const wxRect& rect) override;

	void DrawBackground(wxDC& dc, wxWindow* wnd, const wxRect& rect) override;

	void DrawTab(
		wxDC&                    dc,
		wxWindow*                wnd,
		const wxAuiNotebookPage& pane,
		const wxRect&            inRect,
		int                      closeButtonState,
		wxRect*                  outTabRect,
		wxRect*                  outButtonRect,
		int*                     xExtent) override;

#if wxCHECK_VERSION(3, 3, 0)
	wxSize GetTabSize(
		wxReadOnlyDC&         dc,
		wxWindow*             wnd,
		const wxString&       caption,
		const wxBitmapBundle& bitmap,
		bool                  active,
		int                   closeButtonState,
		int*                  xExtent) override;
#else
	wxSize GetTabSize(
		wxDC&                 dc,
		wxWindow*             wnd,
		const wxString&       caption,
		const wxBitmapBundle& bitmap,
		bool                  active,
		int                   closeButtonState,
		int*                  xExtent) override;
#endif

	int GetIndentSize() override { return -1; }

protected:
	bool     close_buttons_;
	wxColour inactive_tab_colour_;
	bool     main_tabs_;
	int      padding_;

	wxBitmapBundle close_bitmap_white_;
};

class SAuiDockArt : public wxAuiDefaultDockArt
{
public:
	SAuiDockArt(const wxWindow* window);
	~SAuiDockArt() override;

	void DrawCaption(wxDC& dc, wxWindow* window, const wxString& text, const wxRect& rect, wxAuiPaneInfo& pane)
		override;

	void DrawPaneButton(
		wxDC&          dc,
		wxWindow*      window,
		int            button,
		int            buttonState,
		const wxRect&  rect,
		wxAuiPaneInfo& pane) override;

private:
	wxColour caption_back_colour_;
	wxColour caption_accent_colour_;
};
} // namespace slade<|MERGE_RESOLUTION|>--- conflicted
+++ resolved
@@ -2,34 +2,6 @@
 
 namespace slade
 {
-<<<<<<< HEAD
-// Unused?
-// class wxAuiCommandCapture : public wxEvtHandler
-//{
-// public:
-//	wxAuiCommandCapture() { last_id_ = 0; }
-//	int GetCommandId() const { return last_id_; }
-//
-//	bool ProcessEvent(wxEvent& evt) override
-//	{
-//		if (evt.GetEventType() == wxEVT_MENU)
-//		{
-//			last_id_ = evt.GetId();
-//			return true;
-//		}
-//
-//		if (GetNextHandler())
-//			return GetNextHandler()->ProcessEvent(evt);
-//
-//		return false;
-//	}
-//
-// private:
-//	int last_id_;
-// };
-
-=======
->>>>>>> f8ca52ed
 class SAuiTabArt : public wxAuiGenericTabArt
 {
 public:
