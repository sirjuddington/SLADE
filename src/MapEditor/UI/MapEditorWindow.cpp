
// -----------------------------------------------------------------------------
// SLADE - It's a Doom Editor
// Copyright(C) 2008 - 2024 Simon Judd
//
// Email:       sirjuddington@gmail.com
// Web:         http://slade.mancubus.net
// Filename:    MapEditorWindow.cpp
// Description: MapEditorWindow class, it's a map editor window.
//
// This program is free software; you can redistribute it and/or modify it
// under the terms of the GNU General Public License as published by the Free
// Software Foundation; either version 2 of the License, or (at your option)
// any later version.
//
// This program is distributed in the hope that it will be useful, but WITHOUT
// ANY WARRANTY; without even the implied warranty of MERCHANTABILITY or
// FITNESS FOR A PARTICULAR PURPOSE. See the GNU General Public License for
// more details.
//
// You should have received a copy of the GNU General Public License along with
// this program; if not, write to the Free Software Foundation, Inc.,
// 51 Franklin Street, Fifth Floor, Boston, MA  02110 - 1301, USA.
// -----------------------------------------------------------------------------


// -----------------------------------------------------------------------------
//
// Includes
//
// -----------------------------------------------------------------------------
#include "Main.h"
#include "MapEditorWindow.h"
#include "App.h"
#include "Archive/Archive.h"
#include "Archive/ArchiveEntry.h"
#include "Archive/ArchiveFormat.h"
#include "Archive/ArchiveManager.h"
#include "Game/Configuration.h"
<<<<<<< HEAD
=======
#include "Game/Game.h"
#include "General/Misc.h"
#include "General/SAction.h"
>>>>>>> ddf97113
#include "General/UI.h"
#include "MainEditor/MainEditor.h"
#include "MapEditor/Edit/Input.h"
#include "MapEditor/MapBackupManager.h"
#include "MapEditor/MapEditContext.h"
#include "MapEditor/MapEditor.h"
#include "MapEditor/MapTextureManager.h"
#include "MapEditor/NodeBuilders.h"
#include "MapEditor/Renderer/Renderer.h"
#include "MapEditor/UI/MapCanvas.h"
#include "MapEditor/UI/MapChecksPanel.h"
#include "MapEditor/UI/ObjectEditPanel.h"
#include "MapEditor/UI/PropsPanel/MapObjectPropsPanel.h"
#include "MapEditor/UI/ScriptEditorPanel.h"
#include "MapEditor/UI/ShapeDrawPanel.h"
#include "SLADEMap/SLADEMap.h"
#include "SLADEWxApp.h"
#include "Scripting/ScriptManager.h"
#include "UI/Controls/ConsolePanel.h"
#include "UI/Controls/UndoManagerHistoryPanel.h"
#include "UI/Dialogs/MapEditorConfigDialog.h"
#include "UI/Dialogs/Preferences/PreferencesDialog.h"
#include "UI/Dialogs/RunDialog.h"
#include "UI/SAuiTabArt.h"
#include "UI/SToolBar/SToolBar.h"
#include "UI/State.h"
#include "UI/WxUtils.h"
#include "Utility/SFileDialog.h"

using namespace slade;
using namespace mapeditor;


// -----------------------------------------------------------------------------
//
// Variables
//
// -----------------------------------------------------------------------------
namespace
{
bool nb_warned = false;
}
CVAR(Bool, mew_maximized, true, CVar::Flag::Save);
CVAR(String, nodebuilder_id, "zdbsp", CVar::Flag::Save);
CVAR(String, nodebuilder_options, "", CVar::Flag::Save);
CVAR(Bool, save_archive_with_map, true, CVar::Flag::Save);


// -----------------------------------------------------------------------------
//
// External Variables
//
// -----------------------------------------------------------------------------
EXTERN_CVAR(Int, flat_drawtype);


// -----------------------------------------------------------------------------
//
// MapEditorWindow Class Functions
//
// -----------------------------------------------------------------------------


// -----------------------------------------------------------------------------
// MapEditorWindow class constructor
// -----------------------------------------------------------------------------
MapEditorWindow::MapEditorWindow() : STopWindow{ "SLADE", "map" }
{
	if (ui::getStateBool("MapEditorWindowMaximized"))
		wxTopLevelWindow::Maximize();
	setupLayout();
	wxTopLevelWindow::Show(false);
	custom_menus_begin_ = 2;

	// Set icon
	auto icon_filename = app::path(app::iconFile(), app::Dir::Temp);
	app::archiveManager().programResourceArchive()->entry(app::iconFile())->exportFile(icon_filename);
	SetIcon(wxIcon(icon_filename, wxBITMAP_TYPE_ICO));
	wxRemoveFile(icon_filename);

	// Bind events
	Bind(wxEVT_CLOSE_WINDOW, &MapEditorWindow::onClose, this);
	Bind(wxEVT_SIZE, &MapEditorWindow::onSize, this);
}

// -----------------------------------------------------------------------------
// MapEditorWindow class destructor
// -----------------------------------------------------------------------------
MapEditorWindow::~MapEditorWindow()
{
	wxAuiManager::GetManager(this)->UnInit();
}

// -----------------------------------------------------------------------------
// Loads the previously saved layout file for the window
// -----------------------------------------------------------------------------
void MapEditorWindow::loadLayout()
{
	auto* aui_mgr = wxAuiManager::GetManager(this);
	auto  layout  = ui::getWindowLayout(id_.c_str());

	for (const auto& component : layout)
		if (!component.first.empty() && !component.second.empty())
			aui_mgr->LoadPaneInfo(component.second, aui_mgr->GetPane(component.first));
}

// -----------------------------------------------------------------------------
// Saves the current window layout to a file
// -----------------------------------------------------------------------------
void MapEditorWindow::saveLayout()
{
	vector<StringPair> layout;
	auto*              aui_mgr = wxAuiManager::GetManager(this);

	layout.emplace_back("console", aui_mgr->SavePaneInfo(aui_mgr->GetPane("console")).ToStdString());
	layout.emplace_back("item_props", aui_mgr->SavePaneInfo(aui_mgr->GetPane("item_props")).ToStdString());
	layout.emplace_back("script_editor", aui_mgr->SavePaneInfo(aui_mgr->GetPane("script_editor")).ToStdString());
	layout.emplace_back("map_checks", aui_mgr->SavePaneInfo(aui_mgr->GetPane("map_checks")).ToStdString());
	layout.emplace_back("undo_history", aui_mgr->SavePaneInfo(aui_mgr->GetPane("undo_history")).ToStdString());

	ui::setWindowLayout(id_.c_str(), layout);
}

// -----------------------------------------------------------------------------
// Sets up the basic map editor window menu bar
// -----------------------------------------------------------------------------
void MapEditorWindow::setupMenu()
{
	// Get menu bar
	auto menu = GetMenuBar();
	if (menu)
	{
		// Clear existing menu bar
		unsigned n_menus = menu->GetMenuCount();
		for (unsigned a = 0; a < n_menus; a++)
		{
			auto sm = menu->Remove(0);
			delete sm;
		}
	}
	else // Create new menu bar
		menu = new wxMenuBar();

	// Map menu
	auto menu_map = new wxMenu("");
	SAction::fromId("mapw_save")->addToMenu(menu_map);
	SAction::fromId("mapw_saveas")->addToMenu(menu_map);
	// SAction::fromId("mapw_rename")->addToMenu(menu_map);
	SAction::fromId("mapw_backup")->addToMenu(menu_map);
	menu_map->AppendSeparator();
	SAction::fromId("mapw_run_map")->addToMenu(menu_map);
	SAction::fromId("mapw_quick_run_map")->addToMenu(menu_map);
	menu_map->AppendSeparator();
	SAction::fromId("mapw_close")->addToMenu(menu_map);
	menu->Append(menu_map, "&Map");

	// Edit menu
	auto menu_editor = new wxMenu("");
	SAction::fromId("mapw_undo")->addToMenu(menu_editor);
	SAction::fromId("mapw_redo")->addToMenu(menu_editor);
	menu_editor->AppendSeparator();
	SAction::fromId("mapw_clear_selection")->addToMenu(menu_editor);
	menu_editor->AppendSeparator();
	SAction::fromId("mapw_draw_lines")->addToMenu(menu_editor);
	SAction::fromId("mapw_draw_shape")->addToMenu(menu_editor);
	SAction::fromId("mapw_edit_objects")->addToMenu(menu_editor);
	SAction::fromId("mapw_mirror_x")->addToMenu(menu_editor);
	SAction::fromId("mapw_mirror_y")->addToMenu(menu_editor);
	menu_editor->AppendSeparator();
	SAction::fromId("mapw_preferences")->addToMenu(menu_editor);
	SAction::fromId("mapw_setbra")->addToMenu(menu_editor);
	menu->Append(menu_editor, "&Edit");

	// View menu
	auto menu_view   = new wxMenu("");
	auto menu_window = new wxMenu();
	menu_view->AppendSubMenu(menu_window, "Windows");
	SAction::fromId("mapw_showproperties")->addToMenu(menu_window);
	SAction::fromId("mapw_showconsole")->addToMenu(menu_window);
	SAction::fromId("mapw_showundohistory")->addToMenu(menu_window);
	SAction::fromId("mapw_showchecks")->addToMenu(menu_window);
	SAction::fromId("mapw_showscripteditor")->addToMenu(menu_window);
	toolbar_menu_ = new wxMenu();
	menu_view->AppendSubMenu(toolbar_menu_, "Toolbars");
	menu_view->AppendSeparator();
	SAction::fromId("mapw_show_fullmap")->addToMenu(menu_view);
	SAction::fromId("mapw_show_item")->addToMenu(menu_view);
	menu_view->AppendSeparator();
	auto menu_grid = new wxMenu();
	menu_view->AppendSubMenu(menu_grid, "Grid");
	SAction::fromId("mapw_grid_increment")->addToMenu(menu_grid);
	SAction::fromId("mapw_grid_decrement")->addToMenu(menu_grid);
	SAction::fromId("mapw_grid_snap")->addToMenu(menu_grid);
	menu->Append(menu_view, "View");

	// Tools menu
	auto menu_tools = new wxMenu("");
	menu_scripts_   = new wxMenu();
#ifndef NO_LUA
	scriptmanager::populateEditorScriptMenu(menu_scripts_, scriptmanager::ScriptType::Map, "mapw_script");
#endif
	menu_tools->AppendSubMenu(menu_scripts_, "Run Script");
	SAction::fromId("mapw_runscript")->addToMenu(menu_tools);
	menu->Append(menu_tools, "&Tools");

	SetMenuBar(menu);
}

// -----------------------------------------------------------------------------
// Sets up the basic map editor window layout
// -----------------------------------------------------------------------------
void MapEditorWindow::setupLayout()
{
	// Create the wxAUI manager & related things
	auto m_mgr = new wxAuiManager(this);
	m_mgr->SetArtProvider(new SAuiDockArt());
	wxAuiPaneInfo p_inf;

	// Map canvas
	map_canvas_ = new MapCanvas(this, &mapeditor::editContext());
	p_inf.CenterPane();
	m_mgr->AddPane(map_canvas_, p_inf);

	// --- Menus ---
	setupMenu();


	// --- Toolbars ---
	toolbar_ = new SToolBar(this, true);

	// Map toolbar
	auto tbg_map = new SToolBarGroup(toolbar_, "_Map");
	tbg_map->addActionButton("mapw_save");
	tbg_map->addActionButton("mapw_saveas");
	// tbg_map->addActionButton("mapw_rename"); // TODO: Actually implement this one
	tbg_map->addActionButton("mapw_preferences");
	toolbar_->addGroup(tbg_map);

	// Mode toolbar
	auto tbg_mode = new SToolBarGroup(toolbar_, "_Mode");
	tbg_mode->addActionButton("mapw_mode_vertices");
	tbg_mode->addActionButton("mapw_mode_lines");
	tbg_mode->addActionButton("mapw_mode_sectors");
	tbg_mode->addActionButton("mapw_mode_things");
	tbg_mode->addActionButton("mapw_mode_3d");
	SAction::fromId("mapw_mode_lines")->setChecked(); // Lines mode by default
	toolbar_->addGroup(tbg_mode);

	// Flat type toolbar
	auto tbg_flats = new SToolBarGroup(toolbar_, "_Flats Type");
	tbg_flats->addActionButton("mapw_flat_none");
	tbg_flats->addActionButton("mapw_flat_untextured");
	tbg_flats->addActionButton("mapw_flat_textured");
	toolbar_->addGroup(tbg_flats);

	// Toggle current flat type
	if (flat_drawtype == 0)
		SAction::fromId("mapw_flat_none")->setChecked();
	else if (flat_drawtype == 1)
		SAction::fromId("mapw_flat_untextured")->setChecked();
	else
		SAction::fromId("mapw_flat_textured")->setChecked();

	// Edit toolbar
	auto tbg_edit = new SToolBarGroup(toolbar_, "_Edit");
	tbg_edit->addActionButton("mapw_draw_lines");
	tbg_edit->addActionButton("mapw_draw_shape");
	tbg_edit->addActionButton("mapw_edit_objects");
	tbg_edit->addActionButton("mapw_mirror_x");
	tbg_edit->addActionButton("mapw_mirror_y");
	toolbar_->addGroup(tbg_edit);

	// Extra toolbar
	auto tbg_misc = new SToolBarGroup(toolbar_, "_Misc");
	tbg_misc->addActionButton("mapw_run_map");
	tbg_misc->addActionButton("mapw_quick_run_map");
	toolbar_->addGroup(tbg_misc);

	// Add toolbar
	m_mgr->AddPane(
		toolbar_,
		wxAuiPaneInfo()
			.Top()
			.CaptionVisible(false)
			.MinSize(-1, SToolBar::getBarHeight())
			.Resizable(false)
			.PaneBorder(false)
			.Name("toolbar"));

	// Populate the 'View->Toolbars' menu
	populateToolbarsMenu();
	toolbar_->enableContextMenu();


	// Status bar
	CreateStatusBar(4);
	int status_widths[4] = { -1, ui::scalePx(240), ui::scalePx(240), ui::scalePx(240) };
	SetStatusWidths(4, status_widths);

	// -- Console Panel --
	auto panel_console = new ConsolePanel(this, -1);

	// Setup panel info & add panel
	p_inf.DefaultPane();
	p_inf.Bottom();
	p_inf.Dock();
	p_inf.BestSize(wxutil::scaledSize(480, 192));
	p_inf.FloatingSize(wxutil::scaledSize(600, 400));
	p_inf.FloatingPosition(100, 100);
	p_inf.MinSize(wxutil::scaledSize(-1, 192));
	p_inf.Show(false);
	p_inf.Caption("Console");
	p_inf.Name("console");
	m_mgr->AddPane(panel_console, p_inf);


	// -- Map Object Properties Panel --
	panel_obj_props_ = new MapObjectPropsPanel(this);

	// Setup panel info & add panel
	p_inf.Right();
	p_inf.BestSize(wxutil::scaledSize(256, 256));
	p_inf.FloatingSize(wxutil::scaledSize(400, 600));
	p_inf.FloatingPosition(120, 120);
	p_inf.MinSize(wxutil::scaledSize(256, 256));
	p_inf.Show(true);
	p_inf.Caption("Item Properties");
	p_inf.Name("item_props");
	m_mgr->AddPane(panel_obj_props_, p_inf);


	// --- Script Editor Panel ---
	panel_script_editor_ = new ScriptEditorPanel(this);

	// Setup panel info & add panel
	p_inf.Float();
	p_inf.BestSize(wxutil::scaledSize(300, 300));
	p_inf.FloatingSize(wxutil::scaledSize(500, 400));
	p_inf.FloatingPosition(150, 150);
	p_inf.MinSize(wxutil::scaledSize(300, 300));
	p_inf.Show(false);
	p_inf.Caption("Script Editor");
	p_inf.Name("script_editor");
	m_mgr->AddPane(panel_script_editor_, p_inf);


	// --- Shape Draw Options Panel ---
	auto panel_shapedraw = new ShapeDrawPanel(this);

	// Setup panel info & add panel
	auto msize = panel_shapedraw->GetMinSize();
	p_inf.DefaultPane();
	p_inf.Bottom();
	p_inf.Dock();
	p_inf.CloseButton(false);
	p_inf.CaptionVisible(false);
	p_inf.Resizable(false);
	p_inf.Layer(2);
	p_inf.BestSize(msize.x, msize.y);
	p_inf.FloatingSize(msize.x, msize.y);
	p_inf.FloatingPosition(140, 140);
	p_inf.MinSize(msize.x, msize.y);
	p_inf.Show(false);
	p_inf.Caption("Shape Drawing");
	p_inf.Name("shape_draw");
	m_mgr->AddPane(panel_shapedraw, p_inf);


	// --- Object Edit Panel ---
	panel_obj_edit_ = new ObjectEditPanel(this);

	// Setup panel info & add panel
	msize = panel_obj_edit_->GetBestSize();
	p_inf.Bottom();
	p_inf.Dock();
	p_inf.CloseButton(false);
	p_inf.CaptionVisible(false);
	p_inf.Resizable(false);
	p_inf.Layer(2);
	p_inf.BestSize(msize.x, msize.y);
	p_inf.FloatingSize(msize.x, msize.y);
	p_inf.FloatingPosition(140, 140);
	p_inf.MinSize(msize.x, msize.y);
	p_inf.Show(false);
	p_inf.Caption("Object Edit");
	p_inf.Name("object_edit");
	m_mgr->AddPane(panel_obj_edit_, p_inf);


	// --- Map Checks Panel ---
	panel_checks_ = new MapChecksPanel(this, &(mapeditor::editContext().map()));

	// Setup panel info & add panel
	msize = panel_checks_->GetBestSize();
	p_inf.DefaultPane();
	p_inf.Left();
	p_inf.Dock();
	p_inf.BestSize(msize.x, msize.y);
	p_inf.FloatingSize(msize.x, msize.y);
	p_inf.FloatingPosition(160, 160);
	p_inf.MinSize(msize.x, msize.y);
	p_inf.Show(false);
	p_inf.Caption("Map Checks");
	p_inf.Name("map_checks");
	p_inf.Layer(0);
	m_mgr->AddPane(panel_checks_, p_inf);


	// -- Undo History Panel --
	panel_undo_history_ = new UndoManagerHistoryPanel(this, nullptr);
	panel_undo_history_->setManager(mapeditor::editContext().undoManager());

	// Setup panel info & add panel
	p_inf.DefaultPane();
	p_inf.Right();
	p_inf.BestSize(wxutil::scaledSize(128, 480));
	p_inf.Caption("Undo History");
	p_inf.Name("undo_history");
	p_inf.Show(false);
	p_inf.Dock();
	m_mgr->AddPane(panel_undo_history_, p_inf);


	// Load previously saved window layout
	loadLayout();

	m_mgr->Update();
	Layout();

	// Initial focus on the canvas, so shortcuts work
	map_canvas_->SetFocus();
}

// -----------------------------------------------------------------------------
// Locks/unlocks the entries for the current map
// -----------------------------------------------------------------------------
void MapEditorWindow::lockMapEntries(bool lock) const
{
	// Don't bother if no map is open
	auto& map_desc = mapeditor::editContext().mapDesc();
	auto  head     = map_desc.head.lock();
	if (!head)
		return;

	// Just lock/unlock the 'head' entry if it's a pk3 map
	if (map_desc.archive)
	{
		if (lock)
			head->lock();
		else if (!app::archiveManager().getArchive(head.get()))
			head->unlock();
	}

	// Otherwise lock all map entries (head -> end)
	else
	{
		auto end_ptr = map_desc.end.lock();
		auto current = head.get();
		if (auto end = end_ptr.get())
		{
			while (current)
			{
				if (lock)
					current->lock();
				else
					current->unlock();

				if (current == end)
					break;

				current = current->nextEntry();
			}
		}
	}
}

// -----------------------------------------------------------------------------
// Opens the map editor launcher dialog to create or open a map
// -----------------------------------------------------------------------------
bool MapEditorWindow::chooseMap(Archive* archive)
{
	MapEditorConfigDialog dlg(maineditor::windowWx(), archive, archive != nullptr, archive == nullptr);

	if (dlg.ShowModal() == wxID_OK)
	{
		auto md = dlg.selectedMap();

		if (md.name.empty() || (archive && !md.head.lock()))
			return false;

		// Attempt to load selected game configuration
		if (!game::configuration().openConfig(
				dlg.selectedGame().ToStdString(), dlg.selectedPort().ToStdString(), md.format))
		{
			wxMessageBox(
				"An error occurred loading the game configuration, see the console log for details",
				"Error",
				wxICON_ERROR);
			return false;
		}

		// Show map editor window
		if (IsIconized())
			Restore();
		Raise();

		// Attempt to open map
		if (!openMap(md))
		{
			Hide();
			wxMessageBox(
				wxString::Format("Unable to open map %s: %s", md.name, global::error),
				"Invalid map error",
				wxICON_ERROR);
			return false;
		}

		dlg.saveConfigToDatabase();

		return true;
	}

	return false;
}

// -----------------------------------------------------------------------------
// Opens [map] in the editor
// -----------------------------------------------------------------------------
bool MapEditorWindow::openMap(const MapDesc& map)
{
	// If a map is currently open and modified, prompt to save changes
	if (mapeditor::editContext().map().isModified())
	{
		wxMessageDialog md{ this,
							wxString::Format("Save changes to map %s?", mapeditor::editContext().mapDesc().name),
							"Unsaved Changes",
							wxYES_NO | wxCANCEL };

		int answer = md.ShowModal();
		if (answer == wxID_YES)
			saveMap();
		else if (answer == wxID_CANCEL)
			return true;
	}

	// Show blank map
	Show(true);
	map_canvas_->Refresh();
	Layout();
	Update();
	Refresh();

	// Clear current map data
	map_data_.clear();

	// Get map parent archive
	Archive* archive = nullptr;
	if (auto head = map.head.lock())
	{
		archive = head->parent();

		// Load map data
		if (map.archive)
		{
<<<<<<< HEAD
			WadArchive temp;
			temp.open(head->data(), true);
=======
			Archive temp(ArchiveFormat::Wad);
			temp.open(head->data());
>>>>>>> ddf97113
			for (unsigned a = 0; a < temp.numEntries(); a++)
				map_data_.emplace_back(new ArchiveEntry(*(temp.entryAt(a))));
		}
		else
		{
			auto entries = map.entries(*archive, true);
			for (auto entry : entries)
				map_data_.emplace_back(new ArchiveEntry(*entry));
		}
	}

	// Set texture manager archive
	mapeditor::textureManager().setArchive(app::archiveManager().shareArchive(archive));

	// Clear current map
	closeMap();

	// Attempt to open map
	ui::showSplash("Loading Map", true, this);
	bool ok = mapeditor::editContext().openMap(map);
	ui::hideSplash();

	// Show window if opened ok
	if (ok)
	{
		mapeditor::editContext().mapDesc() = map;

		// Update DECORATE and *MAPINFO definitions
		game::updateCustomDefinitions();

		// Load scripts if any
		loadMapScripts(map);

		// Lock map entries
		lockMapEntries();

		// Reset map checks panel
		panel_checks_->reset();

		mapeditor::editContext().renderer().viewFitToMap(true);
		map_canvas_->Refresh();

		// Set window title
		if (archive)
			SetTitle(wxString::Format("SLADE - %s of %s", map.name, archive->filename(false)));
		else
			SetTitle(wxString::Format("SLADE - %s (UNSAVED)", map.name));

		// Create backup
		auto head = map.head.lock();
		if (head
			&& !mapeditor::backupManager().writeBackup(
				map_data_, head->topParent()->filename(false), head->nameNoExt()))
			log::warning("Failed to backup map data");
	}

	return ok;
}

// -----------------------------------------------------------------------------
// Loads any scripts from [map] into the script editor
// -----------------------------------------------------------------------------
void MapEditorWindow::loadMapScripts(const MapDesc& map)
{
	// Don't bother if no scripting language specified
	if (game::configuration().scriptLanguage().empty())
	{
		// Hide script editor
		auto  m_mgr = wxAuiManager::GetManager(this);
		auto& p_inf = m_mgr->GetPane("script_editor");
		p_inf.Show(false);
		m_mgr->Update();
		return;
	}

	// Don't bother if new map
	auto head = map.head.lock();
	if (!head)
	{
		panel_script_editor_->openScripts(nullptr, nullptr);
		return;
	}

	// Check for pk3 map
	if (map.archive)
	{
<<<<<<< HEAD
		auto wad = new WadArchive();
		wad->open(head->data(), true);
=======
		auto wad = std::make_unique<Archive>(ArchiveFormat::Wad);
		wad->open(head->data());
>>>>>>> ddf97113
		auto maps = wad->detectMaps();
		if (!maps.empty())
		{
			loadMapScripts(maps[0]);
			wad->close();
			return;
		}
	}

	// Go through map entries
	ArchiveEntry* scripts  = nullptr;
	ArchiveEntry* compiled = nullptr;
	auto          entries  = map.entries(*head->parent());
	for (auto entry : entries)
	{
		// Check for SCRIPTS/BEHAVIOR
		if (game::configuration().scriptLanguage() == "acs_hexen"
			|| game::configuration().scriptLanguage() == "acs_zdoom")
		{
			if (entry->upperName() == "SCRIPTS")
				scripts = entry;
			if (entry->upperName() == "BEHAVIOR")
				compiled = entry;
		}
	}

	// Open scripts/compiled if found
	panel_script_editor_->openScripts(scripts, compiled);
}

// -----------------------------------------------------------------------------
// Builds nodes for the maps in [wad]
// -----------------------------------------------------------------------------
void MapEditorWindow::buildNodes(Archive* wad)
{
	// Save wad to disk
	auto filename = app::path("sladetemp.wad", app::Dir::Temp);
	wad->save(filename);

	// Get current nodebuilder
	auto     builder = nodebuilders::builder(nodebuilder_id);
	wxString command = builder.command;
	wxString options = nodebuilder_options;

	// Don't build if none selected
	if (builder.id == "none")
		return;

	// Switch to ZDBSP if UDMF
	if (mapeditor::editContext().mapDesc().format == MapFormat::UDMF && nodebuilder_id != "zdbsp")
	{
		wxMessageBox("Nodebuilder switched to ZDBSP for UDMF format", "Save Map", wxICON_INFORMATION);
		builder = nodebuilders::builder("zdbsp");
		command = builder.command;
	}

	// Check for undefined path
	if (!wxFileExists(builder.path) && !nb_warned)
	{
		// Open nodebuilder preferences
		PreferencesDialog::openPreferences(this, "Node Builders");

		// Get new builder if one was selected
		builder = nodebuilders::builder(nodebuilder_id);
		command = builder.command;

		// Check again
		if (!wxFileExists(builder.path))
		{
			wxMessageBox(
				"No valid Node Builder is currently configured, nodes will not be built!", "Warning", wxICON_WARNING);
			nb_warned = true;
		}
	}

	// Build command line
	command.Replace("$f", wxString::Format("\"%s\"", filename));
	command.Replace("$o", wxString(options));

	// Run nodebuilder
	if (wxFileExists(builder.path))
	{
		wxArrayString out;
		log::info(wxString::Format("execute \"%s %s\"", builder.path, command));
		wxGetApp().SetTopWindow(this);
		auto focus = wxWindow::FindFocus();
		wxExecute(wxString::Format("\"%s\" %s", builder.path, command), out, wxEXEC_HIDE_CONSOLE);
		wxGetApp().SetTopWindow(maineditor::windowWx());
		if (focus)
			focus->SetFocusFromKbd();
		log::info(1, "Nodebuilder output:");
		for (const auto& line : out)
			log::info(line);

		// Re-load wad
		wad->close();
		wad->open(filename, true);
	}
	else if (nb_warned)
		log::info(1, "Nodebuilder path not set up, no nodes were built");
}

// -----------------------------------------------------------------------------
// Writes the current map as [name] to a wad archive and returns it
// -----------------------------------------------------------------------------
bool MapEditorWindow::writeMap(Archive& wad, const wxString& name, bool nodes)
{
	auto& mdesc_current = mapeditor::editContext().mapDesc();
	auto& map           = mapeditor::editContext().map();

	// Get map data entries
	vector<ArchiveEntry*> new_map_data;
	if (!map.writeMap(new_map_data))
		return false;

	// Check script language
	bool acs = false;
	if (game::configuration().scriptLanguage() == "acs_hexen" || game::configuration().scriptLanguage() == "acs_zdoom")
		acs = true;
	// Force ACS on for Hexen map format, and off for Doom map format
	if (mdesc_current.format == MapFormat::Doom)
		acs = false;
	if (mdesc_current.format == MapFormat::Hexen)
		acs = true;
	bool dialogue = false;
	if (game::configuration().scriptLanguage() == "usdf" || game::configuration().scriptLanguage() == "zsdf")
		dialogue = true;

	// Add map data to temporary wad
	wad.addNewEntry(name.ToStdString());
	// Handle fragglescript and similar content in the map header
	auto head = mdesc_current.head.lock();
	if (head && head->size() && !mdesc_current.archive)
		wad.entry(name.ToStdString())->importMemChunk(head->data());
	for (auto& entry : new_map_data)
		wad.addEntry(shared_ptr<ArchiveEntry>(entry));
	if (acs) // BEHAVIOR
		wad.addEntry(std::make_shared<ArchiveEntry>(*panel_script_editor_->compiledEntry()), "");
	if (acs && panel_script_editor_->scriptEntry()->size() > 0) // SCRIPTS (if any)
		wad.addEntry(std::make_shared<ArchiveEntry>(*panel_script_editor_->scriptEntry()), "");
	if (mdesc_current.format == MapFormat::UDMF)
	{
		// Add extra UDMF entries
		for (auto& entry : map.udmfExtraEntries())
			wad.addEntry(std::make_shared<ArchiveEntry>(*entry), -1, nullptr);

		wad.addNewEntry("ENDMAP");
	}

	// Build nodes
	if (nodes)
		buildNodes(&wad);

	// Clear current map data
	map_data_.clear();

	// Update map data
	for (unsigned a = 0; a < wad.numEntries(); a++)
		map_data_.emplace_back(new ArchiveEntry(*(wad.entryAt(a))));

	return true;
}

// -----------------------------------------------------------------------------
// Saves the current map to its archive, or opens the 'save as' dialog if it
// doesn't currently belong to one
// -----------------------------------------------------------------------------
bool MapEditorWindow::saveMap()
{
	auto& mdesc_current = mapeditor::editContext().mapDesc();

	// Check for newly created map
	auto current_head = mdesc_current.head.lock();
	if (!current_head)
		return saveMapAs();

	// Write map to temp wad
	Archive wad(ArchiveFormat::Wad);
	if (!writeMap(wad))
		return false;

	// Check for map archive
	unique_ptr<Archive> tempwad;
	auto                map = mdesc_current;
	if (mdesc_current.archive && current_head)
	{
<<<<<<< HEAD
		tempwad = std::make_unique<WadArchive>();
		tempwad->open(current_head.get(), true);
=======
		tempwad = std::make_unique<Archive>(ArchiveFormat::Wad);
		tempwad->open(current_head.get());
>>>>>>> ddf97113
		auto amaps = tempwad->detectMaps();
		if (!amaps.empty())
			map = amaps[0];
		else
			return false;
	}

	// Unlock current map entries
	lockMapEntries(false);

	// Delete current map entries
	auto m_head  = map.head.lock();
	auto archive = m_head->parent();
	auto entries = map.entries(*archive);
	for (auto entry : entries)
		archive->removeEntry(entry);

	// Create backup
	if (!mapeditor::backupManager().writeBackup(map_data_, m_head->topParent()->filename(false), m_head->nameNoExt()))
		log::warning(1, "Warning: Failed to backup map data");

	// Add new map entries
	auto entry_end = map.head;
	for (unsigned a = 1; a < wad.numEntries(); a++)
	{
		auto copy = std::make_shared<ArchiveEntry>(*wad.entryAt(a));
		archive->addEntry(copy, archive->entryIndex(m_head.get()) + a, nullptr);
		entry_end = copy;
	}

	// Clean up
	if (tempwad)
		tempwad->save();
	else
		mdesc_current.end = entry_end; // Update map description

	// Finish
	mdesc_current.updateMapFormatHints();
	lockMapEntries();
	mapeditor::editContext().map().setOpenedTime();

	return true;
}

// -----------------------------------------------------------------------------
// Saves the current map to a new archive
// -----------------------------------------------------------------------------
bool MapEditorWindow::saveMapAs()
{
	auto& mdesc_current = mapeditor::editContext().mapDesc();

	// Show dialog
	filedialog::FDInfo info;
	if (!filedialog::saveFile(info, "Save Map As", "Wad Archives (*.wad)|*.wad", this))
		return false;

	// Create new, empty wad
	Archive                  wad(ArchiveFormat::Wad);
	auto                     head = wad.addNewEntry(mdesc_current.name);
	shared_ptr<ArchiveEntry> end;
	if (mdesc_current.format == MapFormat::UDMF)
	{
		wad.addNewEntry("TEXTMAP");
		end = wad.addNewEntry("ENDMAP");
	}
	else
	{
		wad.addNewEntry("THINGS");
		wad.addNewEntry("LINEDEFS");
		wad.addNewEntry("SIDEDEFS");
		wad.addNewEntry("VERTEXES");
		end = wad.addNewEntry("SECTORS");
	}

	// Save map data
	mdesc_current.head    = head;
	mdesc_current.archive = false;
	mdesc_current.end     = end;
	saveMap();

	// Write wad to file
	wad.save(info.filenames[0]);
	auto archive = app::archiveManager().openArchive(info.filenames[0], true, true);

	// Update current map description
	auto maps = archive->detectMaps();
	if (!maps.empty())
	{
		mdesc_current.head    = maps[0].head;
		mdesc_current.archive = false;
		mdesc_current.end     = maps[0].end;
	}

	// Set window title
	SetTitle(wxString::Format("SLADE - %s of %s", mdesc_current.name, wad.filename(false)));

	return true;
}

// -----------------------------------------------------------------------------
// Closes/clears the current map
// -----------------------------------------------------------------------------
void MapEditorWindow::closeMap() const
{
	// Close map in editor
	mapeditor::editContext().clearMap();

	// Unlock current map entries
	lockMapEntries(false);

	// Clear map info
	mapeditor::editContext().mapDesc().head.reset();
}

// -----------------------------------------------------------------------------
// Forces a refresh of the map canvas, and the renderer if [renderer] is true
// -----------------------------------------------------------------------------
void MapEditorWindow::forceRefresh(bool renderer) const
{
	if (!IsShown())
		return;

	if (renderer)
		mapeditor::editContext().forceRefreshRenderer();
	map_canvas_->Refresh();
}

// -----------------------------------------------------------------------------
// Refreshes the toolbar
// -----------------------------------------------------------------------------
void MapEditorWindow::refreshToolBar() const
{
	toolbar_->Refresh();
}

// -----------------------------------------------------------------------------
// Checks if the currently open map is modified and prompts to save.
// If 'Cancel' is clicked then this will return false (ie. we don't want to
// close the window)
// -----------------------------------------------------------------------------
bool MapEditorWindow::tryClose()
{
	if (mapeditor::editContext().map().isModified())
	{
		wxMessageDialog md{ this,
							wxString::Format("Save changes to map %s?", mapeditor::editContext().mapDesc().name),
							"Unsaved Changes",
							wxYES_NO | wxCANCEL };
		int             answer = md.ShowModal();
		if (answer == wxID_YES)
			return saveMap();
		else if (answer == wxID_CANCEL)
			return false;
	}

	return true;
}

// -----------------------------------------------------------------------------
// Returns true if the currently open map is from [archive]
// -----------------------------------------------------------------------------
bool MapEditorWindow::hasMapOpen(const Archive* archive) const
{
	auto& mdesc = mapeditor::editContext().mapDesc();
	if (auto head = mdesc.head.lock())
		return head->parent() == archive;

	return false;
}

// -----------------------------------------------------------------------------
// Reloads the map editor scripts menu
// -----------------------------------------------------------------------------
void MapEditorWindow::reloadScriptsMenu() const
{
	while (menu_scripts_->FindItemByPosition(0))
		menu_scripts_->Delete(menu_scripts_->FindItemByPosition(0));

#ifndef NO_LUA
	scriptmanager::populateEditorScriptMenu(menu_scripts_, scriptmanager::ScriptType::Map, "mapw_script");
#endif
}

// -----------------------------------------------------------------------------
// Sets the undo manager to show in the undo history panel
// -----------------------------------------------------------------------------
void MapEditorWindow::setUndoManager(UndoManager* manager) const
{
	panel_undo_history_->setManager(manager);
}

// -----------------------------------------------------------------------------
// Shows/hides the object edit panel (opens [group] if shown)
// -----------------------------------------------------------------------------
void MapEditorWindow::showObjectEditPanel(bool show, ObjectEditGroup* group)
{
	// Get panel
	auto  m_mgr = wxAuiManager::GetManager(this);
	auto& p_inf = m_mgr->GetPane("object_edit");

	// Save current y offset
	double top = mapeditor::editContext().renderer().view().canvasY(0);

	// Enable/disable panel
	if (show)
		panel_obj_edit_->init(group);
	p_inf.Show(show);

	// Update layout
	map_canvas_->Enable(false);
	m_mgr->Update();

	// Restore y offset
	mapeditor::editContext().renderer().setTopY(top);
	map_canvas_->Enable(true);
	map_canvas_->SetFocus();
}

// -----------------------------------------------------------------------------
// Shows/hides the shape drawing panel
// -----------------------------------------------------------------------------
void MapEditorWindow::showShapeDrawPanel(bool show)
{
	// Get panel
	auto  m_mgr = wxAuiManager::GetManager(this);
	auto& p_inf = m_mgr->GetPane("shape_draw");

	// Save current y offset
	double top = mapeditor::editContext().renderer().view().canvasY(0);

	// Enable/disable panel
	p_inf.Show(show);

	// Update layout
	map_canvas_->Enable(false);
	m_mgr->Update();

	// Restore y offset
	mapeditor::editContext().renderer().setTopY(top);
	map_canvas_->Enable(true);
	map_canvas_->SetFocus();
}

// -----------------------------------------------------------------------------
// Handles the action [id].
// Returns true if the action was handled, false otherwise
// -----------------------------------------------------------------------------
bool MapEditorWindow::handleAction(string_view id)
{
	auto& mdesc_current = mapeditor::editContext().mapDesc();

	// Don't handle actions if hidden
	if (!IsShown())
		return false;

	// Map->Save
	if (id == "mapw_save")
	{
		// Save map
		if (saveMap())
		{
			// Save archive
			if (auto head = mdesc_current.head.lock())
			{
				if (auto a = head->parent(); a && save_archive_with_map)
				{
					if (a->canSave())
						a->save();
					else
					{
						// Can't save archive, do Save As instead
						if (maineditor::saveArchiveAs(a))
							SetTitle(wxString::Format("SLADE - %s of %s", mdesc_current.name, a->filename(false)));
					}
				}
			}
		}
		mapeditor::editContext().renderer().forceUpdate();
		return true;
	}

	// Map->Save As
	if (id == "mapw_saveas")
	{
		saveMapAs();
		mapeditor::editContext().renderer().forceUpdate();
		return true;
	}

	// Map->Restore Backup
	if (id == "mapw_backup")
	{
		if (auto head = mdesc_current.head.lock())
		{
			auto data = mapeditor::backupManager().openBackup(head->topParent()->filename(false), mdesc_current.name);

			if (data)
			{
				auto maps = data->detectMaps();
				if (!maps.empty())
				{
					mapeditor::editContext().clearMap();
					mapeditor::editContext().openMap(maps[0]);
					loadMapScripts(maps[0]);
				}
			}
		}

		return true;
	}

	// Map->Close
	if (id == "mapw_close")
	{
		wxWindow::Close();
		return true;
	}

	// Edit->Undo
	if (id == "mapw_undo")
	{
		mapeditor::editContext().doUndo();
		return true;
	}

	// Edit->Redo
	if (id == "mapw_redo")
	{
		mapeditor::editContext().doRedo();
		return true;
	}

	// Editor->Set Base Resource Archive
	if (id == "mapw_setbra")
	{
		PreferencesDialog::openPreferences(this, "Base Resource Archive");

		return true;
	}

	// Editor->Preferences
	if (id == "mapw_preferences")
	{
		PreferencesDialog::openPreferences(this, "Map Editor");
		mapeditor::forceRefresh(true);

		return true;
	}

	// View->Item Properties
	if (id == "mapw_showproperties")
	{
		auto  m_mgr = wxAuiManager::GetManager(this);
		auto& p_inf = m_mgr->GetPane("item_props");

		// Toggle window and focus
		p_inf.Show(!p_inf.IsShown());
		map_canvas_->SetFocus();

		p_inf.MinSize(wxutil::scaledSize(256, 256));
		m_mgr->Update();
		return true;
	}

	// View->Console
	else if (id == "mapw_showconsole")
	{
		auto  m_mgr = wxAuiManager::GetManager(this);
		auto& p_inf = m_mgr->GetPane("console");

		// Toggle window and focus
		if (p_inf.IsShown())
		{
			p_inf.Show(false);
			map_canvas_->SetFocus();
		}
		else
		{
			p_inf.Show(true);
			p_inf.window->SetFocus();
		}

		p_inf.MinSize(wxutil::scaledSize(200, 128));
		m_mgr->Update();
		return true;
	}

	// View->Script Editor
	else if (id == "mapw_showscripteditor")
	{
		auto  m_mgr = wxAuiManager::GetManager(this);
		auto& p_inf = m_mgr->GetPane("script_editor");

		// Toggle window and focus
		if (p_inf.IsShown())
		{
			p_inf.Show(false);
			map_canvas_->SetFocus();
		}
		else if (!game::configuration().scriptLanguage().empty())
		{
			p_inf.Show(true);
			p_inf.window->SetFocus();
			dynamic_cast<ScriptEditorPanel*>(p_inf.window)->updateUI();
		}

		p_inf.MinSize(wxutil::scaledSize(200, 128));
		m_mgr->Update();
		return true;
	}

	// View->Map Checks
	else if (id == "mapw_showchecks")
	{
		auto  m_mgr = wxAuiManager::GetManager(this);
		auto& p_inf = m_mgr->GetPane("map_checks");

		// Toggle window and focus
		if (p_inf.IsShown())
		{
			p_inf.Show(false);
			map_canvas_->SetFocus();
		}
		else
		{
			p_inf.Show(true);
			p_inf.window->SetFocus();
		}

		p_inf.MinSize(panel_checks_->GetBestSize());
		m_mgr->Update();
		return true;
	}

	// View->Undo History
	else if (id == "mapw_showundohistory")
	{
		auto  m_mgr = wxAuiManager::GetManager(this);
		auto& p_inf = m_mgr->GetPane("undo_history");

		// Toggle window
		p_inf.Show(!p_inf.IsShown());

		m_mgr->Update();
		return true;
	}

	// Run Map
	else if (id == "mapw_run_map" || id == "mapw_run_map_here" || id == "mapw_quick_run_map")
	{
		Archive* archive = nullptr;
		if (auto head = mdesc_current.head.lock())
			archive = head->parent();
		RunDialog dlg(this, archive, id == "mapw_run_map", true);
		if (id == "mapw_quick_run_map" || dlg.ShowModal() == wxID_OK)
		{
			auto& edit_context = mapeditor::editContext();
			// Move player 1 start if needed
			if (id == "mapw_run_map_here")
				edit_context.swapPlayerStart2d(edit_context.input().mouseDownPosMap());
			else if (dlg.start3dModeChecked())
				edit_context.swapPlayerStart3d();

			// Write temp wad
			Archive wad(ArchiveFormat::Wad);
			if (writeMap(wad, mdesc_current.name))
				wad.save(app::path("sladetemp_run.wad", app::Dir::Temp));

			// Reset player 1 start if moved
			if (dlg.start3dModeChecked() || id == "mapw_run_map_here")
				mapeditor::editContext().resetPlayerStart();

			RunDialog::Config cfg{ archive->filename() };
			cfg.map_name = mdesc_current.name;
			cfg.map_file = wad.filename();
			dlg.run(cfg, archive->libraryId());
		}

		return true;
	}

#ifndef NO_LUA
	// Tools->Run Script
	else if (id == "mapw_script")
	{
		scriptmanager::runMapScript(&mapeditor::editContext().map(), wx_id_offset_, this);
		return true;
	}

	// Tools->Script Manager
	else if (id == "mapw_runscript")
	{
		scriptmanager::open();
		return true;
	}
#endif

	return false;
}


// -----------------------------------------------------------------------------
//
// MapEditorWindow Class Events
//
// -----------------------------------------------------------------------------


// -----------------------------------------------------------------------------
// Called when the window is closed
// -----------------------------------------------------------------------------
void MapEditorWindow::onClose(wxCloseEvent& e)
{
	// Unlock mouse cursor
	bool locked = mapeditor::editContext().mouseLocked();
	mapeditor::editContext().lockMouse(false);

	if (!tryClose())
	{
		// Restore mouse cursor lock
		mapeditor::editContext().lockMouse(locked);

		e.Veto();
		return;
	}

	// Save current layout
	saveLayout();
	const wxSize size = GetSize() * GetContentScaleFactor();
	if (!IsMaximized())
		ui::setWindowInfo(
			id_.c_str(),
			size.x,
			size.y,
			GetPosition().x * GetContentScaleFactor(),
			GetPosition().y * GetContentScaleFactor());

	Show(false);
	closeMap();
}

// -----------------------------------------------------------------------------
// Called when the window is resized
// -----------------------------------------------------------------------------
void MapEditorWindow::onSize(wxSizeEvent& e)
{
	// Update maximized cvar
	ui::saveStateBool("MapEditorWindowMaximized", IsMaximized());

	e.Skip();
}<|MERGE_RESOLUTION|>--- conflicted
+++ resolved
@@ -37,12 +37,8 @@
 #include "Archive/ArchiveFormat.h"
 #include "Archive/ArchiveManager.h"
 #include "Game/Configuration.h"
-<<<<<<< HEAD
-=======
 #include "Game/Game.h"
-#include "General/Misc.h"
 #include "General/SAction.h"
->>>>>>> ddf97113
 #include "General/UI.h"
 #include "MainEditor/MainEditor.h"
 #include "MapEditor/Edit/Input.h"
@@ -607,13 +603,8 @@
 		// Load map data
 		if (map.archive)
 		{
-<<<<<<< HEAD
-			WadArchive temp;
+			Archive temp(ArchiveFormat::Wad);
 			temp.open(head->data(), true);
-=======
-			Archive temp(ArchiveFormat::Wad);
-			temp.open(head->data());
->>>>>>> ddf97113
 			for (unsigned a = 0; a < temp.numEntries(); a++)
 				map_data_.emplace_back(new ArchiveEntry(*(temp.entryAt(a))));
 		}
@@ -700,13 +691,8 @@
 	// Check for pk3 map
 	if (map.archive)
 	{
-<<<<<<< HEAD
-		auto wad = new WadArchive();
+		auto wad = std::make_unique<Archive>(ArchiveFormat::Wad);
 		wad->open(head->data(), true);
-=======
-		auto wad = std::make_unique<Archive>(ArchiveFormat::Wad);
-		wad->open(head->data());
->>>>>>> ddf97113
 		auto maps = wad->detectMaps();
 		if (!maps.empty())
 		{
@@ -893,13 +879,8 @@
 	auto                map = mdesc_current;
 	if (mdesc_current.archive && current_head)
 	{
-<<<<<<< HEAD
-		tempwad = std::make_unique<WadArchive>();
+		tempwad = std::make_unique<Archive>(ArchiveFormat::Wad);
 		tempwad->open(current_head.get(), true);
-=======
-		tempwad = std::make_unique<Archive>(ArchiveFormat::Wad);
-		tempwad->open(current_head.get());
->>>>>>> ddf97113
 		auto amaps = tempwad->detectMaps();
 		if (!amaps.empty())
 			map = amaps[0];
