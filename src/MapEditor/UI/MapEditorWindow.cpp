--- conflicted
+++ resolved
@@ -1368,17 +1368,12 @@
 	saveLayout();
 	const wxSize size = GetSize() * GetContentScaleFactor();
 	if (!IsMaximized())
-<<<<<<< HEAD
 		ui::setWindowInfo(
 			id_.c_str(),
 			size.x,
 			size.y,
 			GetPosition().x * GetContentScaleFactor(),
 			GetPosition().y * GetContentScaleFactor());
-=======
-		misc::setWindowInfo(
-			id_, size.x, size.y, GetPosition().x * GetContentScaleFactor(), GetPosition().y * GetContentScaleFactor());
->>>>>>> bd4af72a
 
 	Show(false);
 	closeMap();
