
// -----------------------------------------------------------------------------
// SLADE - It's a Doom Editor
// Copyright(C) 2008 - 2024 Simon Judd
//
// Email:       sirjuddington@gmail.com
// Web:         http://slade.mancubus.net
// Filename:    MapEditorWindow.cpp
// Description: MapEditorWindow class, it's a map editor window.
//
// This program is free software; you can redistribute it and/or modify it
// under the terms of the GNU General Public License as published by the Free
// Software Foundation; either version 2 of the License, or (at your option)
// any later version.
//
// This program is distributed in the hope that it will be useful, but WITHOUT
// ANY WARRANTY; without even the implied warranty of MERCHANTABILITY or
// FITNESS FOR A PARTICULAR PURPOSE. See the GNU General Public License for
// more details.
//
// You should have received a copy of the GNU General Public License along with
// this program; if not, write to the Free Software Foundation, Inc.,
// 51 Franklin Street, Fifth Floor, Boston, MA  02110 - 1301, USA.
// -----------------------------------------------------------------------------


// -----------------------------------------------------------------------------
//
// Includes
//
// -----------------------------------------------------------------------------
#include "Main.h"
#include "MapEditorWindow.h"
#include "App.h"
#include "Archive/Archive.h"
#include "Archive/ArchiveEntry.h"
#include "Archive/ArchiveFormat.h"
#include "Archive/ArchiveManager.h"
#include "Game/Configuration.h"
#include "Game/Game.h"
#include "General/Misc.h"
#include "General/SAction.h"
#include "MainEditor/MainEditor.h"
#include "MapEditor/Edit/Input.h"
#include "MapEditor/MapBackupManager.h"
#include "MapEditor/MapEditContext.h"
#include "MapEditor/MapEditor.h"
#include "MapEditor/MapTextureManager.h"
#include "MapEditor/NodeBuilders.h"
#include "MapEditor/Renderer/Renderer.h"
#include "MapEditor/UI/MapCanvas.h"
#include "MapEditor/UI/MapChecksPanel.h"
#include "MapEditor/UI/ObjectEditPanel.h"
#include "MapEditor/UI/PropsPanel/MapObjectPropsPanel.h"
#include "MapEditor/UI/ScriptEditorPanel.h"
#include "MapEditor/UI/ShapeDrawPanel.h"
#include "SLADEMap/SLADEMap.h"
#include "SLADEWxApp.h"
#include "Scripting/ScriptManager.h"
#include "UI/Controls/ConsolePanel.h"
#include "UI/Controls/UndoManagerHistoryPanel.h"
#include "UI/Dialogs/MapEditorConfigDialog.h"
#include "UI/Dialogs/RunDialog.h"
#include "UI/Dialogs/SettingsDialog.h"
#include "UI/SAuiTabArt.h"
#include "UI/SToolBar/SToolBar.h"
<<<<<<< HEAD
#include "UI/UI.h"
=======
#include "UI/WxUtils.h"
#include "Utility/FileUtils.h"
>>>>>>> f8584231
#include "Utility/SFileDialog.h"
#include "Utility/Tokenizer.h"

using namespace slade;
using namespace mapeditor;


// -----------------------------------------------------------------------------
//
// Variables
//
// -----------------------------------------------------------------------------
namespace
{
bool nb_warned = false;
}
CVAR(Bool, mew_maximized, true, CVar::Flag::Save);
CVAR(String, nodebuilder_id, "zdbsp", CVar::Flag::Save);
CVAR(String, nodebuilder_options, "", CVar::Flag::Save);
CVAR(Bool, save_archive_with_map, true, CVar::Flag::Save);


// -----------------------------------------------------------------------------
//
// External Variables
//
// -----------------------------------------------------------------------------
EXTERN_CVAR(Int, flat_drawtype);


// -----------------------------------------------------------------------------
//
// MapEditorWindow Class Functions
//
// -----------------------------------------------------------------------------


// -----------------------------------------------------------------------------
// MapEditorWindow class constructor
// -----------------------------------------------------------------------------
MapEditorWindow::MapEditorWindow() : STopWindow{ "SLADE", "map" }
{
	if (mew_maximized)
		wxTopLevelWindow::Maximize();
	setupLayout();
	wxTopLevelWindow::Show(false);
	custom_menus_begin_ = 2;

	// Set icon
	auto icon_filename = app::path(app::iconFile(), app::Dir::Temp);
	app::archiveManager().programResourceArchive()->entry(app::iconFile())->exportFile(icon_filename);
	SetIcon(wxIcon(wxString::FromUTF8(icon_filename), wxBITMAP_TYPE_ICO));
	fileutil::removeFile(icon_filename);

	// Bind events
	Bind(wxEVT_CLOSE_WINDOW, &MapEditorWindow::onClose, this);
	Bind(wxEVT_SIZE, &MapEditorWindow::onSize, this);
}

// -----------------------------------------------------------------------------
// MapEditorWindow class destructor
// -----------------------------------------------------------------------------
MapEditorWindow::~MapEditorWindow()
{
	wxAuiManager::GetManager(this)->UnInit();
}

// -----------------------------------------------------------------------------
// Loads the previously saved layout file for the window
// -----------------------------------------------------------------------------
void MapEditorWindow::loadLayout()
{
	// Open layout file
	Tokenizer tz;
	if (!tz.openFile(app::path("mapwindow.layout", app::Dir::User)))
		return;

	// Parse layout
	auto m_mgr = wxAuiManager::GetManager(this);
	while (true)
	{
		// Read component+layout pair
		auto component = tz.getToken();
		auto layout    = tz.getToken();

		// Load layout to component
		if (!component.empty() && !layout.empty())
			m_mgr->LoadPaneInfo(wxString::FromUTF8(layout), m_mgr->GetPane(wxString::FromUTF8(component)));

		// Check if we're done
		if (tz.peekToken().empty())
			break;
	}
}

// -----------------------------------------------------------------------------
// Saves the current window layout to a file
// -----------------------------------------------------------------------------
void MapEditorWindow::saveLayout()
{
	// Open layout file
	wxFile file(wxString::FromUTF8(app::path("mapwindow.layout", app::Dir::User)), wxFile::write);

	// Write component layout
	auto m_mgr = wxAuiManager::GetManager(this);

	// Console pane
	file.Write(wxS("\"console\" "));
	auto pinf = m_mgr->SavePaneInfo(m_mgr->GetPane(wxS("console")));
	file.Write(wxString::Format(wxS("\"%s\"\n"), pinf));

	// Item info pane
	file.Write(wxS("\"item_props\" "));
	pinf = m_mgr->SavePaneInfo(m_mgr->GetPane(wxS("item_props")));
	file.Write(wxString::Format(wxS("\"%s\"\n"), pinf));

	// Script editor pane
	file.Write(wxS("\"script_editor\" "));
	pinf = m_mgr->SavePaneInfo(m_mgr->GetPane(wxS("script_editor")));
	file.Write(wxString::Format(wxS("\"%s\"\n"), pinf));

	// Map checks pane
	file.Write(wxS("\"map_checks\" "));
	pinf = m_mgr->SavePaneInfo(m_mgr->GetPane(wxS("map_checks")));
	file.Write(wxString::Format(wxS("\"%s\"\n"), pinf));

	// Undo history pane
	file.Write(wxS("\"undo_history\" "));
	pinf = m_mgr->SavePaneInfo(m_mgr->GetPane(wxS("undo_history")));
	file.Write(wxString::Format(wxS("\"%s\"\n"), pinf));

	// Close file
	file.Close();
}

// -----------------------------------------------------------------------------
// Sets up the basic map editor window menu bar
// -----------------------------------------------------------------------------
void MapEditorWindow::setupMenu()
{
	// Get menu bar
	auto menu = GetMenuBar();
	if (menu)
	{
		// Clear existing menu bar
		unsigned n_menus = menu->GetMenuCount();
		for (unsigned a = 0; a < n_menus; a++)
		{
			auto sm = menu->Remove(0);
			delete sm;
		}
	}
	else // Create new menu bar
		menu = new wxMenuBar();

	// Map menu
	auto menu_map = new wxMenu();
	SAction::fromId("mapw_save")->addToMenu(menu_map);
	SAction::fromId("mapw_saveas")->addToMenu(menu_map);
	// SAction::fromId("mapw_rename")->addToMenu(menu_map);
	SAction::fromId("mapw_backup")->addToMenu(menu_map);
	menu_map->AppendSeparator();
	SAction::fromId("mapw_run_map")->addToMenu(menu_map);
	SAction::fromId("mapw_quick_run_map")->addToMenu(menu_map);
	menu_map->AppendSeparator();
	SAction::fromId("mapw_close")->addToMenu(menu_map);
	menu->Append(menu_map, wxS("&Map"));

	// Edit menu
	auto menu_editor = new wxMenu();
	SAction::fromId("mapw_undo")->addToMenu(menu_editor);
	SAction::fromId("mapw_redo")->addToMenu(menu_editor);
	menu_editor->AppendSeparator();
	SAction::fromId("mapw_clear_selection")->addToMenu(menu_editor);
	menu_editor->AppendSeparator();
	SAction::fromId("mapw_draw_lines")->addToMenu(menu_editor);
	SAction::fromId("mapw_draw_shape")->addToMenu(menu_editor);
	SAction::fromId("mapw_edit_objects")->addToMenu(menu_editor);
	SAction::fromId("mapw_mirror_x")->addToMenu(menu_editor);
	SAction::fromId("mapw_mirror_y")->addToMenu(menu_editor);
	menu_editor->AppendSeparator();
	SAction::fromId("mapw_preferences")->addToMenu(menu_editor);
	SAction::fromId("mapw_setbra")->addToMenu(menu_editor);
	menu->Append(menu_editor, wxS("&Edit"));

	// View menu
	auto menu_view   = new wxMenu();
	auto menu_window = new wxMenu();
	menu_view->AppendSubMenu(menu_window, wxS("Windows"));
	SAction::fromId("mapw_showproperties")->addToMenu(menu_window);
	SAction::fromId("mapw_showconsole")->addToMenu(menu_window);
	SAction::fromId("mapw_showundohistory")->addToMenu(menu_window);
	SAction::fromId("mapw_showchecks")->addToMenu(menu_window);
	SAction::fromId("mapw_showscripteditor")->addToMenu(menu_window);
	toolbar_menu_ = new wxMenu();
	menu_view->AppendSubMenu(toolbar_menu_, wxS("Toolbars"));
	menu_view->AppendSeparator();
	SAction::fromId("mapw_show_fullmap")->addToMenu(menu_view);
	SAction::fromId("mapw_show_item")->addToMenu(menu_view);
	menu_view->AppendSeparator();
	auto menu_grid = new wxMenu();
	menu_view->AppendSubMenu(menu_grid, wxS("Grid"));
	SAction::fromId("mapw_grid_increment")->addToMenu(menu_grid);
	SAction::fromId("mapw_grid_decrement")->addToMenu(menu_grid);
	SAction::fromId("mapw_grid_snap")->addToMenu(menu_grid);
	menu->Append(menu_view, wxS("View"));

	// Tools menu
	auto menu_tools = new wxMenu();
	menu_scripts_   = new wxMenu();
#ifndef NO_LUA
	scriptmanager::populateEditorScriptMenu(menu_scripts_, scriptmanager::ScriptType::Map, "mapw_script");
#endif
	menu_tools->AppendSubMenu(menu_scripts_, wxS("Run Script"));
	SAction::fromId("mapw_runscript")->addToMenu(menu_tools);
	menu->Append(menu_tools, wxS("&Tools"));

	SetMenuBar(menu);
}

// -----------------------------------------------------------------------------
// Sets up the basic map editor window layout
// -----------------------------------------------------------------------------
void MapEditorWindow::setupLayout()
{
	// Create the wxAUI manager & related things
	auto m_mgr = new wxAuiManager(this);
	m_mgr->SetArtProvider(new SAuiDockArt(this));
	wxAuiPaneInfo p_inf;

	// Map canvas
	map_canvas_ = new MapCanvas(this, &mapeditor::editContext());
	p_inf.CenterPane();
	m_mgr->AddPane(map_canvas_, p_inf);

	// --- Menus ---
	setupMenu();


	// --- Toolbars ---
	toolbar_ = new SToolBar(this, true);

	// Map toolbar
	auto tbg_map = new SToolBarGroup(toolbar_, "_Map");
	tbg_map->addActionButton("mapw_save");
	tbg_map->addActionButton("mapw_saveas");
	// tbg_map->addActionButton("mapw_rename"); // TODO: Actually implement this one
	tbg_map->addActionButton("mapw_preferences");
	toolbar_->addGroup(tbg_map);

	// Mode toolbar
	auto tbg_mode = new SToolBarGroup(toolbar_, "_Mode");
	tbg_mode->addActionButton("mapw_mode_vertices");
	tbg_mode->addActionButton("mapw_mode_lines");
	tbg_mode->addActionButton("mapw_mode_sectors");
	tbg_mode->addActionButton("mapw_mode_things");
	tbg_mode->addActionButton("mapw_mode_3d");
	SAction::fromId("mapw_mode_lines")->setChecked(); // Lines mode by default
	toolbar_->addGroup(tbg_mode);

	// Flat type toolbar
	auto tbg_flats = new SToolBarGroup(toolbar_, "_Flats Type");
	tbg_flats->addActionButton("mapw_flat_none");
	tbg_flats->addActionButton("mapw_flat_untextured");
	tbg_flats->addActionButton("mapw_flat_textured");
	toolbar_->addGroup(tbg_flats);

	// Toggle current flat type
	if (flat_drawtype == 0)
		SAction::fromId("mapw_flat_none")->setChecked();
	else if (flat_drawtype == 1)
		SAction::fromId("mapw_flat_untextured")->setChecked();
	else
		SAction::fromId("mapw_flat_textured")->setChecked();

	// Edit toolbar
	auto tbg_edit = new SToolBarGroup(toolbar_, "_Edit");
	tbg_edit->addActionButton("mapw_draw_lines");
	tbg_edit->addActionButton("mapw_draw_shape");
	tbg_edit->addActionButton("mapw_edit_objects");
	tbg_edit->addActionButton("mapw_mirror_x");
	tbg_edit->addActionButton("mapw_mirror_y");
	toolbar_->addGroup(tbg_edit);

	// Extra toolbar
	auto tbg_misc = new SToolBarGroup(toolbar_, "_Misc");
	tbg_misc->addActionButton("mapw_run_map");
	tbg_misc->addActionButton("mapw_quick_run_map");
	toolbar_->addGroup(tbg_misc);

	// Add toolbar
	m_mgr->AddPane(
		toolbar_,
		wxAuiPaneInfo()
			.Top()
			.CaptionVisible(false)
			.MinSize(-1, SToolBar::getBarHeight(this))
			.Resizable(false)
			.PaneBorder(false)
			.Name(wxS("toolbar")));

	// Populate the 'View->Toolbars' menu
	populateToolbarsMenu();
	toolbar_->enableContextMenu();


	// Status bar
	CreateStatusBar(4);
	int status_widths[4] = { -1, FromDIP(240), FromDIP(240), FromDIP(240) };
	SetStatusWidths(4, status_widths);

	// -- Console Panel --
	auto panel_console = new ConsolePanel(this, -1);

	// Setup panel info & add panel
	p_inf.DefaultPane();
	p_inf.Bottom();
	p_inf.Dock();
	p_inf.BestSize(FromDIP(wxSize(480, 192)));
	p_inf.FloatingSize(FromDIP(wxSize(600, 400)));
	p_inf.FloatingPosition(100, 100);
	p_inf.MinSize(FromDIP(wxSize(-1, 192)));
	p_inf.Show(false);
	p_inf.Caption(wxS("Console"));
	p_inf.Name(wxS("console"));
	m_mgr->AddPane(panel_console, p_inf);


	// -- Map Object Properties Panel --
	panel_obj_props_ = new MapObjectPropsPanel(this);

	// Setup panel info & add panel
	p_inf.Right();
	p_inf.BestSize(FromDIP(wxSize(256, 256)));
	p_inf.FloatingSize(FromDIP(wxSize(400, 600)));
	p_inf.FloatingPosition(120, 120);
	p_inf.MinSize(FromDIP(wxSize(256, 256)));
	p_inf.Show(true);
	p_inf.Caption(wxS("Item Properties"));
	p_inf.Name(wxS("item_props"));
	m_mgr->AddPane(panel_obj_props_, p_inf);


	// --- Script Editor Panel ---
	panel_script_editor_ = new ScriptEditorPanel(this);

	// Setup panel info & add panel
	p_inf.Float();
	p_inf.BestSize(FromDIP(wxSize(300, 300)));
	p_inf.FloatingSize(FromDIP(wxSize(500, 400)));
	p_inf.FloatingPosition(150, 150);
	p_inf.MinSize(FromDIP(wxSize(300, 300)));
	p_inf.Show(false);
	p_inf.Caption(wxS("Script Editor"));
	p_inf.Name(wxS("script_editor"));
	m_mgr->AddPane(panel_script_editor_, p_inf);


	// --- Shape Draw Options Panel ---
	auto panel_shapedraw = new ShapeDrawPanel(this);

	// Setup panel info & add panel
	auto msize = panel_shapedraw->GetMinSize();
	p_inf.DefaultPane();
	p_inf.Bottom();
	p_inf.Dock();
	p_inf.CloseButton(false);
	p_inf.CaptionVisible(false);
	p_inf.Resizable(false);
	p_inf.Layer(2);
	p_inf.BestSize(msize.x, msize.y);
	p_inf.FloatingSize(msize.x, msize.y);
	p_inf.FloatingPosition(140, 140);
	p_inf.MinSize(msize.x, msize.y);
	p_inf.Show(false);
	p_inf.Caption(wxS("Shape Drawing"));
	p_inf.Name(wxS("shape_draw"));
	m_mgr->AddPane(panel_shapedraw, p_inf);


	// --- Object Edit Panel ---
	panel_obj_edit_ = new ObjectEditPanel(this);

	// Setup panel info & add panel
	msize = panel_obj_edit_->GetBestSize();
	p_inf.Bottom();
	p_inf.Dock();
	p_inf.CloseButton(false);
	p_inf.CaptionVisible(false);
	p_inf.Resizable(false);
	p_inf.Layer(2);
	p_inf.BestSize(msize.x, msize.y);
	p_inf.FloatingSize(msize.x, msize.y);
	p_inf.FloatingPosition(140, 140);
	p_inf.MinSize(msize.x, msize.y);
	p_inf.Show(false);
	p_inf.Caption(wxS("Object Edit"));
	p_inf.Name(wxS("object_edit"));
	m_mgr->AddPane(panel_obj_edit_, p_inf);


	// --- Map Checks Panel ---
	panel_checks_ = new MapChecksPanel(this, &(mapeditor::editContext().map()));

	// Setup panel info & add panel
	msize = panel_checks_->GetBestSize();
	p_inf.DefaultPane();
	p_inf.Left();
	p_inf.Dock();
	p_inf.BestSize(msize.x, msize.y);
	p_inf.FloatingSize(msize.x, msize.y);
	p_inf.FloatingPosition(160, 160);
	p_inf.MinSize(msize.x, msize.y);
	p_inf.Show(false);
	p_inf.Caption(wxS("Map Checks"));
	p_inf.Name(wxS("map_checks"));
	p_inf.Layer(0);
	m_mgr->AddPane(panel_checks_, p_inf);


	// -- Undo History Panel --
	panel_undo_history_ = new UndoManagerHistoryPanel(this, nullptr);
	panel_undo_history_->setManager(mapeditor::editContext().undoManager());

	// Setup panel info & add panel
	p_inf.DefaultPane();
	p_inf.Right();
<<<<<<< HEAD
	p_inf.BestSize(FromDIP(wxSize(128, 480)));
	p_inf.Caption("Undo History");
	p_inf.Name("undo_history");
=======
	p_inf.BestSize(wxutil::scaledSize(128, 480));
	p_inf.Caption(wxS("Undo History"));
	p_inf.Name(wxS("undo_history"));
>>>>>>> f8584231
	p_inf.Show(false);
	p_inf.Dock();
	m_mgr->AddPane(panel_undo_history_, p_inf);


	// Load previously saved window layout
	loadLayout();

	m_mgr->Update();
	Layout();

	// Initial focus on the canvas, so shortcuts work
	map_canvas_->SetFocus();
}

// -----------------------------------------------------------------------------
// Locks/unlocks the entries for the current map
// -----------------------------------------------------------------------------
void MapEditorWindow::lockMapEntries(bool lock) const
{
	// Don't bother if no map is open
	auto& map_desc = mapeditor::editContext().mapDesc();
	auto  head     = map_desc.head.lock();
	if (!head)
		return;

	// Just lock/unlock the 'head' entry if it's a pk3 map
	if (map_desc.archive)
	{
		if (lock)
			head->lock();
		else if (!app::archiveManager().getArchive(head.get()))
			head->unlock();
	}

	// Otherwise lock all map entries (head -> end)
	else
	{
		auto end_ptr = map_desc.end.lock();
		auto current = head.get();
		if (auto end = end_ptr.get())
		{
			while (current)
			{
				if (lock)
					current->lock();
				else
					current->unlock();

				if (current == end)
					break;

				current = current->nextEntry();
			}
		}
	}
}

// -----------------------------------------------------------------------------
// Opens the map editor launcher dialog to create or open a map
// -----------------------------------------------------------------------------
bool MapEditorWindow::chooseMap(Archive* archive)
{
	MapEditorConfigDialog dlg(maineditor::windowWx(), archive, archive != nullptr, archive == nullptr);

	if (dlg.ShowModal() == wxID_OK)
	{
		auto md = dlg.selectedMap();

		if (md.name.empty() || (archive && !md.head.lock()))
			return false;

		// Attempt to load selected game configuration
		if (!game::configuration().openConfig(dlg.selectedGame(), dlg.selectedPort(), md.format))
		{
			wxMessageBox(
				wxS("An error occurred loading the game configuration, see the console log for details"),
				wxS("Error"),
				wxICON_ERROR);
			return false;
		}

		// Show map editor window
		if (IsIconized())
			Restore();
		Raise();

		// Attempt to open map
		if (!openMap(md))
		{
			Hide();
			wxMessageBox(
				WX_FMT("Unable to open map {}: {}", md.name, global::error), wxS("Invalid map error"), wxICON_ERROR);
			return false;
		}
		else
			return true;
	}
	return false;
}

// -----------------------------------------------------------------------------
// Opens [map] in the editor
// -----------------------------------------------------------------------------
bool MapEditorWindow::openMap(const MapDesc& map)
{
	// If a map is currently open and modified, prompt to save changes
	if (mapeditor::editContext().map().isModified())
	{
		wxMessageDialog md{ this,
							WX_FMT("Save changes to map {}?", mapeditor::editContext().mapDesc().name),
							wxS("Unsaved Changes"),
							wxYES_NO | wxCANCEL };

		int answer = md.ShowModal();
		if (answer == wxID_YES)
			saveMap();
		else if (answer == wxID_CANCEL)
			return true;
	}

	// Show blank map
	Show(true);
	map_canvas_->Refresh();
	Layout();
	Update();
	Refresh();

	// Clear current map data
	map_data_.clear();

	// Get map parent archive
	Archive* archive = nullptr;
	if (auto head = map.head.lock())
	{
		archive = head->parent();

		// Load map data
		if (map.archive)
		{
			Archive temp(ArchiveFormat::Wad);
			temp.open(head->data());
			for (unsigned a = 0; a < temp.numEntries(); a++)
				map_data_.emplace_back(new ArchiveEntry(*(temp.entryAt(a))));
		}
		else
		{
			auto entries = map.entries(*archive, true);
			for (auto entry : entries)
				map_data_.emplace_back(new ArchiveEntry(*entry));
		}
	}

	// Set texture manager archive
	mapeditor::textureManager().setArchive(app::archiveManager().shareArchive(archive));

	// Clear current map
	closeMap();

	// Attempt to open map
	ui::showSplash("Loading Map", true, this);
	bool ok = mapeditor::editContext().openMap(map);
	ui::hideSplash();

	// Show window if opened ok
	if (ok)
	{
		mapeditor::editContext().mapDesc() = map;

		// Update DECORATE and *MAPINFO definitions
		game::updateCustomDefinitions();

		// Load scripts if any
		loadMapScripts(map);

		// Lock map entries
		lockMapEntries();

		// Reset map checks panel
		panel_checks_->reset();

		mapeditor::editContext().renderer().viewFitToMap(true);
		map_canvas_->Refresh();

		// Set window title
		if (archive)
			SetTitle(WX_FMT("SLADE - {} of {}", map.name, archive->filename(false)));
		else
			SetTitle(WX_FMT("SLADE - {} (UNSAVED)", map.name));

		// Create backup
		auto head = map.head.lock();
		if (head
			&& !mapeditor::backupManager().writeBackup(
				map_data_, head->topParent()->filename(false), head->nameNoExt()))
			log::warning("Failed to backup map data");
	}

	return ok;
}

// -----------------------------------------------------------------------------
// Loads any scripts from [map] into the script editor
// -----------------------------------------------------------------------------
void MapEditorWindow::loadMapScripts(const MapDesc& map)
{
	// Don't bother if no scripting language specified
	if (game::configuration().scriptLanguage().empty())
	{
		// Hide script editor
		auto  m_mgr = wxAuiManager::GetManager(this);
		auto& p_inf = m_mgr->GetPane(wxS("script_editor"));
		p_inf.Show(false);
		m_mgr->Update();
		return;
	}

	// Don't bother if new map
	auto head = map.head.lock();
	if (!head)
	{
		panel_script_editor_->openScripts(nullptr, nullptr);
		return;
	}

	// Check for pk3 map
	if (map.archive)
	{
		auto wad = std::make_unique<Archive>(ArchiveFormat::Wad);
		wad->open(head->data());
		auto maps = wad->detectMaps();
		if (!maps.empty())
		{
			loadMapScripts(maps[0]);
			wad->close();
			return;
		}
	}

	// Go through map entries
	ArchiveEntry* scripts  = nullptr;
	ArchiveEntry* compiled = nullptr;
	auto          entries  = map.entries(*head->parent());
	for (auto entry : entries)
	{
		// Check for SCRIPTS/BEHAVIOR
		if (game::configuration().scriptLanguage() == "acs_hexen"
			|| game::configuration().scriptLanguage() == "acs_zdoom")
		{
			if (entry->upperName() == "SCRIPTS")
				scripts = entry;
			if (entry->upperName() == "BEHAVIOR")
				compiled = entry;
		}
	}

	// Open scripts/compiled if found
	panel_script_editor_->openScripts(scripts, compiled);
}

// -----------------------------------------------------------------------------
// Builds nodes for the maps in [wad]
// -----------------------------------------------------------------------------
void MapEditorWindow::buildNodes(Archive* wad)
{
	// Save wad to disk
	auto filename = app::path("sladetemp.wad", app::Dir::Temp);
	wad->save(filename);

	// Get current nodebuilder
	auto   builder = nodebuilders::builder(nodebuilder_id);
	string command = builder.command;
	string options = nodebuilder_options;

	// Don't build if none selected
	if (builder.id == "none")
		return;

	// Switch to ZDBSP if UDMF
	if (mapeditor::editContext().mapDesc().format == MapFormat::UDMF && nodebuilder_id.value != "zdbsp")
	{
		wxMessageBox(wxS("Nodebuilder switched to ZDBSP for UDMF format"), wxS("Save Map"), wxICON_INFORMATION);
		builder = nodebuilders::builder("zdbsp");
		command = builder.command;
	}

	// Check for undefined path
	if (!fileutil::fileExists(builder.path) && !nb_warned)
	{
		// Open nodebuilder preferences
		ui::SettingsDialog::popupSettingsPage(this, ui::SettingsPage::NodeBuilders);

		// Get new builder if one was selected
		builder = nodebuilders::builder(nodebuilder_id);
		command = builder.command;

		// Check again
		if (!fileutil::fileExists(builder.path))
		{
			wxMessageBox(
				wxS("No valid Node Builder is currently configured, nodes will not be built!"),
				wxS("Warning"),
				wxICON_WARNING);
			nb_warned = true;
		}
	}

	// Build command line
	strutil::replaceIP(command, "$f", fmt::format("\"{}\"", filename));
	strutil::replaceIP(command, "$o", options);

	// Run nodebuilder
	if (fileutil::fileExists(builder.path))
	{
		wxArrayString out;
		log::info("execute \"{} {}\"", builder.path, command);
		wxGetApp().SetTopWindow(this);
		auto focus = wxWindow::FindFocus();
		wxExecute(wxString::FromUTF8(fmt::format("\"{}\" {}", builder.path, command)), out, wxEXEC_HIDE_CONSOLE);
		wxGetApp().SetTopWindow(maineditor::windowWx());
		if (focus)
			focus->SetFocusFromKbd();
		log::info(1, "Nodebuilder output:");
		for (const auto& line : out)
			log::info(line.utf8_string());

		// Re-load wad
		wad->close();
		wad->open(filename);
	}
	else if (nb_warned)
		log::info(1, "Nodebuilder path not set up, no nodes were built");
}

// -----------------------------------------------------------------------------
// Writes the current map as [name] to a wad archive and returns it
// -----------------------------------------------------------------------------
<<<<<<< HEAD
bool MapEditorWindow::writeMap(Archive& wad, const wxString& name, bool nodes)
=======
bool MapEditorWindow::writeMap(WadArchive& wad, const string& name, bool nodes)
>>>>>>> f8584231
{
	auto& mdesc_current = mapeditor::editContext().mapDesc();
	auto& map           = mapeditor::editContext().map();

	// Get map data entries
	vector<ArchiveEntry*> new_map_data;
	if (!map.writeMap(new_map_data))
		return false;

	// Check script language
	bool acs = false;
	if (game::configuration().scriptLanguage() == "acs_hexen" || game::configuration().scriptLanguage() == "acs_zdoom")
		acs = true;
	// Force ACS on for Hexen map format, and off for Doom map format
	if (mdesc_current.format == MapFormat::Doom)
		acs = false;
	if (mdesc_current.format == MapFormat::Hexen)
		acs = true;
	bool dialogue = false;
	if (game::configuration().scriptLanguage() == "usdf" || game::configuration().scriptLanguage() == "zsdf")
		dialogue = true;

	// Add map data to temporary wad
	wad.addNewEntry(name);
	// Handle fragglescript and similar content in the map header
	auto head = mdesc_current.head.lock();
	if (head && head->size() && !mdesc_current.archive)
		wad.entry(name)->importMemChunk(head->data());
	for (auto& entry : new_map_data)
		wad.addEntry(shared_ptr<ArchiveEntry>(entry));
	if (acs) // BEHAVIOR
		wad.addEntry(std::make_shared<ArchiveEntry>(*panel_script_editor_->compiledEntry()), "");
	if (acs && panel_script_editor_->scriptEntry()->size() > 0) // SCRIPTS (if any)
		wad.addEntry(std::make_shared<ArchiveEntry>(*panel_script_editor_->scriptEntry()), "");
	if (mdesc_current.format == MapFormat::UDMF)
	{
		// Add extra UDMF entries
		for (auto& entry : map.udmfExtraEntries())
			wad.addEntry(std::make_shared<ArchiveEntry>(*entry), -1, nullptr);

		wad.addNewEntry("ENDMAP");
	}

	// Build nodes
	if (nodes)
		buildNodes(&wad);

	// Clear current map data
	map_data_.clear();

	// Update map data
	for (unsigned a = 0; a < wad.numEntries(); a++)
		map_data_.emplace_back(new ArchiveEntry(*(wad.entryAt(a))));

	return true;
}

// -----------------------------------------------------------------------------
// Saves the current map to its archive, or opens the 'save as' dialog if it
// doesn't currently belong to one
// -----------------------------------------------------------------------------
bool MapEditorWindow::saveMap()
{
	auto& mdesc_current = mapeditor::editContext().mapDesc();

	// Check for newly created map
	auto current_head = mdesc_current.head.lock();
	if (!current_head)
		return saveMapAs();

	// Write map to temp wad
	Archive wad(ArchiveFormat::Wad);
	if (!writeMap(wad))
		return false;

	// Check for map archive
	unique_ptr<Archive> tempwad;
	auto                map = mdesc_current;
	if (mdesc_current.archive && current_head)
	{
		tempwad = std::make_unique<Archive>(ArchiveFormat::Wad);
		tempwad->open(current_head.get());
		auto amaps = tempwad->detectMaps();
		if (!amaps.empty())
			map = amaps[0];
		else
			return false;
	}

	// Unlock current map entries
	lockMapEntries(false);

	// Delete current map entries
	auto m_head  = map.head.lock();
	auto archive = m_head->parent();
	auto entries = map.entries(*archive);
	for (auto entry : entries)
		archive->removeEntry(entry);

	// Create backup
	if (!mapeditor::backupManager().writeBackup(map_data_, m_head->topParent()->filename(false), m_head->nameNoExt()))
		log::warning(1, "Warning: Failed to backup map data");

	// Add new map entries
	auto entry_end = map.head;
	for (unsigned a = 1; a < wad.numEntries(); a++)
	{
		auto copy = std::make_shared<ArchiveEntry>(*wad.entryAt(a));
		archive->addEntry(copy, archive->entryIndex(m_head.get()) + a, nullptr);
		entry_end = copy;
	}

	// Clean up
	if (tempwad)
		tempwad->save();
	else
		mdesc_current.end = entry_end; // Update map description

	// Finish
	mdesc_current.updateMapFormatHints();
	lockMapEntries();
	mapeditor::editContext().map().setOpenedTime();

	return true;
}

// -----------------------------------------------------------------------------
// Saves the current map to a new archive
// -----------------------------------------------------------------------------
bool MapEditorWindow::saveMapAs()
{
	auto& mdesc_current = mapeditor::editContext().mapDesc();

	// Show dialog
	filedialog::FDInfo info;
	if (!filedialog::saveFile(info, "Save Map As", "Wad Archives (*.wad)|*.wad", this))
		return false;

	// Create new, empty wad
	Archive                  wad(ArchiveFormat::Wad);
	auto                     head = wad.addNewEntry(mdesc_current.name);
	shared_ptr<ArchiveEntry> end;
	if (mdesc_current.format == MapFormat::UDMF)
	{
		wad.addNewEntry("TEXTMAP");
		end = wad.addNewEntry("ENDMAP");
	}
	else
	{
		wad.addNewEntry("THINGS");
		wad.addNewEntry("LINEDEFS");
		wad.addNewEntry("SIDEDEFS");
		wad.addNewEntry("VERTEXES");
		end = wad.addNewEntry("SECTORS");
	}

	// Save map data
	mdesc_current.head    = head;
	mdesc_current.archive = false;
	mdesc_current.end     = end;
	saveMap();

	// Write wad to file
	wad.save(info.filenames[0]);
	auto archive = app::archiveManager().openArchive(info.filenames[0], true, true);
	app::archiveManager().addRecentFile(info.filenames[0]);

	// Update current map description
	auto maps = archive->detectMaps();
	if (!maps.empty())
	{
		mdesc_current.head    = maps[0].head;
		mdesc_current.archive = false;
		mdesc_current.end     = maps[0].end;
	}

	// Set window title
	SetTitle(wxString::FromUTF8(fmt::format("SLADE - {} of {}", mdesc_current.name, wad.filename(false))));

	return true;
}

// -----------------------------------------------------------------------------
// Closes/clears the current map
// -----------------------------------------------------------------------------
void MapEditorWindow::closeMap() const
{
	// Close map in editor
	mapeditor::editContext().clearMap();

	// Unlock current map entries
	lockMapEntries(false);

	// Clear map info
	mapeditor::editContext().mapDesc().head.reset();
}

// -----------------------------------------------------------------------------
// Forces a refresh of the map canvas, and the renderer if [renderer] is true
// -----------------------------------------------------------------------------
void MapEditorWindow::forceRefresh(bool renderer) const
{
	if (!IsShown())
		return;

	if (renderer)
		mapeditor::editContext().forceRefreshRenderer();
	map_canvas_->Refresh();
}

// -----------------------------------------------------------------------------
// Refreshes the toolbar
// -----------------------------------------------------------------------------
void MapEditorWindow::refreshToolBar() const
{
	toolbar_->Refresh();
}

// -----------------------------------------------------------------------------
// Checks if the currently open map is modified and prompts to save.
// If 'Cancel' is clicked then this will return false (ie. we don't want to
// close the window)
// -----------------------------------------------------------------------------
bool MapEditorWindow::tryClose()
{
	if (mapeditor::editContext().map().isModified())
	{
		wxMessageDialog md{ this,
							WX_FMT("Save changes to map {}?", mapeditor::editContext().mapDesc().name),
							wxS("Unsaved Changes"),
							wxYES_NO | wxCANCEL };
		int             answer = md.ShowModal();
		if (answer == wxID_YES)
			return saveMap();
		else if (answer == wxID_CANCEL)
			return false;
	}

	return true;
}

// -----------------------------------------------------------------------------
// Returns true if the currently open map is from [archive]
// -----------------------------------------------------------------------------
bool MapEditorWindow::hasMapOpen(const Archive* archive) const
{
	auto& mdesc = mapeditor::editContext().mapDesc();
	if (auto head = mdesc.head.lock())
		return head->parent() == archive;

	return false;
}

// -----------------------------------------------------------------------------
// Reloads the map editor scripts menu
// -----------------------------------------------------------------------------
void MapEditorWindow::reloadScriptsMenu() const
{
	while (menu_scripts_->FindItemByPosition(0))
		menu_scripts_->Delete(menu_scripts_->FindItemByPosition(0));

#ifndef NO_LUA
	scriptmanager::populateEditorScriptMenu(menu_scripts_, scriptmanager::ScriptType::Map, "mapw_script");
#endif
}

// -----------------------------------------------------------------------------
// Sets the undo manager to show in the undo history panel
// -----------------------------------------------------------------------------
void MapEditorWindow::setUndoManager(UndoManager* manager) const
{
	panel_undo_history_->setManager(manager);
}

// -----------------------------------------------------------------------------
// Shows/hides the object edit panel (opens [group] if shown)
// -----------------------------------------------------------------------------
void MapEditorWindow::showObjectEditPanel(bool show, ObjectEditGroup* group)
{
	// Get panel
	auto  m_mgr = wxAuiManager::GetManager(this);
	auto& p_inf = m_mgr->GetPane(wxS("object_edit"));

	// Save current y offset
	double top = mapeditor::editContext().renderer().view().canvasY(0);

	// Enable/disable panel
	if (show)
		panel_obj_edit_->init(group);
	p_inf.Show(show);

	// Update layout
	map_canvas_->Enable(false);
	m_mgr->Update();

	// Restore y offset
	mapeditor::editContext().renderer().setTopY(top);
	map_canvas_->Enable(true);
	map_canvas_->SetFocus();
}

// -----------------------------------------------------------------------------
// Shows/hides the shape drawing panel
// -----------------------------------------------------------------------------
void MapEditorWindow::showShapeDrawPanel(bool show)
{
	// Get panel
	auto  m_mgr = wxAuiManager::GetManager(this);
	auto& p_inf = m_mgr->GetPane(wxS("shape_draw"));

	// Save current y offset
	double top = mapeditor::editContext().renderer().view().canvasY(0);

	// Enable/disable panel
	p_inf.Show(show);

	// Update layout
	map_canvas_->Enable(false);
	m_mgr->Update();

	// Restore y offset
	mapeditor::editContext().renderer().setTopY(top);
	map_canvas_->Enable(true);
	map_canvas_->SetFocus();
}

// -----------------------------------------------------------------------------
// Handles the action [id].
// Returns true if the action was handled, false otherwise
// -----------------------------------------------------------------------------
bool MapEditorWindow::handleAction(string_view id)
{
	auto& mdesc_current = mapeditor::editContext().mapDesc();

	// Don't handle actions if hidden
	if (!IsShown())
		return false;

	// Map->Save
	if (id == "mapw_save")
	{
		// Save map
		if (saveMap())
		{
			// Save archive
			if (auto head = mdesc_current.head.lock())
			{
				if (auto a = head->parent(); a && save_archive_with_map)
				{
					if (a->canSave())
						a->save();
					else
					{
						// Can't save archive, do Save As instead
						if (maineditor::saveArchiveAs(a))
							SetTitle(
								wxString::FromUTF8(
									fmt::format("SLADE - {} of {}", mdesc_current.name, a->filename(false))));
					}
				}
			}
		}
		mapeditor::editContext().renderer().forceUpdate();
		return true;
	}

	// Map->Save As
	if (id == "mapw_saveas")
	{
		saveMapAs();
		mapeditor::editContext().renderer().forceUpdate();
		return true;
	}

	// Map->Restore Backup
	if (id == "mapw_backup")
	{
		if (auto head = mdesc_current.head.lock())
		{
			auto data = mapeditor::backupManager().openBackup(head->topParent()->filename(false), mdesc_current.name);

			if (data)
			{
				auto maps = data->detectMaps();
				if (!maps.empty())
				{
					mapeditor::editContext().clearMap();
					mapeditor::editContext().openMap(maps[0]);
					loadMapScripts(maps[0]);
				}
			}
		}

		return true;
	}

	// Map->Close
	if (id == "mapw_close")
	{
		wxWindow::Close();
		return true;
	}

	// Edit->Undo
	if (id == "mapw_undo")
	{
		mapeditor::editContext().doUndo();
		return true;
	}

	// Edit->Redo
	if (id == "mapw_redo")
	{
		mapeditor::editContext().doRedo();
		return true;
	}

	// Editor->Set Base Resource Archive
	if (id == "mapw_setbra")
	{
		ui::SettingsDialog::popupSettingsPage(this, ui::SettingsPage::BaseResource);

		return true;
	}

	// Editor->Preferences
	if (id == "mapw_preferences")
	{
		ui::SettingsDialog dlg(this, ui::SettingsPage::MapGeneral);
		dlg.ShowModal();
		mapeditor::forceRefresh(true);

		return true;
	}

	// View->Item Properties
	if (id == "mapw_showproperties")
	{
		auto  m_mgr = wxAuiManager::GetManager(this);
		auto& p_inf = m_mgr->GetPane(wxS("item_props"));

		// Toggle window and focus
		p_inf.Show(!p_inf.IsShown());
		map_canvas_->SetFocus();

		p_inf.MinSize(FromDIP(wxSize(256, 256)));
		m_mgr->Update();
		return true;
	}

	// View->Console
	else if (id == "mapw_showconsole")
	{
		auto  m_mgr = wxAuiManager::GetManager(this);
		auto& p_inf = m_mgr->GetPane(wxS("console"));

		// Toggle window and focus
		if (p_inf.IsShown())
		{
			p_inf.Show(false);
			map_canvas_->SetFocus();
		}
		else
		{
			p_inf.Show(true);
			p_inf.window->SetFocus();
			dynamic_cast<ConsolePanel*>(p_inf.window)->focusInput();
		}

		p_inf.MinSize(FromDIP(wxSize(200, 128)));
		m_mgr->Update();
		return true;
	}

	// View->Script Editor
	else if (id == "mapw_showscripteditor")
	{
		auto  m_mgr = wxAuiManager::GetManager(this);
		auto& p_inf = m_mgr->GetPane(wxS("script_editor"));

		// Toggle window and focus
		if (p_inf.IsShown())
		{
			p_inf.Show(false);
			map_canvas_->SetFocus();
		}
		else if (!game::configuration().scriptLanguage().empty())
		{
			p_inf.Show(true);
			p_inf.window->SetFocus();
			dynamic_cast<ScriptEditorPanel*>(p_inf.window)->updateUI();
		}

		p_inf.MinSize(FromDIP(wxSize(200, 128)));
		m_mgr->Update();
		return true;
	}

	// View->Map Checks
	else if (id == "mapw_showchecks")
	{
		auto  m_mgr = wxAuiManager::GetManager(this);
		auto& p_inf = m_mgr->GetPane(wxS("map_checks"));

		// Toggle window and focus
		if (p_inf.IsShown())
		{
			p_inf.Show(false);
			map_canvas_->SetFocus();
		}
		else
		{
			p_inf.Show(true);
			p_inf.window->SetFocus();
		}

		p_inf.MinSize(panel_checks_->GetBestSize());
		m_mgr->Update();
		return true;
	}

	// View->Undo History
	else if (id == "mapw_showundohistory")
	{
		auto  m_mgr = wxAuiManager::GetManager(this);
		auto& p_inf = m_mgr->GetPane(wxS("undo_history"));

		// Toggle window
		p_inf.Show(!p_inf.IsShown());

		m_mgr->Update();
		return true;
	}

	// Run Map
	else if (id == "mapw_run_map" || id == "mapw_run_map_here" || id == "mapw_quick_run_map")
	{
		Archive* archive = nullptr;
		if (auto head = mdesc_current.head.lock())
			archive = head->parent();
		RunDialog dlg(this, archive, id == "mapw_run_map", true);
		if (id == "mapw_quick_run_map" || dlg.ShowModal() == wxID_OK)
		{
			auto& edit_context = mapeditor::editContext();
			// Move player 1 start if needed
			if (id == "mapw_run_map_here")
				edit_context.swapPlayerStart2d(edit_context.input().mouseDownPosMap());
			else if (dlg.start3dModeChecked())
				edit_context.swapPlayerStart3d();

			// Write temp wad
			Archive wad(ArchiveFormat::Wad);
			if (writeMap(wad, mdesc_current.name))
				wad.save(app::path("sladetemp_run.wad", app::Dir::Temp));

			// Reset player 1 start if moved
			if (dlg.start3dModeChecked() || id == "mapw_run_map_here")
				mapeditor::editContext().resetPlayerStart();

			auto command = dlg.selectedCommandLine(archive, mdesc_current.name, wad.filename());
			if (!command.empty())
			{
				// Set working directory
				auto wd = wxGetCwd();
				wxSetWorkingDirectory(wxString::FromUTF8(dlg.selectedExeDir()));

				// Run
				wxExecute(wxString::FromUTF8(command), wxEXEC_ASYNC);

				// Restore working directory
				wxSetWorkingDirectory(wd);
			}
		}

		return true;
	}

#ifndef NO_LUA
	// Tools->Run Script
	else if (id == "mapw_script")
	{
		scriptmanager::runMapScript(&mapeditor::editContext().map(), wx_id_offset_, this);
		return true;
	}

	// Tools->Script Manager
	else if (id == "mapw_runscript")
	{
		scriptmanager::open();
		return true;
	}
#endif

	return false;
}


// -----------------------------------------------------------------------------
//
// MapEditorWindow Class Events
//
// -----------------------------------------------------------------------------


// -----------------------------------------------------------------------------
// Called when the window is closed
// -----------------------------------------------------------------------------
void MapEditorWindow::onClose(wxCloseEvent& e)
{
	// Unlock mouse cursor
	bool locked = mapeditor::editContext().mouseLocked();
	mapeditor::editContext().lockMouse(false);

	if (!tryClose())
	{
		// Restore mouse cursor lock
		mapeditor::editContext().lockMouse(locked);

		e.Veto();
		return;
	}

	// Save current layout
	saveLayout();
	const wxSize size = GetSize() * GetContentScaleFactor();
	if (!IsMaximized())
		misc::setWindowInfo(
			id_, size.x, size.y, GetPosition().x * GetContentScaleFactor(), GetPosition().y * GetContentScaleFactor());

	Show(false);
	closeMap();
}

// -----------------------------------------------------------------------------
// Called when the window is resized
// -----------------------------------------------------------------------------
void MapEditorWindow::onSize(wxSizeEvent& e)
{
	// Update maximized cvar
	mew_maximized = IsMaximized();

	e.Skip();
}<|MERGE_RESOLUTION|>--- conflicted
+++ resolved
@@ -64,13 +64,10 @@
 #include "UI/Dialogs/SettingsDialog.h"
 #include "UI/SAuiTabArt.h"
 #include "UI/SToolBar/SToolBar.h"
-<<<<<<< HEAD
 #include "UI/UI.h"
-=======
-#include "UI/WxUtils.h"
 #include "Utility/FileUtils.h"
->>>>>>> f8584231
 #include "Utility/SFileDialog.h"
+#include "Utility/StringUtils.h"
 #include "Utility/Tokenizer.h"
 
 using namespace slade;
@@ -497,15 +494,9 @@
 	// Setup panel info & add panel
 	p_inf.DefaultPane();
 	p_inf.Right();
-<<<<<<< HEAD
 	p_inf.BestSize(FromDIP(wxSize(128, 480)));
-	p_inf.Caption("Undo History");
-	p_inf.Name("undo_history");
-=======
-	p_inf.BestSize(wxutil::scaledSize(128, 480));
 	p_inf.Caption(wxS("Undo History"));
 	p_inf.Name(wxS("undo_history"));
->>>>>>> f8584231
 	p_inf.Show(false);
 	p_inf.Dock();
 	m_mgr->AddPane(panel_undo_history_, p_inf);
@@ -824,7 +815,7 @@
 		log::info("execute \"{} {}\"", builder.path, command);
 		wxGetApp().SetTopWindow(this);
 		auto focus = wxWindow::FindFocus();
-		wxExecute(wxString::FromUTF8(fmt::format("\"{}\" {}", builder.path, command)), out, wxEXEC_HIDE_CONSOLE);
+		wxExecute(WX_FMT("\"{}\" {}", builder.path, command), out, wxEXEC_HIDE_CONSOLE);
 		wxGetApp().SetTopWindow(maineditor::windowWx());
 		if (focus)
 			focus->SetFocusFromKbd();
@@ -843,11 +834,7 @@
 // -----------------------------------------------------------------------------
 // Writes the current map as [name] to a wad archive and returns it
 // -----------------------------------------------------------------------------
-<<<<<<< HEAD
-bool MapEditorWindow::writeMap(Archive& wad, const wxString& name, bool nodes)
-=======
-bool MapEditorWindow::writeMap(WadArchive& wad, const string& name, bool nodes)
->>>>>>> f8584231
+bool MapEditorWindow::writeMap(Archive& wad, const string& name, bool nodes)
 {
 	auto& mdesc_current = mapeditor::editContext().mapDesc();
 	auto& map           = mapeditor::editContext().map();
@@ -1025,7 +1012,7 @@
 	}
 
 	// Set window title
-	SetTitle(wxString::FromUTF8(fmt::format("SLADE - {} of {}", mdesc_current.name, wad.filename(false))));
+	SetTitle(WX_FMT("SLADE - {} of {}", mdesc_current.name, wad.filename(false)));
 
 	return true;
 }
@@ -1203,9 +1190,7 @@
 					{
 						// Can't save archive, do Save As instead
 						if (maineditor::saveArchiveAs(a))
-							SetTitle(
-								wxString::FromUTF8(
-									fmt::format("SLADE - {} of {}", mdesc_current.name, a->filename(false))));
+							SetTitle(WX_FMT("SLADE - {} of {}", mdesc_current.name, a->filename(false)));
 					}
 				}
 			}
