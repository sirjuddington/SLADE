--- conflicted
+++ resolved
@@ -310,7 +310,6 @@
 	// Testing
 	if (global::debug)
 	{
-<<<<<<< HEAD
 		// if (e.GetKeyCode() == WXK_F6)
 		//{
 		//	Polygon2D poly;
@@ -319,26 +318,11 @@
 		//	for (unsigned a = 0; a < context_->map().nSectors(); a++)
 		//	{
 		//		if (!poly.openSector(context_->map().sector(a)))
-		//			log::info(1, wxString::Format("Splitting failed for sector %d", a));
+		//			log::info(1, "Splitting failed for sector {}", a);
 		//	}
 		//	// int ms = clock.GetElapsedTime() * 1000;
 		//	// log::info(1, "Polygon generation took %dms", ms);
 		// }
-=======
-		if (e.GetKeyCode() == WXK_F6)
-		{
-			Polygon2D poly;
-			sf::Clock clock;
-			log::info(1, "Generating polygons...");
-			for (unsigned a = 0; a < context_->map().nSectors(); a++)
-			{
-				if (!poly.openSector(context_->map().sector(a)))
-					log::info(1, "Splitting failed for sector {}", a);
-			}
-			// int ms = clock.GetElapsedTime() * 1000;
-			// log::info(1, "Polygon generation took %dms", ms);
-		}
->>>>>>> f8584231
 		if (e.GetKeyCode() == WXK_F7)
 		{
 			// Get nearest line
