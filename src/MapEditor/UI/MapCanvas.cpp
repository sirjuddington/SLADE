--- conflicted
+++ resolved
@@ -411,15 +411,11 @@
 	else if (e.LeftDClick())
 		skip = context_->input().mouseDown(Input::MouseButton::Left, x, y, true);
 	else if (e.RightDown())
-<<<<<<< HEAD
 	{
 		lockMouse(true);
 		mouse_looking_ = true;
 	}
-	// skip = context_->input().mouseDown(Input::MouseButton::Right);
-=======
-		skip = context_->input().mouseDown(Input::MouseButton::Right, x, y);
->>>>>>> 8ad66097
+	// skip = context_->input().mouseDown(Input::MouseButton::Right, x, y);
 	else if (e.RightDClick())
 		skip = context_->input().mouseDown(Input::MouseButton::Right, x, y, true);
 	else if (e.MiddleDown())
