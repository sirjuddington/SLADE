--- conflicted
+++ resolved
@@ -38,6 +38,7 @@
 #include "Game/UDMFProperty.h"
 #include "General/UI.h"
 #include "Geometry/Geometry.h"
+#include "Geometry/Rect.h"
 #include "MapEditor/MapEditContext.h"
 #include "MapEditor/MapEditor.h"
 #include "MapEditor/MapTextureManager.h"
@@ -45,17 +46,11 @@
 #include "MapEditor/UI/ArgsPanel.h"
 #include "MapEditor/UI/Dialogs/ThingTypeBrowser.h"
 #include "MapObjectPropsPanel.h"
-<<<<<<< HEAD
 #include "OpenGL/Draw2D.h"
-#include "SLADEMap/SLADEMap.h"
-=======
-#include "OpenGL/Drawing.h"
-#include "OpenGL/OpenGL.h"
 #include "SLADEMap/MapObject/MapThing.h"
 #include "SLADEMap/MapObjectList/ThingList.h"
 #include "SLADEMap/SLADEMap.h"
-#include "UI/Canvas/OGLCanvas.h"
->>>>>>> f4bdecfc
+#include "UI/Canvas/GLCanvas.h"
 #include "UI/Controls/NumberTextCtrl.h"
 #include "UI/Controls/STabCtrl.h"
 #include "UI/WxUtils.h"
@@ -69,13 +64,7 @@
 // Need this here due to a circular dependency below, and I don't want to put
 // this in the header since it isn't used outside this file
 // -----------------------------------------------------------------------------
-<<<<<<< HEAD
-// SpriteTexCanvas class constructor
-// -----------------------------------------------------------------------------
-SpriteTexCanvas::SpriteTexCanvas(wxWindow* parent) : GLCanvas(parent, BGStyle::Checkered)
-=======
 namespace slade
->>>>>>> f4bdecfc
 {
 class AngleControl : public wxControl
 {
@@ -103,22 +92,10 @@
 //
 // A simple opengl canvas to display a thing sprite
 // -----------------------------------------------------------------------------
-class slade::SpriteTexCanvas : public OGLCanvas
-{
-<<<<<<< HEAD
-	gl::draw2d::Context dc(&view_);
-
-	// Draw texture
-	dc.colour  = colour_;
-	dc.texture = texture_;
-	if (texture_ && !icon_)
-		dc.drawTextureWithin({ 0.0f, 0.0f, dc.viewSize().x, dc.viewSize().y }, 4.0f, 2.0f); // Sprite
-	else if (texture_ && icon_)
-		dc.drawTextureWithin({ 0.0f, 0.0f, dc.viewSize().x, dc.viewSize().y }, 0.0f, 0.25f); // Icon
-}
-=======
+class slade::SpriteTexCanvas : public GLCanvas
+{
 public:
-	SpriteTexCanvas(wxWindow* parent) : OGLCanvas(parent, -1)
+	SpriteTexCanvas(wxWindow* parent) : GLCanvas(parent)
 	{
 		wxWindow::SetWindowStyleFlag(wxBORDER_SIMPLE);
 		SetInitialSize(wxutil::scaledSize(128, 128));
@@ -159,72 +136,23 @@
 	// Draws the canvas content
 	void draw() override
 	{
-		// Setup the viewport
-		const wxSize size = GetSize() * GetContentScaleFactor();
-		glViewport(0, 0, size.x, size.y);
-
-		// Setup the screen projection
-		glMatrixMode(GL_PROJECTION);
-		glLoadIdentity();
-		glOrtho(0, size.x, size.y, 0, -1, 1);
->>>>>>> f4bdecfc
-
-		glMatrixMode(GL_MODELVIEW);
-		glLoadIdentity();
-
-		// Clear
-		glClearColor(0.0f, 0.0f, 0.0f, 1.0f);
-		glClear(GL_COLOR_BUFFER_BIT | GL_DEPTH_BUFFER_BIT);
-
-<<<<<<< HEAD
-// -----------------------------------------------------------------------------
-// ThingDirCanvas class constructor
-// -----------------------------------------------------------------------------
-ThingDirCanvas::ThingDirCanvas(AngleControl* parent) : wxPanel(parent), parent_{ parent }
-{
-	SetDoubleBuffered(true);
-=======
-		// Translate to inside of pixel (otherwise inaccuracies can occur on certain gl implementations)
-		if (gl::accuracyTweak())
-			glTranslatef(0.375f, 0.375f, 0);
-
-		// Draw background
-		drawCheckeredBackground();
+		gl::draw2d::Context dc(&view_);
 
 		// Draw texture
-		gl::setColour(colour_);
+		dc.colour  = colour_;
+		dc.texture = texture_;
 		if (texture_ && !icon_)
-		{
-			// Sprite
-			glEnable(GL_TEXTURE_2D);
-			drawing::drawTextureWithin(texture_, 0, 0, size.x, size.y, 4, 2);
-		}
+			dc.drawTextureWithin({ 0.0f, 0.0f, dc.viewSize().x, dc.viewSize().y }, 4.0f, 2.0f); // Sprite
 		else if (texture_ && icon_)
-		{
-			// Icon
-			glEnable(GL_TEXTURE_2D);
-			drawing::drawTextureWithin(texture_, 0, 0, size.x, size.y, 0, 0.25);
-		}
->>>>>>> f4bdecfc
-
-		// Swap buffers (ie show what was drawn)
-		SwapBuffers();
-	}
-
-<<<<<<< HEAD
-	// Bind Events
-	Bind(wxEVT_MOTION, &ThingDirCanvas::onMouseEvent, this);
-	Bind(wxEVT_LEAVE_WINDOW, &ThingDirCanvas::onMouseEvent, this);
-	Bind(wxEVT_LEFT_DOWN, &ThingDirCanvas::onMouseEvent, this);
-	Bind(wxEVT_PAINT, &ThingDirCanvas::onPaint, this);
-=======
+			dc.drawTextureWithin({ 0.0f, 0.0f, dc.viewSize().x, dc.viewSize().y }, 0.0f, 0.25f); // Icon
+	}
+
 private:
 	unsigned texture_ = 0;
 	wxString texname_;
 	ColRGBA  colour_ = ColRGBA::WHITE;
 	bool     icon_   = false;
 };
->>>>>>> f4bdecfc
 
 
 // -----------------------------------------------------------------------------
@@ -234,135 +162,92 @@
 // 'standard' directions, clicking within one of the circles will set the
 // direction
 // -----------------------------------------------------------------------------
-class slade::ThingDirCanvas : public OGLCanvas
+namespace slade
+{
+class ThingDirCanvas : public wxPanel
 {
 public:
-	ThingDirCanvas(AngleControl* parent) : OGLCanvas(parent, -1, true, 15), parent_{ parent }
-	{
-		// Get system panel background colour
-		auto bgcolwx = drawing::systemPanelBGColour();
-		col_bg_.set(bgcolwx);
-
-		// Get system text colour
-		auto textcol = wxSystemSettings::GetColour(wxSYS_COLOUR_WINDOWTEXT);
-		col_fg_.set(textcol);
-
-		// Setup dir points
-		double rot = 0;
-		for (int a = 0; a < 8; a++)
-		{
-			dir_points_.emplace_back(sin(rot), 0 - cos(rot));
-			rot -= (3.1415926535897932384626433832795 * 2) / 8.0;
-		}
-
-		// Bind Events
-		Bind(wxEVT_MOTION, &ThingDirCanvas::onMouseEvent, this);
-		Bind(wxEVT_LEAVE_WINDOW, &ThingDirCanvas::onMouseEvent, this);
-		Bind(wxEVT_LEFT_DOWN, &ThingDirCanvas::onMouseEvent, this);
-
-<<<<<<< HEAD
-=======
-		// Fixed size
-		auto size = ui::scalePx(128);
-		SetInitialSize(wxSize(size, size));
-		wxWindowBase::SetMaxSize(wxSize(size, size));
-	}
-
+	ThingDirCanvas(AngleControl* parent);
 	~ThingDirCanvas() override = default;
 
-	// Sets the selected angle point based on [angle]
-	void setAngle(int angle)
-	{
-		// Clamp angle
-		while (angle >= 360)
-			angle -= 360;
-		while (angle < 0)
-			angle += 360;
-
-		// Set selected dir point (if any)
-		if (!dir_points_.empty())
-		{
-			switch (angle)
-			{
-			case 0:   point_sel_ = 6; break;
-			case 45:  point_sel_ = 7; break;
-			case 90:  point_sel_ = 0; break;
-			case 135: point_sel_ = 1; break;
-			case 180: point_sel_ = 2; break;
-			case 225: point_sel_ = 3; break;
-			case 270: point_sel_ = 4; break;
-			case 315: point_sel_ = 5; break;
-			default:  point_sel_ = -1; break;
-			}
-		}
-
-		Refresh();
-	}
-
-	// Draws the control
-	void draw() override
-	{
-		// Setup the viewport
-		const wxSize size = GetSize() * GetContentScaleFactor();
-		glViewport(0, 0, size.x, size.y);
-
-		// Setup the screen projection
-		glMatrixMode(GL_PROJECTION);
-		glLoadIdentity();
-		glOrtho(-1.2, 1.2, 1.2, -1.2, -1, 1);
-
-		glMatrixMode(GL_MODELVIEW);
-		glLoadIdentity();
-
-		// Clear
-		glClearColor(col_bg_.fr(), col_bg_.fg(), col_bg_.fb(), 1.0f);
-		glClear(GL_COLOR_BUFFER_BIT | GL_DEPTH_BUFFER_BIT);
-
-		// Draw angle ring
-		glDisable(GL_TEXTURE_2D);
-		glLineWidth(1.5f);
-		glEnable(GL_LINE_SMOOTH);
-		ColRGBA col_faded(
-			col_bg_.r * 0.6 + col_fg_.r * 0.4, col_bg_.g * 0.6 + col_fg_.g * 0.4, col_bg_.b * 0.6 + col_fg_.b * 0.4);
-		drawing::drawEllipse(Vec2d(0, 0), 1, 1, 48, col_faded);
-
-		// Draw dir points
-		for (auto dir_point : dir_points_)
-		{
-			drawing::drawFilledEllipse(dir_point, 0.12, 0.12, 8, col_bg_);
-			drawing::drawEllipse(dir_point, 0.12, 0.12, 16, col_fg_);
-		}
-
-		// Draw angle arrow
-		glLineWidth(2.0f);
-		if (parent_->angleSet())
-		{
-			auto tip = geometry::rotatePoint(Vec2d(0, 0), Vec2d(0.8, 0), -parent_->angle());
-			drawing::drawArrow(tip, Vec2d(0, 0), col_fg_, false, 1.2, 0.2);
-		}
-
-		// Draw hover point
-		glPointSize(8.0f);
-		glEnable(GL_POINT_SMOOTH);
-		if (point_hl_ >= 0 && point_hl_ < static_cast<int>(dir_points_.size()))
-		{
-			gl::setColour(col_faded);
-			glBegin(GL_POINTS);
-			glVertex2d(dir_points_[point_hl_].x, dir_points_[point_hl_].y);
-			glEnd();
-		}
->>>>>>> f4bdecfc
-
-		// Draw selected point
-		if (parent_->angleSet() && point_sel_ >= 0 && point_sel_ < static_cast<int>(dir_points_.size()))
-		{
-			gl::setColour(col_fg_);
-			glBegin(GL_POINTS);
-			glVertex2d(dir_points_[point_sel_].x, dir_points_[point_sel_].y);
-			glEnd();
-		}
-
-<<<<<<< HEAD
+	void setAngle(int angle);
+
+private:
+	AngleControl* parent_ = nullptr;
+	vector<Vec2d> dir_points_;
+	int           point_hl_   = -1;
+	int           point_sel_  = -1;
+	long          last_check_ = 0;
+
+	void onMouseEvent(wxMouseEvent& e);
+	void onPaint(wxPaintEvent& e);
+};
+
+// -----------------------------------------------------------------------------
+// ThingDirCanvas class constructor
+// -----------------------------------------------------------------------------
+ThingDirCanvas::ThingDirCanvas(AngleControl* parent) : wxPanel(parent), parent_{ parent }
+{
+	SetDoubleBuffered(true);
+
+	// Setup dir points
+	double rot = 0;
+	for (int a = 0; a < 8; a++)
+	{
+		dir_points_.emplace_back(sin(rot), 0 - cos(rot));
+		rot -= (3.1415926535897932384626433832795 * 2) / 8.0;
+	}
+
+	// Bind Events
+	Bind(wxEVT_MOTION, &ThingDirCanvas::onMouseEvent, this);
+	Bind(wxEVT_LEAVE_WINDOW, &ThingDirCanvas::onMouseEvent, this);
+	Bind(wxEVT_LEFT_DOWN, &ThingDirCanvas::onMouseEvent, this);
+	Bind(wxEVT_PAINT, &ThingDirCanvas::onPaint, this);
+
+	// Fixed size
+	auto size = ui::scalePx(128);
+	SetInitialSize(wxSize(size, size));
+	wxWindowBase::SetMaxSize(wxSize(size, size));
+}
+
+// -----------------------------------------------------------------------------
+// Sets the selected angle point based on [angle]
+// -----------------------------------------------------------------------------
+void ThingDirCanvas::setAngle(int angle)
+{
+	// Clamp angle
+	while (angle >= 360)
+		angle -= 360;
+	while (angle < 0)
+		angle += 360;
+
+	// Set selected dir point (if any)
+	if (!dir_points_.empty())
+	{
+		switch (angle)
+		{
+		case 0:   point_sel_ = 6; break;
+		case 45:  point_sel_ = 7; break;
+		case 90:  point_sel_ = 0; break;
+		case 135: point_sel_ = 1; break;
+		case 180: point_sel_ = 2; break;
+		case 225: point_sel_ = 3; break;
+		case 270: point_sel_ = 4; break;
+		case 315: point_sel_ = 5; break;
+		default:  point_sel_ = -1; break;
+		}
+	}
+
+	Refresh();
+}
+
+
+// -----------------------------------------------------------------------------
+//
+// ThingDirCanvas Class Events
+//
+// -----------------------------------------------------------------------------
+
 // -----------------------------------------------------------------------------
 // Called when a mouse event happens in the canvas
 // -----------------------------------------------------------------------------
@@ -370,104 +255,70 @@
 {
 	// Motion
 	if (e.Moving())
-=======
-		// Swap buffers (ie show what was drawn)
-		SwapBuffers();
-	}
-
-	// Called when a mouse event happens in the canvas
-	void onMouseEvent(wxMouseEvent& e)
->>>>>>> f4bdecfc
-	{
-		// Motion
-		if (e.Moving())
-		{
-<<<<<<< HEAD
+	{
+		auto last_point = point_hl_;
+		if (app::runTimer() > last_check_ + 15)
+		{
 			// Get cursor position in canvas coordinates
 			const wxSize size = GetSize();
-			double       x    = -1.2 + ((double)e.GetX() / (double)size.x) * 2.4;
-			double       y    = -1.2 + ((double)e.GetY() / (double)size.y) * 2.4;
+			double       x    = -1.2 + (static_cast<double>(e.GetX()) / static_cast<double>(size.x)) * 2.4;
+			double       y    = -1.2 + (static_cast<double>(e.GetY()) / static_cast<double>(size.y)) * 2.4;
 			Vec2d        cursor_pos(x, y);
 
 			// Find closest dir point to cursor
 			point_hl_       = -1;
 			double min_dist = 0.3;
 			for (unsigned a = 0; a < dir_points_.size(); a++)
-=======
-			auto last_point = point_hl_;
-			if (app::runTimer() > last_check_ + 15)
->>>>>>> f4bdecfc
 			{
-				// Get cursor position in canvas coordinates
-				const wxSize size = GetSize();
-				double       x    = -1.2 + (static_cast<double>(e.GetX()) / static_cast<double>(size.x)) * 2.4;
-				double       y    = -1.2 + (static_cast<double>(e.GetY()) / static_cast<double>(size.y)) * 2.4;
-				Vec2d        cursor_pos(x, y);
-
-				// Find closest dir point to cursor
-				point_hl_       = -1;
-				double min_dist = 0.3;
-				for (unsigned a = 0; a < dir_points_.size(); a++)
+				double dist = glm::distance(cursor_pos, dir_points_[a]);
+				if (dist < min_dist)
 				{
-					double dist = glm::distance(cursor_pos, dir_points_[a]);
-					if (dist < min_dist)
-					{
-						point_hl_ = a;
-						min_dist  = dist;
-					}
+					point_hl_ = a;
+					min_dist  = dist;
 				}
-
-				last_check_ = app::runTimer();
 			}
 
-			if (last_point != point_hl_)
-				Refresh();
-		}
-
-		// Leaving
-		else if (e.Leaving())
-		{
-			point_hl_ = -1;
+			last_check_ = app::runTimer();
+		}
+
+		if (last_point != point_hl_)
 			Refresh();
-		}
-
-		// Left click
-		else if (e.LeftDown())
-		{
-			if (point_hl_ >= 0)
+	}
+
+	// Leaving
+	else if (e.Leaving())
+	{
+		point_hl_ = -1;
+		Refresh();
+	}
+
+	// Left click
+	else if (e.LeftDown())
+	{
+		if (point_hl_ >= 0)
+		{
+			point_sel_ = point_hl_;
+			int angle  = 0;
+			switch (point_sel_)
 			{
-				point_sel_ = point_hl_;
-				int angle  = 0;
-				switch (point_sel_)
-				{
-				case 6:  angle = 0; break;
-				case 7:  angle = 45; break;
-				case 0:  angle = 90; break;
-				case 1:  angle = 135; break;
-				case 2:  angle = 180; break;
-				case 3:  angle = 225; break;
-				case 4:  angle = 270; break;
-				case 5:  angle = 315; break;
-				default: angle = 0; break;
-				}
-
-				parent_->setAngle(angle, false);
-				Refresh();
+			case 6:  angle = 0; break;
+			case 7:  angle = 45; break;
+			case 0:  angle = 90; break;
+			case 1:  angle = 135; break;
+			case 2:  angle = 180; break;
+			case 3:  angle = 225; break;
+			case 4:  angle = 270; break;
+			case 5:  angle = 315; break;
+			default: angle = 0; break;
 			}
-		}
-
-		e.Skip();
-	}
-
-private:
-	AngleControl* parent_ = nullptr;
-	vector<Vec2d> dir_points_;
-	ColRGBA       col_bg_;
-	ColRGBA       col_fg_;
-	int           point_hl_   = -1;
-	int           point_sel_  = -1;
-	long          last_check_ = 0;
-};
+
+			parent_->setAngle(angle, false);
+			Refresh();
+		}
+	}
+
+	e.Skip();
+}
 
 // -----------------------------------------------------------------------------
 // Called when the canvas needs to be (re)painted
@@ -496,7 +347,7 @@
 	gc->SetBrush(wxBrush(col_bg));
 	for (auto dir_point : dir_points_)
 	{
-		auto point = dir_point * radius;
+		auto point = dir_point * static_cast<double>(radius);
 		gc->DrawEllipse(
 			half_size + point.x - point_radius, half_size + point.y - point_radius, point_radius * 2, point_radius * 2);
 	}
@@ -504,9 +355,9 @@
 	// Draw angle arrow
 	if (parent_->angleSet())
 	{
-		auto                    tip = math::rotatePoint(Vec2d(0, 0), Vec2d(radius * 0.8, 0), -parent_->angle());
+		auto                    tip = geometry::rotatePoint(Vec2d(0, 0), Vec2d(radius * 0.8, 0), -parent_->angle());
 		vector<wxPoint2DDouble> points;
-		for (auto line : math::arrowLines({ 0.0, 0.0, tip.x, tip.y }, pad, 60.0f))
+		for (auto line : geometry::arrowLines({ 0.0, 0.0, tip.x, tip.y }, pad, 60.0f))
 		{
 			line.move(half_size, half_size);
 			gc->StrokeLine(line.x1(), line.y1(), line.x2(), line.y2());
@@ -516,22 +367,22 @@
 	// Draw hover point
 	gc->SetPen(*wxTRANSPARENT_PEN);
 	auto pr = static_cast<double>(point_radius) * 0.7;
-	if (point_hl_ >= 0 && point_hl_ < (int)dir_points_.size())
+	if (point_hl_ >= 0 && point_hl_ < static_cast<int>(dir_points_.size()))
 	{
 		gc->SetBrush(wxBrush(wxColour(col_fg.Red(), col_fg.Green(), col_fg.Blue(), 80)));
-		auto point = dir_points_[point_hl_] * radius;
+		auto point = dir_points_[point_hl_] * static_cast<double>(radius);
 		gc->DrawEllipse(half_size + point.x - pr, half_size + point.y - pr, pr * 2, pr * 2);
 	}
 
 	// Draw selected point
-	if (parent_->angleSet() && point_sel_ >= 0 && point_sel_ < (int)dir_points_.size())
+	if (parent_->angleSet() && point_sel_ >= 0 && point_sel_ < static_cast<int>(dir_points_.size()))
 	{
 		gc->SetBrush(wxBrush(col_fg));
-		auto point = dir_points_[point_sel_] * radius;
+		auto point = dir_points_[point_sel_] * static_cast<double>(radius);
 		gc->DrawEllipse(half_size + point.x - pr, half_size + point.y - pr, pr * 2, pr * 2);
 	}
 }
-
+} // namespace slade
 
 // -----------------------------------------------------------------------------
 //
