--- conflicted
+++ resolved
@@ -72,15 +72,10 @@
 	AngleControl(wxWindow* parent);
 	~AngleControl() override = default;
 
-<<<<<<< HEAD
 	int  angle(int base = 0) const;
 	void setAngle(int angle, bool update_visual = true);
 	void updateAngle() const;
 	bool angleSet() const;
-=======
-	// Sprite
-	texture_ = mapeditor::textureManager().sprite(texname_, type.translation(), type.palette()).gl_id;
->>>>>>> f8584231
 
 private:
 	int             angle_      = 0;
@@ -108,7 +103,7 @@
 
 	~SpriteTexCanvas() override = default;
 
-	wxString texName() const { return texname_; }
+	string texName() const { return texname_; }
 
 	// Sets the texture to display
 	void setSprite(const game::ThingType& type)
@@ -118,7 +113,7 @@
 		colour_  = ColRGBA::WHITE;
 
 		// Sprite
-		texture_ = mapeditor::textureManager().sprite(texname_.ToStdString(), type.translation(), type.palette()).gl_id;
+		texture_ = mapeditor::textureManager().sprite(texname_, type.translation(), type.palette()).gl_id;
 
 		// Icon
 		if (!texture_)
@@ -154,7 +149,7 @@
 
 private:
 	unsigned texture_ = 0;
-	wxString texname_;
+	string   texname_;
 	ColRGBA  colour_ = ColRGBA::WHITE;
 	bool     icon_   = false;
 };
@@ -635,22 +630,14 @@
 
 	// Type
 	auto hbox = new wxBoxSizer(wxHORIZONTAL);
-<<<<<<< HEAD
 	sizer->Add(hbox, lh.sfWithBorder().Expand());
-	frame      = new wxStaticBox(panel, -1, "Type");
-=======
-	sizer->Add(hbox, 0, wxEXPAND | wxALL, ui::pad());
 	frame      = new wxStaticBox(panel, -1, wxS("Type"));
->>>>>>> f8584231
 	framesizer = new wxStaticBoxSizer(frame, wxVERTICAL);
 	hbox->Add(framesizer, lh.sfWithBorder(1, wxRIGHT).Expand());
 	framesizer->Add(gfx_sprite_ = new SpriteTexCanvas(panel), lh.sfWithBorder(1).Expand());
 	framesizer->Add(
-<<<<<<< HEAD
-		label_type_ = new wxStaticText(panel, -1, ""), lh.sfWithBorder(0, wxLEFT | wxRIGHT | wxBOTTOM).Expand());
-=======
-		label_type_ = new wxStaticText(panel, -1, wxEmptyString), 0, wxEXPAND | wxLEFT | wxRIGHT | wxBOTTOM, ui::pad());
->>>>>>> f8584231
+		label_type_ = new wxStaticText(panel, -1, wxEmptyString),
+		lh.sfWithBorder(0, wxLEFT | wxRIGHT | wxBOTTOM).Expand());
 
 	// Direction
 	frame      = new wxStaticBox(panel, -1, wxS("Direction"));
@@ -661,15 +648,9 @@
 	if (map_format != MapFormat::Doom)
 	{
 		// Id
-<<<<<<< HEAD
 		gb_sizer = new wxGridBagSizer(lh.pad(), lh.pad());
 		sizer->Add(gb_sizer, lh.sfWithBorder().Expand());
-		gb_sizer->Add(new wxStaticText(panel, -1, "TID:"), { 0, 0 }, { 1, 1 }, wxALIGN_CENTER_VERTICAL);
-=======
-		gb_sizer = new wxGridBagSizer(ui::pad(), ui::pad());
-		sizer->Add(gb_sizer, 0, wxEXPAND | wxALL, ui::pad());
 		gb_sizer->Add(new wxStaticText(panel, -1, wxS("TID:")), { 0, 0 }, { 1, 1 }, wxALIGN_CENTER_VERTICAL);
->>>>>>> f8584231
 		gb_sizer->Add(text_id_ = new NumberTextCtrl(panel), { 0, 1 }, { 1, 1 }, wxEXPAND | wxALIGN_CENTER_VERTICAL);
 		gb_sizer->Add(btn_new_id_ = new wxButton(panel, -1, wxS("New TID")), { 0, 2 }, { 1, 1 });
 
@@ -713,13 +694,8 @@
 	vector<string> flags;
 	for (const auto& a : udmf_flags_extra_)
 	{
-<<<<<<< HEAD
-		auto prop = game::configuration().getUDMFProperty(a.ToStdString(), MapObject::Type::Thing);
+		auto prop = game::configuration().getUDMFProperty(a, MapObject::Type::Thing);
 		flags.emplace_back(prop->name());
-=======
-		auto prop = game::configuration().getUDMFProperty(a, MapObject::Type::Thing);
-		flags.push_back(prop->name());
->>>>>>> f8584231
 	}
 
 	// Add flag checkboxes
