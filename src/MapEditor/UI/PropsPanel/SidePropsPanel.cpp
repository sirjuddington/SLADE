
// -----------------------------------------------------------------------------
// SLADE - It's a Doom Editor
// Copyright(C) 2008 - 2024 Simon Judd
//
// Email:       sirjuddington@gmail.com
// Web:         http://slade.mancubus.net
// Filename:    SidePropsPanel.cpp
// Description: UI for editing side properties (textures and offsets)
//
// This program is free software; you can redistribute it and/or modify it
// under the terms of the GNU General Public License as published by the Free
// Software Foundation; either version 2 of the License, or (at your option)
// any later version.
//
// This program is distributed in the hope that it will be useful, but WITHOUT
// ANY WARRANTY; without even the implied warranty of MERCHANTABILITY or
// FITNESS FOR A PARTICULAR PURPOSE. See the GNU General Public License for
// more details.
//
// You should have received a copy of the GNU General Public License along with
// this program; if not, write to the Free Software Foundation, Inc.,
// 51 Franklin Street, Fifth Floor, Boston, MA  02110 - 1301, USA.
// -----------------------------------------------------------------------------


// -----------------------------------------------------------------------------
//
// Includes
//
// -----------------------------------------------------------------------------
#include "Main.h"
#include "SidePropsPanel.h"
#include "Game/Configuration.h"
#include "MapEditor/MapEditContext.h"
#include "MapEditor/MapEditor.h"
#include "MapEditor/MapTextureManager.h"
#include "MapEditor/UI/Dialogs/MapTextureBrowser.h"
#include "OpenGL/Draw2D.h"
#include "OpenGL/GLTexture.h"
#include "SLADEMap/MapObject/MapSide.h"
#include "UI/Browser/BrowserItem.h"
#include "UI/Canvas/GL/GLCanvas.h"
#include "UI/Controls/NumberTextCtrl.h"
#include "UI/Layout.h"
#include "UI/WxUtils.h"
#include "Utility/StringUtils.h"

using namespace slade;


// -----------------------------------------------------------------------------
// SideTexCanvas Class
//
// A simple opengl canvas to display a texture
// (will have more advanced functionality later)
// -----------------------------------------------------------------------------
<<<<<<< HEAD
class slade::SideTexCanvas : public GLCanvas
{
public:
	SideTexCanvas(wxWindow* parent, string_view title) : GLCanvas(parent, BGStyle::Checkered), title_{ title }
	{
		wxWindow::SetWindowStyleFlag(wxBORDER_SIMPLE);
		SetInitialSize(FromDIP(wxSize(136, 136)));
	}
=======


// -----------------------------------------------------------------------------
// SideTexCanvas class constructor
// -----------------------------------------------------------------------------
SideTexCanvas::SideTexCanvas(wxWindow* parent) : OGLCanvas(parent, -1)
{
	wxWindow::SetWindowStyleFlag(wxBORDER_SIMPLE);
	SetInitialSize(wxutil::scaledSize(136, 136));
}

// -----------------------------------------------------------------------------
// Sets the texture to display
// -----------------------------------------------------------------------------
void SideTexCanvas::setTexture(const string& tex)
{
	texname_ = tex;
	if (tex.empty() || tex == "-")
		texture_ = 0;
	else
		texture_ = mapeditor::textureManager()
					   .texture(tex, game::configuration().featureSupported(game::Feature::MixTexFlats))
					   .gl_id;

	Refresh();
}

// -----------------------------------------------------------------------------
// Draws the canvas content
// -----------------------------------------------------------------------------
void SideTexCanvas::draw()
{
	// Setup the viewport
	const wxSize size = GetSize() * GetContentScaleFactor();
	glViewport(0, 0, size.x, size.y);
>>>>>>> f8584231

	~SideTexCanvas() override = default;

	wxString texName() const { return texname_; }

	// Sets the texture to display
	void setTexture(const wxString& tex)
	{
		activateContext();

		texname_ = tex;
		if (tex.empty() || tex == "-")
			texture_ = 0;
		else
		{
			auto texture = mapeditor::textureManager().texture(
				tex.ToStdString(), game::configuration().featureSupported(game::Feature::MixTexFlats));

			texture_ = texture.gl_id;
		}

		Update();
		Refresh();
	}

	// Draws the canvas content
	void draw() override
	{
		gl::draw2d::Context dc(&view_);

		// Draw texture
		if (texture_ && texture_ != gl::Texture::missingTexture())
		{
			dc.texture = texture_;
			dc.drawTextureWithin({ 0.0f, 0.0f, dc.viewSize().x, dc.viewSize().y }, 0.0f, 100.0f);
		}
		else if (texture_ == gl::Texture::missingTexture())
		{
			// Draw unknown icon
			dc.texture = mapeditor::textureManager().editorImage("thing/unknown").gl_id;
			dc.colour.set(180, 0, 0);
			dc.drawTextureWithin({ 0.0f, 0.0f, dc.viewSize().x, dc.viewSize().y }, 0.0f, 0.25f);
		}

		// Draw title
		if (!title_.empty())
		{
			dc.colour.set(255, 255, 255);
			dc.outline_colour.set(0, 0, 0);
			dc.text_alignment = gl::draw2d::Align::Center;
			dc.text_style     = gl::draw2d::TextStyle::Outline;
			dc.font           = gl::draw2d::Font::Condensed;
			dc.drawText(title_, { dc.viewSize().x * 0.5f, 2.0f });
		}
	}

private:
	unsigned texture_ = 0;
	wxString texname_;
	string   title_;
};


// -----------------------------------------------------------------------------
// TextureComboBox Class
//
// A custom combo box that will show a list of textures matching the current
// text in the control (eg. 'BIG' will list all textures beginning with BIG).
// -----------------------------------------------------------------------------
class slade::TextureComboBox : public wxComboBox
{
<<<<<<< HEAD
public:
	TextureComboBox(wxWindow* parent) : wxComboBox(parent, -1)
	{
		// Init
		SetInitialSize({ FromDIP(136), -1 });
		wxArrayString list;
		list.Add("-");
=======
	// Init
	SetInitialSize(wxutil::scaledSize(136, -1));
	wxArrayString list;
	list.Add(wxS("-"));
>>>>>>> f8584231

		// Bind events
		Bind(wxEVT_COMBOBOX_DROPDOWN, &TextureComboBox::onDropDown, this);
		Bind(wxEVT_COMBOBOX_CLOSEUP, &TextureComboBox::onCloseUp, this);
		Bind(wxEVT_KEY_DOWN, &TextureComboBox::onKeyDown, this);

		Set(list);
	}

	~TextureComboBox() override = default;

private:
	bool list_down_ = false;

<<<<<<< HEAD
	// Called when the dropdown list is expanded
	void onDropDown(wxCommandEvent& e)
	{
		// Get current value
		wxString text = GetValue().Upper();
		if (text == "-")
			text = "";

		// Populate dropdown with matching texture names
		auto&         textures = mapeditor::textureManager().allTexturesInfo();
		wxArrayString list;
		list.Add("-");
		for (auto& texture : textures)
		{
			if (strutil::startsWith(texture.short_name, text.ToStdString()))
			{
				list.Add(texture.short_name);
			}
			if (game::configuration().featureSupported(game::Feature::LongNames))
			{
				if (strutil::startsWith(texture.long_name, text.ToStdString()))
				{
					list.Add(texture.long_name);
				}
			}
		}
		Set(list); // Why does this clear the text box also?
		SetValue(text);
=======

// -----------------------------------------------------------------------------
// Called when the dropdown list is expanded
// -----------------------------------------------------------------------------
void TextureComboBox::onDropDown(wxCommandEvent& e)
{
	// Get current value
	auto text = GetValue().Upper().utf8_string();
	if (text == "-")
		text.clear();

	// Populate dropdown with matching texture names
	auto&         textures = mapeditor::textureManager().allTexturesInfo();
	wxArrayString list;
	list.Add(wxS("-"));
	for (auto& texture : textures)
	{
		if (strutil::startsWith(texture.short_name, text))
		{
			list.Add(wxString::FromUTF8(texture.short_name));
		}
		if (game::configuration().featureSupported(game::Feature::LongNames))
		{
			if (strutil::startsWith(texture.long_name, text))
			{
				list.Add(wxString::FromUTF8(texture.long_name));
			}
		}
	}
	Set(list); // Why does this clear the text box also?
	SetValue(wxString::FromUTF8(text));
>>>>>>> f8584231

		e.Skip();
	}

	// Called when the dropdown list is closed
	void onCloseUp(wxCommandEvent& e) { list_down_ = false; }

	// Called when a key is pressed within the control
	void onKeyDown(wxKeyEvent& e)
	{
		if (e.GetKeyCode() == WXK_DOWN && !list_down_)
		{
			list_down_ = true;
			Popup();
		}
		else
			e.Skip();
	}
};


// -----------------------------------------------------------------------------
//
// SidePropsPanel Class Functions
//
// -----------------------------------------------------------------------------


// -----------------------------------------------------------------------------
// SidePropsPanel class constructor
// -----------------------------------------------------------------------------
SidePropsPanel::SidePropsPanel(wxWindow* parent) : wxPanel(parent, -1)
{
	auto lh = ui::LayoutHelper(this);

	wxBoxSizer* vbox;

	// Setup sizer
	auto sizer = new wxBoxSizer(wxVERTICAL);
	SetSizer(sizer);

	// --- Textures ---
<<<<<<< HEAD
	auto gb_sizer = new wxGridBagSizer(lh.pad(), lh.pad());
	sizer->Add(gb_sizer, lh.sfWithBorder(1, wxLEFT | wxRIGHT | wxBOTTOM).Expand());
=======
	auto sizer_tex = new wxStaticBoxSizer(wxVERTICAL, this, wxS("Textures"));
	sizer->Add(sizer_tex, 0, wxEXPAND);

	auto gb_sizer = new wxGridBagSizer(ui::pad(), ui::pad());
	sizer_tex->Add(gb_sizer, 1, wxEXPAND | wxLEFT | wxRIGHT | wxBOTTOM, ui::pad());
>>>>>>> f8584231

	// Upper
	gb_sizer->Add(vbox = new wxBoxSizer(wxVERTICAL), { 0, 0 }, { 1, 1 }, wxALIGN_CENTER);
<<<<<<< HEAD
	vbox->Add(gfx_upper_ = new SideTexCanvas(this, "Upper"), 1, wxEXPAND);
=======
	vbox->Add(new wxStaticText(this, -1, wxS("Upper:")), 0, wxALIGN_CENTER | wxBOTTOM, pad_min);
	vbox->Add(gfx_upper_ = new SideTexCanvas(this), 1, wxEXPAND);
>>>>>>> f8584231
	gb_sizer->Add(tcb_upper_ = new TextureComboBox(this), { 1, 0 }, { 1, 1 }, wxALIGN_CENTER);

	// Middle
	gb_sizer->Add(vbox = new wxBoxSizer(wxVERTICAL), { 0, 1 }, { 1, 1 }, wxALIGN_CENTER);
<<<<<<< HEAD
	vbox->Add(gfx_middle_ = new SideTexCanvas(this, "Middle"), 1, wxEXPAND);
=======
	vbox->Add(new wxStaticText(this, -1, wxS("Middle:")), 0, wxALIGN_CENTER | wxBOTTOM, pad_min);
	vbox->Add(gfx_middle_ = new SideTexCanvas(this), 1, wxEXPAND);
>>>>>>> f8584231
	gb_sizer->Add(tcb_middle_ = new TextureComboBox(this), { 1, 1 }, { 1, 1 }, wxALIGN_CENTER);

	// Lower
	gb_sizer->Add(vbox = new wxBoxSizer(wxVERTICAL), { 0, 2 }, { 1, 1 }, wxALIGN_CENTER);
<<<<<<< HEAD
	vbox->Add(gfx_lower_ = new SideTexCanvas(this, "Lower"), 1, wxEXPAND);
=======
	vbox->Add(new wxStaticText(this, -1, wxS("Lower:")), 0, wxALIGN_CENTER | wxBOTTOM, pad_min);
	vbox->Add(gfx_lower_ = new SideTexCanvas(this), 1, wxEXPAND);
>>>>>>> f8584231
	gb_sizer->Add(tcb_lower_ = new TextureComboBox(this), { 1, 2 }, { 1, 1 }, wxALIGN_CENTER);

	// --- Offsets ---
	text_offsetx_ = new NumberTextCtrl(this);
	text_offsetx_->SetInitialSize(lh.size(64, -1));
	text_offsety_ = new NumberTextCtrl(this);
	text_offsety_->SetInitialSize(lh.size(64, -1));
	gb_sizer->Add(vbox = new wxBoxSizer(wxVERTICAL), { 0, 3 }, { 2, 1 }, wxALIGN_TOP);
	vbox->Add(new wxStaticText(this, -1, "Offset"), lh.sfWithSmallBorder(0, wxBOTTOM));
	vbox->Add(wxutil::createLabelHBox(this, "X", text_offsetx_));
	vbox->AddSpacer(lh.pad());
	vbox->Add(wxutil::createLabelHBox(this, "Y", text_offsety_));

	gb_sizer->AddGrowableCol(0, 1);
	gb_sizer->AddGrowableCol(1, 1);
	gb_sizer->AddGrowableCol(2, 1);
	gb_sizer->AddGrowableRow(0, 1);

	// Bind events
	tcb_upper_->Bind(wxEVT_TEXT, &SidePropsPanel::onTextureChanged, this);
	tcb_middle_->Bind(wxEVT_TEXT, &SidePropsPanel::onTextureChanged, this);
	tcb_lower_->Bind(wxEVT_TEXT, &SidePropsPanel::onTextureChanged, this);
	gfx_upper_->Bind(wxEVT_LEFT_DOWN, &SidePropsPanel::onTextureClicked, this);
	gfx_middle_->Bind(wxEVT_LEFT_DOWN, &SidePropsPanel::onTextureClicked, this);
	gfx_lower_->Bind(wxEVT_LEFT_DOWN, &SidePropsPanel::onTextureClicked, this);
#ifdef __WXOSX__
	tcb_upper_->Bind(wxEVT_COMBOBOX, &SidePropsPanel::onTextureChanged, this);
	tcb_middle_->Bind(wxEVT_COMBOBOX, &SidePropsPanel::onTextureChanged, this);
	tcb_lower_->Bind(wxEVT_COMBOBOX, &SidePropsPanel::onTextureChanged, this);
#endif
}

// -----------------------------------------------------------------------------
// Loads textures and offsets from [sides]
// -----------------------------------------------------------------------------
void SidePropsPanel::openSides(const vector<MapSide*>& sides) const
{
	if (sides.empty())
		return;

	// --- Textures ---

	// Upper
	auto tex_upper = sides[0]->texUpper();
	for (unsigned a = 1; a < sides.size(); a++)
	{
		if (sides[a]->texUpper() != tex_upper)
		{
			tex_upper = "";
			break;
		}
	}
	gfx_upper_->setTexture(tex_upper);
	tcb_upper_->SetValue(wxString::FromUTF8(tex_upper));

	// Middle
	auto tex_middle = sides[0]->texMiddle();
	for (unsigned a = 1; a < sides.size(); a++)
	{
		if (sides[a]->texMiddle() != tex_middle)
		{
			tex_middle = "";
			break;
		}
	}
	gfx_middle_->setTexture(tex_middle);
	tcb_middle_->SetValue(wxString::FromUTF8(tex_middle));

	// Lower
	auto tex_lower = sides[0]->texLower();
	for (unsigned a = 1; a < sides.size(); a++)
	{
		if (sides[a]->texLower() != tex_lower)
		{
			tex_lower = "";
			break;
		}
	}
	gfx_lower_->setTexture(tex_lower);
	tcb_lower_->SetValue(wxString::FromUTF8(tex_lower));


	// --- Offsets ---

	// X
	bool multi = false;
	int  ofs   = sides[0]->texOffsetX();
	for (unsigned a = 1; a < sides.size(); a++)
	{
		if (sides[a]->texOffsetX() != ofs)
		{
			multi = true;
			break;
		}
	}
	if (!multi)
		text_offsetx_->SetValue(WX_FMT("{}", ofs));

	// Y
	multi = false;
	ofs   = sides[0]->texOffsetY();
	for (unsigned a = 1; a < sides.size(); a++)
	{
		if (sides[a]->texOffsetY() != ofs)
		{
			multi = true;
			break;
		}
	}
	if (!multi)
		text_offsety_->SetValue(WX_FMT("{}", ofs));
}

// -----------------------------------------------------------------------------
// Applies current values to [sides]
// -----------------------------------------------------------------------------
void SidePropsPanel::applyTo(const vector<MapSide*>& sides) const
{
	// Get values
	auto tex_upper  = tcb_upper_->GetValue().utf8_string();
	auto tex_middle = tcb_middle_->GetValue().utf8_string();
	auto tex_lower  = tcb_lower_->GetValue().utf8_string();

	for (auto& side : sides)
	{
		// Upper Texture
		if (!tex_upper.empty())
			side->setTexUpper(tex_upper);

		// Middle Texture
		if (!tex_middle.empty())
			side->setTexMiddle(tex_middle);

		// Lower Texture
		if (!tex_lower.empty())
			side->setTexLower(tex_lower);

		// X Offset
		if (!text_offsetx_->GetValue().IsEmpty())
			side->setTexOffsetX(text_offsetx_->number(side->texOffsetX()));

		// Y Offset
		if (!text_offsety_->GetValue().IsEmpty())
			side->setTexOffsetY(text_offsety_->number(side->texOffsetY()));
	}
}


// -----------------------------------------------------------------------------
//
// SidePropsPanel Class Events
//
// -----------------------------------------------------------------------------

// ReSharper disable CppMemberFunctionMayBeConst
// ReSharper disable CppParameterMayBeConstPtrOrRef

// -----------------------------------------------------------------------------
// Called when a texture name is changed
// -----------------------------------------------------------------------------
void SidePropsPanel::onTextureChanged(wxCommandEvent& e)
{
	// Upper
	if (e.GetEventObject() == tcb_upper_)
		gfx_upper_->setTexture(tcb_upper_->GetValue().utf8_string());

	// Middle
	else if (e.GetEventObject() == tcb_middle_)
		gfx_middle_->setTexture(tcb_middle_->GetValue().utf8_string());

	// Lower
	else if (e.GetEventObject() == tcb_lower_)
		gfx_lower_->setTexture(tcb_lower_->GetValue().utf8_string());

	e.Skip();
}

// -----------------------------------------------------------------------------
// Called when a texture canvas is clicked
// -----------------------------------------------------------------------------
void SidePropsPanel::onTextureClicked(wxMouseEvent& e)
{
	// Get canvas
	SideTexCanvas*   stc = nullptr;
	TextureComboBox* tcb = nullptr;
	if (e.GetEventObject() == gfx_upper_)
	{
		stc = gfx_upper_;
		tcb = tcb_upper_;
	}
	else if (e.GetEventObject() == gfx_middle_)
	{
		stc = gfx_middle_;
		tcb = tcb_middle_;
	}
	else if (e.GetEventObject() == gfx_lower_)
	{
		stc = gfx_lower_;
		tcb = tcb_lower_;
	}

	if (!stc)
	{
		e.Skip();
		return;
	}

	// Browse
	MapTextureBrowser browser(this, mapeditor::TextureType::Texture, stc->texName(), &(mapeditor::editContext().map()));
	if (browser.ShowModal() == wxID_OK && browser.selectedItem())
		tcb->SetValue(wxString::FromUTF8(browser.selectedItem()->name()));
}<|MERGE_RESOLUTION|>--- conflicted
+++ resolved
@@ -55,7 +55,6 @@
 // A simple opengl canvas to display a texture
 // (will have more advanced functionality later)
 // -----------------------------------------------------------------------------
-<<<<<<< HEAD
 class slade::SideTexCanvas : public GLCanvas
 {
 public:
@@ -64,50 +63,13 @@
 		wxWindow::SetWindowStyleFlag(wxBORDER_SIMPLE);
 		SetInitialSize(FromDIP(wxSize(136, 136)));
 	}
-=======
-
-
-// -----------------------------------------------------------------------------
-// SideTexCanvas class constructor
-// -----------------------------------------------------------------------------
-SideTexCanvas::SideTexCanvas(wxWindow* parent) : OGLCanvas(parent, -1)
-{
-	wxWindow::SetWindowStyleFlag(wxBORDER_SIMPLE);
-	SetInitialSize(wxutil::scaledSize(136, 136));
-}
-
-// -----------------------------------------------------------------------------
-// Sets the texture to display
-// -----------------------------------------------------------------------------
-void SideTexCanvas::setTexture(const string& tex)
-{
-	texname_ = tex;
-	if (tex.empty() || tex == "-")
-		texture_ = 0;
-	else
-		texture_ = mapeditor::textureManager()
-					   .texture(tex, game::configuration().featureSupported(game::Feature::MixTexFlats))
-					   .gl_id;
-
-	Refresh();
-}
-
-// -----------------------------------------------------------------------------
-// Draws the canvas content
-// -----------------------------------------------------------------------------
-void SideTexCanvas::draw()
-{
-	// Setup the viewport
-	const wxSize size = GetSize() * GetContentScaleFactor();
-	glViewport(0, 0, size.x, size.y);
->>>>>>> f8584231
 
 	~SideTexCanvas() override = default;
 
-	wxString texName() const { return texname_; }
+	string texName() const { return texname_; }
 
 	// Sets the texture to display
-	void setTexture(const wxString& tex)
+	void setTexture(const string& tex)
 	{
 		activateContext();
 
@@ -117,7 +79,7 @@
 		else
 		{
 			auto texture = mapeditor::textureManager().texture(
-				tex.ToStdString(), game::configuration().featureSupported(game::Feature::MixTexFlats));
+				tex, game::configuration().featureSupported(game::Feature::MixTexFlats));
 
 			texture_ = texture.gl_id;
 		}
@@ -159,7 +121,7 @@
 
 private:
 	unsigned texture_ = 0;
-	wxString texname_;
+	string   texname_;
 	string   title_;
 };
 
@@ -172,20 +134,13 @@
 // -----------------------------------------------------------------------------
 class slade::TextureComboBox : public wxComboBox
 {
-<<<<<<< HEAD
 public:
 	TextureComboBox(wxWindow* parent) : wxComboBox(parent, -1)
 	{
 		// Init
 		SetInitialSize({ FromDIP(136), -1 });
 		wxArrayString list;
-		list.Add("-");
-=======
-	// Init
-	SetInitialSize(wxutil::scaledSize(136, -1));
-	wxArrayString list;
-	list.Add(wxS("-"));
->>>>>>> f8584231
+		list.Add(wxS("-"));
 
 		// Bind events
 		Bind(wxEVT_COMBOBOX_DROPDOWN, &TextureComboBox::onDropDown, this);
@@ -200,68 +155,34 @@
 private:
 	bool list_down_ = false;
 
-<<<<<<< HEAD
 	// Called when the dropdown list is expanded
 	void onDropDown(wxCommandEvent& e)
 	{
 		// Get current value
-		wxString text = GetValue().Upper();
+		auto text = GetValue().Upper().utf8_string();
 		if (text == "-")
-			text = "";
+			text.clear();
 
 		// Populate dropdown with matching texture names
 		auto&         textures = mapeditor::textureManager().allTexturesInfo();
 		wxArrayString list;
-		list.Add("-");
+		list.Add(wxS("-"));
 		for (auto& texture : textures)
 		{
-			if (strutil::startsWith(texture.short_name, text.ToStdString()))
+			if (strutil::startsWith(texture.short_name, text))
 			{
-				list.Add(texture.short_name);
+				list.Add(wxString::FromUTF8(texture.short_name));
 			}
 			if (game::configuration().featureSupported(game::Feature::LongNames))
 			{
-				if (strutil::startsWith(texture.long_name, text.ToStdString()))
+				if (strutil::startsWith(texture.long_name, text))
 				{
-					list.Add(texture.long_name);
+					list.Add(wxString::FromUTF8(texture.long_name));
 				}
 			}
 		}
 		Set(list); // Why does this clear the text box also?
-		SetValue(text);
-=======
-
-// -----------------------------------------------------------------------------
-// Called when the dropdown list is expanded
-// -----------------------------------------------------------------------------
-void TextureComboBox::onDropDown(wxCommandEvent& e)
-{
-	// Get current value
-	auto text = GetValue().Upper().utf8_string();
-	if (text == "-")
-		text.clear();
-
-	// Populate dropdown with matching texture names
-	auto&         textures = mapeditor::textureManager().allTexturesInfo();
-	wxArrayString list;
-	list.Add(wxS("-"));
-	for (auto& texture : textures)
-	{
-		if (strutil::startsWith(texture.short_name, text))
-		{
-			list.Add(wxString::FromUTF8(texture.short_name));
-		}
-		if (game::configuration().featureSupported(game::Feature::LongNames))
-		{
-			if (strutil::startsWith(texture.long_name, text))
-			{
-				list.Add(wxString::FromUTF8(texture.long_name));
-			}
-		}
-	}
-	Set(list); // Why does this clear the text box also?
-	SetValue(wxString::FromUTF8(text));
->>>>>>> f8584231
+		SetValue(wxString::FromUTF8(text));
 
 		e.Skip();
 	}
@@ -304,45 +225,22 @@
 	SetSizer(sizer);
 
 	// --- Textures ---
-<<<<<<< HEAD
 	auto gb_sizer = new wxGridBagSizer(lh.pad(), lh.pad());
 	sizer->Add(gb_sizer, lh.sfWithBorder(1, wxLEFT | wxRIGHT | wxBOTTOM).Expand());
-=======
-	auto sizer_tex = new wxStaticBoxSizer(wxVERTICAL, this, wxS("Textures"));
-	sizer->Add(sizer_tex, 0, wxEXPAND);
-
-	auto gb_sizer = new wxGridBagSizer(ui::pad(), ui::pad());
-	sizer_tex->Add(gb_sizer, 1, wxEXPAND | wxLEFT | wxRIGHT | wxBOTTOM, ui::pad());
->>>>>>> f8584231
 
 	// Upper
 	gb_sizer->Add(vbox = new wxBoxSizer(wxVERTICAL), { 0, 0 }, { 1, 1 }, wxALIGN_CENTER);
-<<<<<<< HEAD
 	vbox->Add(gfx_upper_ = new SideTexCanvas(this, "Upper"), 1, wxEXPAND);
-=======
-	vbox->Add(new wxStaticText(this, -1, wxS("Upper:")), 0, wxALIGN_CENTER | wxBOTTOM, pad_min);
-	vbox->Add(gfx_upper_ = new SideTexCanvas(this), 1, wxEXPAND);
->>>>>>> f8584231
 	gb_sizer->Add(tcb_upper_ = new TextureComboBox(this), { 1, 0 }, { 1, 1 }, wxALIGN_CENTER);
 
 	// Middle
 	gb_sizer->Add(vbox = new wxBoxSizer(wxVERTICAL), { 0, 1 }, { 1, 1 }, wxALIGN_CENTER);
-<<<<<<< HEAD
 	vbox->Add(gfx_middle_ = new SideTexCanvas(this, "Middle"), 1, wxEXPAND);
-=======
-	vbox->Add(new wxStaticText(this, -1, wxS("Middle:")), 0, wxALIGN_CENTER | wxBOTTOM, pad_min);
-	vbox->Add(gfx_middle_ = new SideTexCanvas(this), 1, wxEXPAND);
->>>>>>> f8584231
 	gb_sizer->Add(tcb_middle_ = new TextureComboBox(this), { 1, 1 }, { 1, 1 }, wxALIGN_CENTER);
 
 	// Lower
 	gb_sizer->Add(vbox = new wxBoxSizer(wxVERTICAL), { 0, 2 }, { 1, 1 }, wxALIGN_CENTER);
-<<<<<<< HEAD
 	vbox->Add(gfx_lower_ = new SideTexCanvas(this, "Lower"), 1, wxEXPAND);
-=======
-	vbox->Add(new wxStaticText(this, -1, wxS("Lower:")), 0, wxALIGN_CENTER | wxBOTTOM, pad_min);
-	vbox->Add(gfx_lower_ = new SideTexCanvas(this), 1, wxEXPAND);
->>>>>>> f8584231
 	gb_sizer->Add(tcb_lower_ = new TextureComboBox(this), { 1, 2 }, { 1, 1 }, wxALIGN_CENTER);
 
 	// --- Offsets ---
@@ -351,7 +249,7 @@
 	text_offsety_ = new NumberTextCtrl(this);
 	text_offsety_->SetInitialSize(lh.size(64, -1));
 	gb_sizer->Add(vbox = new wxBoxSizer(wxVERTICAL), { 0, 3 }, { 2, 1 }, wxALIGN_TOP);
-	vbox->Add(new wxStaticText(this, -1, "Offset"), lh.sfWithSmallBorder(0, wxBOTTOM));
+	vbox->Add(new wxStaticText(this, -1, wxS("Offset")), lh.sfWithSmallBorder(0, wxBOTTOM));
 	vbox->Add(wxutil::createLabelHBox(this, "X", text_offsetx_));
 	vbox->AddSpacer(lh.pad());
 	vbox->Add(wxutil::createLabelHBox(this, "Y", text_offsety_));
