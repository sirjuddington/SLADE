--- conflicted
+++ resolved
@@ -39,10 +39,9 @@
 #include "MapEditor/UI/Dialogs/MapTextureBrowser.h"
 #include "OpenGL/Draw2D.h"
 #include "OpenGL/GLTexture.h"
-#include "OpenGL/OpenGL.h"
 #include "SLADEMap/MapObject/MapSide.h"
 #include "UI/Browser/BrowserItem.h"
-#include "UI/Canvas/OGLCanvas.h"
+#include "UI/Canvas/GLCanvas.h"
 #include "UI/Controls/NumberTextCtrl.h"
 #include "UI/WxUtils.h"
 #include "Utility/StringUtils.h"
@@ -56,19 +55,10 @@
 // A simple opengl canvas to display a texture
 // (will have more advanced functionality later)
 // -----------------------------------------------------------------------------
-
-<<<<<<< HEAD
-
-// -----------------------------------------------------------------------------
-// SideTexCanvas class constructor
-// -----------------------------------------------------------------------------
-SideTexCanvas::SideTexCanvas(wxWindow* parent) : GLCanvas(parent, BGStyle::Checkered)
-=======
-class slade::SideTexCanvas : public OGLCanvas
->>>>>>> f4bdecfc
+class slade::SideTexCanvas : public GLCanvas
 {
 public:
-	SideTexCanvas(wxWindow* parent) : OGLCanvas(parent, -1)
+	SideTexCanvas(wxWindow* parent) : GLCanvas(parent)
 	{
 		wxWindow::SetWindowStyleFlag(wxBORDER_SIMPLE);
 		SetInitialSize(wxutil::scaledSize(136, 136));
@@ -76,29 +66,6 @@
 
 	~SideTexCanvas() override = default;
 
-<<<<<<< HEAD
-// -----------------------------------------------------------------------------
-// Draws the canvas content
-// -----------------------------------------------------------------------------
-void SideTexCanvas::draw()
-{
-	gl::draw2d::Context dc(&view_);
-
-	// Draw texture
-	if (texture_ && texture_ != gl::Texture::missingTexture())
-	{
-		dc.texture = texture_;
-		dc.drawTextureWithin({ 0.0f, 0.0f, dc.viewSize().x, dc.viewSize().y }, 0.0f, 100.0f);
-	}
-	else if (texture_ == gl::Texture::missingTexture())
-	{
-		// Draw unknown icon
-		dc.texture = mapeditor::textureManager().editorImage("thing/unknown").gl_id;
-		dc.colour.set(180, 0, 0);
-		dc.drawTextureWithin({ 0.0f, 0.0f, dc.viewSize().x, dc.viewSize().y }, 0.0f, 0.25f);
-	}
-}
-=======
 	wxString texName() const { return texname_; }
 
 	// Sets the texture to display
@@ -121,53 +88,27 @@
 	// Draws the canvas content
 	void draw() override
 	{
-		// Setup the viewport
-		const wxSize size = GetSize() * GetContentScaleFactor();
-		glViewport(0, 0, size.x, size.y);
-
-		// Setup the screen projection
-		glMatrixMode(GL_PROJECTION);
-		glLoadIdentity();
-		glOrtho(0, size.x, size.y, 0, -1, 1);
-
-		glMatrixMode(GL_MODELVIEW);
-		glLoadIdentity();
-
-		// Clear
-		glClearColor(0.0f, 0.0f, 0.0f, 1.0f);
-		glClear(GL_COLOR_BUFFER_BIT | GL_DEPTH_BUFFER_BIT);
-
-		// Translate to inside of pixel (otherwise inaccuracies can occur on certain gl implementations)
-		if (gl::accuracyTweak())
-			glTranslatef(0.375f, 0.375f, 0);
-
-		// Draw background
-		drawCheckeredBackground();
+		gl::draw2d::Context dc(&view_);
 
 		// Draw texture
 		if (texture_ && texture_ != gl::Texture::missingTexture())
 		{
-			glEnable(GL_TEXTURE_2D);
-			drawing::drawTextureWithin(texture_, 0, 0, size.x, size.y, 0);
+			dc.texture = texture_;
+			dc.drawTextureWithin({ 0.0f, 0.0f, dc.viewSize().x, dc.viewSize().y }, 0.0f, 100.0f);
 		}
 		else if (texture_ == gl::Texture::missingTexture())
 		{
 			// Draw unknown icon
-			auto tex = mapeditor::textureManager().editorImage("thing/unknown").gl_id;
-			glEnable(GL_TEXTURE_2D);
-			gl::setColour(180, 0, 0);
-			drawing::drawTextureWithin(tex, 0, 0, size.x, size.y, 0, 0.25);
-		}
-
-		// Swap buffers (ie show what was drawn)
-		SwapBuffers();
+			dc.texture = mapeditor::textureManager().editorImage("thing/unknown").gl_id;
+			dc.colour.set(180, 0, 0);
+			dc.drawTextureWithin({ 0.0f, 0.0f, dc.viewSize().x, dc.viewSize().y }, 0.0f, 0.25f);
+		}
 	}
 
 private:
 	unsigned texture_ = 0;
 	wxString texname_;
 };
->>>>>>> f4bdecfc
 
 
 // -----------------------------------------------------------------------------
