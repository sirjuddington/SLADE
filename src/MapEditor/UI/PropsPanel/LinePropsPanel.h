--- conflicted
+++ resolved
@@ -23,12 +23,7 @@
 	void		applyChanges() override;
 
 private:
-<<<<<<< HEAD
-	STabCtrl*				stc_tabs;
-=======
 	TabControl*				stc_tabs;
-	vector<wxCheckBox*>		cb_flags;
->>>>>>> 46af0e74
 	MapObjectPropsPanel*	mopp_all_props;
 	wxCheckBox*				cb_override_special;
 	ActionSpecialPanel*		panel_special;
