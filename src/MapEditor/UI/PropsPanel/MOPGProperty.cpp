--- conflicted
+++ resolved
@@ -994,27 +994,15 @@
 
 	switch (angle)
 	{
-<<<<<<< HEAD
-	case 0:   return "0: East";
-	case 45:  return "45: Northeast";
-	case 90:  return "90: North";
-	case 135: return "135: Northwest";
-	case 180: return "180: West";
-	case 225: return "225: Southwest";
-	case 270: return "270: South";
-	case 315: return "315: Southeast";
-	default:  return wxString::Format("%d", angle);
-=======
-	case 0: return wxS("0: East");
-	case 45: return wxS("45: Northeast");
-	case 90: return wxS("90: North");
+	case 0:   return wxS("0: East");
+	case 45:  return wxS("45: Northeast");
+	case 90:  return wxS("90: North");
 	case 135: return wxS("135: Northwest");
 	case 180: return wxS("180: West");
 	case 225: return wxS("225: Southwest");
 	case 270: return wxS("270: South");
 	case 315: return wxS("315: Southeast");
-	default: return WX_FMT("{}", angle);
->>>>>>> f8584231
+	default:  return WX_FMT("{}", angle);
 	}
 }
 
@@ -1049,25 +1037,17 @@
 	}
 
 	// Get property of first object
-<<<<<<< HEAD
-	auto prop_name   = GetName().ToStdString();
+	auto prop_name   = GetName().utf8_string();
 	int  first       = objects[0]->intProperty(prop_name);
 	object_has_prop_ = objects[0]->hasProp(prop_name);
-=======
-	int first = objects[0]->intProperty(GetName().utf8_string());
->>>>>>> f8584231
 
 	// Check whether all objects share the same value
 	for (unsigned a = 1; a < objects.size(); a++)
 	{
-<<<<<<< HEAD
 		if (!object_has_prop_ && objects[a]->hasProp(prop_name))
 			object_has_prop_ = true;
 
 		if (objects[a]->intProperty(prop_name) != first)
-=======
-		if (objects[a]->intProperty(GetName().utf8_string()) != first)
->>>>>>> f8584231
 		{
 			// Different value found, set unspecified
 			SetValueToUnspecified();
@@ -1117,13 +1097,9 @@
 	col << m_value;
 	col.Set(col.Blue(), col.Green(), col.Red());
 	for (auto& object : objects)
-<<<<<<< HEAD
-		object->setIntProperty(GetName().ToStdString(), col.GetRGB());
+		object->setIntProperty(GetName().utf8_string(), col.GetRGB());
 
 	object_has_prop_ = true;
-=======
-		object->setIntProperty(GetName().utf8_string(), col.GetRGB());
->>>>>>> f8584231
 }
 
 // -----------------------------------------------------------------------------
