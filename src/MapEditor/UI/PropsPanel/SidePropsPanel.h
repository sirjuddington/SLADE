--- conflicted
+++ resolved
@@ -1,47 +1,10 @@
 #pragma once
 
-<<<<<<< HEAD
-#include "UI/Canvas/GLCanvas.h"
-
-=======
->>>>>>> f4bdecfc
 namespace slade
 {
 class NumberTextCtrl;
-<<<<<<< HEAD
-
-class SideTexCanvas : public GLCanvas
-{
-public:
-	SideTexCanvas(wxWindow* parent);
-	~SideTexCanvas() = default;
-
-	wxString texName() const { return texname_; }
-	void     setTexture(const wxString& texture);
-	void     draw() override;
-
-private:
-	unsigned texture_ = 0;
-	wxString texname_;
-};
-
-class TextureComboBox : public wxComboBox
-{
-public:
-	TextureComboBox(wxWindow* parent);
-	~TextureComboBox() = default;
-
-private:
-	bool list_down_ = false;
-
-	void onDropDown(wxCommandEvent& e);
-	void onCloseUp(wxCommandEvent& e);
-	void onKeyDown(wxKeyEvent& e);
-};
-=======
 class SideTexCanvas;
 class TextureComboBox;
->>>>>>> f4bdecfc
 
 class SidePropsPanel : public wxPanel
 {
