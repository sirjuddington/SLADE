
// -----------------------------------------------------------------------------
// SLADE - It's a Doom Editor
// Copyright(C) 2008 - 2024 Simon Judd
//
// Email:       sirjuddington@gmail.com
// Web:         https://slade.mancubus.net
// Filename:    MapObjectPropsPanel.cpp
// Description: MapObjectPropsPanel class, a wx panel containing a property
//              grid for viewing/editing map object properties
//
// This program is free software; you can redistribute it and/or modify it
// under the terms of the GNU General Public License as published by the Free
// Software Foundation; either version 2 of the License, or (at your option)
// any later version.
//
// This program is distributed in the hope that it will be useful, but WITHOUT
// ANY WARRANTY; without even the implied warranty of MERCHANTABILITY or
// FITNESS FOR A PARTICULAR PURPOSE. See the GNU General Public License for
// more details.
//
// You should have received a copy of the GNU General Public License along with
// this program; if not, write to the Free Software Foundation, Inc.,
// 51 Franklin Street, Fifth Floor, Boston, MA  02110 - 1301, USA.
// -----------------------------------------------------------------------------


// -----------------------------------------------------------------------------
//
// Includes
//
// -----------------------------------------------------------------------------
#include "Main.h"
#include "MapObjectPropsPanel.h"
#include "Game/Configuration.h"
#include "Game/UDMFProperty.h"
#include "MOPGProperty.h"
#include "MapEditor/MapEditContext.h"
#include "MapEditor/UI/MapEditorWindow.h"
#include "SLADEMap/MapObject/MapObject.h"
#include "UI/Controls/SIconButton.h"
#include "UI/Layout.h"
#include "UI/UI.h"
#include "UI/WxUtils.h"
#include "Utility/PropertyUtils.h"
#include "Utility/StringUtils.h"

using namespace slade;


// -----------------------------------------------------------------------------
//
// Variables
//
// -----------------------------------------------------------------------------
CVAR(Bool, mobj_props_show_all, false, CVar::Flag::Save)
CVAR(Bool, mobj_props_auto_apply, false, CVar::Flag::Save)


// -----------------------------------------------------------------------------
//
// MapObjectPropsPanel Class Functions
//
// -----------------------------------------------------------------------------


// -----------------------------------------------------------------------------
// MapObjectPropsPanel class constructor
// -----------------------------------------------------------------------------
MapObjectPropsPanel::MapObjectPropsPanel(wxWindow* parent, bool no_apply) :
	PropsPanelBase{ parent },
	last_type_{ map::ObjectType::Object },
	no_apply_{ no_apply }
{
	auto lh = ui::LayoutHelper{ this };

	// Setup sizer
	wxSizer* sizer = new wxBoxSizer(wxVERTICAL);
	SetSizer(sizer);

	// Add item label
	cb_show_all_ = new wxCheckBox(this, -1, wxS("Show All"));
	cb_show_all_->SetValue(mobj_props_show_all);
	sizer->Add(cb_show_all_, lh.sfWithBorder().Expand());

	// Add tabs
	stc_sections_ = STabCtrl::createControl(this);
	sizer->Add(stc_sections_, lh.sfWithBorder(1, wxLEFT | wxRIGHT | wxBOTTOM).Expand());

	// Add main property grid
	pg_properties_ = createPropGrid();
	stc_sections_->AddPage(pg_properties_, wxS("Properties"));

	// Create side property grids
	pg_props_side1_ = createPropGrid();
	pg_props_side2_ = createPropGrid();

	// Add buttons
	auto hbox = new wxBoxSizer(wxHORIZONTAL);
	sizer->Add(hbox, lh.sfWithBorder(0, wxLEFT | wxRIGHT | wxBOTTOM).Expand());

	// Add button
	btn_add_ = new SIconButton(this, "plus", "Add Property");
	hbox->Add(btn_add_, lh.sfWithBorder(0, wxRIGHT).Expand());
	hbox->AddStretchSpacer(1);

	// Reset button
	btn_reset_ = new SIconButton(this, "close", "Discard Changes");
	hbox->Add(btn_reset_, lh.sfWithBorder(0, wxRIGHT).Expand());

	// Apply button
	btn_apply_ = new SIconButton(this, "tick", "Apply Changes");
	hbox->Add(btn_apply_, wxSizerFlags().Expand());

	wxPGCell cell;
	cell.SetText(wxS("<multiple values>"));
	cell.SetFgCol(wxSystemSettings::GetColour(wxSYS_COLOUR_GRAYTEXT));
	pg_properties_->GetGrid()->SetUnspecifiedValueAppearance(cell);
	pg_props_side1_->GetGrid()->SetUnspecifiedValueAppearance(cell);
	pg_props_side2_->GetGrid()->SetUnspecifiedValueAppearance(cell);

	// Bind events
	btn_apply_->Bind(wxEVT_BUTTON, &MapObjectPropsPanel::onBtnApply, this);
	btn_reset_->Bind(wxEVT_BUTTON, &MapObjectPropsPanel::onBtnReset, this);
	cb_show_all_->Bind(wxEVT_CHECKBOX, &MapObjectPropsPanel::onShowAllToggled, this);
	btn_add_->Bind(wxEVT_BUTTON, &MapObjectPropsPanel::onBtnAdd, this);
	pg_properties_->Bind(wxEVT_PG_CHANGED, &MapObjectPropsPanel::onPropertyChanged, this);
	pg_props_side1_->Bind(wxEVT_PG_CHANGED, &MapObjectPropsPanel::onPropertyChanged, this);
	pg_props_side2_->Bind(wxEVT_PG_CHANGED, &MapObjectPropsPanel::onPropertyChanged, this);

	// Hide side property grids
	pg_props_side1_->Show(false);
	pg_props_side2_->Show(false);

	// Hide apply button if needed
	if (no_apply || mobj_props_auto_apply)
	{
		btn_apply_->Show(false);
		btn_reset_->Show(false);
	}

	wxWindowBase::Layout();
}

// -----------------------------------------------------------------------------
// Create and set up a property grid
// -----------------------------------------------------------------------------
wxPropertyGrid* MapObjectPropsPanel::createPropGrid()
{
	const auto& inactiveTextColour = wxSystemSettings::GetColour(wxSYS_COLOUR_INACTIVECAPTIONTEXT);

	auto propgrid = new wxPropertyGrid(
		stc_sections_,
		-1,
		wxDefaultPosition,
		wxDefaultSize,
		wxPG_TOOLTIPS | wxPG_SPLITTER_AUTO_CENTER | wxPG_BOLD_MODIFIED);
	propgrid->SetExtraStyle(wxPG_EX_HELP_AS_TOOLTIPS | wxPG_EX_MULTIPLE_SELECTION);
	propgrid->SetCaptionTextColour(inactiveTextColour);
	propgrid->SetCellDisabledTextColour(inactiveTextColour);

	// wxPropertyGrid is very conservative about not stealing focus, and won't do it even if you
	// explicitly click on the category column, which doesn't make sense
	propgrid->Bind(
		wxEVT_LEFT_DOWN,
		[propgrid](wxMouseEvent& e)
		{
			propgrid->SetFocus();
			e.Skip();
		});
	propgrid->Bind(wxEVT_KEY_DOWN, [this, propgrid](wxKeyEvent& e) { onPropGridKeyDown(e, propgrid); });

	return propgrid;
}

// -----------------------------------------------------------------------------
// Returns true if 'Show All' is ticked
// -----------------------------------------------------------------------------
bool MapObjectPropsPanel::showAll() const
{
	return cb_show_all_->IsChecked();
}

// -----------------------------------------------------------------------------
// Add an existing property to the grid.  Helper function for the following.
// Returns the same property, for convenience.
// -----------------------------------------------------------------------------
// We have a strange inheritance problem where every MOPGProperty subclass
// inherits from a wxPGProperty subclass, but MOPGProperty itself doesn't
// inherit from wxPGProperty, so we can't take a MOPGProperty* and call
// wxPGProperty methods on it.  So template it and let god sort 'em out
template<typename T>
T* MapObjectPropsPanel::addProperty(
	const wxPGProperty* group,
	T*                  prop,
	bool                readonly,
	wxPropertyGrid*     grid,
	game::UDMFProperty* udmf_prop)
{
	prop->setParent(this);
	prop->setUDMFProp(udmf_prop);

	if (udmf_prop)
		prop->SetHelpString(wxString::FromUTF8(fmt::format("{}\n({})", udmf_prop->name(), udmf_prop->propName())));

	// Add it
	properties_.push_back(prop);
	if (!grid)
		pg_properties_->AppendIn(group, prop);
	else
		grid->AppendIn(group, prop);

	// Set read-only if specified
	if (readonly)
		prop->ChangeFlag(wxPG_PROP_READONLY, true);

	return prop;
}

// -----------------------------------------------------------------------------
// Adds a boolean property cell to the grid under [group] for the object
// property [propname]
// -----------------------------------------------------------------------------
MOPGProperty* MapObjectPropsPanel::addBoolProperty(
	const wxPGProperty* group,
	const wxString&     label,
	const wxString&     propname,
	bool                readonly,
	wxPropertyGrid*     grid,
	game::UDMFProperty* udmf_prop)
{
	return addProperty(group, new MOPGBoolProperty(label, propname), readonly, grid, udmf_prop);
}

// -----------------------------------------------------------------------------
// Adds an integer property cell to the grid under [group] for the object
// property [propname]
// -----------------------------------------------------------------------------
MOPGProperty* MapObjectPropsPanel::addIntProperty(
	const wxPGProperty* group,
	const wxString&     label,
	const wxString&     propname,
	bool                readonly,
	wxPropertyGrid*     grid,
	game::UDMFProperty* udmf_prop)
{
	// Create property
	return addProperty(group, new MOPGIntProperty(label, propname), readonly, grid, udmf_prop);
}

// -----------------------------------------------------------------------------
// Adds a float property cell to the grid under [group] for the object property
// [propname]
// -----------------------------------------------------------------------------
MOPGProperty* MapObjectPropsPanel::addFloatProperty(
	const wxPGProperty* group,
	const wxString&     label,
	const wxString&     propname,
	bool                readonly,
	wxPropertyGrid*     grid,
	game::UDMFProperty* udmf_prop)
{
	// Create property
	return addProperty(group, new MOPGFloatProperty(label, propname), readonly, grid, udmf_prop);
}

// -----------------------------------------------------------------------------
// Adds a string property cell to the grid under [group] for the object
// property [propname]
// -----------------------------------------------------------------------------
MOPGProperty* MapObjectPropsPanel::addStringProperty(
	const wxPGProperty* group,
	const wxString&     label,
	const wxString&     propname,
	bool                readonly,
	wxPropertyGrid*     grid,
	game::UDMFProperty* udmf_prop)
{
	// Create property
	return addProperty(group, new MOPGStringProperty(label, propname), readonly, grid, udmf_prop);
}

// -----------------------------------------------------------------------------
// Adds a line flag property cell to the grid under [group] for the object
// property [propname]
// -----------------------------------------------------------------------------
MOPGProperty* MapObjectPropsPanel::addLineFlagProperty(
	const wxPGProperty* group,
	const wxString&     label,
	const wxString&     propname,
	int                 index,
	bool                readonly,
	wxPropertyGrid*     grid,
	game::UDMFProperty* udmf_prop)
{
	// Create property
	return addProperty(group, new MOPGLineFlagProperty(label, propname, index), readonly, grid, udmf_prop);
}

// -----------------------------------------------------------------------------
// Adds a thing flag property cell to the grid under [group] for the object
// property [propname]
// -----------------------------------------------------------------------------
MOPGProperty* MapObjectPropsPanel::addThingFlagProperty(
	const wxPGProperty* group,
	const wxString&     label,
	const wxString&     propname,
	int                 index,
	bool                readonly,
	wxPropertyGrid*     grid,
	game::UDMFProperty* udmf_prop)
{
	// Create property
	return addProperty(group, new MOPGThingFlagProperty(label, propname, index), readonly, grid, udmf_prop);
}

// -----------------------------------------------------------------------------
// Adds a texture property cell to the grid under [group] for the object
// property [propname]
// -----------------------------------------------------------------------------
MOPGProperty* MapObjectPropsPanel::addTextureProperty(
	const wxPGProperty*    group,
	const wxString&        label,
	const wxString&        propname,
	mapeditor::TextureType textype,
	bool                   readonly,
	wxPropertyGrid*        grid,
	game::UDMFProperty*    udmf_prop)
{
	// Create property
	return addProperty(group, new MOPGTextureProperty(textype, label, propname), readonly, grid, udmf_prop);
}

// -----------------------------------------------------------------------------
// Sets the boolean property cell [prop]'s value to [value]
// -----------------------------------------------------------------------------
bool MapObjectPropsPanel::setBoolProperty(wxPGProperty* prop, bool value, bool force_set) const
{
	// Set if forcing
	if (prop && force_set)
	{
		prop->SetValue(value);
		return false;
	}

	// Ignore if already unspecified
	if (!prop || prop->IsValueUnspecified())
		return true;

	// Set to unspecified if values mismatch
	if (prop->GetValue().GetBool() != value)
	{
		prop->SetValueToUnspecified();
		return true;
	}

	return false;
}

// -----------------------------------------------------------------------------
// Adds the UDMF property [prop] to the grid, under [basegroup]. Will add the
// correct property cell type for the UDMF property
// -----------------------------------------------------------------------------
void MapObjectPropsPanel::addUDMFProperty(
	game::UDMFProperty& prop,
	map::ObjectType     objtype,
	const wxString&     basegroup,
	wxPropertyGrid*     grid)
{
	using game::UDMFProperty;

	// Set grid to add to (main one if grid is NULL)
	if (!grid)
		grid = pg_properties_;

	// Determine group name
	wxString groupname;
	if (!basegroup.IsEmpty())
		groupname = basegroup + wxS(".");
	groupname += wxString::FromUTF8(prop.group());

	// Get group to add
	auto group = grid->GetProperty(groupname);
	if (!group)
<<<<<<< HEAD
	{
		group = grid->Append(new wxPropertyCategory(prop.group(), groupname));
		groups_.push_back(group);
	}
=======
		group = grid->Append(new wxPropertyCategory(wxString::FromUTF8(prop.group()), groupname));
>>>>>>> f8584231

	// Determine property name
	wxString propname;
	if (!basegroup.IsEmpty())
		propname = basegroup + wxS(".");
	propname += wxString::FromUTF8(prop.propName());

	// Add property depending on type
	auto prop_name = wxString::FromUTF8(prop.name());
	if (prop.type() == UDMFProperty::Type::Boolean)
		addBoolProperty(group, prop_name, propname, false, grid, &prop);
	else if (prop.type() == UDMFProperty::Type::Int)
		addIntProperty(group, prop_name, propname, false, grid, &prop);
	else if (prop.type() == UDMFProperty::Type::Float)
		addFloatProperty(group, prop_name, propname, false, grid, &prop);
	else if (prop.type() == UDMFProperty::Type::String)
		addStringProperty(group, prop_name, propname, false, grid, &prop);
	else if (prop.type() == UDMFProperty::Type::Colour)
		addProperty(group, new MOPGColourProperty(prop_name, propname), false, grid, &prop);
	else if (prop.type() == UDMFProperty::Type::ActionSpecial)
		addProperty(group, new MOPGActionSpecialProperty(prop_name, propname), false, grid, &prop);
	else if (prop.type() == UDMFProperty::Type::SectorSpecial)
		addProperty(group, new MOPGSectorSpecialProperty(prop_name, propname), false, grid, &prop);
	else if (prop.type() == UDMFProperty::Type::ThingType)
		addProperty(group, new MOPGThingTypeProperty(prop_name, propname), false, grid, &prop);
	else if (prop.type() == UDMFProperty::Type::Angle)
		addProperty(group, new MOPGAngleProperty(prop_name, propname), false, grid, &prop);
	else if (prop.type() == UDMFProperty::Type::TextureWall)
		addTextureProperty(group, prop_name, propname, mapeditor::TextureType::Texture, false, grid, &prop);
	else if (prop.type() == UDMFProperty::Type::TextureFlat)
		addTextureProperty(group, prop_name, propname, mapeditor::TextureType::Flat, false, grid, &prop);
	else if (prop.type() == UDMFProperty::Type::ID)
	{
		MOPGTagProperty::IdType tagtype;
		if (objtype == map::ObjectType::Line)
			tagtype = MOPGTagProperty::IdType::Line;
		else if (objtype == map::ObjectType::Thing)
			tagtype = MOPGTagProperty::IdType::Thing;
		else
			tagtype = MOPGTagProperty::IdType::Sector;

		addProperty(group, new MOPGTagProperty(tagtype, prop_name, propname), false, grid, &prop);
	}
}

// -----------------------------------------------------------------------------
// Adds all relevant properties to the grid for [objtype]
// -----------------------------------------------------------------------------
void MapObjectPropsPanel::setupType(map::ObjectType objtype)
{
	// Nothing to do if it was already this type
	if (last_type_ == objtype && !udmf_)
		return;

	// Get map format
	auto map_format = mapeditor::editContext().mapDesc().format;

	// Clear property grid
	clearGrid();
	btn_add_->Show(false);

	// Hide buttons if not needed
	if (no_apply_ || mobj_props_auto_apply)
	{
		btn_apply_->Show(false);
		btn_reset_->Show(false);
	}
	else if (!no_apply_)
	{
		btn_apply_->Show();
		btn_reset_->Show();
	}

	// Vertex properties
	if (objtype == map::ObjectType::Vertex)
	{
		// Set main tab name
		stc_sections_->SetPageText(0, wxS("Vertex"));

		// Add 'basic' group
		auto g_basic = pg_properties_->Append(new wxPropertyCategory(wxS("General")));

		// Add X and Y position
		addIntProperty(g_basic, wxS("X Position"), wxS("x"));
		addIntProperty(g_basic, wxS("Y Position"), wxS("y"));

		last_type_ = map::ObjectType::Vertex;
	}

	// Line properties
	else if (objtype == map::ObjectType::Line)
	{
		// Set main tab name
		stc_sections_->SetPageText(0, wxS("Line"));

		// Add 'General' group
		auto g_basic = pg_properties_->Append(new wxPropertyCategory(wxS("General")));

		// Add side indices
		addIntProperty(g_basic, wxS("Front Side"), wxS("sidefront"));
		addIntProperty(g_basic, wxS("Back Side"), wxS("sideback"));

		// Add 'Special' group
		if (!propHidden("special"))
		{
			auto g_special = pg_properties_->Append(new wxPropertyCategory(wxS("Special")));

			// Add special
			auto prop_as = new MOPGActionSpecialProperty(wxS("Special"), wxS("special"));
			prop_as->setParent(this);
			properties_.push_back(prop_as);
			pg_properties_->AppendIn(g_special, prop_as);

			// Add args (hexen)
			if (map_format == MapFormat::Hexen)
			{
				for (unsigned a = 0; a < 5; a++)
				{
					// Add arg property
					auto prop = dynamic_cast<MOPGIntProperty*>(
						addIntProperty(g_special, WX_FMT("Arg{}", a + 1), WX_FMT("arg{}", a)));

					// Link to action special
					args_[a] = prop;
				}
			}
			else // Sector tag otherwise
			{
				auto prop_tag = new MOPGTagProperty(MOPGTagProperty::IdType::Sector, wxS("Sector Tag"), wxS("arg0"));
				prop_tag->setParent(this);
				properties_.push_back(prop_tag);
				pg_properties_->AppendIn(g_special, prop_tag);
			}

			// Add SPAC
			if (map_format == MapFormat::Hexen)
			{
				auto prop_spac = new MOPGSPACTriggerProperty(wxS("Trigger"), wxS("spac"));
				prop_spac->setParent(this);
				properties_.push_back(prop_spac);
				pg_properties_->AppendIn(g_special, prop_spac);
			}
		}

		if (!hide_flags_)
		{
			// Add 'Flags' group
			auto g_flags = pg_properties_->Append(new wxPropertyCategory(wxS("Flags")));

			// Add flags
			for (unsigned a = 0; a < game::configuration().nLineFlags(); a++)
				addLineFlagProperty(
					g_flags, wxString::FromUTF8(game::configuration().lineFlag(a).name), WX_FMT("flag{}", a), a);
		}

		// --- Sides ---
		pg_props_side1_->Show(true);
		pg_props_side2_->Show(true);
		stc_sections_->AddPage(pg_props_side1_, wxS("Front Side"));
		stc_sections_->AddPage(pg_props_side2_, wxS("Back Side"));

		// 'General' group 1
		auto subgroup = pg_props_side1_->Append(new wxPropertyCategory(wxS("General"), wxS("side1.general")));
		addIntProperty(subgroup, wxS("Sector"), wxS("side1.sector"));

		// 'Textures' group 1
		if (!propHidden("texturetop"))
		{
			subgroup = pg_props_side1_->Append(new wxPropertyCategory(wxS("Textures"), wxS("side1.textures")));
			addTextureProperty(
				subgroup, wxS("Upper Texture"), wxS("side1.texturetop"), mapeditor::TextureType::Texture);
			addTextureProperty(
				subgroup, wxS("Middle Texture"), wxS("side1.texturemiddle"), mapeditor::TextureType::Texture);
			addTextureProperty(
				subgroup, wxS("Lower Texture"), wxS("side1.texturebottom"), mapeditor::TextureType::Texture);
		}

		// 'Offsets' group 1
		if (!propHidden("offsetx"))
		{
			subgroup = pg_props_side1_->Append(new wxPropertyCategory(wxS("Offsets"), wxS("side1.offsets")));
			addIntProperty(subgroup, wxS("X Offset"), wxS("side1.offsetx"));
			addIntProperty(subgroup, wxS("Y Offset"), wxS("side1.offsety"));
		}

		// 'General' group 2
		subgroup = pg_props_side2_->Append(new wxPropertyCategory(wxS("General"), wxS("side2.general")));
		addIntProperty(subgroup, wxS("Sector"), wxS("side2.sector"));

		// 'Textures' group 2
		if (!propHidden("texturetop"))
		{
			subgroup = pg_props_side2_->Append(new wxPropertyCategory(wxS("Textures"), wxS("side2.textures")));
			addTextureProperty(
				subgroup, wxS("Upper Texture"), wxS("side2.texturetop"), mapeditor::TextureType::Texture);
			addTextureProperty(
				subgroup, wxS("Middle Texture"), wxS("side2.texturemiddle"), mapeditor::TextureType::Texture);
			addTextureProperty(
				subgroup, wxS("Lower Texture"), wxS("side2.texturebottom"), mapeditor::TextureType::Texture);
		}

		// 'Offsets' group 2
		if (!propHidden("offsetx"))
		{
			subgroup = pg_props_side2_->Append(new wxPropertyCategory(wxS("Offsets"), wxS("side2.offsets")));
			addIntProperty(subgroup, wxS("X Offset"), wxS("side2.offsetx"));
			addIntProperty(subgroup, wxS("Y Offset"), wxS("side2.offsety"));
		}
	}

	// Sector properties
	else if (objtype == map::ObjectType::Sector)
	{
		// Set main tab name
		stc_sections_->SetPageText(0, wxS("Sector"));

		// Add 'General' group
		auto g_basic = pg_properties_->Append(new wxPropertyCategory(wxS("General")));

		// Add heights
		if (!propHidden("heightfloor"))
			addIntProperty(g_basic, wxS("Floor Height"), wxS("heightfloor"));
		if (!propHidden("heightceiling"))
			addIntProperty(g_basic, wxS("Ceiling Height"), wxS("heightceiling"));

		// Add tag
		if (!propHidden("id"))
		{
			auto prop_tag = new MOPGTagProperty(MOPGTagProperty::IdType::Sector, wxS("Tag/ID"), wxS("id"));
			prop_tag->setParent(this);
			properties_.push_back(prop_tag);
			pg_properties_->AppendIn(g_basic, prop_tag);
		}

		// Add 'Lighting' group
		if (!propHidden("lightlevel"))
		{
			auto g_light = pg_properties_->Append(new wxPropertyCategory(wxS("Lighting")));

			// Add light level
			addIntProperty(g_light, wxS("Light Level"), wxS("lightlevel"));
		}

		// Add 'Textures' group
		if (!propHidden("texturefloor"))
		{
			auto g_textures = pg_properties_->Append(new wxPropertyCategory(wxS("Textures")));

			// Add textures
			addTextureProperty(g_textures, wxS("Floor Texture"), wxS("texturefloor"), mapeditor::TextureType::Flat);
			addTextureProperty(g_textures, wxS("Ceiling Texture"), wxS("textureceiling"), mapeditor::TextureType::Flat);
		}

		// Add 'Special' group
		if (!propHidden("special"))
		{
			auto g_special = pg_properties_->Append(new wxPropertyCategory(wxS("Special")));

			// Add special
			auto prop_special = new MOPGSectorSpecialProperty(wxS("Special"), wxS("special"));
			prop_special->setParent(this);
			properties_.push_back(prop_special);
			pg_properties_->AppendIn(g_special, prop_special);
		}
	}

	// Thing properties
	else if (objtype == map::ObjectType::Thing)
	{
		// Set main tab name
		stc_sections_->SetPageText(0, wxS("Thing"));

		// Add 'General' group
		auto g_basic = pg_properties_->Append(new wxPropertyCategory(wxS("General")));

		// Add position
		addIntProperty(g_basic, wxS("X Position"), wxS("x"));
		addIntProperty(g_basic, wxS("Y Position"), wxS("y"));

		// Add z height
		if (map_format != MapFormat::Doom && !propHidden("height"))
			addIntProperty(g_basic, wxS("Z Height"), wxS("height"));

		// Add angle
		if (!propHidden("angle"))
		{
			auto prop_angle = new MOPGAngleProperty(wxS("Angle"), wxS("angle"));
			prop_angle->setParent(this);
			properties_.push_back(prop_angle);
			pg_properties_->AppendIn(g_basic, prop_angle);
		}

		// Add type
		if (!propHidden("type"))
		{
			auto prop_tt = new MOPGThingTypeProperty(wxS("Type"), wxS("type"));
			prop_tt->setParent(this);
			properties_.push_back(prop_tt);
			pg_properties_->AppendIn(g_basic, prop_tt);
		}

		// Add id
		if (map_format != MapFormat::Doom && !propHidden("id"))
		{
			auto prop_id = new MOPGTagProperty(MOPGTagProperty::IdType::Thing, wxS("ID"), wxS("id"));
			prop_id->setParent(this);
			properties_.push_back(prop_id);
			pg_properties_->AppendIn(g_basic, prop_id);
		}

		if (map_format == MapFormat::Hexen && !propHidden("special"))
		{
			// Add 'Scripting Special' group
			auto g_special = pg_properties_->Append(new wxPropertyCategory(wxS("Scripting Special")));

			// Add special
			auto prop_as = new MOPGActionSpecialProperty(wxS("Special"), wxS("special"));
			prop_as->setParent(this);
			properties_.push_back(prop_as);
			pg_properties_->AppendIn(g_special, prop_as);

			// Add 'Args' group
			auto g_args = pg_properties_->Append(new wxPropertyCategory(wxS("Args")));
			for (unsigned a = 0; a < 5; a++)
			{
				auto prop = dynamic_cast<MOPGIntProperty*>(
					addIntProperty(g_args, WX_FMT("Arg{}", a + 1), WX_FMT("arg{}", a)));
				args_[a] = prop;
			}
		}

		if (!hide_flags_)
		{
			// Add 'Flags' group
			auto g_flags = pg_properties_->Append(new wxPropertyCategory(wxS("Flags")));

			// Add flags
			for (int a = 0; a < game::configuration().nThingFlags(); a++)
				addThingFlagProperty(
					g_flags, wxString::FromUTF8(game::configuration().thingFlag(a)), WX_FMT("flag{}", a), a);
		}
	}

	// Set all bool properties to use checkboxes
	pg_properties_->SetPropertyAttributeAll(wxPG_BOOL_USE_CHECKBOX, true);
	pg_props_side1_->SetPropertyAttributeAll(wxPG_BOOL_USE_CHECKBOX, true);
	pg_props_side2_->SetPropertyAttributeAll(wxPG_BOOL_USE_CHECKBOX, true);

	last_type_ = objtype;
	udmf_      = false;

	Layout();
}

// -----------------------------------------------------------------------------
// Adds all relevant UDMF properties to the grid for [objtype]
// -----------------------------------------------------------------------------
void MapObjectPropsPanel::setupTypeUDMF(map::ObjectType objtype)
{
	// Nothing to do if it was already this type
	if (last_type_ == objtype && udmf_)
		return;

	// Clear property grids
	clearGrid();

	// Hide buttons if not needed
	if (no_apply_ || mobj_props_auto_apply)
	{
		btn_apply_->Show(false);
		btn_reset_->Show(false);
	}
	else if (!no_apply_)
	{
		btn_apply_->Show();
		btn_reset_->Show();
	}

	// Set main tab title
<<<<<<< HEAD
	if (objtype == map::ObjectType::Vertex)
		stc_sections_->SetPageText(0, "Vertex");
	else if (objtype == map::ObjectType::Line)
		stc_sections_->SetPageText(0, "Line");
	else if (objtype == map::ObjectType::Sector)
		stc_sections_->SetPageText(0, "Sector");
	else if (objtype == map::ObjectType::Thing)
		stc_sections_->SetPageText(0, "Thing");
=======
	if (objtype == MapObject::Type::Vertex)
		stc_sections_->SetPageText(0, wxS("Vertex"));
	else if (objtype == MapObject::Type::Line)
		stc_sections_->SetPageText(0, wxS("Line"));
	else if (objtype == MapObject::Type::Sector)
		stc_sections_->SetPageText(0, wxS("Sector"));
	else if (objtype == MapObject::Type::Thing)
		stc_sections_->SetPageText(0, wxS("Thing"));
>>>>>>> f8584231

	// Go through all possible properties for this type, in configuration order
	auto props = game::configuration().sortedUDMFProperties(objtype);
	for (auto& i : props)
	{
		// Skip if hidden
		if ((hide_flags_ && i->second.isFlag()) || (hide_triggers_ && i->second.isTrigger()))
		{
			hide_props_.emplace_back(i->second.propName());
			continue;
		}
		if (VECTOR_EXISTS(hide_props_, i->second.propName()))
			continue;

		addUDMFProperty(i->second, objtype);
	}

	// Add side properties if line type
	if (objtype == map::ObjectType::Line)
	{
		// Add side tabs
		pg_props_side1_->Show(true);
		pg_props_side2_->Show(true);
		stc_sections_->AddPage(pg_props_side1_, wxS("Front Side"));
		stc_sections_->AddPage(pg_props_side2_, wxS("Back Side"));

		// Get side properties
		auto sprops = game::configuration().sortedUDMFProperties(MapObject::Type::Side);

		// Add to both sides
		for (auto& i : sprops)
		{
			// Skip if hidden
			if ((hide_flags_ && i->second.isFlag()) || (hide_triggers_ && i->second.isTrigger()))
			{
				hide_props_.emplace_back(i->second.propName());
				continue;
			}
			if (VECTOR_EXISTS(hide_props_, i->second.propName()))
				continue;

			addUDMFProperty(i->second, objtype, wxS("side1"), pg_props_side1_);
			addUDMFProperty(i->second, objtype, wxS("side2"), pg_props_side2_);
		}
	}

	// Set all bool properties to use checkboxes
	pg_properties_->SetPropertyAttributeAll(wxPG_BOOL_USE_CHECKBOX, true);
	pg_props_side1_->SetPropertyAttributeAll(wxPG_BOOL_USE_CHECKBOX, true);
	pg_props_side2_->SetPropertyAttributeAll(wxPG_BOOL_USE_CHECKBOX, true);

	// Remember arg properties for passing to type/special properties (or set
	// to NULL if args don't exist)
	for (unsigned arg = 0; arg < 5; arg++)
		args_[arg] = pg_properties_->GetProperty(WX_FMT("arg{}", arg));

	last_type_ = objtype;
	udmf_      = true;

	Layout();
}

// -----------------------------------------------------------------------------
// Hides groups with no visible children and vice/versa
// -----------------------------------------------------------------------------
void MapObjectPropsPanel::updateGroupVisibility() const
{
	for (auto group : groups_)
#if wxCHECK_VERSION(3, 3, 0)
		group->Hide(!group->HasVisibleChildren(), wxPGPropertyValuesFlags::DontRecurse);
#else
		group->Hide(!group->HasVisibleChildren(), wxPG_DONT_RECURSE);
#endif
}

// -----------------------------------------------------------------------------
// Populates the grid with properties for [object]
// -----------------------------------------------------------------------------
void MapObjectPropsPanel::openObject(MapObject* object)
{
	// Do open multiple objects
	vector<MapObject*> list;
	if (object)
		list.push_back(object);
	openObjects(list);
}

// -----------------------------------------------------------------------------
// Populates the grid with properties for all MapObjects in [objects]
// -----------------------------------------------------------------------------
void MapObjectPropsPanel::openObjects(vector<MapObject*>& objects)
{
	pg_properties_->Freeze();
	pg_props_side1_->Freeze();
	pg_props_side2_->Freeze();

	// Check any objects were given
	if (objects.empty() || objects[0] == nullptr)
	{
		objects_.clear();
		pg_properties_->DisableProperty(pg_properties_->GetGrid()->GetRoot());
		pg_properties_->SetPropertyValueUnspecified(pg_properties_->GetGrid()->GetRoot());
		pg_props_side1_->DisableProperty(pg_props_side1_->GetGrid()->GetRoot());
		pg_props_side1_->SetPropertyValueUnspecified(pg_props_side1_->GetGrid()->GetRoot());
		pg_props_side2_->DisableProperty(pg_props_side2_->GetGrid()->GetRoot());
		pg_props_side2_->SetPropertyValueUnspecified(pg_props_side2_->GetGrid()->GetRoot());

		pg_properties_->Thaw();
		pg_props_side1_->Thaw();
		pg_props_side2_->Thaw();

		return;
	}
	else
		pg_properties_->EnableProperty(pg_properties_->GetGrid()->GetRoot());

	// Show all groups initially
	for (auto group : groups_)
#if wxCHECK_VERSION(3, 3, 0)
		group->Hide(false, wxPGPropertyValuesFlags::DontRecurse);
#else
		group->Hide(false, wxPG_DONT_RECURSE);
#endif

	// Setup property grid for the object type
	bool is_udmf      = (mapeditor::editContext().mapDesc().format == MapFormat::UDMF);
	bool type_changed = !(last_type_ == objects[0]->objType() && udmf_ == is_udmf);
	if (is_udmf)
		setupTypeUDMF(objects[0]->objType());
	else
		setupType(objects[0]->objType());

	// Find any custom properties (UDMF only)
	if (is_udmf)
	{
		for (auto& object : objects)
		{
			// Go through object properties
			auto objprops = object->props().properties();
			for (auto& prop : objprops)
			{
				// Ignore side property
				if (strutil::startsWith(prop.name, "side1.") || strutil::startsWith(prop.name, "side2."))
					continue;

				// Check if hidden
				if (VECTOR_EXISTS(hide_props_, prop.name))
					continue;

				// Check if property is already on the list
				bool exists = false;
				for (auto& property : properties_)
				{
					if (property->propName() == prop.name)
					{
						exists = true;
						break;
					}
				}

				if (!exists)
				{
					// Create custom group if needed
					if (!group_custom_)
						group_custom_ = pg_properties_->Append(new wxPropertyCategory(wxS("Custom")));

					// Add property
					auto pname_wx = wxString::FromUTF8(prop.name);
					switch (property::valueType(prop.value))
					{
<<<<<<< HEAD
					case property::ValueType::Bool:  addBoolProperty(group_custom_, prop.name, prop.name); break;
					case property::ValueType::Int:   addIntProperty(group_custom_, prop.name, prop.name); break;
					case property::ValueType::Float: addFloatProperty(group_custom_, prop.name, prop.name); break;
					default:                         addStringProperty(group_custom_, prop.name, prop.name); break;
=======
					case property::ValueType::Bool: addBoolProperty(group_custom_, pname_wx, pname_wx); break;
					case property::ValueType::Int: addIntProperty(group_custom_, pname_wx, pname_wx); break;
					case property::ValueType::Float: addFloatProperty(group_custom_, pname_wx, pname_wx); break;
					default: addStringProperty(group_custom_, pname_wx, pname_wx); break;
>>>>>>> f8584231
					}
				}
			}
		}
	}

	// Generic properties
	for (auto property : properties_)
	{
		property->openObjects(objects);
		dynamic_cast<wxPGProperty*>(property)->SetModifiedStatus(false);
	}

	// Handle line sides
	if (objects[0]->objType() == map::ObjectType::Line)
	{
		// Enable/disable side properties
		auto prop = pg_properties_->GetProperty(wxS("sidefront"));
		if (prop && (prop->IsValueUnspecified() || prop->GetValue().GetInteger() >= 0))
			pg_props_side1_->EnableProperty(pg_props_side1_->GetGrid()->GetRoot());
		else
		{
			pg_props_side1_->DisableProperty(pg_props_side1_->GetGrid()->GetRoot());
			pg_props_side1_->SetPropertyValueUnspecified(pg_props_side1_->GetGrid()->GetRoot());
		}
		prop = pg_properties_->GetProperty(wxS("sideback"));
		if (prop && (prop->IsValueUnspecified() || prop->GetValue().GetInteger() >= 0))
			pg_props_side2_->EnableProperty(pg_props_side2_->GetGrid()->GetRoot());
		else
		{
			pg_props_side2_->DisableProperty(pg_props_side2_->GetGrid()->GetRoot());
			pg_props_side2_->SetPropertyValueUnspecified(pg_props_side2_->GetGrid()->GetRoot());
		}
	}

	// Update internal objects list
	if (&objects != &objects_)
	{
		objects_.clear();
		for (auto object : objects)
			objects_.push_back(object);
	}

	// Possibly update the argument names and visibility
	updateArgs(nullptr);

	// Hide empty groups
	updateGroupVisibility();

	pg_properties_->Thaw();
	pg_props_side1_->Thaw();
	pg_props_side2_->Thaw();

	// After changing types, the scroll position is meaningless, so scroll back to the top
	if (type_changed)
		pg_properties_->Scroll(0, 0);
}

// -----------------------------------------------------------------------------
// Updates the names and visibility of the "arg" properties
// -----------------------------------------------------------------------------
void MapObjectPropsPanel::updateArgs(MOPGIntWithArgsProperty* source)
{
	MOPGIntWithArgsProperty* prop_with_args;
	MOPGIntWithArgsProperty* owner_prop = source; // sane default

	// First determine which property owns the args.  Use the last one that has
	// a specified and non-zero value.  ThingType always wins, though, because
	// ThingTypes with args ignore their specials.
	for (auto& prop : properties_)
	{
		if (prop->type() == MOPGProperty::Type::ThingType || prop->type() == MOPGProperty::Type::ActionSpecial)
		{
			prop_with_args = static_cast<MOPGIntWithArgsProperty*>(prop);

			if (!prop_with_args->IsValueUnspecified() && prop_with_args->GetValue().GetInteger() != 0
				&& prop_with_args->hasArgs())
			{
				owner_prop = prop_with_args;

				if (prop->type() == MOPGProperty::Type::ThingType)
					break;
			}
		}
	}

	if (owner_prop)
		owner_prop->updateArgs(args_);
}

// -----------------------------------------------------------------------------
// Applies any property changes to the opened object(s)
// -----------------------------------------------------------------------------
void MapObjectPropsPanel::applyChanges()
{
	// Go through all current properties and apply the current value
	for (auto property : properties_)
	{
		auto wxprop = dynamic_cast<wxPGProperty*>(property);
		if (!wxprop->HasFlag(wxPG_PROP_MODIFIED))
			continue;

		property->applyValue();
		wxprop->SetModifiedStatus(false);
	}

	pg_properties_->Refresh();
	pg_props_side1_->Refresh();
	pg_props_side2_->Refresh();
}

// -----------------------------------------------------------------------------
// Clears all property grid rows and tabs
// -----------------------------------------------------------------------------
void MapObjectPropsPanel::clearGrid()
{
	// Clear property grids
	for (auto& arg : args_)
		arg = nullptr;
	pg_properties_->Clear();
	pg_props_side1_->Clear();
	pg_props_side2_->Clear();
	group_custom_ = nullptr;
	properties_.clear();
	btn_add_->Show();
	groups_.clear();

	// Remove side1/2 tabs if they exist
	// Calling RemovePage() changes the focus for no good reason; this is a
	// workaround.  See http://trac.wxwidgets.org/ticket/11333
	stc_sections_->Freeze();
	stc_sections_->Hide();
	while (stc_sections_->GetPageCount() > 1)
		stc_sections_->RemovePage(1);
	stc_sections_->Show();
	stc_sections_->Thaw();
	pg_props_side1_->Show(false);
	pg_props_side2_->Show(false);

	// Reset last type so the grid is rebuilt next time objects are opened
	last_type_ = map::ObjectType::Object;
}


// -----------------------------------------------------------------------------
//
// MapObjectPropsPanel Class Events
//
// -----------------------------------------------------------------------------

// ReSharper disable CppMemberFunctionMayBeConst
// ReSharper disable CppParameterMayBeConstPtrOrRef

// -----------------------------------------------------------------------------
// Called when the apply button is clicked
// -----------------------------------------------------------------------------
void MapObjectPropsPanel::onBtnApply(wxCommandEvent& e)
{
	string type;
	if (last_type_ == map::ObjectType::Vertex)
		type = "Vertex";
	else if (last_type_ == map::ObjectType::Line)
		type = "Line";
	else if (last_type_ == map::ObjectType::Sector)
		type = "Sector";
	else if (last_type_ == map::ObjectType::Thing)
		type = "Thing";

	// Apply changes
	mapeditor::editContext().beginUndoRecordLocked(fmt::format("Modify {} Properties", type), true, false, false);
	applyChanges();
	mapeditor::editContext().endUndoRecord();

	// Refresh map view
	mapeditor::window()->forceRefresh(true);
}

// -----------------------------------------------------------------------------
// Called when the reset button is clicked
// -----------------------------------------------------------------------------
void MapObjectPropsPanel::onBtnReset(wxCommandEvent& e)
{
	// Go through all current properties and reset the value
	for (auto& property : properties_)
		property->resetValue();
}

// -----------------------------------------------------------------------------
// Called when the 'show all' checkbox is toggled
// -----------------------------------------------------------------------------
void MapObjectPropsPanel::onShowAllToggled(wxCommandEvent& e)
{
	mobj_props_show_all = cb_show_all_->GetValue();

	// Refresh each property's visibility
	for (auto& property : properties_)
		property->updateVisibility();

	updateArgs(nullptr);
	updateGroupVisibility();
}

// -----------------------------------------------------------------------------
// Called when the add property button is clicked
// -----------------------------------------------------------------------------
void MapObjectPropsPanel::onBtnAdd(wxCommandEvent& e)
{
<<<<<<< HEAD
	wxDialog dlg(this, -1, "Add UDMF Property");
	auto     lh = ui::LayoutHelper(&dlg);
=======
	wxDialog dlg(this, -1, wxS("Add UDMF Property"));
>>>>>>> f8584231

	// Setup dialog sizer
	auto msizer = new wxBoxSizer(wxVERTICAL);
	dlg.SetSizer(msizer);
	auto sizer = new wxGridBagSizer(lh.pad(), lh.pad());
	msizer->Add(sizer, lh.sfWithLargeBorder(1).Expand());

	// Name
	auto text_name = new wxTextCtrl(&dlg, -1, wxEmptyString);
	sizer->Add(new wxStaticText(&dlg, -1, wxS("Name:")), { 0, 0 }, { 1, 1 }, wxALIGN_CENTER_VERTICAL);
	sizer->Add(text_name, { 0, 1 }, { 1, 1 }, wxEXPAND);

	// Type
	wxString types[]     = { wxS("Boolean"), wxS("String"),         wxS("Integer"),        wxS("Float"),
							 wxS("Angle"),   wxS("Texture (Wall)"), wxS("Texture (Flat)"), wxS("Colour") };
	auto     choice_type = new wxChoice(&dlg, -1, wxDefaultPosition, wxDefaultSize, 7, types);
	choice_type->SetSelection(0);
	sizer->Add(new wxStaticText(&dlg, -1, wxS("Type:")), { 1, 0 }, { 1, 1 }, wxALIGN_CENTER_VERTICAL);
	sizer->Add(choice_type, { 1, 1 }, { 1, 1 }, wxEXPAND);

	// Buttons
	sizer->Add(dlg.CreateButtonSizer(wxOK | wxCANCEL), { 2, 0 }, { 1, 2 }, wxEXPAND);

	// Show dialog
	dlg.Layout();
	dlg.Fit();
	dlg.CenterOnParent();
	if (dlg.ShowModal() == wxID_OK)
	{
		// Create custom group if needed
		if (!group_custom_)
			group_custom_ = pg_properties_->Append(new wxPropertyCategory(wxS("Custom")));

		// Get name entered
		wxString propname = text_name->GetValue().Lower();
		if (propname.empty() || propname.Contains(wxS(" "))) // TODO: Proper regex check
		{
			wxMessageBox(wxS("Invalid property name"), wxS("Error"));
			return;
		}

		// Check if existing
		auto pname_str = propname.utf8_string();
		for (auto& property : properties_)
		{
			if (property->propName() == pname_str)
			{
				wxMessageBox(WX_FMT("Property \"){}\" already exists", pname_str), wxS("Error"));
				return;
			}
		}

		// Add property
		if (choice_type->GetSelection() == 0)
			addBoolProperty(group_custom_, propname, propname);
		else if (choice_type->GetSelection() == 1)
			addStringProperty(group_custom_, propname, propname);
		else if (choice_type->GetSelection() == 2)
			addIntProperty(group_custom_, propname, propname);
		else if (choice_type->GetSelection() == 3)
			addFloatProperty(group_custom_, propname, propname);
		else if (choice_type->GetSelection() == 4)
		{
			auto prop_angle = new MOPGAngleProperty(propname, propname);
			prop_angle->setParent(this);
			properties_.push_back(prop_angle);
			pg_properties_->AppendIn(group_custom_, prop_angle);
		}
		else if (choice_type->GetSelection() == 5)
			addTextureProperty(group_custom_, propname, propname, mapeditor::TextureType::Texture);
		else if (choice_type->GetSelection() == 6)
			addTextureProperty(group_custom_, propname, propname, mapeditor::TextureType::Flat);
		else if (choice_type->GetSelection() == 7)
		{
			auto prop_col = new MOPGColourProperty(propname, propname);
			prop_col->setParent(this);
			properties_.push_back(prop_col);
			pg_properties_->AppendIn(group_custom_, prop_col);
		}
	}
}

// -----------------------------------------------------------------------------
// Called when a property value is changed
// -----------------------------------------------------------------------------
void MapObjectPropsPanel::onPropertyChanged(wxPropertyGridEvent& e)
{
	// Ignore if no auto apply
	if (no_apply_ || !mobj_props_auto_apply)
	{
		e.Skip();
		return;
	}

	// Find property
	auto name = e.GetPropertyName().utf8_string();
	for (auto& property : properties_)
	{
		if (property->propName() == name)
		{
			// Found, apply value
			string type;
			if (last_type_ == map::ObjectType::Vertex)
				type = "Vertex";
			else if (last_type_ == map::ObjectType::Line)
				type = "Line";
			else if (last_type_ == map::ObjectType::Sector)
				type = "Sector";
			else if (last_type_ == map::ObjectType::Thing)
				type = "Thing";

			mapeditor::editContext().beginUndoRecordLocked(
				fmt::format("Modify {} Properties", type), true, false, false);
			property->applyValue();
			mapeditor::editContext().endUndoRecord();
			return;
		}
	}
}


// -----------------------------------------------------------------------------
// Handle a keypress on a propgrid itself (not a property editor)
// -----------------------------------------------------------------------------
void MapObjectPropsPanel::onPropGridKeyDown(wxKeyEvent& e, wxPropertyGrid* propgrid)
{
	if (e.GetKeyCode() == WXK_DELETE)
	{
		if (objects_.empty())
			return;

		// Clear the selected properties, and remove them entirely if custom
		auto selection = propgrid->GetSelectedProperties();
		propgrid->Freeze();
		for (auto& prop : selection)
		{
			auto mopg_prop = dynamic_cast<MOPGProperty*>(prop);
			if (mopg_prop)
				mopg_prop->clearValue();
		}
		propgrid->Thaw();
	}
	else
		e.Skip();
}<|MERGE_RESOLUTION|>--- conflicted
+++ resolved
@@ -201,7 +201,7 @@
 	prop->setUDMFProp(udmf_prop);
 
 	if (udmf_prop)
-		prop->SetHelpString(wxString::FromUTF8(fmt::format("{}\n({})", udmf_prop->name(), udmf_prop->propName())));
+		prop->SetHelpString(WX_FMT("{}\n({})", udmf_prop->name(), udmf_prop->propName()));
 
 	// Add it
 	properties_.push_back(prop);
@@ -382,14 +382,10 @@
 	// Get group to add
 	auto group = grid->GetProperty(groupname);
 	if (!group)
-<<<<<<< HEAD
-	{
-		group = grid->Append(new wxPropertyCategory(prop.group(), groupname));
+	{
+		group = grid->Append(new wxPropertyCategory(wxString::FromUTF8(prop.group()), groupname));
 		groups_.push_back(group);
 	}
-=======
-		group = grid->Append(new wxPropertyCategory(wxString::FromUTF8(prop.group()), groupname));
->>>>>>> f8584231
 
 	// Determine property name
 	wxString propname;
@@ -769,25 +765,14 @@
 	}
 
 	// Set main tab title
-<<<<<<< HEAD
 	if (objtype == map::ObjectType::Vertex)
-		stc_sections_->SetPageText(0, "Vertex");
+		stc_sections_->SetPageText(0, wxS("Vertex"));
 	else if (objtype == map::ObjectType::Line)
-		stc_sections_->SetPageText(0, "Line");
+		stc_sections_->SetPageText(0, wxS("Line"));
 	else if (objtype == map::ObjectType::Sector)
-		stc_sections_->SetPageText(0, "Sector");
+		stc_sections_->SetPageText(0, wxS("Sector"));
 	else if (objtype == map::ObjectType::Thing)
-		stc_sections_->SetPageText(0, "Thing");
-=======
-	if (objtype == MapObject::Type::Vertex)
-		stc_sections_->SetPageText(0, wxS("Vertex"));
-	else if (objtype == MapObject::Type::Line)
-		stc_sections_->SetPageText(0, wxS("Line"));
-	else if (objtype == MapObject::Type::Sector)
-		stc_sections_->SetPageText(0, wxS("Sector"));
-	else if (objtype == MapObject::Type::Thing)
 		stc_sections_->SetPageText(0, wxS("Thing"));
->>>>>>> f8584231
 
 	// Go through all possible properties for this type, in configuration order
 	auto props = game::configuration().sortedUDMFProperties(objtype);
@@ -958,17 +943,10 @@
 					auto pname_wx = wxString::FromUTF8(prop.name);
 					switch (property::valueType(prop.value))
 					{
-<<<<<<< HEAD
-					case property::ValueType::Bool:  addBoolProperty(group_custom_, prop.name, prop.name); break;
-					case property::ValueType::Int:   addIntProperty(group_custom_, prop.name, prop.name); break;
-					case property::ValueType::Float: addFloatProperty(group_custom_, prop.name, prop.name); break;
-					default:                         addStringProperty(group_custom_, prop.name, prop.name); break;
-=======
-					case property::ValueType::Bool: addBoolProperty(group_custom_, pname_wx, pname_wx); break;
-					case property::ValueType::Int: addIntProperty(group_custom_, pname_wx, pname_wx); break;
+					case property::ValueType::Bool:  addBoolProperty(group_custom_, pname_wx, pname_wx); break;
+					case property::ValueType::Int:   addIntProperty(group_custom_, pname_wx, pname_wx); break;
 					case property::ValueType::Float: addFloatProperty(group_custom_, pname_wx, pname_wx); break;
-					default: addStringProperty(group_custom_, pname_wx, pname_wx); break;
->>>>>>> f8584231
+					default:                         addStringProperty(group_custom_, pname_wx, pname_wx); break;
 					}
 				}
 			}
@@ -1176,12 +1154,8 @@
 // -----------------------------------------------------------------------------
 void MapObjectPropsPanel::onBtnAdd(wxCommandEvent& e)
 {
-<<<<<<< HEAD
-	wxDialog dlg(this, -1, "Add UDMF Property");
+	wxDialog dlg(this, -1, wxS("Add UDMF Property"));
 	auto     lh = ui::LayoutHelper(&dlg);
-=======
-	wxDialog dlg(this, -1, wxS("Add UDMF Property"));
->>>>>>> f8584231
 
 	// Setup dialog sizer
 	auto msizer = new wxBoxSizer(wxVERTICAL);
