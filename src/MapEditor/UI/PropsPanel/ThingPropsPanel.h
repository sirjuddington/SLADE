--- conflicted
+++ resolved
@@ -17,69 +17,6 @@
 	class ThingType;
 }
 
-<<<<<<< HEAD
-=======
-class SpriteTexCanvas : public OGLCanvas
-{
-public:
-	SpriteTexCanvas(wxWindow* parent);
-	~SpriteTexCanvas() = default;
-
-	string texName() const { return texname_; }
-	void   setSprite(const game::ThingType& type);
-	void   draw() override;
-
-private:
-	unsigned texture_ = 0;
-	string   texname_;
-	ColRGBA  colour_ = ColRGBA::WHITE;
-	bool     icon_   = false;
-};
-
-class AngleControl;
-class ThingDirCanvas : public OGLCanvas
-{
-public:
-	ThingDirCanvas(AngleControl* parent);
-	~ThingDirCanvas() = default;
-
-	void setAngle(int angle);
-	void draw() override;
-
-	void onMouseEvent(wxMouseEvent& e);
-
-private:
-	AngleControl* parent_ = nullptr;
-	vector<Vec2d> dir_points_;
-	ColRGBA       col_bg_;
-	ColRGBA       col_fg_;
-	int           point_hl_   = -1;
-	int           point_sel_  = -1;
-	long          last_check_ = 0;
-};
-
-
-class AngleControl : public wxControl
-{
-public:
-	AngleControl(wxWindow* parent);
-	~AngleControl() = default;
-
-	int  angle(int base = 0) const;
-	void setAngle(int angle, bool update_visual = true);
-	void updateAngle() const;
-	bool angleSet() const;
-
-private:
-	int             angle_      = 0;
-	ThingDirCanvas* dc_angle_   = nullptr;
-	NumberTextCtrl* text_angle_ = nullptr;
-
-	void onAngleTextChanged(wxCommandEvent& e);
-};
-
-
->>>>>>> f8584231
 class ThingPropsPanel : public PropsPanelBase
 {
 public:
