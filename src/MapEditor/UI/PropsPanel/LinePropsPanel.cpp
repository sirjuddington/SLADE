--- conflicted
+++ resolved
@@ -85,18 +85,8 @@
 		panel_special_->setArgsPanel(panel_args_);
 	}
 
-<<<<<<< HEAD
 	// Textures tab
-	stc_tabs_->AddPage(wxutil::createPadPanel(stc_tabs_, setupTexturesTab()), "Textures");
-=======
-	// Front side tab
-	panel_side1_ = new SidePropsPanel(this);
-	stc_tabs_->AddPage(wxutil::createPadPanel(stc_tabs_, panel_side1_), wxS("Front Side"));
-
-	// Back side tab
-	panel_side2_ = new SidePropsPanel(this);
-	stc_tabs_->AddPage(wxutil::createPadPanel(stc_tabs_, panel_side2_), wxS("Back Side"));
->>>>>>> f8584231
+	stc_tabs_->AddPage(wxutil::createPadPanel(stc_tabs_, setupTexturesTab()), wxS("Textures"));
 
 	// All properties tab
 	mopp_all_props_ = new MapObjectPropsPanel(stc_tabs_, true);
@@ -130,166 +120,6 @@
 }
 
 // -----------------------------------------------------------------------------
-<<<<<<< HEAD
-=======
-// Creates and sets up the 'General' properties tab panel
-// -----------------------------------------------------------------------------
-wxPanel* LinePropsPanel::setupGeneralTab()
-{
-	auto panel_flags = new wxPanel(stc_tabs_, -1);
-	auto map_format  = mapeditor::editContext().mapDesc().format;
-
-	// Setup sizer
-	auto sizer = new wxBoxSizer(wxVERTICAL);
-	panel_flags->SetSizer(sizer);
-
-	// Flags
-	auto sizer_flags = new wxStaticBoxSizer(wxVERTICAL, panel_flags, wxS("Flags"));
-	sizer->Add(sizer_flags, 0, wxEXPAND | wxALL, ui::pad());
-
-	// Init flags
-	auto gb_sizer_flags = new wxGridBagSizer(ui::pad() / 2, ui::pad());
-	sizer_flags->Add(gb_sizer_flags, 1, wxEXPAND | wxALL, ui::pad());
-	unsigned row = 0;
-	unsigned col = 0;
-
-	// Get all UDMF properties
-	auto& props = game::configuration().allUDMFProperties(MapObject::Type::Line);
-
-	// UDMF flags
-	if (map_format == MapFormat::UDMF)
-	{
-		// Get all udmf flag properties
-		vector<game::UDMFProperty> flags_udmf;
-		for (auto& i : props)
-			if (i.second.isFlag())
-				flags_udmf.push_back(i.second);
-
-		// Add flag checkboxes
-		unsigned flag_mid = flags_udmf.size() / 3;
-		if (flags_udmf.size() % 3 == 0)
-			flag_mid--;
-		for (unsigned a = 0; a < flags_udmf.size(); a++)
-		{
-			auto cb_flag = new wxCheckBox(
-				panel_flags,
-				-1,
-				wxString::FromUTF8(flags_udmf[a].name()),
-				wxDefaultPosition,
-				wxDefaultSize,
-				wxCHK_3STATE);
-			gb_sizer_flags->Add(cb_flag, wxGBPosition(row++, col), wxDefaultSpan, wxEXPAND);
-			flags_.push_back({ cb_flag, (int)a, flags_udmf[a].propName() });
-
-			if (row > flag_mid)
-			{
-				row = 0;
-				col++;
-			}
-		}
-	}
-
-	// Non-UDMF flags
-	else
-	{
-		// Add flag checkboxes
-		unsigned flag_mid = game::configuration().nLineFlags() / 3;
-		if (game::configuration().nLineFlags() % 3 == 0)
-			flag_mid--;
-		for (unsigned a = 0; a < game::configuration().nLineFlags(); a++)
-		{
-			if (game::configuration().lineFlag(a).activation)
-				continue;
-
-			auto cb_flag = new wxCheckBox(
-				panel_flags,
-				-1,
-				wxString::FromUTF8(game::configuration().lineFlag(a).name),
-				wxDefaultPosition,
-				wxDefaultSize,
-				wxCHK_3STATE);
-			gb_sizer_flags->Add(cb_flag, wxGBPosition(row++, col), wxDefaultSpan, wxEXPAND);
-			flags_.push_back({ cb_flag, (int)a, "" });
-
-			if (row > flag_mid)
-			{
-				row = 0;
-				col++;
-			}
-		}
-	}
-
-	gb_sizer_flags->AddGrowableCol(0, 1);
-	gb_sizer_flags->AddGrowableCol(1, 1);
-	gb_sizer_flags->AddGrowableCol(2, 1);
-
-	// Sector tag
-	if (map_format == MapFormat::Doom)
-	{
-		auto hbox = new wxBoxSizer(wxHORIZONTAL);
-		sizer->Add(hbox, 0, wxEXPAND | wxLEFT | wxRIGHT | wxBOTTOM, ui::pad());
-
-		hbox->Add(
-			new wxStaticText(panel_flags, -1, wxS("Sector Tag:")), 0, wxALIGN_CENTER_VERTICAL | wxRIGHT, ui::pad());
-		hbox->Add(text_tag_ = new NumberTextCtrl(panel_flags), 1, wxALIGN_CENTER_VERTICAL | wxRIGHT, ui::pad());
-		btn_new_tag_ = new wxButton(panel_flags, -1, wxS("New Tag"));
-		hbox->Add(btn_new_tag_, 0, wxEXPAND);
-
-		// Bind event
-		btn_new_tag_->Bind(
-			wxEVT_COMMAND_BUTTON_CLICKED,
-			[&](wxCommandEvent& e) { text_tag_->setNumber(mapeditor::editContext().map().sectors().firstFreeId()); });
-	}
-
-	// Id
-	if (map_format == MapFormat::UDMF)
-	{
-		auto hbox = new wxBoxSizer(wxHORIZONTAL);
-		sizer->Add(hbox, 0, wxEXPAND | wxLEFT | wxRIGHT | wxBOTTOM, ui::pad());
-
-		hbox->Add(new wxStaticText(panel_flags, -1, wxS("Line ID:")), 0, wxALIGN_CENTER_VERTICAL | wxRIGHT, ui::pad());
-		hbox->Add(text_id_ = new NumberTextCtrl(panel_flags), 1, wxALIGN_CENTER_VERTICAL | wxRIGHT, ui::pad());
-		hbox->Add(btn_new_id_ = new wxButton(panel_flags, -1, wxS("New ID")), 0, wxEXPAND);
-
-		// Bind event
-		btn_new_id_->Bind(
-			wxEVT_COMMAND_BUTTON_CLICKED,
-			[&](wxCommandEvent& e)
-			{
-				auto& map = mapeditor::editContext().map();
-				text_id_->setNumber(map.lines().firstFreeId(map.currentFormat()));
-			});
-	}
-
-	return panel_flags;
-}
-
-// -----------------------------------------------------------------------------
-// Creates and sets up the 'Special' properties tab
-// -----------------------------------------------------------------------------
-wxPanel* LinePropsPanel::setupSpecialTab()
-{
-	auto panel = new wxPanel(stc_tabs_, -1);
-
-	// Setup sizer
-	auto sizer = new wxBoxSizer(wxVERTICAL);
-	panel->SetSizer(sizer);
-
-	// Action special panel
-	panel_special_ = new ActionSpecialPanel(panel);
-	sizer->Add(panel_special_, 1, wxEXPAND | wxALL, ui::pad());
-
-	// 'Override Special' checkbox
-	cb_override_special_ = new wxCheckBox(panel, -1, wxS("Override Action Special"));
-	cb_override_special_->SetToolTip(
-		wxS("Differing action specials detected, tick this to set the action special for all selected lines"));
-	sizer->Add(cb_override_special_, 0, wxEXPAND | wxLEFT | wxRIGHT | wxBOTTOM, ui::pad());
-
-	return panel;
-}
-
-// -----------------------------------------------------------------------------
->>>>>>> f8584231
 // Loads values from all lines/sides in [lines]
 // -----------------------------------------------------------------------------
 void LinePropsPanel::openObjects(vector<MapObject*>& lines)
@@ -490,7 +320,7 @@
 	panel_flags->SetSizer(sizer);
 
 	// Flags
-	auto sizer_flags = new wxStaticBoxSizer(wxVERTICAL, panel_flags, "Flags");
+	auto sizer_flags = new wxStaticBoxSizer(wxVERTICAL, panel_flags, wxS("Flags"));
 	sizer->Add(sizer_flags, lh.sfWithBorder().Expand());
 
 	// Init flags
@@ -518,7 +348,12 @@
 		for (unsigned a = 0; a < flags_udmf.size(); a++)
 		{
 			auto cb_flag = new wxCheckBox(
-				panel_flags, -1, flags_udmf[a].name(), wxDefaultPosition, wxDefaultSize, wxCHK_3STATE);
+				panel_flags,
+				-1,
+				wxString::FromUTF8(flags_udmf[a].name()),
+				wxDefaultPosition,
+				wxDefaultSize,
+				wxCHK_3STATE);
 			gb_sizer_flags->Add(cb_flag, wxGBPosition(row++, col), wxDefaultSpan, wxEXPAND);
 			flags_.push_back({ cb_flag, static_cast<int>(a), flags_udmf[a].propName() });
 
@@ -545,12 +380,12 @@
 			auto cb_flag = new wxCheckBox(
 				panel_flags,
 				-1,
-				game::configuration().lineFlag(a).name,
+				wxString::FromUTF8(game::configuration().lineFlag(a).name),
 				wxDefaultPosition,
 				wxDefaultSize,
 				wxCHK_3STATE);
 			gb_sizer_flags->Add(cb_flag, wxGBPosition(row++, col), wxDefaultSpan, wxEXPAND);
-			flags_.push_back({ cb_flag, static_cast<int>(a), wxEmptyString });
+			flags_.push_back({ cb_flag, static_cast<int>(a), "" });
 
 			if (row > flag_mid)
 			{
@@ -570,9 +405,9 @@
 		auto hbox = new wxBoxSizer(wxHORIZONTAL);
 		sizer->Add(hbox, lh.sfWithBorder(0, wxLEFT | wxRIGHT | wxBOTTOM).Expand());
 
-		hbox->Add(new wxStaticText(panel_flags, -1, "Sector Tag:"), lh.sfWithBorder(0, wxRIGHT).CenterVertical());
+		hbox->Add(new wxStaticText(panel_flags, -1, wxS("Sector Tag:")), lh.sfWithBorder(0, wxRIGHT).CenterVertical());
 		hbox->Add(text_tag_ = new NumberTextCtrl(panel_flags), lh.sfWithBorder(1, wxRIGHT).CenterVertical());
-		btn_new_tag_ = new wxButton(panel_flags, -1, "New Tag");
+		btn_new_tag_ = new wxButton(panel_flags, -1, wxS("New Tag"));
 		hbox->Add(btn_new_tag_, wxSizerFlags().Expand());
 
 		// Bind event
@@ -587,9 +422,9 @@
 		auto hbox = new wxBoxSizer(wxHORIZONTAL);
 		sizer->Add(hbox, lh.sfWithBorder(0, wxLEFT | wxRIGHT | wxBOTTOM).Expand());
 
-		hbox->Add(new wxStaticText(panel_flags, -1, "Line ID:"), lh.sfWithBorder(0, wxRIGHT).CenterVertical());
+		hbox->Add(new wxStaticText(panel_flags, -1, wxS("Line ID:")), lh.sfWithBorder(0, wxRIGHT).CenterVertical());
 		hbox->Add(text_id_ = new NumberTextCtrl(panel_flags), lh.sfWithBorder(1, wxRIGHT).CenterVertical());
-		hbox->Add(btn_new_id_ = new wxButton(panel_flags, -1, "New ID"), wxSizerFlags().Expand());
+		hbox->Add(btn_new_id_ = new wxButton(panel_flags, -1, wxS("New ID")), wxSizerFlags().Expand());
 
 		// Bind event
 		btn_new_id_->Bind(
@@ -621,9 +456,9 @@
 	sizer->Add(panel_special_, lh.sfWithBorder(1).Expand());
 
 	// 'Override Special' checkbox
-	cb_override_special_ = new wxCheckBox(panel, -1, "Override Action Special");
+	cb_override_special_ = new wxCheckBox(panel, -1, wxS("Override Action Special"));
 	cb_override_special_->SetToolTip(
-		"Differing action specials detected, tick this to set the action special for all selected lines");
+		wxS("Differing action specials detected, tick this to set the action special for all selected lines"));
 	sizer->Add(cb_override_special_, lh.sfWithBorder(0, wxLEFT | wxRIGHT | wxBOTTOM).Expand());
 
 	return panel;
@@ -641,13 +476,13 @@
 	panel->SetSizer(sizer);
 
 	// Front side
-	auto sbs_front = new wxStaticBoxSizer(wxVERTICAL, panel, "Front Side");
+	auto sbs_front = new wxStaticBoxSizer(wxVERTICAL, panel, wxS("Front Side"));
 	sbs_front->AddSpacer(lh.padSmall());
 	sbs_front->Add(panel_side1_ = new SidePropsPanel(panel), wxSizerFlags(1).Expand());
 	sizer->Add(sbs_front, lh.sfWithBorder(0, wxBOTTOM).Expand());
 
 	// Back side
-	auto sbs_back = new wxStaticBoxSizer(wxVERTICAL, panel, "Back Side");
+	auto sbs_back = new wxStaticBoxSizer(wxVERTICAL, panel, wxS("Back Side"));
 	sbs_back->AddSpacer(lh.padSmall());
 	sbs_back->Add(panel_side2_ = new SidePropsPanel(panel), wxSizerFlags(1).Expand());
 	sizer->Add(sbs_back, lh.sfWithBorder(0, wxBOTTOM).Expand());
