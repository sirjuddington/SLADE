--- conflicted
+++ resolved
@@ -32,15 +32,9 @@
 	void setupMenu();
 	void setupLayout();
 	bool chooseMap(Archive* archive = nullptr);
-<<<<<<< HEAD
 	bool openMap(const MapDesc& map);
 	void loadMapScripts(const MapDesc& map);
-	bool writeMap(Archive& wad, const wxString& name = "MAP01", bool nodes = true);
-=======
-	bool openMap(const Archive::MapDesc& map);
-	void loadMapScripts(const Archive::MapDesc& map);
-	bool writeMap(WadArchive& wad, const string& name = "MAP01", bool nodes = true);
->>>>>>> f8584231
+	bool writeMap(Archive& wad, const string& name = "MAP01", bool nodes = true);
 	bool saveMap();
 	bool saveMapAs();
 	void closeMap() const;
