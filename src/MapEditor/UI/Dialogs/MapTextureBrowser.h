#pragma once

#include "MapEditor/MapEditor.h"
#include "UI/Browser/BrowserWindow.h"

namespace slade
{
<<<<<<< HEAD
enum class MapTextureCategory;
=======
class SLADEMap;
class Archive;

class MapTexBrowserItem : public BrowserItem
{
public:
	static const string TEXTURE;
	static const string FLAT;

	MapTexBrowserItem(const string& name, const string& type, unsigned index = 0);
	~MapTexBrowserItem() = default;

	bool   loadImage() override;
	string itemInfo() override;
	int    usageCount() const { return usage_count_; }
	void   setUsage(int count) { usage_count_ = count; }

private:
	int   usage_count_ = 0;
	Vec2d scale_       = { 1., 1. };
};
>>>>>>> f8584231

class MapTextureBrowser : public BrowserWindow
{
public:
	MapTextureBrowser(
		wxWindow*              parent,
		mapeditor::TextureType type    = mapeditor::TextureType::Texture,
		string_view            texture = "",
		SLADEMap*              map     = nullptr);
	~MapTextureBrowser() override = default;

<<<<<<< HEAD
	wxString determineTexturePath(
		const Archive*     archive,
		MapTextureCategory category,
		const wxString&    type,
		const wxString&    path) const;
=======
	string determineTexturePath(
		Archive*                    archive,
		MapTextureManager::Category category,
		const string&               type,
		const string&               path) const;
>>>>>>> f8584231
	void doSort(unsigned sort_type) override;
	void updateUsage() const;

private:
	mapeditor::TextureType type_ = mapeditor::TextureType::Texture;
	SLADEMap*              map_  = nullptr;
};
} // namespace slade<|MERGE_RESOLUTION|>--- conflicted
+++ resolved
@@ -5,31 +5,7 @@
 
 namespace slade
 {
-<<<<<<< HEAD
 enum class MapTextureCategory;
-=======
-class SLADEMap;
-class Archive;
-
-class MapTexBrowserItem : public BrowserItem
-{
-public:
-	static const string TEXTURE;
-	static const string FLAT;
-
-	MapTexBrowserItem(const string& name, const string& type, unsigned index = 0);
-	~MapTexBrowserItem() = default;
-
-	bool   loadImage() override;
-	string itemInfo() override;
-	int    usageCount() const { return usage_count_; }
-	void   setUsage(int count) { usage_count_ = count; }
-
-private:
-	int   usage_count_ = 0;
-	Vec2d scale_       = { 1., 1. };
-};
->>>>>>> f8584231
 
 class MapTextureBrowser : public BrowserWindow
 {
@@ -41,19 +17,11 @@
 		SLADEMap*              map     = nullptr);
 	~MapTextureBrowser() override = default;
 
-<<<<<<< HEAD
-	wxString determineTexturePath(
+	string determineTexturePath(
 		const Archive*     archive,
 		MapTextureCategory category,
-		const wxString&    type,
-		const wxString&    path) const;
-=======
-	string determineTexturePath(
-		Archive*                    archive,
-		MapTextureManager::Category category,
-		const string&               type,
-		const string&               path) const;
->>>>>>> f8584231
+		const string&    type,
+		const string&    path) const;
 	void doSort(unsigned sort_type) override;
 	void updateUsage() const;
 
