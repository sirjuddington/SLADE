
// -----------------------------------------------------------------------------
// SLADE - It's a Doom Editor
// Copyright(C) 2008 - 2024 Simon Judd
//
// Email:       sirjuddington@gmail.com
// Web:         http://slade.mancubus.net
// Filename:    MapTextureBrowser.cpp
// Description: Specialisation of BrowserWindow to show and browse for map
//              textures/flats
//
// This program is free software; you can redistribute it and/or modify it
// under the terms of the GNU General Public License as published by the Free
// Software Foundation; either version 2 of the License, or (at your option)
// any later version.
//
// This program is distributed in the hope that it will be useful, but WITHOUT
// ANY WARRANTY; without even the implied warranty of MERCHANTABILITY or
// FITNESS FOR A PARTICULAR PURPOSE. See the GNU General Public License for
// more details.
//
// You should have received a copy of the GNU General Public License along with
// this program; if not, write to the Free Software Foundation, Inc.,
// 51 Franklin Street, Fifth Floor, Boston, MA  02110 - 1301, USA.
// -----------------------------------------------------------------------------


// -----------------------------------------------------------------------------
//
// Includes
//
// -----------------------------------------------------------------------------
#include "Main.h"
#include "MapTextureBrowser.h"
#include "Archive/Archive.h"
#include "Game/Configuration.h"
#include "MapEditor/MapEditor.h"
#include "MapEditor/MapTextureManager.h"
#include "OpenGL/GLTexture.h"
#include "SLADEMap/MapObjectList/SectorList.h"
#include "SLADEMap/MapObjectList/SideList.h"
#include "SLADEMap/SLADEMap.h"
#include "UI/Browser/BrowserCanvas.h"
#include "UI/Browser/BrowserItem.h"

using namespace slade;
using namespace mapeditor;


// -----------------------------------------------------------------------------
//
// Variables
//
// -----------------------------------------------------------------------------
CVAR(Int, map_tex_sort, 2, CVar::Flag::Save)
CVAR(String, map_tex_treespec, "type,archive,category", CVar::Flag::Save)
<<<<<<< HEAD
=======
const string MapTexBrowserItem::TEXTURE = "texture";
const string MapTexBrowserItem::FLAT    = "flat";
>>>>>>> f8584231


// -----------------------------------------------------------------------------
//
// MapTexBrowserItem Class
//
// -----------------------------------------------------------------------------
<<<<<<< HEAD
class MapTexBrowserItem : public BrowserItem
=======


// -----------------------------------------------------------------------------
// MapTexBrowserItem class constructor
// -----------------------------------------------------------------------------
MapTexBrowserItem::MapTexBrowserItem(const string& name, const string& type, unsigned index) :
	BrowserItem(name, index, type)
>>>>>>> f8584231
{
public:
	static inline const wxString TEXTURE = "texture";
	static inline const wxString FLAT    = "flat";

	MapTexBrowserItem(const wxString& name, const wxString& type, unsigned index = 0) : BrowserItem(name, index, type)
	{
		// Check for blank texture
		if (name == "-" && type == TEXTURE)
			blank_ = true;
	}

<<<<<<< HEAD
	~MapTexBrowserItem() override = default;
=======
	// Get texture or flat depending on type
	if (type_ == "texture")
		tex = &mapeditor::textureManager().texture(name_, false);
	else if (type_ == "flat")
		tex = &mapeditor::textureManager().flat(name_, false);
>>>>>>> f8584231

	// Loads the item image
	bool loadImage() override
	{
		const MapTextureManager::Texture* tex = nullptr;

		// Get texture or flat depending on type
		if (type_ == "texture")
			tex = &mapeditor::textureManager().texture(name_.ToStdString(), false);
		else if (type_ == "flat")
			tex = &mapeditor::textureManager().flat(name_.ToStdString(), false);

		if (tex)
		{
			image_tex_ = tex->gl_id;
			scale_     = tex->scale;
			return true;
		}
		else
			return false;
	}

<<<<<<< HEAD
	// Returns a string with extra information about the texture/flat
	wxString itemInfo() override
	{
		wxString info;
=======
// -----------------------------------------------------------------------------
// Returns a string with extra information about the texture/flat
// -----------------------------------------------------------------------------
string MapTexBrowserItem::itemInfo()
{
	string info;
>>>>>>> f8584231

		// Check for blank texture
		if (name_ == "-")
			return "No Texture";

<<<<<<< HEAD
		// Add dimensions if known
		auto& tex_info = gl::Texture::info(image_tex_);
		if (image_tex_ || loadImage())
			info += wxString::Format("%dx%d", tex_info.size.x, tex_info.size.y);
		else
			info += "Unknown size";
=======
	// Add dimensions if known
	auto& tex_info = gl::Texture::info(image_tex_);
	if (image_tex_ || loadImage())
		info += fmt::format("{}x{}", tex_info.size.x, tex_info.size.y);
	else
		info += "Unknown size";
>>>>>>> f8584231

		// Add type
		if (type_ == "texture")
			info += ", Texture";
		else
			info += ", Flat";

		// Add scaling info
		if (scale_.x != 1. || scale_.y != 1.)
			info += ", Scaled";

<<<<<<< HEAD
		// Add usage count
		info += wxString::Format(", Used %d times", usage_count_);
=======
	// Add usage count
	info += fmt::format(", Used {} times", usage_count_);
>>>>>>> f8584231

		return info;
	}

	int  usageCount() const { return usage_count_; }
	void setUsage(int count) { usage_count_ = count; }

private:
	int   usage_count_ = 0;
	Vec2d scale_       = { 1., 1. };
};


// -----------------------------------------------------------------------------
//
// MapTextureBrowser Class Functions
//
// -----------------------------------------------------------------------------

// -----------------------------------------------------------------------------
// MapTextureBrowser class constructor
// -----------------------------------------------------------------------------
MapTextureBrowser::MapTextureBrowser(wxWindow* parent, TextureType type, string_view texture, SLADEMap* map) :
	BrowserWindow(parent, true),
	type_{ type },
	map_{ map }
{
	// Init sorting
	addSortType("Usage Count");
	setSortType(map_tex_sort);

	// Set window title
	wxTopLevelWindow::SetTitle(wxS("Browse Map Textures"));

	auto map_format = map->currentFormat();

	// Textures
	if (type == TextureType::Texture || game::configuration().featureSupported(game::Feature::MixTexFlats))
	{
		addGlobalItem(new MapTexBrowserItem("-", MapTexBrowserItem::TEXTURE, 0));

		auto& textures = mapeditor::textureManager().allTexturesInfo();
		for (unsigned a = 0; a < textures.size(); a++)
		{
			if ((map_format != MapFormat::UDMF || !game::configuration().featureSupported(game::Feature::LongNames))
				&& textures[a].short_name.size() > 8)
			{
				// Only UDMF supports texture/flat names longer than 8 characters
				continue;
			}

			// Don't add two textures with the same name
			bool dont_add = false;
			for (unsigned b = 0; b < textures.size(); b++)
			{
				if (textures[b].short_name == textures[a].short_name && b > a)
				{
					dont_add = true;
					break;
				}
			}

			if (dont_add)
				continue;

			// Add browser item
			addItem(
				new MapTexBrowserItem(textures[a].short_name, MapTexBrowserItem::TEXTURE, textures[a].index),
				determineTexturePath(textures[a].archive, textures[a].category, "Textures", textures[a].path));
		}
	}

	// Flats
	if (type == TextureType::Flat || game::configuration().featureSupported(game::Feature::MixTexFlats))
	{
		auto& flats = mapeditor::textureManager().allFlatsInfo();
		for (unsigned a = 0; a < flats.size(); a++)
		{
			if ((map_format != MapFormat::UDMF || !game::configuration().featureSupported(game::Feature::LongNames))
				&& flats[a].short_name.size() > 8)
			{
				// Only UDMF supports texture/flat names longer than 8 characters
				continue;
			}

			// Don't add two flats with the same name
			bool dont_add = false;
			for (unsigned b = 0; b < flats.size(); b++)
			{
				if (flats[b].short_name == flats[a].short_name && b > a)
				{
					dont_add = true;
					break;
				}
			}
			if (dont_add)
				continue;

			// Determine tree path
			auto flat_path = flats[a].path;
			if (strutil::startsWithCI(flat_path, "flats/"))
				flat_path = flat_path.substr(6);
			auto path = determineTexturePath(flats[a].archive, flats[a].category, "Flats", flat_path);

			// Add browser item
			if (flats[a].category == MapTextureManager::Category::ZDTextures)
				addItem(new MapTexBrowserItem(flats[a].short_name, MapTexBrowserItem::TEXTURE, flats[a].index), path);
			else
				addItem(new MapTexBrowserItem(flats[a].short_name, MapTexBrowserItem::FLAT, flats[a].index), path);
		}
	}

	// Full path textures
	if (map_format == MapFormat::UDMF && game::configuration().featureSupported(game::Feature::LongNames))
	{
		// Textures
		auto& fp_textures = mapeditor::textureManager().allTexturesInfo();
		for (auto& tex : fp_textures)
		{
			if (tex.category != MapTextureManager::Category::ZDTextures
				&& tex.category != MapTextureManager::Category::HiRes && !tex.path.empty() && tex.path != "/")
			{
				// Add browser item
				addItem(
					new MapTexBrowserItem(tex.long_name, MapTexBrowserItem::TEXTURE, tex.index),
					determineTexturePath(tex.archive, tex.category, "Textures (Full Path)", tex.path));
			}
		}

		// Flats
		auto& fp_flats = mapeditor::textureManager().allFlatsInfo();
		for (auto& flat : fp_flats)
		{
			if (!flat.path.empty() && flat.path != "/")
			{
				// Add browser item
				addItem(
					new MapTexBrowserItem(flat.long_name, MapTexBrowserItem::FLAT, flat.index),
					determineTexturePath(flat.archive, flat.category, "Textures (Full Path)", flat.path));
			}
		}
	}

	populateItemTree(false);

	// Select initial texture (if any)
	selectItem(texture);
}

// -----------------------------------------------------------------------------
// Builds and returns the tree item path for [info]
// -----------------------------------------------------------------------------
<<<<<<< HEAD
wxString MapTextureBrowser::determineTexturePath(
	const Archive*              archive,
=======
string MapTextureBrowser::determineTexturePath(
	Archive*                    archive,
>>>>>>> f8584231
	MapTextureManager::Category category,
	const string&               type,
	const string&               path) const
{
	auto   tree_spec = strutil::splitV(map_tex_treespec, ',');
	string ret;
	for (const auto& b : tree_spec)
	{
		if (b == "archive")
			ret += archive->filename(false);
		else if (b == "type")
			ret += type;
		else if (b == "category")
		{
			switch (category)
			{
			case MapTextureManager::Category::TextureX:   ret += "TEXTUREx"; break;
			case MapTextureManager::Category::ZDTextures: ret += "TEXTURES"; break;
			case MapTextureManager::Category::HiRes:      ret += "HIRESTEX"; break;
			case MapTextureManager::Category::Tx:         ret += "Single (TX)"; break;
			default:                                      continue;
			}
		}

		ret += "/";
	}

	if (category == MapTextureManager::Category::Tx && path.length() > 8)
		return ret + path.substr(9);
	else
		return ret + path;
}

// -----------------------------------------------------------------------------
// Returns true if [left] has higher usage count than [right].
// If both are equal it will go alphabetically by name
// -----------------------------------------------------------------------------
bool sortBIUsage(BrowserItem* left, BrowserItem* right)
{
	// Sort alphabetically if usage counts are equal
	if (dynamic_cast<MapTexBrowserItem*>(left)->usageCount() == dynamic_cast<MapTexBrowserItem*>(right)->usageCount())
		return left->name() < right->name();
	else
		return dynamic_cast<MapTexBrowserItem*>(left)->usageCount()
			   > dynamic_cast<MapTexBrowserItem*>(right)->usageCount();
}

// -----------------------------------------------------------------------------
// Sort the current items depending on [sort_type]
// -----------------------------------------------------------------------------
void MapTextureBrowser::doSort(unsigned sort_type)
{
	map_tex_sort = sort_type;

	// Default sorts
	if (sort_type < 2)
		return BrowserWindow::doSort(sort_type);

	// Sort by usage
	else if (sort_type == 2)
	{
		updateUsage();
		auto& items = canvas_->itemList();
		std::sort(items.begin(), items.end(), sortBIUsage);
	}
}

// -----------------------------------------------------------------------------
// Updates usage counts for all browser items
// -----------------------------------------------------------------------------
void MapTextureBrowser::updateUsage() const
{
	if (!map_)
		return;

	auto& items = canvas_->itemList();
	for (auto& i : items)
	{
		auto item = dynamic_cast<MapTexBrowserItem*>(i);
		if (type_ == TextureType::Texture)
			item->setUsage(map_->sides().texUsageCount(item->name()));
		else
			item->setUsage(map_->sectors().texUsageCount(item->name()));
	}
}<|MERGE_RESOLUTION|>--- conflicted
+++ resolved
@@ -42,6 +42,7 @@
 #include "SLADEMap/SLADEMap.h"
 #include "UI/Browser/BrowserCanvas.h"
 #include "UI/Browser/BrowserItem.h"
+#include "Utility/StringUtils.h"
 
 using namespace slade;
 using namespace mapeditor;
@@ -54,11 +55,6 @@
 // -----------------------------------------------------------------------------
 CVAR(Int, map_tex_sort, 2, CVar::Flag::Save)
 CVAR(String, map_tex_treespec, "type,archive,category", CVar::Flag::Save)
-<<<<<<< HEAD
-=======
-const string MapTexBrowserItem::TEXTURE = "texture";
-const string MapTexBrowserItem::FLAT    = "flat";
->>>>>>> f8584231
 
 
 // -----------------------------------------------------------------------------
@@ -66,38 +62,20 @@
 // MapTexBrowserItem Class
 //
 // -----------------------------------------------------------------------------
-<<<<<<< HEAD
 class MapTexBrowserItem : public BrowserItem
-=======
-
-
-// -----------------------------------------------------------------------------
-// MapTexBrowserItem class constructor
-// -----------------------------------------------------------------------------
-MapTexBrowserItem::MapTexBrowserItem(const string& name, const string& type, unsigned index) :
-	BrowserItem(name, index, type)
->>>>>>> f8584231
 {
 public:
-	static inline const wxString TEXTURE = "texture";
-	static inline const wxString FLAT    = "flat";
-
-	MapTexBrowserItem(const wxString& name, const wxString& type, unsigned index = 0) : BrowserItem(name, index, type)
+	static inline const string TEXTURE = "texture";
+	static inline const string FLAT    = "flat";
+
+	MapTexBrowserItem(const string& name, const string& type, unsigned index = 0) : BrowserItem(name, index, type)
 	{
 		// Check for blank texture
 		if (name == "-" && type == TEXTURE)
 			blank_ = true;
 	}
 
-<<<<<<< HEAD
 	~MapTexBrowserItem() override = default;
-=======
-	// Get texture or flat depending on type
-	if (type_ == "texture")
-		tex = &mapeditor::textureManager().texture(name_, false);
-	else if (type_ == "flat")
-		tex = &mapeditor::textureManager().flat(name_, false);
->>>>>>> f8584231
 
 	// Loads the item image
 	bool loadImage() override
@@ -106,9 +84,9 @@
 
 		// Get texture or flat depending on type
 		if (type_ == "texture")
-			tex = &mapeditor::textureManager().texture(name_.ToStdString(), false);
+			tex = &mapeditor::textureManager().texture(name_, false);
 		else if (type_ == "flat")
-			tex = &mapeditor::textureManager().flat(name_.ToStdString(), false);
+			tex = &mapeditor::textureManager().flat(name_, false);
 
 		if (tex)
 		{
@@ -120,39 +98,21 @@
 			return false;
 	}
 
-<<<<<<< HEAD
 	// Returns a string with extra information about the texture/flat
-	wxString itemInfo() override
-	{
-		wxString info;
-=======
-// -----------------------------------------------------------------------------
-// Returns a string with extra information about the texture/flat
-// -----------------------------------------------------------------------------
-string MapTexBrowserItem::itemInfo()
-{
-	string info;
->>>>>>> f8584231
+	string itemInfo() override
+	{
+		string info;
 
 		// Check for blank texture
 		if (name_ == "-")
 			return "No Texture";
 
-<<<<<<< HEAD
 		// Add dimensions if known
 		auto& tex_info = gl::Texture::info(image_tex_);
 		if (image_tex_ || loadImage())
-			info += wxString::Format("%dx%d", tex_info.size.x, tex_info.size.y);
+			info += fmt::format("{}x{}", tex_info.size.x, tex_info.size.y);
 		else
 			info += "Unknown size";
-=======
-	// Add dimensions if known
-	auto& tex_info = gl::Texture::info(image_tex_);
-	if (image_tex_ || loadImage())
-		info += fmt::format("{}x{}", tex_info.size.x, tex_info.size.y);
-	else
-		info += "Unknown size";
->>>>>>> f8584231
 
 		// Add type
 		if (type_ == "texture")
@@ -164,13 +124,8 @@
 		if (scale_.x != 1. || scale_.y != 1.)
 			info += ", Scaled";
 
-<<<<<<< HEAD
 		// Add usage count
-		info += wxString::Format(", Used %d times", usage_count_);
-=======
-	// Add usage count
-	info += fmt::format(", Used {} times", usage_count_);
->>>>>>> f8584231
+		info += fmt::format(", Used {} times", usage_count_);
 
 		return info;
 	}
@@ -323,13 +278,8 @@
 // -----------------------------------------------------------------------------
 // Builds and returns the tree item path for [info]
 // -----------------------------------------------------------------------------
-<<<<<<< HEAD
-wxString MapTextureBrowser::determineTexturePath(
+string MapTextureBrowser::determineTexturePath(
 	const Archive*              archive,
-=======
-string MapTextureBrowser::determineTexturePath(
-	Archive*                    archive,
->>>>>>> f8584231
 	MapTextureManager::Category category,
 	const string&               type,
 	const string&               path) const
