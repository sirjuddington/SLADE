--- conflicted
+++ resolved
@@ -37,11 +37,7 @@
 #include "MapEditor/MapEditor.h"
 #include "MapEditor/UI/GenLineSpecialPanel.h"
 #include "UI/NumberTextCtrl.h"
-<<<<<<< HEAD
-#include "UI/STabCtrl.h"
 #include "SpecialPresetDialog.h"
-=======
->>>>>>> 46af0e74
 
 
 // ----------------------------------------------------------------------------
@@ -723,17 +719,11 @@
 	Bind(wxEVT_SIZE, &ArgsPanel::onSize, this);
 }
 
-<<<<<<< HEAD
 // ----------------------------------------------------------------------------
 // ArgsPanel::setup
 //
 // Sets up the arg names and descriptions from specification in [args]
 // ----------------------------------------------------------------------------
-=======
-/* ArgsPanel::setup
- * Sets up the arg names and descriptions from specification in [args]
- *******************************************************************/
->>>>>>> 46af0e74
 void ArgsPanel::setup(const Game::ArgSpec& args, bool udmf)
 {
 	using Game::Arg;
@@ -981,12 +971,7 @@
 			auto& props = Game::configuration().allUDMFProperties(MOBJ_LINE);
 
 			// Get all UDMF trigger properties
-<<<<<<< HEAD
 			std::map<string, wxFlexGridSizer*> named_flexgrids;
-=======
-			vector<string> triggers;
-			NamedFlexGridMap named_flexgrids;
->>>>>>> 46af0e74
 			for (auto& i : props)
 			{
 				if (!i.second.isTrigger())
@@ -1009,7 +994,6 @@
 					named_flexgrids.find(group)->second = frame_sizer;
 				}
 
-<<<<<<< HEAD
 				auto cb_trigger = new wxCheckBox(
 					panel_action_special_,
 					-1,
@@ -1021,14 +1005,6 @@
 				frame_sizer->Add(cb_trigger, 0, wxEXPAND);
 
 				flags_.push_back({ cb_trigger, -1, i.second.propName() });
-=======
-				wxCheckBox* cb_trigger = new wxCheckBox(panel_action_special, -1, i.second.name(), wxDefaultPosition, wxDefaultSize, wxCHK_3STATE);
-				frame_sizer->Add(cb_trigger, 0, wxEXPAND);
-
-				triggers.push_back(i.second.name());
-				triggers_udmf.push_back(i.second.propName());
-				cb_triggers.push_back(cb_trigger);
->>>>>>> 46af0e74
 			}
 		}
 
@@ -1039,7 +1015,6 @@
 			auto sizer_trigger = new wxStaticBoxSizer(frame_trigger, wxVERTICAL);
 			sizer->Add(sizer_trigger, 0, wxEXPAND | wxALL, 4);
 
-<<<<<<< HEAD
 			// Add triggers dropdown
 			choice_trigger_ = new wxChoice(
 				panel_action_special_,
@@ -1068,11 +1043,6 @@
 					fg_sizer->Add(flags_.back().check_box, 0, wxEXPAND);
 				}
 			}
-=======
-			hbox->Add(new wxStaticText(panel_action_special, -1, "Special Trigger:"), 0, wxALIGN_CENTER_VERTICAL|wxRIGHT, 4);
-			choice_trigger = new wxChoice(panel_action_special, -1, wxDefaultPosition, wxDefaultSize, Game::configuration().allSpacTriggers());
-			hbox->Add(choice_trigger, 1, wxEXPAND);
->>>>>>> 46af0e74
 		}
 
 		// Preset button
@@ -1114,11 +1084,7 @@
 	if (panel_args_)
 	{
 		auto& args = Game::configuration().actionSpecial(selectedSpecial()).argSpec();
-<<<<<<< HEAD
 		panel_args_->setup(args, (MapEditor::editContext().mapDesc().format == MAP_UDMF));
-=======
-		panel_args->setup(args, (MapEditor::editContext().mapDesc().format == MAP_UDMF));
->>>>>>> 46af0e74
 	}
 }
 
@@ -1291,13 +1257,6 @@
 				else
 					lines[a]->setBoolProperty(flag.udmf, flag.check_box->GetValue());
 			}
-<<<<<<< HEAD
-=======
-
-			// Hexen
-			else if (choice_trigger && choice_trigger->GetSelection() >= 0)
-				Game::configuration().setLineSpacTrigger(choice_trigger->GetSelection(), (MapLine*)lines[a]);
->>>>>>> 46af0e74
 		}
 	}
 }
@@ -1335,22 +1294,6 @@
 		// Hexen
 		if (choice_trigger_)
 		{
-<<<<<<< HEAD
-=======
-			for (unsigned a = 0; a < triggers_udmf.size(); a++)
-			{
-				bool set;
-				if (MapObject::multiBoolProperty(lines, triggers_udmf[a], set))
-					cb_triggers[a]->SetValue(set);
-				else
-					cb_triggers[a]->Set3StateValue(wxCHK_UNDETERMINED);
-			}
-		}
-
-		// Trigger (Hexen)
-		else if (choice_trigger)
-		{
->>>>>>> 46af0e74
 			int trigger = Game::configuration().spacTriggerIndexHexen((MapLine*)lines[0]);
 			for (unsigned a = 1; a < lines.size(); a++)
 			{
@@ -1426,11 +1369,7 @@
 // ----------------------------------------------------------------------------
 void ActionSpecialPanel::onSpecialSelectionChanged(wxDataViewEvent &e)
 {
-<<<<<<< HEAD
 	if ((Game::configuration().featureSupported(Game::Feature::Boom) && rb_generalised_->GetValue()) ||
-=======
-	if ((Game::configuration().featureSupported(Game::Feature::Boom) && rb_generalised->GetValue()) ||
->>>>>>> 46af0e74
 		selectedSpecial() < 0)
 	{
 		e.Skip();
@@ -1443,11 +1382,7 @@
 	if (panel_args_)
 	{
 		auto& args = Game::configuration().actionSpecial(selectedSpecial()).argSpec();
-<<<<<<< HEAD
 		panel_args_->setup(args, (MapEditor::editContext().mapDesc().format == MAP_UDMF));
-=======
-		panel_args->setup(args, (MapEditor::editContext().mapDesc().format == MAP_UDMF));
->>>>>>> 46af0e74
 	}
 }
 
@@ -1470,13 +1405,8 @@
 	if (panel_args_)
 	{
 		auto& args = Game::configuration().actionSpecial(selectedSpecial()).argSpec();
-<<<<<<< HEAD
 		panel_args_->setup(args, (MapEditor::editContext().mapDesc().format == MAP_UDMF));
 		panel_args_->SetFocus();
-=======
-		panel_args->setup(args, (MapEditor::editContext().mapDesc().format == MAP_UDMF));
-		panel_args->SetFocus();
->>>>>>> 46af0e74
 	}
 }
 
