--- conflicted
+++ resolved
@@ -36,14 +36,11 @@
 #include "General/Defs.h"
 #include "MapEditor/MapEditContext.h"
 #include "MapEditor/MapEditor.h"
-<<<<<<< HEAD
 #include "MapEditor/UI/ActionSpecialPanel.h"
 #include "MapEditor/UI/ArgsPanel.h"
 #include "UI/Layout.h"
-=======
 #include "MapEditor/UI/GenLineSpecialPanel.h"
 #include "SpecialPresetDialog.h"
->>>>>>> f8584231
 #include "UI/WxUtils.h"
 
 using namespace slade;
@@ -51,1491 +48,6 @@
 
 // -----------------------------------------------------------------------------
 //
-<<<<<<< HEAD
-=======
-// ActionSpecialtreeView Class Functions
-//
-// -----------------------------------------------------------------------------
-
-
-// -----------------------------------------------------------------------------
-// ActionSpecialTreeView class constructor
-// -----------------------------------------------------------------------------
-ActionSpecialTreeView::ActionSpecialTreeView(wxWindow* parent) : wxDataViewTreeCtrl{ parent, -1 }, root_{ nullptr }
-{
-	// Add 'None'
-	item_none_ = AppendItem(root_, wxS("0: None"));
-
-	// Computing the minimum width of the tree is slightly complicated, since
-	// wx doesn't expose it to us directly
-	wxClientDC dc(this);
-	dc.SetFont(GetFont());
-	wxSize textsize;
-
-	// Sort specials in config order
-	sorted_specials_.reserve(game::configuration().allActionSpecials().size());
-	for (const auto& i : game::configuration().allActionSpecials())
-	{
-		if (!i.second.defined())
-			continue;
-
-		auto label = WX_FMT("{}: {}", i.second.number(), i.second.name());
-		textsize.IncTo(dc.GetTextExtent(label));
-		sorted_specials_.push_back({ &i.second, label, {} });
-	}
-	std::sort(
-		sorted_specials_.begin(),
-		sorted_specials_.end(),
-		[](const auto& a, const auto& b) { return a.special->order() < b.special->order(); });
-
-	filterSpecials();
-	Expand(root_);
-
-	// Bind events
-	Bind(wxEVT_DATAVIEW_ITEM_START_EDITING, [&](wxDataViewEvent& e) { e.Veto(); });
-	Bind(
-		wxEVT_DATAVIEW_ITEM_ACTIVATED,
-		[&](wxDataViewEvent&)
-		{
-			if (parent_dialog_)
-				parent_dialog_->EndModal(wxID_OK);
-		});
-
-	// 64 is an arbitrary fudge factor -- should be at least the width of a
-	// scrollbar plus the expand icons plus any extra padding
-	int min_width = textsize.GetWidth() + GetIndent() + ui::scalePx(64);
-	wxWindowBase::SetMinSize({ min_width, ui::scalePx(200) });
-}
-
-// -----------------------------------------------------------------------------
-// Returns the action special value for [item]
-// -----------------------------------------------------------------------------
-int ActionSpecialTreeView::specialNumber(wxDataViewItem item) const
-{
-	auto num = GetItemText(item).BeforeFirst(':');
-	long s;
-	if (!num.ToLong(&s))
-		s = -1;
-
-	return s;
-}
-
-// -----------------------------------------------------------------------------
-// Finds the item for [special], selects it and ensures it is shown
-// -----------------------------------------------------------------------------
-void ActionSpecialTreeView::showSpecial(int special, bool focus)
-{
-	if (special == 0)
-	{
-		EnsureVisible(item_none_);
-		Select(item_none_);
-		if (focus)
-			SetFocus();
-		return;
-	}
-
-	// Go through every item
-	for (const auto& i : sorted_specials_)
-	{
-		// Select+show if match
-		if (i.special->number() == special)
-		{
-			EnsureVisible(i.item);
-			Select(i.item);
-			if (focus)
-				SetFocus();
-			return;
-		}
-	}
-}
-
-// -----------------------------------------------------------------------------
-// Returns the currently selected action special value
-// -----------------------------------------------------------------------------
-int ActionSpecialTreeView::selectedSpecial() const
-{
-	auto item = GetSelection();
-	if (item.IsOk())
-		return specialNumber(item);
-	else
-		return -1;
-}
-
-// -----------------------------------------------------------------------------
-// Limit the visible specials, based on a filter string.  If it's blank or
-// numeric, show everything and select that special; otherwise, split it on
-// whitespace, only show specials whose names contain each word, and select the
-// first visible special
-// -----------------------------------------------------------------------------
-void ActionSpecialTreeView::filterSpecials(string filter)
-{
-	// Unfortunately, there's no filtering on a wxDataViewTreeCtrl, so we must empty the tree (of
-	// leaves only, not groups) and then repopulate it
-	for (auto& i : sorted_specials_)
-	{
-		if (i.item.IsOk())
-		{
-			DeleteItem(i.item);
-			i.item = wxDataViewItem(nullptr);
-		}
-	}
-
-	const int           current_special = selectedSpecial();
-	bool                current_visible = false;
-	bool                show_everything = false;
-	int                 typed_special   = -1;
-	vector<string_view> filter_words;
-	if (current_special == 0)
-		current_visible = true;
-
-	// Check what kind of filter we have: nothing, a number, or text
-	strutil::trimIP(filter);
-	if (filter.empty())
-		show_everything = true;
-	else
-	{
-		// See if it's a number first
-		const auto result = std::from_chars(filter.data(), filter.data() + filter.size(), typed_special, 10);
-		// This is a weird API
-		if (result.ec == std::errc())
-			show_everything = true;
-	}
-
-	if (!show_everything)
-		// Split on spaces and filter by name
-		filter_words = strutil::splitV(filter, ' ', true);
-
-	// Now add the items back to the tree, skipping any that don't match the filter
-	for (auto& i : sorted_specials_)
-	{
-		bool show = true;
-		for (const auto& word : filter_words)
-		{
-			if (!strutil::containsCI(i.special->name(), word))
-			{
-				show = false;
-				break;
-			}
-		}
-		if (!show)
-			continue;
-
-		if (i.special->number() == current_special)
-			current_visible = true;
-		i.item = AppendItem(getGroup(i.special->group()), i.label);
-	}
-
-	// If we're filtering, expand all the groups
-	if (!show_everything)
-	{
-		for (const auto& g : groups_)
-		{
-			Expand(g.item);
-		}
-	}
-
-	// If a number was typed, select that
-	if (typed_special >= 0)
-		showSpecial(typed_special, false);
-	// If not, but the previous selection is still visible, re-select it
-	else if (current_special != 0 && current_visible)
-		showSpecial(current_special, false);
-	// Otherwise, select the first available special
-	else
-	{
-		for (const auto& i : sorted_specials_)
-		{
-			if (i.item.IsOk())
-			{
-				Select(i.item);
-				EnsureVisible(i.item);
-				break;
-			}
-		}
-	}
-
-	// If nothing was a viable selection, fall back to 0
-	if (!GetSelection().IsOk())
-	{
-		Select(item_none_);
-		EnsureVisible(item_none_);
-	}
-}
-
-// -----------------------------------------------------------------------------
-// Returns the parent wxDataViewItem representing action special group [group]
-// -----------------------------------------------------------------------------
-wxDataViewItem ActionSpecialTreeView::getGroup(const string& group_name)
-{
-	// Check if group was already made
-	for (auto& group : groups_)
-	{
-		if (group_name == group.name)
-			return group.item;
-	}
-
-	// Split group into subgroups
-	auto path = strutil::splitV(group_name, '/');
-
-	// Create group needed
-	auto   current = root_;
-	string fullpath;
-	for (unsigned p = 0; p < path.size(); p++)
-	{
-		if (p > 0)
-			fullpath += "/";
-		fullpath += path[p];
-
-		bool found = false;
-		for (auto& group : groups_)
-		{
-			if (group.name == fullpath)
-			{
-				current = group.item;
-				found   = true;
-				break;
-			}
-		}
-
-		if (!found)
-		{
-			current = AppendContainer(current, wxutil::strFromView(path[p]));
-			groups_.emplace_back(current, fullpath);
-		}
-	}
-
-	return current;
-}
-
-
-namespace slade
-{
-// -----------------------------------------------------------------------------
-// ArgsControl Class
-//
-// Helper class that contains controls specific to a particular argument.
-// Usually this is a text box, but some args take one of a list of choices,
-// flags, etc.
-// -----------------------------------------------------------------------------
-class ArgsControl : public wxPanel
-{
-public:
-	ArgsControl(wxWindow* parent, game::Arg arg) : wxPanel(parent, -1), arg_(std::move(arg))
-	{
-		SetSizer(new wxBoxSizer(wxVERTICAL));
-	}
-	~ArgsControl() = default;
-
-	virtual long getArgValue()         = 0;
-	virtual void setArgValue(long val) = 0;
-
-protected:
-	game::Arg arg_; // Original arg configuration
-};
-
-// -----------------------------------------------------------------------------
-// ArgsTextControl Class
-//
-// Trivial case of an arg control: a text box that can hold a number from 0 to
-// 255
-// -----------------------------------------------------------------------------
-class ArgsTextControl : public ArgsControl
-{
-public:
-	ArgsTextControl(wxWindow* parent, const game::Arg& arg, bool limit_byte) : ArgsControl(parent, arg)
-	{
-		text_control_ = new wxTextCtrl(this, -1, wxEmptyString, wxDefaultPosition, wxutil::scaledSize(40, -1));
-		if (limit_byte)
-			text_control_->SetValidator(wxIntegerValidator<unsigned char>());
-		else
-			text_control_->SetValidator(wxIntegerValidator<int>());
-		GetSizer()->Add(text_control_, wxSizerFlags().Expand());
-	}
-
-	// Get the value of the argument from the textbox
-	long getArgValue() override
-	{
-		auto val = text_control_->GetValue();
-
-		// Empty string means ignore it
-		if (val.empty())
-			return -1;
-
-		long ret;
-		val.ToLong(&ret);
-		return ret;
-	}
-
-	// Set the value in the textbox
-	void setArgValue(long val) override
-	{
-		if (val < 0)
-			text_control_->ChangeValue(wxEmptyString);
-		else
-			text_control_->ChangeValue(WX_FMT("{}", val));
-	}
-
-protected:
-	wxTextCtrl* text_control_; // This is the control holding the "real" value
-};
-
-// -----------------------------------------------------------------------------
-// ComboBoxAwareIntegerValidator
-//
-// Helper for the combo box.  wxIntegerValidator, by default, will erase the
-// entire combo box if one of the labeled numbers is selected, because the
-// label isn't a valid number.
-// -----------------------------------------------------------------------------
-template<typename T> class ComboBoxAwareIntegerValidator : public wxIntegerValidator<T>
-{
-public:
-	ComboBoxAwareIntegerValidator() : wxIntegerValidator<T>() {}
-	ComboBoxAwareIntegerValidator(const ComboBoxAwareIntegerValidator& validator) : wxIntegerValidator<T>(validator) {}
-
-	wxObject* Clone() const override { return new ComboBoxAwareIntegerValidator(*this); }
-
-	wxString NormalizeString(const wxString& s) const override
-	{
-		// If there's a valid selection in the combobox, don't "normalize".
-		// This is a highly inappropriate place for this check, but everything
-		// else is private and non-virtual.
-		auto control = static_cast<wxComboBox*>(wxNumValidatorBase::GetTextEntry());
-		if (control->GetSelection() != wxNOT_FOUND)
-			return s;
-
-		return wxIntegerValidator<T>::NormalizeString(s);
-	}
-};
-
-// -----------------------------------------------------------------------------
-// ArgsChoiceControl Class
-//
-// Combo box for an argument that takes one of a set of predefined values.
-// -----------------------------------------------------------------------------
-class ArgsChoiceControl : public ArgsControl
-{
-public:
-	ArgsChoiceControl(wxWindow* parent, const game::Arg& arg) : ArgsControl(parent, arg)
-	{
-		choice_control_ = new wxComboBox(this, -1, wxEmptyString, wxDefaultPosition, wxutil::scaledSize(100, -1));
-		choice_control_->SetValidator(ComboBoxAwareIntegerValidator<unsigned char>());
-
-		for (const auto& custom_value : arg.custom_values)
-			choice_control_->Append(WX_FMT("{}: {}", custom_value.value, custom_value.name));
-
-		GetSizer()->Add(choice_control_, wxSizerFlags().Expand());
-		wxWindowBase::Fit();
-	}
-
-	long getArgValue() override
-	{
-		int selected = choice_control_->GetSelection();
-		if (selected == wxNOT_FOUND)
-		{
-			// No match.  User must have entered a value themselves
-			auto val = choice_control_->GetValue();
-
-			// Empty string means ignore it
-			if (val.empty())
-				return -1;
-
-			long ret;
-			val.ToLong(&ret);
-			return ret;
-		}
-		else
-		{
-			return arg_.custom_values[selected].value;
-		}
-	}
-
-	void setArgValue(long val) override
-	{
-		if (val < 0)
-		{
-			choice_control_->ChangeValue(wxEmptyString);
-			return;
-		}
-
-		// Look for a name for this value
-		for (unsigned i = 0; i < arg_.custom_values.size(); i++)
-		{
-			if (val == arg_.custom_values[i].value)
-			{
-				choice_control_->SetSelection(i);
-				return;
-			}
-		}
-		choice_control_->ChangeValue(WX_FMT("{}", val));
-	}
-
-protected:
-	wxComboBox* choice_control_;
-};
-
-// -----------------------------------------------------------------------------
-// ArgsFlagsControl Class
-//
-// Set of checkboxes, for an argument that contains flags.
-// -----------------------------------------------------------------------------
-class ArgsFlagsControl : public ArgsTextControl
-{
-public:
-	ArgsFlagsControl(wxWindow* parent, const game::Arg& arg, bool limit_byte) :
-		ArgsTextControl(parent, arg, limit_byte),
-		flag_to_bit_group_(arg.custom_flags.size(), 0),
-		controls_(arg.custom_flags.size(), nullptr)
-	{
-		text_control_->Bind(wxEVT_KEY_UP, &ArgsFlagsControl::onKeypress, this);
-
-		// Sometimes multiple bits are used for a set of more than two flags.
-		// For example, if 3 is a flag, then it must be one of /four/ flags
-		// along with values 0, 1, and 2.  In such cases, we need radio buttons
-		// instead of a checkbox.
-		// This is not as robust as it could be, but to my knowledge, the only
-		// place this gets used is the "type" argument to ZDoom's
-		// Sector_Set3DFloor, where the first two bits are an enum.
-		vector<int> bit_groups;
-		for (const auto& custom_flag : arg.custom_flags)
-		{
-			int value = custom_flag.value;
-			if (isPowerOfTwo(value))
-				continue;
-
-			bool found_match = false;
-			for (auto& bit_group : bit_groups)
-			{
-				if (bit_group & value)
-				{
-					bit_group |= value;
-					found_match = true;
-					break;
-				}
-			}
-			if (!found_match)
-				bit_groups.push_back(value);
-		}
-
-		vector<uint8_t> flag_done(arg.custom_flags.size(), 0);
-		for (unsigned i = 0; i < arg.custom_flags.size(); i++)
-		{
-			if (flag_done[i] > 0)
-				continue;
-
-			// Check if this flag is part of a group
-			int group         = 0;
-			int check_against = arg.custom_flags[i].value;
-			// Special case: if the value is 0, it has no bits, so assume it's
-			// part of the next flag's group
-			if (arg.custom_flags[i].value == 0 && i < arg.custom_flags.size() - 1)
-				check_against = arg.custom_flags[i + 1].value;
-			for (auto bit_group : bit_groups)
-				if (bit_group & check_against)
-				{
-					group = bit_group;
-					break;
-				}
-
-			if (group)
-			{
-				addControl(
-					new wxRadioButton(
-						this,
-						-1,
-						WX_FMT("{}: {}", arg.custom_flags[i].value, arg.custom_flags[i].name),
-						wxDefaultPosition,
-						wxDefaultSize,
-						wxRB_GROUP),
-					i,
-					group);
-				// Find all the other (later) flags that are part of this same bit group
-				for (unsigned ii = i + 1; ii < arg.custom_flags.size(); ii++)
-				{
-					if (flag_done[ii] > 0)
-						continue;
-					if (arg.custom_flags[ii].value & group)
-					{
-						addControl(
-							new wxRadioButton(
-								this, -1, WX_FMT("{}: {}", arg.custom_flags[ii].value, arg.custom_flags[ii].name)),
-							ii,
-							group);
-						flag_done[ii] = 1;
-					}
-				}
-			}
-			else // not in a group
-			{
-				wxControl* control = new wxCheckBox(
-					this, -1, WX_FMT("{}: {}", arg.custom_flags[i].value, arg.custom_flags[i].name));
-				addControl(control, i, 0);
-			}
-		}
-
-		wxWindowBase::Fit();
-	}
-
-	void setArgValue(long val) override
-	{
-		ArgsTextControl::setArgValue(val);
-		updateCheckState(val);
-	}
-
-private:
-	vector<int> flag_to_bit_group_; // Vector of bitmasks for the groups each flag belongs to, or 0 for an
-									// independent flag, parallel to the arg's custom_flags
-	vector<wxControl*> controls_;   // Parallel vector of the checkboxes and radio buttons we create
-
-	static bool isPowerOfTwo(long n) { return (n & (n - 1)) == 0; }
-
-	// -------------------------------------------------------------------------
-	// Add a checkbox or radio button to the sizer, and perform some
-	// bookkeeping.
-	// -------------------------------------------------------------------------
-	void addControl(wxControl* control, int index, int group)
-	{
-		GetSizer()->Add(control);
-		controls_[index]          = control;
-		flag_to_bit_group_[index] = group;
-		control->Bind(wxEVT_CHECKBOX, &ArgsFlagsControl::onCheck, this);
-		control->Bind(wxEVT_RADIOBUTTON, &ArgsFlagsControl::onCheck, this);
-	}
-
-	// -------------------------------------------------------------------------
-	// Event handler called when a checkbox or radio button is toggled.
-	// Update the value in the textbox.
-	// -------------------------------------------------------------------------
-	void onCheck(wxCommandEvent& event)
-	{
-		// Note that this function does NOT recompute the arg value from
-		// scratch!  There might be newer flags we don't know about, and
-		// blindly erasing them would be rude.  Instead, only twiddle the
-		// single flag corresponding to this checkbox.
-		event.Skip();
-
-		int val = getArgValue();
-		if (val < 0)
-			return;
-
-		// Doesn't matter what type of pointer this is; only need it to find
-		// the flag index
-		auto control = event.GetEventObject();
-		for (unsigned i = 0; i < arg_.custom_flags.size(); i++)
-		{
-			if (controls_[i] == control)
-			{
-				// Remove the entire group
-				if (flag_to_bit_group_[i])
-					val &= ~flag_to_bit_group_[i];
-				else
-					val &= ~arg_.custom_flags[i].value;
-
-				// Then re-add if appropriate
-				if (event.IsChecked())
-					val |= arg_.custom_flags[i].value;
-				ArgsTextControl::setArgValue(val);
-				return;
-			}
-		}
-	}
-
-	// -------------------------------------------------------------------------
-	// Event handler called when a key is pressed in the textbox.
-	// Refresh all the flag states.
-	// -------------------------------------------------------------------------
-	void onKeypress(wxKeyEvent& event)
-	{
-		event.Skip();
-		updateCheckState(getArgValue());
-	}
-
-	// -------------------------------------------------------------------------
-	// Do the actual work of updating the checkbox states.
-	// -------------------------------------------------------------------------
-	void updateCheckState(long val)
-	{
-		for (unsigned i = 0; i < arg_.custom_flags.size(); i++)
-		{
-			if (flag_to_bit_group_[i])
-			{
-				bool checked = (val >= 0 && (val & flag_to_bit_group_[i]) == arg_.custom_flags[i].value);
-				dynamic_cast<wxRadioButton*>(controls_[i])->SetValue(checked);
-			}
-			else
-			{
-				bool checked = (val >= 0 && (val & arg_.custom_flags[i].value) == arg_.custom_flags[i].value);
-				dynamic_cast<wxCheckBox*>(controls_[i])->SetValue(checked);
-			}
-		}
-	}
-};
-
-// -----------------------------------------------------------------------------
-// ArgsSpeedControl Class
-//
-// Arg control that shows a slider for selecting a flat movement speed.
-// -----------------------------------------------------------------------------
-class ArgsSpeedControl : public ArgsChoiceControl
-{
-public:
-	ArgsSpeedControl(wxWindow* parent, const game::Arg& arg) : ArgsChoiceControl(parent, arg)
-	{
-		auto row = new wxBoxSizer(wxHORIZONTAL);
-
-		slider_control_ = new wxSlider(this, -1, 0, 0, 255);
-		slider_control_->SetLineSize(2);
-		slider_control_->SetPageSize(8);
-		// Add a tick for every predefined value
-		for (const auto& custom_flag : arg.custom_flags)
-			slider_control_->SetTick(custom_flag.value);
-		slider_control_->Bind(wxEVT_SLIDER, &ArgsSpeedControl::onSlide, this);
-		speed_label_ = new wxStaticText(this, -1, wxEmptyString);
-
-		GetSizer()->Detach(choice_control_);
-		row->Add(choice_control_, wxSizerFlags(0).Center());
-		row->AddSpacer(ui::pad());
-		row->Add(slider_control_, wxSizerFlags(1).Center());
-		GetSizer()->Add(row, wxSizerFlags(1).Expand());
-		GetSizer()->AddSpacer(ui::pad());
-		GetSizer()->Add(speed_label_, wxSizerFlags(1).Expand());
-
-		// The label has its longest value at 0, which makes for an appropriate
-		// minimum size
-		syncControls(0);
-
-		wxWindowBase::Fit();
-	}
-
-	// Set the value in the textbox
-	void setArgValue(long val) override { syncControls(val); }
-
-protected:
-	wxSlider*     slider_control_;
-	wxStaticText* speed_label_;
-
-	void onSlide(wxCommandEvent& event) { syncControls(slider_control_->GetValue()); }
-
-	void syncControls(int value)
-	{
-		ArgsChoiceControl::setArgValue(value);
-
-		if (value < 0)
-		{
-			slider_control_->SetValue(0);
-			speed_label_->SetLabel(wxEmptyString);
-		}
-		else
-		{
-			slider_control_->SetValue(value);
-			speed_label_->SetLabel(WX_FMT(
-				"{} ({:.1f} units per tic, {:.1f} units per sec)",
-				arg_.speedLabel(value),
-				value / 8.0,
-				// A tic is 28ms, slightly less than 1/35 of a second
-				value / 8.0 * 1000.0 / 28.0));
-		}
-	}
-};
-
-// -----------------------------------------------------------------------------
-// ArgsDelayControl Class
-//
-// Arg control that shows a slider for selecting an amount of time, and also
-// converts it to seconds.
-// -----------------------------------------------------------------------------
-class ArgsDelayControl : public ArgsChoiceControl
-{
-public:
-	ArgsDelayControl(wxWindow* parent, const game::Arg& arg, int units_per_sec) :
-		ArgsChoiceControl(parent, arg),
-		units_per_sec_(units_per_sec)
-	{
-		auto row = new wxBoxSizer(wxHORIZONTAL);
-
-		slider_control_ = new wxSlider(this, -1, 0, 0, 255);
-		slider_control_->SetLineSize(2);
-		slider_control_->SetPageSize(8);
-		// Add a tick for every predefined value
-		for (const auto& custom_flag : arg.custom_flags)
-			slider_control_->SetTick(custom_flag.value);
-		slider_control_->Bind(wxEVT_SLIDER, &ArgsDelayControl::onSlide, this);
-		delay_label_ = new wxStaticText(this, -1, wxEmptyString);
-
-		GetSizer()->Detach(choice_control_);
-		row->Add(choice_control_, wxSizerFlags(0).Center());
-		row->AddSpacer(ui::pad());
-		row->Add(slider_control_, wxSizerFlags(1).Center());
-		GetSizer()->Add(row, wxSizerFlags(1).Expand());
-		GetSizer()->AddSpacer(ui::pad());
-		GetSizer()->Add(delay_label_, wxSizerFlags(1).Expand());
-
-		// The label has its longest value at 0, which makes for an appropriate
-		// minimum size
-		syncControls(0);
-
-		wxWindowBase::Fit();
-	}
-
-	// Set the value in the textbox
-	void setArgValue(long val) override { syncControls(val); }
-
-protected:
-	wxSlider*     slider_control_;
-	wxStaticText* delay_label_;
-	int           units_per_sec_;
-
-	void onSlide(wxCommandEvent& event) { syncControls(slider_control_->GetValue()); }
-
-	void syncControls(int value)
-	{
-		ArgsChoiceControl::setArgValue(value);
-
-		if (value < 0)
-		{
-			slider_control_->SetValue(0);
-			delay_label_->SetLabel(wxEmptyString);
-		}
-		else
-		{
-			slider_control_->SetValue(value);
-			delay_label_->SetLabel(wxString::FromUTF8(fmt::format("{:.2f} seconds", (float)value / units_per_sec_)));
-		}
-	}
-};
-} // namespace slade
-
-
-// -----------------------------------------------------------------------------
-//
-// ArgsPanel Class Functions
-//
-// -----------------------------------------------------------------------------
-
-
-// -----------------------------------------------------------------------------
-// ArgsPanel class constructor
-// -----------------------------------------------------------------------------
-ArgsPanel::ArgsPanel(wxWindow* parent) : wxScrolled<wxPanel>{ parent, -1, wxDefaultPosition, wxDefaultSize, wxVSCROLL }
-{
-	// Setup sizer
-	auto sizer = new wxBoxSizer(wxVERTICAL);
-	SetSizer(sizer);
-
-	// Add arg controls
-	fg_sizer_ = new wxFlexGridSizer(2, ui::pad(), ui::pad());
-	fg_sizer_->AddGrowableCol(1);
-	sizer->Add(fg_sizer_, 1, wxEXPAND);
-
-	for (unsigned a = 0; a < 5; a++)
-	{
-		label_args_[a]      = new wxStaticText(this, -1, wxEmptyString);
-		control_args_[a]    = nullptr;
-		label_args_desc_[a] = new wxStaticText(this, -1, wxEmptyString, wxDefaultPosition, wxutil::scaledSize(100, -1));
-	}
-
-	// Set up vertical scrollbar
-	SetScrollRate(0, 10);
-
-	Bind(wxEVT_SIZE, &ArgsPanel::onSize, this);
-}
-
-// -----------------------------------------------------------------------------
-// Sets up the arg names and descriptions from specification in [args]
-// -----------------------------------------------------------------------------
-void ArgsPanel::setup(const game::ArgSpec& args, bool udmf)
-{
-	using game::Arg;
-
-	// Reset stuff (but preserve the values)
-	int old_values[5];
-	fg_sizer_->Clear();
-	for (unsigned a = 0; a < 5; a++)
-	{
-		if (control_args_[a])
-		{
-			old_values[a] = control_args_[a]->getArgValue();
-			control_args_[a]->Destroy();
-		}
-		else
-			old_values[a] = -1;
-
-		control_args_[a] = nullptr;
-		label_args_[a]->SetLabelText(WX_FMT("Arg {}:", a + 1));
-		label_args_desc_[a]->Show(false);
-	}
-
-	// Setup layout
-	int row = 0;
-	for (unsigned a = 0; a < 5; a++)
-	{
-		auto& arg      = args[a];
-		bool  has_desc = false;
-
-		if ((int)a < args.count)
-		{
-			has_desc = !arg.desc.empty();
-
-			if (arg.type == Arg::Type::Choice)
-				control_args_[a] = new ArgsChoiceControl(this, arg);
-			else if (arg.type == Arg::Type::Flags)
-				control_args_[a] = new ArgsFlagsControl(this, arg, !udmf);
-			else if (arg.type == Arg::Type::Speed)
-				control_args_[a] = new ArgsSpeedControl(this, arg);
-			else if (arg.type == Arg::Type::Tics)
-				control_args_[a] = new ArgsDelayControl(this, arg, 35);
-			else if (arg.type == Arg::Type::Octics)
-				control_args_[a] = new ArgsDelayControl(this, arg, 8);
-			else
-				control_args_[a] = new ArgsTextControl(this, arg, !udmf);
-		}
-		else
-		{
-			control_args_[a] = new ArgsTextControl(this, arg, !udmf);
-		}
-
-		// Arg name
-		label_args_[a]->SetLabelText(wxString::FromUTF8(arg.name));
-		fg_sizer_->Add(label_args_[a], wxSizerFlags().Align(wxALIGN_TOP | wxALIGN_RIGHT).Border(wxALL, 4));
-
-		// Arg value
-		control_args_[a]->setArgValue(old_values[a]);
-		fg_sizer_->Add(control_args_[a], wxSizerFlags().Expand());
-
-		// Arg description
-		if (has_desc)
-		{
-			// Add an empty spacer to the first column
-			fg_sizer_->Add(0, 0);
-			fg_sizer_->Add(label_args_desc_[a], wxSizerFlags().Expand());
-		}
-	}
-
-	// We may have changed the minimum size of the window by adding new big
-	// controls, so we need to ask the top-level parent to recompute its
-	// minimum size
-	wxWindow* toplevel = this;
-	while (!toplevel->IsTopLevel() && toplevel->GetParent())
-		toplevel = toplevel->GetParent();
-	auto toplevel_sizer = toplevel->GetSizer();
-	if (toplevel_sizer)
-	{
-		// This is more or less what SetSizerAndFit does, but without resizing
-		// the window if not necessary
-		toplevel->SetMinClientSize(toplevel_sizer->ComputeFittingClientSize(toplevel));
-		auto toplevel_size = toplevel->GetSize();
-		auto toplevel_best = toplevel_size;
-		toplevel_best.IncTo(toplevel->GetBestSize());
-		if (toplevel_best != toplevel_size)
-			toplevel->SetSize(toplevel_best);
-	}
-
-	// Set the label text last, so very long labels will wrap naturally and not
-	// force the window to be ridiculously wide
-	Layout();
-	int available_width = fg_sizer_->GetColWidths()[1];
-	for (int a = 0; a < args.count; a++)
-	{
-		auto& arg = args[a];
-
-		if (!arg.desc.empty())
-		{
-			label_args_desc_[a]->Show(true);
-			label_args_desc_[a]->SetLabelText(wxString::FromUTF8(arg.desc));
-			label_args_desc_[a]->Wrap(available_width);
-		}
-	}
-
-	FitInside(); // for wxScrolled's benefit
-}
-
-// -----------------------------------------------------------------------------
-// Sets the arg values
-// -----------------------------------------------------------------------------
-void ArgsPanel::setValues(int args[5])
-{
-	for (unsigned a = 0; a < 5; a++)
-	{
-		control_args_[a]->setArgValue(args[a]);
-	}
-}
-
-// -----------------------------------------------------------------------------
-// Returns the current value for arg [index]
-// -----------------------------------------------------------------------------
-int ArgsPanel::argValue(int index)
-{
-	// Check index
-	if (index < 0 || index > 4 || !control_args_[index])
-		return -1;
-
-	return control_args_[index]->getArgValue();
-}
-
-// -----------------------------------------------------------------------------
-// Rewrap the descriptions when the panel is resized
-// -----------------------------------------------------------------------------
-void ArgsPanel::onSize(wxSizeEvent& event)
-{
-	event.Skip();
-
-	Layout();
-	if (fg_sizer_->GetColWidths().size() > 1)
-	{
-		int available_width = fg_sizer_->GetColWidths()[1];
-		for (auto& text : label_args_desc_)
-		{
-			// Wrap() puts hard newlines in the label, so we need to remove them
-			auto label = text->GetLabelText();
-			label.Replace(wxS("\n"), wxS(" "));
-			text->SetLabelText(label);
-			text->Wrap(available_width);
-		}
-	}
-}
-
-
-// -----------------------------------------------------------------------------
-//
-// ActionSpecialPanel Class Functions
-//
-// -----------------------------------------------------------------------------
-
-
-// -----------------------------------------------------------------------------
-// ActionSpecialPanel class constructor
-// -----------------------------------------------------------------------------
-ActionSpecialPanel::ActionSpecialPanel(wxWindow* parent, bool trigger) : wxPanel(parent, -1)
-{
-	panel_args_     = nullptr;
-	choice_trigger_ = nullptr;
-	show_trigger_   = trigger;
-
-	// Setup layout
-	auto sizer = new wxBoxSizer(wxVERTICAL);
-
-	if (game::configuration().featureSupported(game::Feature::Boom))
-	{
-		// Action Special radio button
-		auto hbox = new wxBoxSizer(wxHORIZONTAL);
-		sizer->Add(hbox, 0, wxEXPAND | wxBOTTOM, ui::pad());
-		rb_special_ = new wxRadioButton(this, -1, wxS("Action Special"), wxDefaultPosition, wxDefaultSize, wxRB_GROUP);
-		hbox->Add(rb_special_, 0, wxEXPAND | wxRIGHT, ui::pad());
-
-		// Generalised Special radio button
-		rb_generalised_ = new wxRadioButton(this, -1, wxS("Generalised Special"));
-		hbox->Add(rb_generalised_, 0, wxEXPAND);
-
-		// Boom generalised line special panel
-		panel_gen_specials_ = new GenLineSpecialPanel(this);
-		panel_gen_specials_->Show(false);
-
-		// Bind events
-		rb_special_->Bind(wxEVT_RADIOBUTTON, &ActionSpecialPanel::onRadioButtonChanged, this);
-		rb_generalised_->Bind(wxEVT_RADIOBUTTON, &ActionSpecialPanel::onRadioButtonChanged, this);
-	}
-
-	// Action specials tree
-	setupSpecialPanel();
-	sizer->Add(panel_action_special_, 1, wxEXPAND);
-
-	SetSizerAndFit(sizer);
-
-	// Bind events
-	tree_specials_->Bind(wxEVT_DATAVIEW_SELECTION_CHANGED, &ActionSpecialPanel::onSpecialSelectionChanged, this);
-	tree_specials_->Bind(wxEVT_DATAVIEW_ITEM_ACTIVATED, &ActionSpecialPanel::onSpecialItemActivated, this);
-}
-
-// -----------------------------------------------------------------------------
-// Creates and sets up the action special panel
-// -----------------------------------------------------------------------------
-void ActionSpecialPanel::setupSpecialPanel()
-{
-	// Create panel
-	panel_action_special_ = new wxPanel(this, -1);
-	auto sizer            = new wxBoxSizer(wxVERTICAL);
-
-	// Special box
-	text_special_ = new wxTextCtrl(panel_action_special_, wxID_ANY);
-	sizer->Add(text_special_, 0, wxEXPAND | wxBOTTOM, ui::pad());
-	// Typing in the box acts as a filter
-	text_special_->Bind(
-		wxEVT_TEXT,
-		[&](wxCommandEvent& e)
-		{
-			// This method calls Select on itself, but we don't want to treat that as a real selection
-			// change, or we'll alter the text and recurse into it.  Disable the event while calling it
-			auto selection       = selectedSpecial();
-			ignore_select_event_ = true;
-			tree_specials_->filterSpecials(text_special_->GetValue().utf8_string());
-			ignore_select_event_ = false;
-
-			if (selection != selectedSpecial())
-				updateArgsPanel();
-		});
-	// Focusing the text also select-alls; if you leave and return you probably want to start over,
-	// not make small edits
-	text_special_->Bind(wxEVT_SET_FOCUS, [&](wxFocusEvent& e) { text_special_->SetSelection(-1, -1); });
-
-	// Action specials tree
-	tree_specials_ = new ActionSpecialTreeView(panel_action_special_);
-	sizer->Add(tree_specials_, 1, wxEXPAND);
-
-	if (show_trigger_)
-	{
-		// UDMF Triggers
-		if (mapeditor::editContext().mapDesc().format == MapFormat::UDMF)
-		{
-			// Get all UDMF properties
-			auto& props = game::configuration().allUDMFProperties(MapObject::Type::Line);
-
-			// Get all UDMF trigger properties
-			std::map<string, wxFlexGridSizer*> named_flexgrids;
-			for (auto& i : props)
-			{
-				if (!i.second.isTrigger())
-					continue;
-
-				auto group       = i.second.group();
-				auto frame_sizer = named_flexgrids[group];
-				if (!frame_sizer)
-				{
-					auto frame_triggers = new wxStaticBox(panel_action_special_, -1, wxString::FromUTF8(group));
-					auto sizer_triggers = new wxStaticBoxSizer(frame_triggers, wxVERTICAL);
-					sizer->Add(sizer_triggers, 0, wxEXPAND | wxTOP, ui::pad());
-
-					frame_sizer = new wxFlexGridSizer(3, ui::pad() / 2, ui::pad());
-					frame_sizer->AddGrowableCol(0, 1);
-					frame_sizer->AddGrowableCol(1, 1);
-					frame_sizer->AddGrowableCol(2, 1);
-					sizer_triggers->Add(frame_sizer, 1, wxEXPAND | wxALL, ui::pad());
-
-					named_flexgrids.find(group)->second = frame_sizer;
-				}
-
-				auto cb_trigger = new wxCheckBox(
-					panel_action_special_,
-					-1,
-					wxString::FromUTF8(i.second.name()),
-					wxDefaultPosition,
-					wxDefaultSize,
-					wxCHK_3STATE);
-				frame_sizer->Add(cb_trigger, 0, wxEXPAND);
-
-				flags_.push_back({ cb_trigger, -1, i.second.propName() });
-			}
-		}
-
-		// Hexen trigger
-		else if (mapeditor::editContext().mapDesc().format == MapFormat::Hexen)
-		{
-			auto frame_trigger = new wxStaticBox(panel_action_special_, -1, wxS("Special Trigger"));
-			auto sizer_trigger = new wxStaticBoxSizer(frame_trigger, wxVERTICAL);
-			sizer->Add(sizer_trigger, 0, wxEXPAND | wxALL, ui::pad());
-
-			// Add triggers dropdown
-			auto spac_triggers = wxutil::arrayStringStd(game::configuration().allSpacTriggers());
-			choice_trigger_ = new wxChoice(panel_action_special_, -1, wxDefaultPosition, wxDefaultSize, spac_triggers);
-			sizer_trigger->Add(choice_trigger_, 0, wxEXPAND | wxALL, ui::pad());
-
-			// Add activation-related flags
-			auto fg_sizer = new wxFlexGridSizer(3, ui::pad() / 2, ui::pad());
-			fg_sizer->AddGrowableCol(0, 1);
-			fg_sizer->AddGrowableCol(1, 1);
-			fg_sizer->AddGrowableCol(2, 1);
-			sizer_trigger->Add(fg_sizer, 0, wxEXPAND | wxALL, ui::pad());
-			for (unsigned a = 0; a < game::configuration().nLineFlags(); a++)
-			{
-				if (game::configuration().lineFlag(a).activation)
-				{
-					flags_.push_back(
-						{ new wxCheckBox(
-							  panel_action_special_, -1, wxString::FromUTF8(game::configuration().lineFlag(a).name)),
-						  (int)a,
-						  game::configuration().lineFlag(a).udmf });
-					fg_sizer->Add(flags_.back().check_box, 0, wxEXPAND);
-				}
-			}
-		}
-
-		// Preset button
-		btn_preset_ = new wxButton(panel_action_special_, -1, wxS("Preset..."));
-		sizer->Add(btn_preset_, 0, wxALIGN_RIGHT | wxTOP, ui::pad());
-		btn_preset_->Bind(wxEVT_BUTTON, &ActionSpecialPanel::onSpecialPresetClicked, this);
-	}
-
-	panel_action_special_->SetSizerAndFit(sizer);
-}
-
-// -----------------------------------------------------------------------------
-// Selects the item for special [special] in the specials tree
-// -----------------------------------------------------------------------------
-void ActionSpecialPanel::setSpecial(int special)
-{
-	// Check for boom generalised special
-	if (game::configuration().featureSupported(game::Feature::Boom))
-	{
-		if (panel_gen_specials_->loadSpecial(special))
-		{
-			rb_generalised_->SetValue(true);
-			showGeneralised(true);
-			panel_gen_specials_->SetFocus();
-			return;
-		}
-		else
-			rb_special_->SetValue(true);
-	}
-
-	// Regular action special
-	showGeneralised(false);
-	tree_specials_->showSpecial(special, false);
-	text_special_->SetValue(WX_FMT("{}", special));
-
-	updateArgsPanel();
-}
-
-// -----------------------------------------------------------------------------
-// Sets the action special trigger (hexen or udmf)
-// -----------------------------------------------------------------------------
-void ActionSpecialPanel::setTrigger(int index)
-{
-	if (!show_trigger_)
-		return;
-
-	// Hexen trigger
-	if (choice_trigger_)
-		choice_trigger_->SetSelection(index);
-
-	// UDMF Trigger
-	else if (index < (int)flags_.size())
-		flags_[index].check_box->SetValue(true);
-}
-
-// -----------------------------------------------------------------------------
-// Sets the action special trigger from a udmf trigger name (hexen or udmf)
-// -----------------------------------------------------------------------------
-void ActionSpecialPanel::setTrigger(const string& trigger)
-{
-	if (!show_trigger_)
-		return;
-
-	// Hexen trigger
-	if (choice_trigger_)
-	{
-		for (unsigned a = 0; a < choice_trigger_->GetCount(); a++)
-			if (game::configuration().spacTriggerUDMFName(a) == trigger)
-			{
-				choice_trigger_->SetSelection(a);
-				break;
-			}
-	}
-
-	// UDMF Trigger or Hexen Flag
-	for (auto& flag : flags_)
-		if (flag.udmf == trigger)
-		{
-			flag.check_box->SetValue(true);
-			break;
-		}
-}
-
-// -----------------------------------------------------------------------------
-// Deselects all triggers (or resets to 'player cross' in hexen format)
-// -----------------------------------------------------------------------------
-void ActionSpecialPanel::clearTrigger()
-{
-	// UDMF Triggers and Flags
-	for (auto& flag : flags_)
-		flag.check_box->SetValue(false);
-
-	// Hexen trigger
-	if (choice_trigger_)
-		choice_trigger_->SetSelection(0);
-}
-
-// -----------------------------------------------------------------------------
-// Returns the currently selected action special
-// -----------------------------------------------------------------------------
-int ActionSpecialPanel::selectedSpecial() const
-{
-	if (game::configuration().featureSupported(game::Feature::Boom))
-	{
-		if (rb_special_->GetValue())
-			return tree_specials_->selectedSpecial();
-		else
-			return panel_gen_specials_->special();
-	}
-	else
-		return tree_specials_->selectedSpecial();
-}
-
-// -----------------------------------------------------------------------------
-// If [show] is true, show the generalised special panel, otherwise show the
-// action special tree
-// -----------------------------------------------------------------------------
-void ActionSpecialPanel::showGeneralised(bool show)
-{
-	if (!game::configuration().featureSupported(game::Feature::Boom))
-		return;
-
-	if (show)
-	{
-		auto sizer = GetSizer();
-		sizer->Replace(panel_action_special_, panel_gen_specials_);
-		panel_action_special_->Show(false);
-		panel_gen_specials_->Show(true);
-		Layout();
-	}
-	else
-	{
-		auto sizer = GetSizer();
-		sizer->Replace(panel_gen_specials_, panel_action_special_);
-		panel_action_special_->Show(true);
-		panel_gen_specials_->Show(false);
-		Layout();
-	}
-}
-
-// -----------------------------------------------------------------------------
-// Applies selected special (if [apply_special] is true), trigger(s) and args
-// (if any) to [lines]
-// -----------------------------------------------------------------------------
-void ActionSpecialPanel::applyTo(vector<MapObject*>& lines, bool apply_special)
-{
-	// Special
-	int special = selectedSpecial();
-	if (apply_special && special >= 0)
-	{
-		for (auto& line : lines)
-			line->setIntProperty("special", special);
-	}
-
-	// Args
-	if (panel_args_)
-	{
-		// Get values
-		int args[5];
-		args[0] = panel_args_->argValue(0);
-		args[1] = panel_args_->argValue(1);
-		args[2] = panel_args_->argValue(2);
-		args[3] = panel_args_->argValue(3);
-		args[4] = panel_args_->argValue(4);
-
-		for (auto& line : lines)
-		{
-			if (args[0] >= 0)
-				line->setIntProperty("arg0", args[0]);
-			if (args[1] >= 0)
-				line->setIntProperty("arg1", args[1]);
-			if (args[2] >= 0)
-				line->setIntProperty("arg2", args[2]);
-			if (args[3] >= 0)
-				line->setIntProperty("arg3", args[3]);
-			if (args[4] >= 0)
-				line->setIntProperty("arg4", args[4]);
-		}
-	}
-
-	// Trigger(s)
-	if (show_trigger_)
-	{
-		for (auto& line : lines)
-		{
-			// Hexen
-			if (choice_trigger_)
-				game::configuration().setLineSpacTrigger(choice_trigger_->GetSelection(), (MapLine*)line);
-
-			// UDMF / Flags
-			for (auto& flag : flags_)
-			{
-				if (flag.check_box->Get3StateValue() == wxCHK_UNDETERMINED)
-					continue;
-
-				if (choice_trigger_)
-					game::configuration().setLineFlag(flag.index, (MapLine*)line, flag.check_box->GetValue());
-				else
-					line->setBoolProperty(flag.udmf, flag.check_box->GetValue());
-			}
-		}
-	}
-}
-
-// -----------------------------------------------------------------------------
-// Loads special/trigger/arg values from [lines]
-// -----------------------------------------------------------------------------
-void ActionSpecialPanel::openLines(vector<MapObject*>& lines)
-{
-	if (lines.empty())
-		return;
-
-	// Special
-	int special = lines[0]->intProperty("special");
-	MapObject::multiIntProperty(lines, "special", special);
-	setSpecial(special);
-
-	// Args
-	if (panel_args_)
-	{
-		int args[5] = { -1, -1, -1, -1, -1 };
-		MapObject::multiIntProperty(lines, "arg0", args[0]);
-		MapObject::multiIntProperty(lines, "arg1", args[1]);
-		MapObject::multiIntProperty(lines, "arg2", args[2]);
-		MapObject::multiIntProperty(lines, "arg3", args[3]);
-		MapObject::multiIntProperty(lines, "arg4", args[4]);
-		panel_args_->setValues(args);
-	}
-
-	// Trigger
-	if (show_trigger_)
-	{
-		// Hexen
-		if (choice_trigger_)
-		{
-			int trigger = game::configuration().spacTriggerIndexHexen((MapLine*)lines[0]);
-			for (unsigned a = 1; a < lines.size(); a++)
-			{
-				if (trigger != game::configuration().spacTriggerIndexHexen((MapLine*)lines[a]))
-				{
-					trigger = -1;
-					break;
-				}
-			}
-
-			if (trigger >= 0)
-				choice_trigger_->SetSelection(trigger);
-
-			// Flags
-			for (auto& flag : flags_)
-			{
-				// Set initial flag checked value
-				flag.check_box->SetValue(game::configuration().lineFlagSet(flag.index, (MapLine*)lines[0]));
-
-				// Go through subsequent lines
-				for (unsigned b = 1; b < lines.size(); b++)
-				{
-					// Check for mismatch
-					if (flag.check_box->GetValue() != game::configuration().lineFlagSet(flag.index, (MapLine*)lines[b]))
-					{
-						// Set undefined
-						flag.check_box->Set3StateValue(wxCHK_UNDETERMINED);
-						break;
-					}
-				}
-			}
-		}
-
-		// UDMF
-		else
-		{
-			for (auto& flag : flags_)
-			{
-				bool set;
-				if (MapObject::multiBoolProperty(lines, flag.udmf, set))
-					flag.check_box->SetValue(set);
-				else
-					flag.check_box->Set3StateValue(wxCHK_UNDETERMINED);
-			}
-		}
-	}
-}
-
-// -----------------------------------------------------------------------------
-// Update the arg names/types on the args panel
-// -----------------------------------------------------------------------------
-void ActionSpecialPanel::updateArgsPanel()
-{
-	if (panel_args_)
-	{
-		auto& args = game::configuration().actionSpecial(selectedSpecial()).argSpec();
-		panel_args_->setup(args, (mapeditor::editContext().mapDesc().format == MapFormat::UDMF));
-	}
-}
-
-
-// -----------------------------------------------------------------------------
-//
-// ActionSpecialPanel Class Events
-//
-// -----------------------------------------------------------------------------
-
-
-// -----------------------------------------------------------------------------
-// Called when the radio button selection is changed
-// -----------------------------------------------------------------------------
-void ActionSpecialPanel::onRadioButtonChanged(wxCommandEvent& e)
-{
-	// Swap panels
-	showGeneralised(rb_generalised_->GetValue());
-}
-
-// -----------------------------------------------------------------------------
-// Called when the action special selection is changed
-// -----------------------------------------------------------------------------
-void ActionSpecialPanel::onSpecialSelectionChanged(wxDataViewEvent& e)
-{
-	if (ignore_select_event_ || selectedSpecial() < 0
-		|| (game::configuration().featureSupported(game::Feature::Boom) && rb_generalised_->GetValue()))
-	{
-		e.Skip();
-		return;
-	}
-
-	// Set special # text box
-	text_special_->SetValue(WX_FMT("{}", selectedSpecial()));
-
-	updateArgsPanel();
-}
-
-// -----------------------------------------------------------------------------
-// Called when the action special item is activated
-// (double-clicked or enter pressed)
-// -----------------------------------------------------------------------------
-void ActionSpecialPanel::onSpecialItemActivated(wxDataViewEvent& e)
-{
-	if (tree_specials_->GetChildCount(e.GetItem()) > 0)
-	{
-		tree_specials_->Expand(e.GetItem());
-		e.Skip();
-		return;
-	}
-
-	// Jump to args tab, if there is one
-	updateArgsPanel();
-	if (panel_args_)
-		panel_args_->SetFocus();
-}
-
-// -----------------------------------------------------------------------------
-// Called when the special preset button is clicked
-// -----------------------------------------------------------------------------
-void ActionSpecialPanel::onSpecialPresetClicked(wxCommandEvent& e)
-{
-	// Open Special Preset Dialog
-	SpecialPresetDialog dlg(this);
-	dlg.CenterOnParent();
-	if (dlg.ShowModal() == wxID_OK)
-	{
-		auto preset = dlg.selectedPreset();
-		if (preset.special > 0)
-		{
-			// Set Special
-			setSpecial(preset.special);
-
-			// Set Args
-			if (panel_args_)
-				panel_args_->setValues(preset.args);
-
-			// Set Flags
-			clearTrigger();
-			for (auto& flag : preset.flags)
-				setTrigger(flag);
-		}
-	}
-}
-
-
-// -----------------------------------------------------------------------------
-//
->>>>>>> f8584231
 // ActionSpecialDialog Class Functions
 //
 // -----------------------------------------------------------------------------
