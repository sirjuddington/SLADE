
// -----------------------------------------------------------------------------
// SLADE - It's a Doom Editor
// Copyright(C) 2008 - 2024 Simon Judd
//
// Email:       sirjuddington@gmail.com
// Web:         http://slade.mancubus.net
// Filename:    SpecialPresetDialog.cpp
// Description: A Dialog showing a tree of all currently loaded special presets
//              from the game configuration for user selection
//
// This program is free software; you can redistribute it and/or modify it
// under the terms of the GNU General Public License as published by the Free
// Software Foundation; either version 2 of the License, or (at your option)
// any later version.
//
// This program is distributed in the hope that it will be useful, but WITHOUT
// ANY WARRANTY; without even the implied warranty of MERCHANTABILITY or
// FITNESS FOR A PARTICULAR PURPOSE. See the GNU General Public License for
// more details.
//
// You should have received a copy of the GNU General Public License along with
// this program; if not, write to the Free Software Foundation, Inc.,
// 51 Franklin Street, Fifth Floor, Boston, MA  02110 - 1301, USA.
// -----------------------------------------------------------------------------


// -----------------------------------------------------------------------------
//
// Includes
//
// -----------------------------------------------------------------------------
#include "Main.h"
#include "SpecialPresetDialog.h"
#include "Game/Configuration.h"
#include "Game/SpecialPreset.h"
#include "UI/Layout.h"

using namespace slade;


// -----------------------------------------------------------------------------
//
// Helper Classes
//
// -----------------------------------------------------------------------------
namespace slade
{
class SpecialPresetData : public wxClientData
{
public:
	SpecialPresetData(const game::SpecialPreset& preset) : preset_{ &preset } {}

	const game::SpecialPreset& preset() const { return *preset_; }

private:
	game::SpecialPreset const* preset_;
};

// -----------------------------------------------------------------------------
// SpecialPresetTreeView Class
//
// A wxDataViewTreeCtrl specialisation showing the special presets and groups
// in a tree structure
// -----------------------------------------------------------------------------
class SpecialPresetTreeView : public wxDataViewTreeCtrl
{
public:
	SpecialPresetTreeView(wxWindow* parent) : wxDataViewTreeCtrl{ parent, -1 }, root_{ wxDataViewItem(nullptr) }
	{
		// Computing the minimum width of the tree is slightly complicated, since
		// wx doesn't expose it to us directly
		wxClientDC dc(this);
		dc.SetFont(GetFont());
		wxSize textsize;

		// Populate tree
		addPresets(game::customSpecialPresets(), textsize, dc);           // User custom presets
		addPresets(game::configuration().specialPresets(), textsize, dc); // From game configuration
		wxDataViewCtrl::Expand(root_);

		// Bind events
		Bind(wxEVT_DATAVIEW_ITEM_START_EDITING, [&](wxDataViewEvent& e) { e.Veto(); });
		Bind(
			wxEVT_DATAVIEW_ITEM_ACTIVATED,
			[&](wxDataViewEvent& e)
			{
				if (GetChildCount(e.GetItem()) > 0)
				{
					// Expand if group node
					Expand(e.GetItem());
					e.Skip();
				}
				else if (parent_dialog_)
					parent_dialog_->EndModal(wxID_OK);
			});

		// 64 is an arbitrary fudge factor -- should be at least the width of a
		// scrollbar plus the expand icons plus any extra padding
		int min_width = textsize.GetWidth() + GetIndent() + 64;
		wxWindowBase::SetMinSize(FromDIP(wxSize(min_width, 200)));
	}

	game::SpecialPreset selectedPreset() const
	{
		// Get data from selected item
		auto sel_data = dynamic_cast<SpecialPresetData*>(GetItemData(GetSelection()));
		if (sel_data)
			return sel_data->preset();

		return {};
	}

	void setParentDialog(wxDialog* dlg) { parent_dialog_ = dlg; }

private:
	wxDataViewItem root_;
	wxDialog*      parent_dialog_ = nullptr;

	struct Group
	{
		string         name;
		wxDataViewItem item;
		Group(wxDataViewItem item, const string& name) : name{ name }, item{ item } {}
	};
	vector<Group> groups_;

	wxDataViewItem getGroup(const string& group)
	{
		// Check if group was already made
		for (auto& g : groups_)
		{
			if (group == g.name)
				return g.item;
		}

		// Split group into subgroups
		auto path = strutil::splitV(group, '/');

		// Create group needed
		auto   current = root_;
		string fullpath;
		for (unsigned p = 0; p < path.size(); p++)
		{
			if (p > 0)
				fullpath += "/";
			fullpath += path[p];

			bool found = false;
			for (auto& g : groups_)
			{
				if (g.name == fullpath)
				{
					current = g.item;
					found   = true;
					break;
				}
			}

			if (!found)
			{
<<<<<<< HEAD
				current = AppendContainer(current, path[p]);
=======
				current = AppendContainer(current, wxutil::strFromView(path[p]), -1, 1);
>>>>>>> f8584231
				groups_.emplace_back(current, fullpath);
			}
		}

		return current;
	}

	void addPresets(const vector<game::SpecialPreset>& presets, wxSize& textsize, const wxClientDC& dc)
	{
		for (auto& preset : presets)
		{
			auto item = AppendItem(getGroup(preset.group), wxString::FromUTF8(preset.name));
			SetItemData(item, new SpecialPresetData(preset));
			textsize.IncTo(dc.GetTextExtent(wxString::FromUTF8(preset.name)));
		}
	}
};
} // namespace slade


// -----------------------------------------------------------------------------
//
// SpecialPresetDialog Class Functions
//
// -----------------------------------------------------------------------------


// -----------------------------------------------------------------------------
// SpecialPresetDialog class constructor
// -----------------------------------------------------------------------------
SpecialPresetDialog::SpecialPresetDialog(wxWindow* parent) : SDialog{ parent, "Special Presets", "special_presets" }
{
	auto lh    = ui::LayoutHelper(this);
	auto sizer = new wxBoxSizer(wxVERTICAL);
	SetSizer(sizer);

	// Presets tree
	tree_presets_ = new SpecialPresetTreeView(this);
	tree_presets_->setParentDialog(this);
	sizer->Add(tree_presets_, lh.sfWithLargeBorder(1).Expand());

	// OK button
	auto hbox = new wxBoxSizer(wxHORIZONTAL);
	sizer->Add(hbox, lh.sfWithLargeBorder(0, wxLEFT | wxRIGHT | wxBOTTOM).Expand());
	hbox->AddStretchSpacer(1);
<<<<<<< HEAD
	auto btn_ok = new wxButton(this, -1, "OK");
	hbox->Add(btn_ok, lh.sfWithBorder(0, wxRIGHT).Expand());
	btn_ok->Bind(wxEVT_BUTTON, [&](wxCommandEvent& e) { EndModal(wxID_OK); });

	// Cancel button
	auto btn_cancel = new wxButton(this, -1, "Cancel");
	hbox->Add(btn_cancel, wxSizerFlags().Expand());
=======
	auto btn_ok = new wxButton(this, -1, wxS("OK"));
	hbox->Add(btn_ok, 0, wxEXPAND | wxRIGHT, ui::pad());
	btn_ok->Bind(wxEVT_BUTTON, [&](wxCommandEvent& e) { EndModal(wxID_OK); });

	// Cancel button
	auto btn_cancel = new wxButton(this, -1, wxS("Cancel"));
	hbox->Add(btn_cancel, 0, wxEXPAND);
>>>>>>> f8584231
	btn_cancel->Bind(wxEVT_BUTTON, [&](wxCommandEvent& e) { EndModal(wxID_CANCEL); });

	wxWindowBase::SetMinClientSize(sizer->GetMinSize());
	CenterOnParent();
}

// -----------------------------------------------------------------------------
// Returns the currently selected special preset
// -----------------------------------------------------------------------------
game::SpecialPreset SpecialPresetDialog::selectedPreset() const
{
	return tree_presets_->selectedPreset();
}<|MERGE_RESOLUTION|>--- conflicted
+++ resolved
@@ -35,6 +35,8 @@
 #include "Game/Configuration.h"
 #include "Game/SpecialPreset.h"
 #include "UI/Layout.h"
+#include "UI/WxUtils.h"
+#include "Utility/StringUtils.h"
 
 using namespace slade;
 
@@ -159,11 +161,7 @@
 
 			if (!found)
 			{
-<<<<<<< HEAD
-				current = AppendContainer(current, path[p]);
-=======
-				current = AppendContainer(current, wxutil::strFromView(path[p]), -1, 1);
->>>>>>> f8584231
+				current = AppendContainer(current, wxutil::strFromView(path[p]));
 				groups_.emplace_back(current, fullpath);
 			}
 		}
@@ -209,23 +207,13 @@
 	auto hbox = new wxBoxSizer(wxHORIZONTAL);
 	sizer->Add(hbox, lh.sfWithLargeBorder(0, wxLEFT | wxRIGHT | wxBOTTOM).Expand());
 	hbox->AddStretchSpacer(1);
-<<<<<<< HEAD
-	auto btn_ok = new wxButton(this, -1, "OK");
+	auto btn_ok = new wxButton(this, -1, wxS("OK"));
 	hbox->Add(btn_ok, lh.sfWithBorder(0, wxRIGHT).Expand());
 	btn_ok->Bind(wxEVT_BUTTON, [&](wxCommandEvent& e) { EndModal(wxID_OK); });
 
 	// Cancel button
-	auto btn_cancel = new wxButton(this, -1, "Cancel");
+	auto btn_cancel = new wxButton(this, -1, wxS("Cancel"));
 	hbox->Add(btn_cancel, wxSizerFlags().Expand());
-=======
-	auto btn_ok = new wxButton(this, -1, wxS("OK"));
-	hbox->Add(btn_ok, 0, wxEXPAND | wxRIGHT, ui::pad());
-	btn_ok->Bind(wxEVT_BUTTON, [&](wxCommandEvent& e) { EndModal(wxID_OK); });
-
-	// Cancel button
-	auto btn_cancel = new wxButton(this, -1, wxS("Cancel"));
-	hbox->Add(btn_cancel, 0, wxEXPAND);
->>>>>>> f8584231
 	btn_cancel->Bind(wxEVT_BUTTON, [&](wxCommandEvent& e) { EndModal(wxID_CANCEL); });
 
 	wxWindowBase::SetMinClientSize(sizer->GetMinSize());
