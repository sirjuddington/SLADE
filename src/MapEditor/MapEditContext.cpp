
// -----------------------------------------------------------------------------
// SLADE - It's a Doom Editor
// Copyright(C) 2008 - 2022 Simon Judd
//
// Email:       sirjuddington@gmail.com
// Web:         http://slade.mancubus.net
// Filename:    MapEditContext.cpp
// Description: MapEditContext class - handles the map editing
//              context for a map (selection, highlight, undo/redo,
//              editing functions, etc.)
//
// This program is free software; you can redistribute it and/or modify it
// under the terms of the GNU General Public License as published by the Free
// Software Foundation; either version 2 of the License, or (at your option)
// any later version.
//
// This program is distributed in the hope that it will be useful, but WITHOUT
// ANY WARRANTY; without even the implied warranty of MERCHANTABILITY or
// FITNESS FOR A PARTICULAR PURPOSE. See the GNU General Public License for
// more details.
//
// You should have received a copy of the GNU General Public License along with
// this program; if not, write to the Free Software Foundation, Inc.,
// 51 Franklin Street, Fifth Floor, Boston, MA  02110 - 1301, USA.
// -----------------------------------------------------------------------------


// -----------------------------------------------------------------------------
//
// Includes
//
// -----------------------------------------------------------------------------
#include "Main.h"
#include "MapEditContext.h"
#include "App.h"
#include "Edit/Edit2D.h"
#include "Edit/Edit3D.h"
#include "Edit/Input.h"
#include "Edit/LineDraw.h"
#include "Edit/MoveObjects.h"
#include "Edit/ObjectEdit.h"
#include "Game/Configuration.h"
#include "General/Console.h"
#include "General/UI.h"
#include "General/UndoRedo.h"
#include "ItemSelection.h"
#include "MapChecks.h"
#include "MapEditor/Renderer/Overlays/InfoOverlay3d.h"
#include "MapEditor/Renderer/Overlays/LineTextureOverlay.h"
#include "MapEditor/Renderer/Overlays/QuickTextureOverlay3d.h"
#include "MapEditor/Renderer/Overlays/SectorTextureOverlay.h"
#include "MapEditor/UI/Dialogs/ActionSpecialDialog.h"
#include "MapEditor/UI/Dialogs/SectorSpecialDialog.h"
#include "MapEditor/UI/Dialogs/ShowItemDialog.h"
#include "MapTextureManager.h"
#include "OpenGL/Draw2D.h"
#include "Renderer/Camera.h"
#include "Renderer/MapRenderer3D.h"
#include "Renderer/Overlays/LineInfoOverlay.h"
#include "Renderer/Overlays/SectorInfoOverlay.h"
#include "Renderer/Overlays/ThingInfoOverlay.h"
#include "Renderer/Overlays/VertexInfoOverlay.h"
#include "Renderer/Renderer.h"
#include "SLADEMap/SLADEMap.h"
#include "UI/MapCanvas.h"
#include "UI/MapEditorWindow.h"
#include "UndoSteps.h"
#include "Utility/StringUtils.h"

using namespace slade;

using mapeditor::Input;
using mapeditor::Mode;
using mapeditor::SectorMode;


// -----------------------------------------------------------------------------
//
// Variables
//
// -----------------------------------------------------------------------------
namespace
{
double grid_sizes[] = { 0.05, 0.1, 0.25, 0.5,  1,    2,    4,    8,     16,    32,   64,
						128,  256, 512,  1024, 2048, 4096, 8192, 16384, 32768, 65536 };
}
CVAR(Bool, info_overlay_3d, true, CVar::Flag::Save)
CVAR(Bool, hilight_smooth, true, CVar::Flag::Save)


// -----------------------------------------------------------------------------
//
// External Variables
//
// -----------------------------------------------------------------------------
EXTERN_CVAR(Int, flat_drawtype)
EXTERN_CVAR(Bool, thing_preview_lights)


// -----------------------------------------------------------------------------
//
// MapEditContext Class Functions
//
// -----------------------------------------------------------------------------


// -----------------------------------------------------------------------------
// MapEditContext class constructor
// -----------------------------------------------------------------------------
MapEditContext::MapEditContext()
{
	map_          = std::make_unique<SLADEMap>();
	undo_manager_ = std::make_unique<UndoManager>(map_.get());
	selection_    = std::make_unique<ItemSelection>(this);
	renderer_     = std::make_unique<mapeditor::Renderer>(*this);
	edit_2d_      = std::make_unique<Edit2D>(*this);
	edit_3d_      = std::make_unique<Edit3D>(*this);
	input_        = std::make_unique<Input>(*this);
	line_draw_    = std::make_unique<LineDraw>(*this);
	move_objects_ = std::make_unique<MoveObjects>(*this);
	object_edit_  = std::make_unique<ObjectEdit>(*this);

	// Info Overlays
	info_vertex_ = std::make_unique<VertexInfoOverlay>();
	info_line_   = std::make_unique<LineInfoOverlay>();
	info_sector_ = std::make_unique<SectorInfoOverlay>();
	info_thing_  = std::make_unique<ThingInfoOverlay>();
	info_3d_     = std::make_unique<InfoOverlay3D>();
}

// -----------------------------------------------------------------------------
// MapEditContext class destructor
// -----------------------------------------------------------------------------
MapEditContext::~MapEditContext() = default;

// -----------------------------------------------------------------------------
// Changes the current edit mode to [mode]
// -----------------------------------------------------------------------------
void MapEditContext::setEditMode(Mode mode)
{
	// Check if we are changing to the same mode
	if (mode == edit_mode_)
	{
		// Cycle sector edit mode
		if (mode == Mode::Sectors)
			cycleSectorEditMode();

		// Do nothing otherwise
		return;
	}

	// Clear 3d mode undo manager etc on exiting 3d mode
	if (edit_mode_ == Mode::Visual && mode != Mode::Visual)
	{
		info_3d_.reset();
		undo_manager_->createMergedLevel(edit_3d_->undoManager(), "3D Mode Editing");
		edit_3d_->undoManager()->clear();
	}

	// Set undo manager for history panel
	if (mode == Mode::Visual && edit_mode_ != Mode::Visual)
		mapeditor::setUndoManager(edit_3d_->undoManager());
	else if (edit_mode_ == Mode::Visual && mode != Mode::Visual)
		mapeditor::setUndoManager(undo_manager_.get());

	edit_mode_prev_ = edit_mode_;

	// Set edit mode
	edit_mode_   = mode;
	sector_mode_ = SectorMode::Both;

	// Clear hilight and selection stuff
	selection_->clearHilight();
	tagged_sectors_.clear();
	tagged_lines_.clear();
	tagged_things_.clear();
	last_undo_level_ = "";

	// Transfer selection to the new mode, if possible
	selection_->migrate(edit_mode_prev_, edit_mode_);

	// Add editor message
	switch (edit_mode_)
	{
	case Mode::Vertices: addEditorMessage("Vertices mode"); break;
	case Mode::Lines: addEditorMessage("Lines mode"); break;
	case Mode::Sectors: addEditorMessage("Sectors mode (Normal)"); break;
	case Mode::Things: addEditorMessage("Things mode"); break;
	case Mode::Visual: addEditorMessage("3d mode"); break;
	}

	if (edit_mode_ != Mode::Visual)
		updateDisplay();
	updateStatusText();

	// Unlock mouse
	lockMouse(false);

	// Update toolbar
	if (mode != edit_mode_prev_)
		mapeditor::window()->removeAllCustomToolBars();
	if (mode == Mode::Vertices)
		SAction::fromId("mapw_mode_vertices")->setChecked();
	else if (mode == Mode::Lines)
		SAction::fromId("mapw_mode_lines")->setChecked();
	else if (mode == Mode::Sectors)
	{
		SAction::fromId("mapw_mode_sectors")->setChecked();

		// Sector mode toolbar
		if (edit_mode_prev_ != Mode::Sectors)
		{
			mapeditor::window()->addCustomToolBar(
				"Sector Mode", { "mapw_sectormode_normal", "mapw_sectormode_floor", "mapw_sectormode_ceiling" });
		}

		// Toggle current sector mode
		if (sector_mode_ == SectorMode::Both)
			SAction::fromId("mapw_sectormode_normal")->setChecked();
		else if (sector_mode_ == SectorMode::Floor)
			SAction::fromId("mapw_sectormode_floor")->setChecked();
		else if (sector_mode_ == SectorMode::Ceiling)
			SAction::fromId("mapw_sectormode_ceiling")->setChecked();
	}
	else if (mode == Mode::Things)
	{
		SAction::fromId("mapw_mode_things")->setChecked();

		mapeditor::window()->addCustomToolBar("Things Mode", { "mapw_thing_light_previews" });

		SAction::fromId("mapw_thing_light_previews")->setChecked(thing_preview_lights);
	}
	else if (mode == Mode::Visual)
	{
		SAction::fromId("mapw_mode_3d")->setChecked();
		KeyBind::releaseAll();
		lockMouse(true);
		renderer_->renderer3D().refresh();
	}
	mapeditor::window()->refreshToolBar();
}

// -----------------------------------------------------------------------------
// Changes the current sector edit mode to [mode]
// -----------------------------------------------------------------------------
void MapEditContext::setSectorEditMode(SectorMode mode)
{
	// Set sector mode
	sector_mode_ = mode;

	// Editor message
	if (sector_mode_ == SectorMode::Both)
		addEditorMessage("Sectors mode (Normal)");
	else if (sector_mode_ == SectorMode::Floor)
		addEditorMessage("Sectors mode (Floors)");
	else
		addEditorMessage("Sectors mode (Ceilings)");

	updateStatusText();
	forceRefreshRenderer();
}

// -----------------------------------------------------------------------------
// Cycles to the next sector edit mode. Both -> Floors -> Ceilings
// -----------------------------------------------------------------------------
void MapEditContext::cycleSectorEditMode()
{
	switch (sector_mode_)
	{
	case SectorMode::Both: setSectorEditMode(SectorMode::Floor); break;
	case SectorMode::Floor: setSectorEditMode(SectorMode::Ceiling); break;
	default: setSectorEditMode(SectorMode::Both);
	}
}

// -----------------------------------------------------------------------------
// Locks/unlocks the mouse cursor. A locked cursor is invisible and will be
// moved to the center of the canvas every frame
// -----------------------------------------------------------------------------
void MapEditContext::lockMouse(bool lock)
{
	mouse_locked_ = lock;
	canvas_->lockMouse(lock);
}

// -----------------------------------------------------------------------------
// Updates the current map editor state (hilight, animations, etc.)
// -----------------------------------------------------------------------------
bool MapEditContext::update(double frametime)
{
	//// Force an update if animations are active
	// if (renderer_->animationsActive() || selection_->hasHilight())
	//	next_frame_length_ = 2;

	//// Ignore if we aren't ready to update
	// if (frametime < next_frame_length_)
	//	return false;

	// Get frame time multiplier
	double mult = frametime / 10.0;

	// 3d mode
	if (edit_mode_ == Mode::Visual && !overlayActive())
	{
		// Update camera
		if (input_->updateCamera3d(mult))
			next_frame_length_ = 2;

		// Update status bar
		auto pos = camera3d().position();
		mapeditor::setStatusText(fmt::format("Position: ({}, {}, {})", (int)pos.x, (int)pos.y, (int)pos.z), 3);

		// Update hilight
		mapeditor::Item hl{ -1, mapeditor::ItemType::Any };
		if (!selection_->hilightLocked())
		{
			auto old_hl = selection_->hilight();
			hl          = renderer_->renderer3D().determineHilight();
			if (selection_->setHilight(hl))
			{
				// Update 3d info overlay
				if (info_overlay_3d && hl.index >= 0)
				{
					info_3d_->update(hl.index, hl.type, map_.get());
					info_showing_ = true;
				}
				else
					info_showing_ = false;

				// Animation
				renderer_->animateHilightChange(old_hl);
			}
		}
	}

	// 2d mode
	else
	{
		// Update hilight if needed
		auto prev_hl = selection_->hilight();
		if (input_->mouseState() == mapeditor::Input::MouseState::Normal /* && !mouse_movebegin*/)
		{
			auto old_hl = selection_->hilightedObject();
			if (selection_->updateHilight(input_->mousePosMap(), renderer_->view().scale().x) && hilight_smooth)
				renderer_->animateHilightChange({}, old_hl);
		}

		// Do item moving if needed
		if (input_->mouseState() == mapeditor::Input::MouseState::Move)
			move_objects_->update(input_->mousePosMap());

		// Check if we have to update the info overlay
		if (selection_->hilight() != prev_hl)
		{
			// Update info overlay depending on edit mode
			updateInfoOverlay();
			info_showing_ = selection_->hasHilight();
		}
	}

	// Update overlay animation (if active)
	if (overlayActive())
		overlay_current_->update(frametime);

	// Update animations
	renderer_->updateAnimations(mult);

	return true;
}

// -----------------------------------------------------------------------------
// Opens [map]
// -----------------------------------------------------------------------------
bool MapEditContext::openMap(const Archive::MapDesc& map)
{
	log::info("Opening map {}", map.name);
	if (!map_->readMap(map))
		return false;

	// Find camera thing
	if (canvas_)
	{
		MapThing* cam    = nullptr;
		MapThing* pstart = nullptr;
		for (unsigned a = 0; a < map_->nThings(); a++)
		{
			auto thing = map_->thing(a);
			if (thing->type() == 32000)
				cam = thing;
			if (thing->type() == 1)
				pstart = thing;

			if (cam)
				break;
		}

		// Set canvas 3d camera
		if (cam)
			renderer_->setCameraThing(cam);
		else if (pstart)
			renderer_->setCameraThing(pstart);

		// Reset rendering data
		forceRefreshRenderer();
	}

	edit_3d_->setLinked(true, true);

	updateStatusText();
	updateThingLists();

	// Process specials
	map_->mapSpecials()->processMapSpecials(map_.get());

	return true;
}

// -----------------------------------------------------------------------------
// Clears and resets the map
// -----------------------------------------------------------------------------
void MapEditContext::clearMap()
{
	// Clear selection
	selection_->clear();
	selection_->clearHilight();

	// Reset state
	edit_3d_->setLinked(true, true);
	input_->setMouseState(mapeditor::Input::MouseState::Normal);
	mapeditor::resetObjectPropertiesPanel();

	// Clear undo manager
	undo_manager_->clear();
	last_undo_level_ = "";

	// Clear other data
	updateTagged();
	info_3d_.reset();

	// Clear map
	map_->clearMap();
}

// -----------------------------------------------------------------------------
// Moves and zooms the view to show the object at [index], depending on the
// current edit mode. If [index] is negative, show the current selection or
// hilight instead
// -----------------------------------------------------------------------------
void MapEditContext::showItem(int index) const
{
	// Show current selection/hilight if index is not specified
	if (index < 0)
	{
		renderer_->viewFitToObjects(selection_->selectedObjects());
		return;
	}

	selection_->clear();
	int                 max;
	mapeditor::ItemType type;
	switch (edit_mode_)
	{
	case Mode::Vertices:
		type = mapeditor::ItemType::Vertex;
		max  = map_->nVertices();
		break;
	case Mode::Lines:
		type = mapeditor::ItemType::Line;
		max  = map_->nLines();
		break;
	case Mode::Sectors:
		type = mapeditor::ItemType::Sector;
		max  = map_->nSectors();
		break;
	case Mode::Things:
		type = mapeditor::ItemType::Thing;
		max  = map_->nThings();
		break;
	default: return;
	}

	if (index < max)
	{
		selection_->select({ index, type });
		renderer_->viewFitToObjects(selection_->selectedObjects(false));
	}
}

// -----------------------------------------------------------------------------
// Returns a string representation of the current edit mode
// -----------------------------------------------------------------------------
string MapEditContext::modeString(bool plural) const
{
	switch (edit_mode_)
	{
	case Mode::Vertices: return plural ? "Vertices" : "Vertex";
	case Mode::Lines: return plural ? "Lines" : "Line";
	case Mode::Sectors: return plural ? "Sectors" : "Sector";
	case Mode::Things: return plural ? "Things" : "Thing";
	case Mode::Visual: return "3D";
	}

	return plural ? "Items" : "Object";
}

// -----------------------------------------------------------------------------
// Rebuilds thing info lists (pathed things, etc.)
// -----------------------------------------------------------------------------
void MapEditContext::updateThingLists()
{
	pathed_things_.clear();
	map_->things().putAllPathed(pathed_things_);
	map_->setThingsUpdated();
}

// -----------------------------------------------------------------------------
// Sets the cursor on the canvas to [cursor]
// -----------------------------------------------------------------------------
void MapEditContext::setCursor(ui::MouseCursor cursor) const
{
	ui::setCursor(canvas_, cursor);
}

// -----------------------------------------------------------------------------
// Forces a full refresh of the 2d/3d renderers
// -----------------------------------------------------------------------------
void MapEditContext::forceRefreshRenderer()
{
	// Update 3d mode info overlay if needed
	if (edit_mode_ == Mode::Visual)
	{
		auto hl = renderer_->renderer3D().determineHilight();
		info_3d_->update(hl.index, hl.type, map_.get());
	}

	if (!canvas_->activateContext())
		return;

	renderer_->forceUpdate();
}

// -----------------------------------------------------------------------------
// Rebuilds tagged object lists based on the current hilight
// -----------------------------------------------------------------------------
void MapEditContext::updateTagged()
{
	using game::TagType;

	// Clear tagged lists
	tagged_sectors_.clear();
	tagged_lines_.clear();
	tagged_things_.clear();

	tagging_lines_.clear();
	tagging_things_.clear();

	// Special
	int hilight_item = selection_->hilight().index;
	if (hilight_item >= 0)
	{
		// Gather affecting objects
		int type = 0, tag = 0, ttype = 0;
		if (edit_mode_ == Mode::Lines)
		{
			type = SLADEMap::LINEDEFS;
			tag  = map_->line(hilight_item)->id();
		}
		else if (edit_mode_ == Mode::Things)
		{
			type  = SLADEMap::THINGS;
			tag   = map_->thing(hilight_item)->id();
			ttype = map_->thing(hilight_item)->type();
		}
		else if (edit_mode_ == Mode::Sectors)
		{
			type = SLADEMap::SECTORS;
			tag  = map_->sector(hilight_item)->tag();
		}
		if (tag)
		{
			map_->lines().putAllTaggingWithId(tag, type, tagging_lines_);
			map_->things().putAllTaggingWithId(tag, type, tagging_things_, ttype);
		}

		// Gather affected objects
		if (edit_mode_ == Mode::Lines || edit_mode_ == Mode::Things)
		{
			MapSector* back  = nullptr;
			MapSector* front = nullptr;
			int        tag, arg2, arg3, arg4, arg5, tid;
			auto       needs_tag = TagType::None;

			// Line specials have front and possibly back sectors
			tag = arg2 = arg3 = arg4 = arg5 = tid = 0;
			if (edit_mode_ == Mode::Lines)
			{
				auto line = map_->line(hilight_item);
				if (line->s2())
					back = line->s2()->sector();
				if (line->s1())
					front = line->s1()->sector();
				needs_tag = game::configuration().actionSpecial(line->special()).needsTag();
				tag       = line->arg(0);
				arg2      = line->arg(1);
				arg3      = line->arg(2);
				arg4      = line->arg(3);
				arg5      = line->arg(4);
				tid       = 0;

				// Hexen and UDMF things can have specials too
			}
			else // edit_mode == Mode::Things
			{
				auto thing = map_->thing(hilight_item);
				if (game::configuration().thingType(thing->type()).flags() & game::ThingType::Flags::Script)
					needs_tag = TagType::None;
				else
				{
					needs_tag = game::configuration().thingType(thing->type()).needsTag();
					if (needs_tag == TagType::None)
						needs_tag = game::configuration().actionSpecial(thing->special()).needsTag();
					tag  = thing->arg(0);
					arg2 = thing->arg(1);
					arg3 = thing->arg(2);
					arg4 = thing->arg(3);
					arg5 = thing->arg(4);
					tid  = thing->id();
				}
			}

			// Sector tag
			if (needs_tag == TagType::Sector || (needs_tag == TagType::SectorAndBack && tag > 0))
				map_->sectors().putAllWithId(tag, tagged_sectors_);

			// Backside sector (for local doors)
			else if ((needs_tag == TagType::Back || needs_tag == TagType::SectorAndBack) && back)
				tagged_sectors_.push_back(back);

			// Sector tag *or* backside sector (for zdoom local doors)
			else if (needs_tag == TagType::SectorOrBack)
			{
				if (tag > 0)
					map_->sectors().putAllWithId(tag, tagged_sectors_);
				else if (back)
					tagged_sectors_.push_back(back);
			}

			// Thing ID
			else if (needs_tag == TagType::Thing)
				map_->things().putAllWithId(tag, tagged_things_);

			// Line ID
			else if (needs_tag == TagType::Line)
				map_->lines().putAllWithId(tag, tagged_lines_);

			// ZDoom quirkiness
			else if (needs_tag != TagType::None)
			{
				switch (needs_tag)
				{
				case TagType::Thing1Sector2:
				case TagType::Thing1Sector3:
				case TagType::Sector1Thing2:
				{
					int thingtag = (needs_tag == TagType::Sector1Thing2) ? arg2 : tag;
					int sectag   = (needs_tag == TagType::Sector1Thing2) ? tag :
								   (needs_tag == TagType::Thing1Sector2) ? arg2 :
																		   arg3;
					if ((thingtag | sectag) == 0)
						break;
					else if (thingtag == 0)
						map_->sectors().putAllWithId(sectag, tagged_sectors_);
					else if (sectag == 0)
						map_->things().putAllWithId(thingtag, tagged_things_);
					else // neither thingtag nor sectag are 0
						map_->putThingsWithIdInSectorTag(thingtag, sectag, tagged_things_);
				}
				break;
				case TagType::Thing1Thing2Thing3:
					if (arg3)
						map_->things().putAllWithId(arg3, tagged_things_);
				case TagType::Thing1Thing2:
					if (arg2)
						map_->things().putAllWithId(arg2, tagged_things_);
				case TagType::Thing1Thing4:
					if (tag)
						map_->things().putAllWithId(tag, tagged_things_);
				case TagType::Thing4:
					if (needs_tag == TagType::Thing1Thing4 || needs_tag == TagType::Thing4)
						if (arg4)
							map_->things().putAllWithId(arg4, tagged_things_);
					break;
				case TagType::Thing5:
					if (arg5)
						map_->things().putAllWithId(arg5, tagged_things_);
					break;
				case TagType::LineNegative:
					if (tag)
						map_->lines().putAllWithId(abs(tag), tagged_lines_);
					break;
				case TagType::LineId1Line2:
					if (arg2)
						map_->lines().putAllWithId(arg2, tagged_lines_);
					break;
				case TagType::Line1Sector2:
					if (tag)
						map_->lines().putAllWithId(tag, tagged_lines_);
					if (arg2)
						map_->sectors().putAllWithId(arg2, tagged_sectors_);
					break;
				case TagType::Sector1Thing2Thing3Thing5:
					if (arg5)
						map_->things().putAllWithId(arg5, tagged_things_);
					if (arg3)
						map_->things().putAllWithId(arg3, tagged_things_);
				case TagType::Sector1Sector2Sector3Sector4:
					if (arg4)
						map_->sectors().putAllWithId(arg4, tagged_sectors_);
					if (arg3)
						map_->sectors().putAllWithId(arg3, tagged_sectors_);
				case TagType::Sector1Sector2:
					if (arg2)
						map_->sectors().putAllWithId(arg2, tagged_sectors_);
					if (tag)
						map_->sectors().putAllWithId(tag, tagged_sectors_);
					break;
				case TagType::Sector2Is3Line:
					if (tag)
					{
						if (arg2 == 3)
							map_->lines().putAllWithId(tag, tagged_lines_);
						else
							map_->sectors().putAllWithId(tag, tagged_sectors_);
					}
					break;
				case TagType::Patrol:
					if (tid)
						map_->things().putAllWithId(tid, tagged_things_, 0, 9047);
					break;
				case TagType::Interpolation:
					if (tid)
						map_->things().putAllWithId(tid, tagged_things_, 0, 9075);
					break;
				default: break;
				}
			}
		}
	}
}

// -----------------------------------------------------------------------------
// Called when the selection is updated, updates the properties panel
// -----------------------------------------------------------------------------
void MapEditContext::selectionUpdated()
{
	// Open selected objects in properties panel
	auto selected = selection_->selectedObjects();
	mapeditor::openMultiObjectProperties(selected);

	last_undo_level_ = "";

	renderer_->animateSelectionChange(*selection_);

	updateStatusText();
}

// -----------------------------------------------------------------------------
// Clears the current selection
// -----------------------------------------------------------------------------
void MapEditContext::clearSelection() const
{
	selection_->clear();
}

// -----------------------------------------------------------------------------
// Returns the current grid size
// -----------------------------------------------------------------------------
double MapEditContext::gridSize() const
{
	return grid_sizes[grid_size_];
}

// -----------------------------------------------------------------------------
// Returns the currently hilighted item
// -----------------------------------------------------------------------------
mapeditor::Item MapEditContext::hilightItem() const
{
	return selection_->hilight();
}

// -----------------------------------------------------------------------------
// Increments the grid size
// -----------------------------------------------------------------------------
void MapEditContext::incrementGrid()
{
	grid_size_++;
	if (grid_size_ > 20)
		grid_size_ = 20;

	addEditorMessage(fmt::format("Grid Size: {}x{}", (int)gridSize(), (int)gridSize()));
	updateStatusText();
}

// -----------------------------------------------------------------------------
// Decrements the grid size
// -----------------------------------------------------------------------------
void MapEditContext::decrementGrid()
{
	grid_size_--;
	int mingrid = (map_->currentFormat() == MapFormat::UDMF) ? 0 : 4;
	if (grid_size_ < mingrid)
		grid_size_ = mingrid;

	addEditorMessage(fmt::format("Grid Size: {}x{}", (int)gridSize(), (int)gridSize()));
	updateStatusText();
}

// -----------------------------------------------------------------------------
// Returns the nearest grid point to [position], unless snap to grid is
// disabled. If [force] is true, grid snap setting is ignored
// -----------------------------------------------------------------------------
double MapEditContext::snapToGrid(double position, bool force) const
{
	if (!force && !grid_snap_)
	{
		if (map_->currentFormat() == MapFormat::UDMF)
			return position;
		else
			return ceil(position - 0.5);
	}

	return ceil(position / gridSize() - 0.5) * gridSize();
}

// -----------------------------------------------------------------------------
// Used for pasting. Given an [origin] point and the current [mouse_pos], snaps
// in such a way that the mouse is a number of grid units away from the origin.
// -----------------------------------------------------------------------------
Vec2d MapEditContext::relativeSnapToGrid(const Vec2d& origin, const Vec2d& mouse_pos) const
{
	auto delta = mouse_pos - origin;
	delta.x    = snapToGrid(delta.x, false);
	delta.y    = snapToGrid(delta.y, false);
	return origin + delta;
}

// -----------------------------------------------------------------------------
// Begins a tag edit operation
// -----------------------------------------------------------------------------
int MapEditContext::beginTagEdit()
{
	// Check lines mode
	if (edit_mode_ != Mode::Lines)
		return 0;

	// Get selected lines
	auto lines = selection_->selectedLines();
	if (lines.empty())
		return 0;

	// Get current tag
	int tag = lines[0]->arg(0);
	if (tag == 0)
		tag = map_->sectors().firstFreeId();
	current_tag_ = tag;

	// Clear tagged lists
	tagged_lines_.clear();
	tagged_sectors_.clear();
	tagged_things_.clear();

	// Sector tag (for now, 2 will be thing id tag)
	for (unsigned a = 0; a < map_->nSectors(); a++)
	{
		auto sector = map_->sector(a);
		if (sector->tag() == current_tag_)
			tagged_sectors_.push_back(sector);
	}
	return 1;
}

// -----------------------------------------------------------------------------
// Applies the current tag edit tag to the sector at [x,y], or clears the
// sector tag if it is already the same
// -----------------------------------------------------------------------------
void MapEditContext::tagSectorAt(const Vec2d& pos)
{
	auto sector = map_->sectors().atPos(pos);
	if (!sector)
		return;

	for (unsigned a = 0; a < tagged_sectors_.size(); a++)
	{
		// Check if already tagged
		if (tagged_sectors_[a] == sector)
		{
			// Un-tag
			tagged_sectors_[a] = tagged_sectors_.back();
			tagged_sectors_.pop_back();
			addEditorMessage(fmt::format("Untagged sector {}", sector->index()));
			return;
		}
	}

	// Tag
	tagged_sectors_.push_back(sector);
	addEditorMessage(fmt::format("Tagged sector {}", sector->index()));
}

// -----------------------------------------------------------------------------
// Ends the tag edit operation and applies changes if [accept] is true
// -----------------------------------------------------------------------------
void MapEditContext::endTagEdit(bool accept)
{
	// Get selected lines
	auto lines = selection_->selectedLines();

	if (accept)
	{
		// Begin undo level
		beginUndoRecord("Tag Edit", true, false, false);

		// Clear sector tags
		for (unsigned a = 0; a < map_->nSectors(); a++)
		{
			auto sector = map_->sector(a);
			if (sector->tag() == current_tag_)
				sector->setTag(0);
		}

		// If nothing selected, clear line tags
		if (tagged_sectors_.empty())
			current_tag_ = 0;

		// Set line tags (in case of multiple selection)
		for (auto& line : lines)
			line->setArg(0, current_tag_);

		// Set sector tags
		for (auto& sector : tagged_sectors_)
			sector->setTag(current_tag_);

		// Editor message
		if (tagged_sectors_.empty())
			addEditorMessage("Cleared tags");
		else
			addEditorMessage(fmt::format("Set tag {}", current_tag_));

		endUndoRecord(true);
	}
	else
		addEditorMessage("Tag edit cancelled");

	updateTagged();
	setFeatureHelp({});
}

// -----------------------------------------------------------------------------
// Returns the current editor message at [index]
// -----------------------------------------------------------------------------
const string& MapEditContext::editorMessage(int index)
{
	// Check index
	if (index < 0 || index >= (int)editor_messages_.size())
		return strutil::EMPTY;

	return editor_messages_[index].message;
}

// -----------------------------------------------------------------------------
// Returns the amount of time the editor message at [index] has been active
// -----------------------------------------------------------------------------
long MapEditContext::editorMessageTime(int index) const
{
	// Check index
	if (index < 0 || index >= (int)editor_messages_.size())
		return -1;

	return app::runTimer() - editor_messages_[index].act_time;
}

// -----------------------------------------------------------------------------
// Adds an editor message, removing the oldest if needed
// -----------------------------------------------------------------------------
void MapEditContext::addEditorMessage(string_view message)
{
	// Remove oldest message if there are too many active
	if (editor_messages_.size() >= 10)
		editor_messages_.erase(editor_messages_.begin());

	// Add message to list
	editor_messages_.emplace_back(message, app::runTimer());
}

// -----------------------------------------------------------------------------
// Sets the feature help text to display [lines]
// -----------------------------------------------------------------------------
void MapEditContext::setFeatureHelp(const vector<string>& lines)
{
	feature_help_lines_.clear();
	feature_help_lines_ = lines;

	log::debug("Set Feature Help Text:");
	for (auto& l : feature_help_lines_)
		log::debug(l);
}

// -----------------------------------------------------------------------------
// Handles the keybind [key]
// -----------------------------------------------------------------------------
bool MapEditContext::handleKeyBind(string_view key, Vec2d position)
{
	// --- General keybinds ---

	bool handled = true;
	if (edit_mode_ != Mode::Visual)
	{
		// Increment grid
		if (key == "me2d_grid_inc")
			incrementGrid();

		// Decrement grid
		else if (key == "me2d_grid_dec")
			decrementGrid();

		// Toggle grid snap
		else if (key == "me2d_grid_toggle_snap")
		{
			grid_snap_ = !grid_snap_;
			if (grid_snap_)
				addEditorMessage("Grid Snapping On");
			else
				addEditorMessage("Grid Snapping Off");
			updateStatusText();
		}

		// Select all
		else if (key == "select_all")
			selection_->selectAll();

		// Clear selection
		else if (key == "me2d_clear_selection")
		{
			selection_->clear();
			addEditorMessage("Selection cleared");
		}

		// Lock/unlock hilight
		else if (key == "me2d_lock_hilight")
		{
			// Toggle lock
			selection_->lockHilight(!selection_->hilightLocked());

			// Add editor message
			if (selection_->hilightLocked())
				addEditorMessage("Locked current hilight");
			else
				addEditorMessage("Unlocked hilight");
		}

		// Copy
		else if (key == "copy")
			edit_2d_->copy();

		else
			handled = false;

		if (handled)
			return handled;
	}

	// --- Sector mode keybinds ---
	if (strutil::startsWith(key, "me2d_sector") && edit_mode_ == Mode::Sectors)
	{
		// Height changes
		if (key == "me2d_sector_floor_up8")
			edit_2d_->changeSectorHeight(8, true, false);
		else if (key == "me2d_sector_floor_up")
			edit_2d_->changeSectorHeight(1, true, false);
		else if (key == "me2d_sector_floor_down8")
			edit_2d_->changeSectorHeight(-8, true, false);
		else if (key == "me2d_sector_floor_down")
			edit_2d_->changeSectorHeight(-1, true, false);
		else if (key == "me2d_sector_ceil_up8")
			edit_2d_->changeSectorHeight(8, false, true);
		else if (key == "me2d_sector_ceil_up")
			edit_2d_->changeSectorHeight(1, false, true);
		else if (key == "me2d_sector_ceil_down8")
			edit_2d_->changeSectorHeight(-8, false, true);
		else if (key == "me2d_sector_ceil_down")
			edit_2d_->changeSectorHeight(-1, false, true);
		else if (key == "me2d_sector_height_up8")
			edit_2d_->changeSectorHeight(8, true, true);
		else if (key == "me2d_sector_height_up")
			edit_2d_->changeSectorHeight(1, true, true);
		else if (key == "me2d_sector_height_down8")
			edit_2d_->changeSectorHeight(-8, true, true);
		else if (key == "me2d_sector_height_down")
			edit_2d_->changeSectorHeight(-1, true, true);

		// Light changes
		else if (key == "me2d_sector_light_up16")
			edit_2d_->changeSectorLight(true, false);
		else if (key == "me2d_sector_light_up")
			edit_2d_->changeSectorLight(true, true);
		else if (key == "me2d_sector_light_down16")
			edit_2d_->changeSectorLight(false, false);
		else if (key == "me2d_sector_light_down")
			edit_2d_->changeSectorLight(false, true);

		// Join
		else if (key == "me2d_sector_join")
			edit_2d_->joinSectors(true);
		else if (key == "me2d_sector_join_keep")
			edit_2d_->joinSectors(false);

		else
			return false;
	}

	// --- 3d mode keybinds ---
	else if (strutil::startsWith(key, "me3d_") && edit_mode_ == Mode::Visual)
	{
		// Check is UDMF
		bool is_udmf = map_->currentFormat() == MapFormat::UDMF;

		// Clear selection
		if (key == "me3d_clear_selection")
		{
			selection_->clear();
			addEditorMessage("Selection cleared");
		}

		// Toggle linked light levels
		else if (key == "me3d_light_toggle_link")
		{
			if (!is_udmf || !game::configuration().featureSupported(game::UDMFFeature::FlatLighting))
				addEditorMessage("Unlinked light levels not supported in this game configuration");
			else
			{
				if (edit_3d_->toggleLightLink())
					addEditorMessage("Flat light levels linked");
				else
					addEditorMessage("Flat light levels unlinked");
			}
		}

		// Toggle linked offsets
		else if (key == "me3d_wall_toggle_link_ofs")
		{
			if (!is_udmf || !game::configuration().featureSupported(game::UDMFFeature::TextureOffsets))
				addEditorMessage("Unlinked wall offsets not supported in this game configuration");
			else
			{
				if (edit_3d_->toggleOffsetLink())
					addEditorMessage("Wall offsets linked");
				else
					addEditorMessage("Wall offsets unlinked");
			}
		}

		// Copy/paste
		else if (key == "me3d_copy_tex_type")
			edit_3d_->copy(Edit3D::CopyType::TexType);
		else if (key == "me3d_paste_tex_type")
			edit_3d_->paste(Edit3D::CopyType::TexType);
		else if (key == "me3d_paste_tex_adj")
			edit_3d_->floodFill(Edit3D::CopyType::TexType);

		// Light changes
		else if (key == "me3d_light_up16")
			edit_3d_->changeSectorLight(16);
		else if (key == "me3d_light_up")
			edit_3d_->changeSectorLight(1);
		else if (key == "me3d_light_down16")
			edit_3d_->changeSectorLight(-16);
		else if (key == "me3d_light_down")
			edit_3d_->changeSectorLight(-1);

		// Wall/Flat offset changes
		else if (key == "me3d_xoff_up8")
			edit_3d_->changeOffset(8, true);
		else if (key == "me3d_xoff_up")
			edit_3d_->changeOffset(1, true);
		else if (key == "me3d_xoff_down8")
			edit_3d_->changeOffset(-8, true);
		else if (key == "me3d_xoff_down")
			edit_3d_->changeOffset(-1, true);
		else if (key == "me3d_yoff_up8")
			edit_3d_->changeOffset(8, false);
		else if (key == "me3d_yoff_up")
			edit_3d_->changeOffset(1, false);
		else if (key == "me3d_yoff_down8")
			edit_3d_->changeOffset(-8, false);
		else if (key == "me3d_yoff_down")
			edit_3d_->changeOffset(-1, false);

		// Height changes
		else if (key == "me3d_flat_height_up8")
			edit_3d_->changeSectorHeight(8);
		else if (key == "me3d_flat_height_up")
			edit_3d_->changeSectorHeight(1);
		else if (key == "me3d_flat_height_down8")
			edit_3d_->changeSectorHeight(-8);
		else if (key == "me3d_flat_height_down")
			edit_3d_->changeSectorHeight(-1);

		// Thing height changes
		else if (key == "me3d_thing_up")
			edit_3d_->changeThingZ(1);
		else if (key == "me3d_thing_up8")
			edit_3d_->changeThingZ(8);
		else if (key == "me3d_thing_down")
			edit_3d_->changeThingZ(-1);
		else if (key == "me3d_thing_down8")
			edit_3d_->changeThingZ(-8);

		// Generic height change
		else if (key == "me3d_generic_up8")
			edit_3d_->changeHeight(8);
		else if (key == "me3d_generic_up")
			edit_3d_->changeHeight(1);
		else if (key == "me3d_generic_down8")
			edit_3d_->changeHeight(-8);
		else if (key == "me3d_generic_down")
			edit_3d_->changeHeight(-1);

		// Wall/Flat scale changes
		else if (key == "me3d_scalex_up_l" && is_udmf)
			edit_3d_->changeScale(1, true);
		else if (key == "me3d_scalex_up_s" && is_udmf)
			edit_3d_->changeScale(0.1, true);
		else if (key == "me3d_scalex_down_l" && is_udmf)
			edit_3d_->changeScale(-1, true);
		else if (key == "me3d_scalex_down_s" && is_udmf)
			edit_3d_->changeScale(-0.1, true);
		else if (key == "me3d_scaley_up_l" && is_udmf)
			edit_3d_->changeScale(1, false);
		else if (key == "me3d_scaley_up_s" && is_udmf)
			edit_3d_->changeScale(0.1, false);
		else if (key == "me3d_scaley_down_l" && is_udmf)
			edit_3d_->changeScale(-1, false);
		else if (key == "me3d_scaley_down_s" && is_udmf)
			edit_3d_->changeScale(-0.1, false);

		// Auto-align
		else if (key == "me3d_wall_autoalign_x")
			edit_3d_->autoAlignX(selection_->hilight());

		// Reset wall offsets
		else if (key == "me3d_wall_reset")
			edit_3d_->resetOffsets();

		// Toggle lower unpegged
		else if (key == "me3d_wall_unpeg_lower")
			edit_3d_->toggleUnpegged(true);

		// Toggle upper unpegged
		else if (key == "me3d_wall_unpeg_upper")
			edit_3d_->toggleUnpegged(false);

		// Remove thing
		else if (key == "me3d_thing_remove")
			edit_3d_->deleteThing();

		else
			return false;
	}
	else
		return false;

	return true;
}

// -----------------------------------------------------------------------------
// Updates the map object properties panel and current info overlay from the
// current hilight/selection
// -----------------------------------------------------------------------------
void MapEditContext::updateDisplay() const
{
	// Update map object properties panel
	auto selection = selection_->selectedObjects();
	mapeditor::openMultiObjectProperties(selection);

	// Update canvas info overlay
	if (canvas_)
	{
		updateInfoOverlay();
		canvas_->Refresh();
	}
}

// -----------------------------------------------------------------------------
// Updates the window status bar text (mode, grid, etc.)
// -----------------------------------------------------------------------------
void MapEditContext::updateStatusText() const
{
	// Edit mode
	string mode = "Mode: ";
	switch (edit_mode_)
	{
	case Mode::Vertices: mode += "Vertices"; break;
	case Mode::Lines: mode += "Lines"; break;
	case Mode::Sectors: mode += "Sectors"; break;
	case Mode::Things: mode += "Things"; break;
	case Mode::Visual: mode += "3D"; break;
	}

	if (edit_mode_ == Mode::Sectors)
	{
		switch (sector_mode_)
		{
		case SectorMode::Both: mode += " (Normal)"; break;
		case SectorMode::Floor: mode += " (Floors)"; break;
		case SectorMode::Ceiling: mode += " (Ceilings)"; break;
		}
	}

	if (edit_mode_ != Mode::Visual && !selection_->empty())
		mode += fmt::format(" ({} selected)", (int)selection_->size());

	mapeditor::setStatusText(mode, 1);

	// Grid
	string grid;
	if (gridSize() < 1)
		grid = fmt::format("Grid: {:1.2f}x{:1.2f}", gridSize(), gridSize());
	else
		grid = fmt::format("Grid: {}x{}", (int)gridSize(), (int)gridSize());

	if (grid_snap_)
		grid += " (Snapping ON)";
	else
		grid += " (Snapping OFF)";

	mapeditor::setStatusText(grid, 2);
}

// -----------------------------------------------------------------------------
// Begins recording undo level [name]. [mod] is true if the operation about to
// begin will modify object properties, [create/del] are true if it will create
// or delete objects
// -----------------------------------------------------------------------------
void MapEditContext::beginUndoRecord(string_view name, bool mod, bool create, bool del)
{
	// Setup
	UndoManager* manager = (edit_mode_ == Mode::Visual) ? edit_3d_->undoManager() : undo_manager_.get();
	if (manager->currentlyRecording())
		return;
	undo_modified_ = mod;
	undo_deleted_  = del;
	undo_created_  = create;

	// Begin recording
	manager->beginRecord(name);

	// Init map/objects for recording
	if (undo_modified_)
		MapObject::beginPropBackup(app::runTimer());
	if (undo_deleted_ || undo_created_)
		us_create_delete_ = std::make_unique<mapeditor::MapObjectCreateDeleteUS>();

	// Make sure all modified objects will be picked up
	wxMilliSleep(5);

	last_undo_level_ = "";
}

// -----------------------------------------------------------------------------
// Same as beginUndoRecord, except that subsequent calls to this will not
// record another undo level if [name] is the same as last (used for repeated
// operations like offset changes etc. so that 5 offset changes to the same
// object only create 1 undo level)
// -----------------------------------------------------------------------------
void MapEditContext::beginUndoRecordLocked(string_view name, bool mod, bool create, bool del)
{
	if (name != last_undo_level_)
	{
		beginUndoRecord(name, mod, create, del);
		last_undo_level_ = name;
	}
}

// -----------------------------------------------------------------------------
// Finish recording undo level. Discarded if [success] is false
// -----------------------------------------------------------------------------
void MapEditContext::endUndoRecord(bool success)
{
	auto manager = (edit_mode_ == Mode::Visual) ? edit_3d_->undoManager() : undo_manager_.get();

	if (manager->currentlyRecording())
	{
		// Record necessary undo steps
		MapObject::beginPropBackup(-1);
		bool modified        = false;
		bool created_deleted = false;
		if (undo_modified_)
			modified = manager->recordUndoStep(std::make_unique<mapeditor::MultiMapObjectPropertyChangeUS>());
		if (undo_created_ || undo_deleted_)
		{
			auto ustep = dynamic_cast<mapeditor::MapObjectCreateDeleteUS*>(us_create_delete_.get());
			ustep->checkChanges();
			created_deleted = manager->recordUndoStep(std::move(us_create_delete_));
		}

		// End recording
		manager->endRecord(success && (modified || created_deleted));
	}
	updateThingLists();
	us_create_delete_.reset(nullptr);
	map_->recomputeSpecials();
}

// -----------------------------------------------------------------------------
// Records an object property change undo step for [object]
// -----------------------------------------------------------------------------
void MapEditContext::recordPropertyChangeUndoStep(MapObject* object) const
{
	auto manager = (edit_mode_ == Mode::Visual) ? edit_3d_->undoManager() : undo_manager_.get();
	manager->recordUndoStep(std::make_unique<mapeditor::PropertyChangeUS>(object));
}

// -----------------------------------------------------------------------------
// Undoes the current undo level
// -----------------------------------------------------------------------------
void MapEditContext::doUndo()
{
	// Don't undo if the input state isn't normal
	if (input_->mouseState() != Input::MouseState::Normal)
		return;

	// Clear selection first, since part of it may become invalid
	selection_->clear();

	// Undo
	int  time      = app::runTimer() - 1;
	auto manager   = (edit_mode_ == Mode::Visual) ? edit_3d_->undoManager() : undo_manager_.get();
	auto undo_name = manager->undo();

	// Editor message
	if (!undo_name.empty())
	{
		addEditorMessage(fmt::format("Undo: {}", undo_name));

		// Refresh stuff
		// updateTagged();
		map_->rebuildConnectedLines();
		map_->rebuildConnectedSides();
		map_->setGeometryUpdated();
		map_->updateGeometryInfo(time);
		last_undo_level_ = "";
	}
	updateThingLists();
	map_->recomputeSpecials();
}

// -----------------------------------------------------------------------------
// Redoes the next undo level
// -----------------------------------------------------------------------------
void MapEditContext::doRedo()
{
	// Don't redo if the input state isn't normal
	if (input_->mouseState() != Input::MouseState::Normal)
		return;

	// Clear selection first, since part of it may become invalid
	selection_->clear();

	// Redo
	int  time      = app::runTimer() - 1;
	auto manager   = (edit_mode_ == Mode::Visual) ? edit_3d_->undoManager() : undo_manager_.get();
	auto undo_name = manager->redo();

	// Editor message
	if (!undo_name.empty())
	{
		addEditorMessage(fmt::format("Redo: {}", undo_name));

		// Refresh stuff
		// updateTagged();
		map_->rebuildConnectedLines();
		map_->rebuildConnectedSides();
		map_->setGeometryUpdated();
		map_->updateGeometryInfo(time);
		last_undo_level_ = "";
	}
	updateThingLists();
	map_->recomputeSpecials();
}

// -----------------------------------------------------------------------------
// Returns true if a fullscreen overlay is currently active
// -----------------------------------------------------------------------------
bool MapEditContext::overlayActive() const
{
	if (!overlay_current_)
		return false;
	else
		return overlay_current_->isActive();
}

// -----------------------------------------------------------------------------
// Moves the player 1 start thing to the current position and direction of the
// 3d mode camera
// -----------------------------------------------------------------------------
void MapEditContext::swapPlayerStart3d()
{
	// Find player 1 start
	MapThing* pstart = nullptr;
	for (int a = map_->nThings() - 1; a >= 0; a--)
		if (map_->thing(a)->type() == 1)
		{
			pstart = map_->thing(a);
			break;
		}
	if (!pstart)
		return;

	// Save existing player start pos+dir
	player_start_pos_.set(pstart->position());
	player_start_dir_ = pstart->angle();

	auto campos = renderer_->cameraPos2D();
	pstart->move(campos, false);
	pstart->setAnglePoint(campos + renderer_->cameraDir2D(), false);
}

// -----------------------------------------------------------------------------
// Moves the player 1 start thing to [pos]
// -----------------------------------------------------------------------------
void MapEditContext::swapPlayerStart2d(const Vec2d& pos)
{
	// Find player 1 start
	MapThing* pstart = nullptr;
	for (int a = map_->nThings() - 1; a >= 0; a--)
		if (map_->thing(a)->type() == 1)
		{
			pstart = map_->thing(a);
			break;
		}
	if (!pstart)
		return;

	// Save existing player start pos+dir
	player_start_pos_.set(pstart->position());
	player_start_dir_ = pstart->angle();

	pstart->move(pos, false);
}

// -----------------------------------------------------------------------------
// Resets the player 1 start thing to its original position
// -----------------------------------------------------------------------------
void MapEditContext::resetPlayerStart() const
{
	// Find player 1 start
	MapThing* pstart = nullptr;
	for (int a = map_->nThings() - 1; a >= 0; a--)
		if (map_->thing(a)->type() == 1)
		{
			pstart = map_->thing(a);
			break;
		}
	if (!pstart)
		return;

	pstart->move(player_start_pos_, false);
	pstart->setAngle(player_start_dir_, false);
}

// -----------------------------------------------------------------------------
// Returns the 3d renderer's camera
// -----------------------------------------------------------------------------
Camera& MapEditContext::camera3d() const
{
	return renderer_->renderer3D().camera();
}

// -----------------------------------------------------------------------------
// Opens the sector texture selection overlay
// -----------------------------------------------------------------------------
void MapEditContext::openSectorTextureOverlay(const vector<MapSector*>& sectors)
{
	overlay_current_ = std::make_unique<SectorTextureOverlay>();
	dynamic_cast<SectorTextureOverlay*>(overlay_current_.get())->openSectors(sectors);
}

// -----------------------------------------------------------------------------
// Opens the quick texture selection (3d mode) overlay
// -----------------------------------------------------------------------------
void MapEditContext::openQuickTextureOverlay()
{
	if (QuickTextureOverlay3d::ok(*selection_))
	{
		overlay_current_ = std::make_unique<QuickTextureOverlay3d>(this);

		renderer_->renderer3D().enableHilight(false);
		renderer_->renderer3D().enableSelection(false);
		selection_->lockHilight(true);
	}
}

// -----------------------------------------------------------------------------
// Opens the line texture selection overlay
// -----------------------------------------------------------------------------
void MapEditContext::openLineTextureOverlay()
{
	// Get selection
	auto lines = selection_->selectedLines();

	// Open line texture overlay if anything is selected
	if (!lines.empty())
	{
		overlay_current_ = std::make_unique<LineTextureOverlay>();
		dynamic_cast<LineTextureOverlay*>(overlay_current_.get())->openLines(lines);
	}
}

// -----------------------------------------------------------------------------
// Closes the current fullscreen overlay
// -----------------------------------------------------------------------------
void MapEditContext::closeCurrentOverlay(bool cancel) const
{
	if (overlay_current_ && overlay_current_->isActive())
		overlay_current_->close(cancel);
}

// -----------------------------------------------------------------------------
// Updates the current info overlay, depending on edit mode
// -----------------------------------------------------------------------------
void MapEditContext::updateInfoOverlay() const
{
	// Update info overlay depending on edit mode
	switch (edit_mode_)
	{
	case Mode::Vertices: info_vertex_->update(selection_->hilightedVertex()); break;
	case Mode::Lines: info_line_->update(selection_->hilightedLine()); break;
	case Mode::Sectors: info_sector_->update(selection_->hilightedSector()); break;
	case Mode::Things: info_thing_->update(selection_->hilightedThing()); break;
	default: break;
	}
}

// -----------------------------------------------------------------------------
// Draws the current info overlay
// -----------------------------------------------------------------------------
void MapEditContext::drawInfoOverlay(gl::draw2d::Context& dc, float alpha) const
{
	auto size = dc.view->size();
	switch (edit_mode_)
	{
	case Mode::Vertices: info_vertex_->draw(dc, alpha); return;
	case Mode::Lines: info_line_->draw(dc, alpha); return;
	case Mode::Sectors: info_sector_->draw(dc, alpha); return;
	case Mode::Things: info_thing_->draw(dc, alpha); return;
	case Mode::Visual: info_3d_->draw(dc, alpha); return;
	}
}

// -----------------------------------------------------------------------------
// Handles an SAction [id]. Returns true if the action was handled here
// -----------------------------------------------------------------------------
bool MapEditContext::handleAction(string_view id)
{
	using namespace mapeditor;

	auto mouse_state = input_->mouseState();

	// Skip if canvas not shown
	if (!canvas_->IsShown())
		return false;

	// Skip if overlay is active
	if (overlayActive())
		return false;

	// Vertices mode
	if (id == "mapw_mode_vertices")
	{
		setEditMode(Mode::Vertices);
		return true;
	}

	// Lines mode
	else if (id == "mapw_mode_lines")
	{
		setEditMode(Mode::Lines);
		return true;
	}

	// Sectors mode
	else if (id == "mapw_mode_sectors")
	{
		setEditMode(Mode::Sectors);
		return true;
	}

	// Things mode
	else if (id == "mapw_mode_things")
	{
		setEditMode(Mode::Things);
		return true;
	}

	// 3d mode
	else if (id == "mapw_mode_3d")
	{
		canvas_->SetFocusFromKbd();
		canvas_->SetFocus();
		setEditMode(Mode::Visual);
		return true;
	}

	// 'None' (wireframe) flat type
	else if (id == "mapw_flat_none")
	{
		flat_drawtype = 0;
		addEditorMessage("Flats: None");
		updateStatusText();
		forceRefreshRenderer();
		return true;
	}

	// 'Untextured' flat type
	else if (id == "mapw_flat_untextured")
	{
		flat_drawtype = 1;
		addEditorMessage("Flats: Untextured");
		updateStatusText();
		forceRefreshRenderer();
		return true;
	}

	// 'Textured' flat type
	else if (id == "mapw_flat_textured")
	{
		flat_drawtype = 2;
		addEditorMessage("Flats: Textured");
		updateStatusText();
		forceRefreshRenderer();
		return true;
	}

	// Normal sector edit mode
	else if (id == "mapw_sectormode_normal")
	{
		setSectorEditMode(SectorMode::Both);
		return true;
	}

	// Floors sector edit mode
	else if (id == "mapw_sectormode_floor")
	{
		setSectorEditMode(SectorMode::Floor);
		return true;
	}

	// Ceilings sector edit mode
	else if (id == "mapw_sectormode_ceiling")
	{
		setSectorEditMode(SectorMode::Ceiling);
		return true;
	}

	// Clear selection
	else if (id == "mapw_clear_selection")
	{
		selection_->clear();
		addEditorMessage("Selection cleared");
	}

	// Begin line drawing
	else if (id == "mapw_draw_lines" && mouse_state == Input::MouseState::Normal)
	{
		line_draw_->begin();
		return true;
	}

	// Begin shape drawing
	else if (id == "mapw_draw_shape" && mouse_state == Input::MouseState::Normal)
	{
		line_draw_->begin(true);
		return true;
	}

	// Begin object edit
	else if (id == "mapw_edit_objects" && mouse_state == Input::MouseState::Normal)
	{
		object_edit_->begin();
		return true;
	}

	// Show full map
	else if (id == "mapw_show_fullmap")
	{
		renderer_->viewFitToMap();
		return true;
	}

	// Show item
	else if (id == "mapw_show_item")
	{
		// Setup dialog
		ShowItemDialog dlg(mapeditor::windowWx());
		switch (editMode())
		{
		case Mode::Vertices: dlg.setType(MapObject::Type::Vertex); break;
		case Mode::Lines: dlg.setType(MapObject::Type::Line); break;
		case Mode::Sectors: dlg.setType(MapObject::Type::Sector); break;
		case Mode::Things: dlg.setType(MapObject::Type::Thing); break;
		default: return true;
		}

		// Show dialog
		if (dlg.ShowModal() == wxID_OK)
		{
			// Get entered index
			int index = dlg.index();
			if (index < 0)
				return true;

			// Set appropriate edit mode
			bool side = false;
			switch (dlg.type())
			{
			case MapObject::Type::Vertex: setEditMode(Mode::Vertices); break;
			case MapObject::Type::Line: setEditMode(Mode::Lines); break;
			case MapObject::Type::Side:
				setEditMode(Mode::Lines);
				side = true;
				break;
			case MapObject::Type::Sector: setEditMode(Mode::Sectors); break;
			case MapObject::Type::Thing: setEditMode(Mode::Things); break;
			default: break;
			}

			// If side, get its parent line
			if (side)
			{
				auto s = map_->side(index);
				if (s && s->parentLine())
					index = s->parentLine()->index();
				else
					index = -1;
			}

			// Show the item
			if (index > -1)
				showItem(index);
		}

		return true;
	}

	// Mirror Y
	else if (id == "mapw_mirror_y")
	{
<<<<<<< HEAD
		edit_2d_->mirror(false);
		return true;
=======
		// Mirroring sectors breaks Edit Objects functionality
		if (input_.mouseState() != mapeditor::Input::MouseState::ObjectEdit)
		{
			edit_2d_.mirror(false);
			return true;
		}
>>>>>>> 60e2d4f5
	}

	// Mirror X
	else if (id == "mapw_mirror_x")
	{
<<<<<<< HEAD
		edit_2d_->mirror(true);
		return true;
=======
		// Mirroring sectors breaks Edit Objects functionality
		if (input_.mouseState() != mapeditor::Input::MouseState::ObjectEdit)
		{
			edit_2d_.mirror(true);
			return true;
		}
>>>>>>> 60e2d4f5
	}

	// Increment grid
	else if (id == "mapw_grid_increment")
		incrementGrid();

	// Decrement grid
	else if (id == "mapw_grid_decrement")
		decrementGrid();

	// Toggle grid snap
	else if (id == "mapw_grid_snap")
	{
		grid_snap_ = !grid_snap_;
		if (grid_snap_)
			addEditorMessage("Grid Snapping On");
		else
			addEditorMessage("Grid Snapping Off");
		updateStatusText();
	}


	// --- Context menu ---

	// Move 3d mode camera
	else if (id == "mapw_camera_set")
	{
		Vec3d pos    = input().mousePosMap();
		auto  sector = map_->sectors().atPos(input_->mousePosMap());
		if (sector)
			pos.z = sector->floor().plane.heightAt(pos.x, pos.y) + 40;
		camera3d().setPosition(pos);
		return true;
	}

	// Edit item properties
	else if (id == "mapw_item_properties")
		edit_2d_->editObjectProperties();

	// --- Vertex context menu ---

	// Create vertex
	else if (id == "mapw_vertex_create")
	{
		edit_2d_->createVertex(input_->mousePosMap());
		return true;
	}

	// --- Line context menu ---

	// Change line texture
	else if (id == "mapw_line_changetexture")
	{
		openLineTextureOverlay();
		return true;
	}

	// Change line special
	else if (id == "mapw_line_changespecial")
	{
		// Get selection
		auto selection = selection_->selectedObjects();

		// Open action special selection dialog
		if (!selection.empty())
		{
			ActionSpecialDialog dlg(mapeditor::windowWx(), true);
			dlg.openLines(selection);
			if (dlg.ShowModal() == wxID_OK)
			{
				beginUndoRecord("Change Line Special", true, false, false);
				dlg.applyTo(selection, true);
				endUndoRecord();
				renderer_->forceUpdate(true, false);
			}
		}

		return true;
	}

	// Tag to
	else if (id == "mapw_line_tagedit")
	{
		if (beginTagEdit() > 0)
		{
			input_->setMouseState(Input::MouseState::TagSectors);

			// Setup help text
			auto key_accept = KeyBind::bind("map_edit_accept").keysAsString();
			auto key_cancel = KeyBind::bind("map_edit_cancel").keysAsString();
			setFeatureHelp({ "Tag Edit",
							 fmt::format("{} = Accept", key_accept),
							 fmt::format("{} = Cancel", key_cancel),
							 "Left Click = Toggle tagged sector" });
		}

		return true;
	}

	// Correct sectors
	else if (id == "mapw_line_correctsectors")
	{
		edit_2d_->correctLineSectors();
		return true;
	}

	// Flip
	else if (id == "mapw_line_flip")
	{
		edit_2d_->flipLines();
		return true;
	}

	// --- Thing context menu ---

	// Change thing type
	else if (id == "mapw_thing_changetype")
	{
		edit_2d_->changeThingType();
		return true;
	}

	// Create thing
	else if (id == "mapw_thing_create")
	{
		edit_2d_->createThing(input_->mouseDownPosMap());
		return true;
	}

	// --- Sector context menu ---

	// Change sector texture
	else if (id == "mapw_sector_changetexture")
	{
		edit_2d_->changeSectorTexture();
		return true;
	}

	// Change sector special
	else if (id == "mapw_sector_changespecial")
	{
		// Get selection
		auto selection = selection_->selectedSectors();

		// Open sector special selection dialog
		if (!selection.empty())
		{
			SectorSpecialDialog dlg(mapeditor::windowWx());
			dlg.setup(selection[0]->special());
			if (dlg.ShowModal() == wxID_OK)
			{
				// Set specials of selected sectors
				int special = dlg.getSelectedSpecial();
				beginUndoRecord("Change Sector Special", true, false, false);
				for (auto sector : selection)
					sector->setSpecial(special);
				endUndoRecord();
			}
		}
	}

	// Create sector
	else if (id == "mapw_sector_create")
	{
		edit_2d_->createSector(input_->mouseDownPosMap());
		return true;
	}

	// Merge sectors
	else if (id == "mapw_sector_join")
	{
		edit_2d_->joinSectors(false);
		return true;
	}

	// Join sectors
	else if (id == "mapw_sector_join_keep")
	{
		edit_2d_->joinSectors(true);
		return true;
	}

	// Not handled here
	return false;
}




// -----------------------------------------------------------------------------
//
// Console Commands
//
// -----------------------------------------------------------------------------

CONSOLE_COMMAND(m_show_item, 1, true)
{
	int index = strutil::asInt(args[0]);
	mapeditor::editContext().showItem(index);
}

CONSOLE_COMMAND(m_check, 0, true)
{
	if (args.empty())
	{
		log::console("Usage: m_check <check1> <check2> ...");

		log::console("Available map checks:");
		for (auto a = 0; a < MapCheck::NumStandardChecks; ++a)
			log::console(fmt::format(
				"{}: Check for {}",
				MapCheck::standardCheckId(static_cast<MapCheck::StandardCheck>(a)),
				MapCheck::standardCheckDesc(static_cast<MapCheck::StandardCheck>(a))));

		log::console("all: Run all checks");

		return;
	}

	auto map    = &(mapeditor::editContext().map());
	auto texman = &(mapeditor::textureManager());

	// Get checks to run
	vector<unique_ptr<MapCheck>> checks;

	// Check for 'all'
	bool all = false;
	for (auto& arg : args)
		if (strutil::equalCI(arg, "all"))
		{
			all = true;
			break;
		}

	if (all)
	{
		for (auto a = 0; a < MapCheck::NumStandardChecks; ++a)
			checks.push_back(MapCheck::standardCheck(static_cast<MapCheck::StandardCheck>(a), map, texman));
	}
	else
	{
		for (auto& arg : args)
		{
			auto check = MapCheck::standardCheck(strutil::lower(arg), map, texman);
			if (check)
				checks.push_back(std::move(check));
			else
				log::console(fmt::format("Unknown check \"{}\"", arg));
		}
	}

	// Run checks
	for (auto& check : checks)
	{
		// Run
		log::console(check->progressText());
		check->doCheck();

		// Check if no problems found
		if (check->nProblems() == 0)
			log::console(check->problemDesc(0));

		// List problem details
		for (unsigned b = 0; b < check->nProblems(); b++)
			log::console(check->problemDesc(b));
	}
}




// testing stuff

CONSOLE_COMMAND(m_test_sector, 0, false)
{
	sf::Clock clock;
	SLADEMap& map = mapeditor::editContext().map();
	for (unsigned a = 0; a < map.nThings(); a++)
		map.sectors().atPos(map.thing(a)->position());
	long ms = clock.getElapsedTime().asMilliseconds();
	log::info("Took {}ms", ms);
}

CONSOLE_COMMAND(m_test_mobj_backup, 0, false)
{
	sf::Clock clock;
	sf::Clock totalClock;
	SLADEMap& map    = mapeditor::editContext().map();
	auto      backup = new MapObject::Backup();

	// Vertices
	for (unsigned a = 0; a < map.nVertices(); a++)
		map.vertex(a)->backupTo(backup);
	log::info("Vertices: {}ms", clock.getElapsedTime().asMilliseconds());

	// Lines
	clock.restart();
	for (unsigned a = 0; a < map.nLines(); a++)
		map.line(a)->backupTo(backup);
	log::info("Lines: {}ms", clock.getElapsedTime().asMilliseconds());

	// Sides
	clock.restart();
	for (unsigned a = 0; a < map.nSides(); a++)
		map.side(a)->backupTo(backup);
	log::info("Sides: {}ms", clock.getElapsedTime().asMilliseconds());

	// Sectors
	clock.restart();
	for (unsigned a = 0; a < map.nSectors(); a++)
		map.sector(a)->backupTo(backup);
	log::info("Sectors: {}ms", clock.getElapsedTime().asMilliseconds());

	// Things
	clock.restart();
	for (unsigned a = 0; a < map.nThings(); a++)
		map.thing(a)->backupTo(backup);
	log::info("Things: {}ms", clock.getElapsedTime().asMilliseconds());

	log::info("Total: {}ms", totalClock.getElapsedTime().asMilliseconds());
}

CONSOLE_COMMAND(m_vertex_attached, 1, false)
{
	MapVertex* vertex = mapeditor::editContext().map().vertex(atoi(args[0].c_str()));
	if (vertex)
	{
		log::info(1, "Attached lines:");
		for (unsigned a = 0; a < vertex->nConnectedLines(); a++)
			log::info("Line #{}", vertex->connectedLine(a)->index());
	}
}

CONSOLE_COMMAND(m_n_polys, 0, false)
{
	SLADEMap& map   = mapeditor::editContext().map();
	int       nvert = 0;
	for (unsigned a = 0; a < map.nSectors(); a++)
		nvert += map.sector(a)->polygonVertices().size();

	auto bytes  = nvert * sizeof(glm::vec2);
	auto mbytes = bytes / 1024.0 / 1024.0;

	log::console(fmt::format("{} vertices total ({} bytes / {:1.2f}mb)", nvert, bytes, mbytes));
}

CONSOLE_COMMAND(mobj_info, 1, false)
{
	int id = strutil::asInt(args[0]);

	auto obj = mapeditor::editContext().map().mapData().getObjectById(id);
	if (!obj)
		log::console("Object id out of range");
	else
	{
		MapObject::Backup bak;
		obj->backupTo(&bak);
		log::console(fmt::format("Object {}: {} #{}", id, obj->typeName(), obj->index()));
		log::console("Properties:");
		log::console(bak.properties.toString());
		log::console("Properties (internal):");
		log::console(bak.props_internal.toString());
	}
}<|MERGE_RESOLUTION|>--- conflicted
+++ resolved
@@ -1856,33 +1856,23 @@
 	// Mirror Y
 	else if (id == "mapw_mirror_y")
 	{
-<<<<<<< HEAD
-		edit_2d_->mirror(false);
-		return true;
-=======
 		// Mirroring sectors breaks Edit Objects functionality
-		if (input_.mouseState() != mapeditor::Input::MouseState::ObjectEdit)
-		{
-			edit_2d_.mirror(false);
+		if (input_->mouseState() != mapeditor::Input::MouseState::ObjectEdit)
+		{
+			edit_2d_->mirror(false);
 			return true;
 		}
->>>>>>> 60e2d4f5
 	}
 
 	// Mirror X
 	else if (id == "mapw_mirror_x")
 	{
-<<<<<<< HEAD
-		edit_2d_->mirror(true);
-		return true;
-=======
 		// Mirroring sectors breaks Edit Objects functionality
-		if (input_.mouseState() != mapeditor::Input::MouseState::ObjectEdit)
-		{
-			edit_2d_.mirror(true);
+		if (input_->mouseState() != mapeditor::Input::MouseState::ObjectEdit)
+		{
+			edit_2d_->mirror(true);
 			return true;
 		}
->>>>>>> 60e2d4f5
 	}
 
 	// Increment grid
