
// -----------------------------------------------------------------------------
// SLADE - It's a Doom Editor
// Copyright(C) 2008 - 2024 Simon Judd
//
// Email:       sirjuddington@gmail.com
// Web:         http://slade.mancubus.net
// Filename:    MapEditContext.cpp
// Description: MapEditContext class - handles the map editing
//              context for a map (selection, highlight, undo/redo,
//              editing functions, etc.)
//
// This program is free software; you can redistribute it and/or modify it
// under the terms of the GNU General Public License as published by the Free
// Software Foundation; either version 2 of the License, or (at your option)
// any later version.
//
// This program is distributed in the hope that it will be useful, but WITHOUT
// ANY WARRANTY; without even the implied warranty of MERCHANTABILITY or
// FITNESS FOR A PARTICULAR PURPOSE. See the GNU General Public License for
// more details.
//
// You should have received a copy of the GNU General Public License along with
// this program; if not, write to the Free Software Foundation, Inc.,
// 51 Franklin Street, Fifth Floor, Boston, MA  02110 - 1301, USA.
// -----------------------------------------------------------------------------


// -----------------------------------------------------------------------------
//
// Includes
//
// -----------------------------------------------------------------------------
#include "Main.h"
#include "MapEditContext.h"
#include "App.h"
#include "Edit/Edit2D.h"
#include "Edit/Edit3D.h"
#include "Edit/Input.h"
#include "Edit/LineDraw.h"
#include "Edit/MoveObjects.h"
#include "Edit/ObjectEdit.h"
<<<<<<< HEAD
#include "Game/Configuration.h"
#include "General/Console.h"
=======
#include "Game/ActionSpecial.h"
#include "Game/Configuration.h"
#include "Game/Game.h"
#include "Game/ThingType.h"
#include "General/Console.h"
#include "General/SAction.h"
>>>>>>> f4bdecfc
#include "General/UI.h"
#include "General/UndoRedo.h"
#include "ItemSelection.h"
#include "MapChecks.h"
#include "MapEditor.h"
#include "MapEditor/Renderer/Overlays/InfoOverlay3d.h"
#include "MapEditor/Renderer/Overlays/LineTextureOverlay.h"
#include "MapEditor/Renderer/Overlays/QuickTextureOverlay3d.h"
#include "MapEditor/Renderer/Overlays/SectorTextureOverlay.h"
#include "MapEditor/UI/Dialogs/ActionSpecialDialog.h"
#include "MapEditor/UI/Dialogs/SectorSpecialDialog.h"
#include "MapEditor/UI/Dialogs/ShowItemDialog.h"
#include "MapTextureManager.h"
<<<<<<< HEAD
#include "OpenGL/Draw2D.h"
#include "Renderer/Camera.h"
=======
#include "OpenGL/View.h"
#include "Renderer/MapRenderer2D.h"
>>>>>>> f4bdecfc
#include "Renderer/MapRenderer3D.h"
#include "Renderer/Overlays/LineInfoOverlay.h"
#include "Renderer/Overlays/SectorInfoOverlay.h"
#include "Renderer/Overlays/ThingInfoOverlay.h"
#include "Renderer/Overlays/VertexInfoOverlay.h"
#include "Renderer/Renderer.h"
<<<<<<< HEAD
=======
#include "SLADEMap/MapObject/MapLine.h"
#include "SLADEMap/MapObject/MapSide.h"
#include "SLADEMap/MapObject/MapThing.h"
#include "SLADEMap/MapObject/MapVertex.h"
#include "SLADEMap/MapObjectList/LineList.h"
#include "SLADEMap/MapObjectList/SectorList.h"
#include "SLADEMap/MapObjectList/ThingList.h"
#include "SLADEMap/MapSpecials.h"
>>>>>>> f4bdecfc
#include "SLADEMap/SLADEMap.h"
#include "UI/MapCanvas.h"
#include "UI/MapEditorWindow.h"
#include "UndoSteps.h"
#include "Utility/StringUtils.h"
#include <SFML/System/Clock.hpp>

using namespace slade;
using namespace mapeditor;


// -----------------------------------------------------------------------------
//
// Variables
//
// -----------------------------------------------------------------------------
namespace
{
double grid_sizes[] = { 0.05, 0.1, 0.25, 0.5,  1,    2,    4,    8,     16,    32,   64,
						128,  256, 512,  1024, 2048, 4096, 8192, 16384, 32768, 65536 };
}
CVAR(Bool, info_overlay_3d, true, CVar::Flag::Save)
CVAR(Bool, hilight_smooth, true, CVar::Flag::Save)


// -----------------------------------------------------------------------------
//
// External Variables
//
// -----------------------------------------------------------------------------
EXTERN_CVAR(Int, flat_drawtype)
EXTERN_CVAR(Bool, thing_preview_lights)


// -----------------------------------------------------------------------------
//
// MapEditContext Class Functions
//
// -----------------------------------------------------------------------------


<<<<<<< HEAD
=======
// -----------------------------------------------------------------------------
// MapEditContext class constructor
// -----------------------------------------------------------------------------
MapEditContext::MapEditContext() :
	map_{ new SLADEMap() },
	edit_mode_{ Mode::Lines },
	edit_mode_prev_{ Mode::Lines },
	sector_mode_{ SectorMode::Both },
	move_objects_{ new MoveObjects(*this) },
	line_draw_{ new LineDraw(*this) },
	edit_2d_{ new Edit2D(*this) },
	edit_3d_{ new Edit3D(*this) },
	object_edit_{ new ObjectEdit(*this) },
	renderer_{ new Renderer(*this) },
	input_{ new Input(*this) },
	info_vertex_{ new VertexInfoOverlay() },
	info_line_{ new LineInfoOverlay() },
	info_sector_{ new SectorInfoOverlay() },
	info_thing_{ new ThingInfoOverlay() },
	info_3d_{ new InfoOverlay3D() }
{
	undo_manager_ = std::make_unique<UndoManager>(map_.get());
}

>>>>>>> f4bdecfc
// -----------------------------------------------------------------------------
// MapEditContext class destructor
// -----------------------------------------------------------------------------
<<<<<<< HEAD
MapEditContext::MapEditContext()
{
	map_          = std::make_unique<SLADEMap>();
	undo_manager_ = std::make_unique<UndoManager>(map_.get());
	selection_    = std::make_unique<ItemSelection>(this);
	renderer_     = std::make_unique<mapeditor::Renderer>(*this);
	edit_2d_      = std::make_unique<Edit2D>(*this);
	edit_3d_      = std::make_unique<Edit3D>(*this);
	input_        = std::make_unique<Input>(*this);
	line_draw_    = std::make_unique<LineDraw>(*this);
	move_objects_ = std::make_unique<MoveObjects>(*this);
	object_edit_  = std::make_unique<ObjectEdit>(*this);

	// Info Overlays
	info_vertex_ = std::make_unique<VertexInfoOverlay>();
	info_line_   = std::make_unique<LineInfoOverlay>();
	info_sector_ = std::make_unique<SectorInfoOverlay>();
	info_thing_  = std::make_unique<ThingInfoOverlay>();
	info_3d_     = std::make_unique<InfoOverlay3D>();
}
=======
MapEditContext::~MapEditContext() = default;
>>>>>>> f4bdecfc

// -----------------------------------------------------------------------------
// MapEditContext class destructor
// -----------------------------------------------------------------------------
MapEditContext::~MapEditContext() = default;

// -----------------------------------------------------------------------------
// Changes the current edit mode to [mode]
// -----------------------------------------------------------------------------
void MapEditContext::setEditMode(Mode mode)
{
	// Check if we are changing to the same mode
	if (mode == edit_mode_)
	{
		// Cycle sector edit mode
		if (mode == Mode::Sectors)
			cycleSectorEditMode();

		// Do nothing otherwise
		return;
	}

	// Clear 3d mode undo manager etc on exiting 3d mode
	if (edit_mode_ == Mode::Visual && mode != Mode::Visual)
	{
<<<<<<< HEAD
		info_3d_.reset();
=======
		info_3d_->reset();
>>>>>>> f4bdecfc
		undo_manager_->createMergedLevel(edit_3d_->undoManager(), "3D Mode Editing");
		edit_3d_->undoManager()->clear();
	}

	// Set undo manager for history panel
	if (mode == Mode::Visual && edit_mode_ != Mode::Visual)
		mapeditor::setUndoManager(edit_3d_->undoManager());
	else if (edit_mode_ == Mode::Visual && mode != Mode::Visual)
		mapeditor::setUndoManager(undo_manager_.get());

	edit_mode_prev_ = edit_mode_;

	// Set edit mode
	edit_mode_   = mode;
	sector_mode_ = SectorMode::Both;

	// Clear hilight and selection stuff
	selection_->clearHilight();
	tagged_sectors_.clear();
	tagged_lines_.clear();
	tagged_things_.clear();
	last_undo_level_ = "";

	// Transfer selection to the new mode, if possible
	selection_->migrate(edit_mode_prev_, edit_mode_);

	// Add editor message
	switch (edit_mode_)
	{
	case Mode::Vertices: addEditorMessage("Vertices mode"); break;
<<<<<<< HEAD
	case Mode::Lines: addEditorMessage("Lines mode"); break;
	case Mode::Sectors: addEditorMessage("Sectors mode (Normal)"); break;
	case Mode::Things: addEditorMessage("Things mode"); break;
	case Mode::Visual: addEditorMessage("3d mode"); break;
	}
=======
	case Mode::Lines:    addEditorMessage("Lines mode"); break;
	case Mode::Sectors:  addEditorMessage("Sectors mode (Normal)"); break;
	case Mode::Things:   addEditorMessage("Things mode"); break;
	case Mode::Visual:   addEditorMessage("3d mode"); break;
	};
>>>>>>> f4bdecfc

	if (edit_mode_ != Mode::Visual)
		updateDisplay();
	updateStatusText();

	// Unlock mouse
	lockMouse(false);

	// Update toolbar
	if (mode != edit_mode_prev_)
		mapeditor::window()->removeAllCustomToolBars();
	if (mode == Mode::Vertices)
		SAction::fromId("mapw_mode_vertices")->setChecked();
	else if (mode == Mode::Lines)
		SAction::fromId("mapw_mode_lines")->setChecked();
	else if (mode == Mode::Sectors)
	{
		SAction::fromId("mapw_mode_sectors")->setChecked();

		// Sector mode toolbar
		if (edit_mode_prev_ != Mode::Sectors)
		{
			mapeditor::window()->addCustomToolBar(
				"Sector Mode", { "mapw_sectormode_normal", "mapw_sectormode_floor", "mapw_sectormode_ceiling" });
		}

		// Toggle current sector mode
		if (sector_mode_ == SectorMode::Both)
			SAction::fromId("mapw_sectormode_normal")->setChecked();
		else if (sector_mode_ == SectorMode::Floor)
			SAction::fromId("mapw_sectormode_floor")->setChecked();
		else if (sector_mode_ == SectorMode::Ceiling)
			SAction::fromId("mapw_sectormode_ceiling")->setChecked();
	}
	else if (mode == Mode::Things)
	{
		SAction::fromId("mapw_mode_things")->setChecked();

		mapeditor::window()->addCustomToolBar("Things Mode", { "mapw_thing_light_previews" });

		SAction::fromId("mapw_thing_light_previews")->setChecked(thing_preview_lights);
	}
	else if (mode == Mode::Visual)
	{
		SAction::fromId("mapw_mode_3d")->setChecked();
		KeyBind::releaseAll();
		lockMouse(true);
		renderer_->renderer3D().refresh();
	}
	mapeditor::window()->refreshToolBar();
}

// -----------------------------------------------------------------------------
// Changes the current sector edit mode to [mode]
// -----------------------------------------------------------------------------
void MapEditContext::setSectorEditMode(SectorMode mode)
{
	// Set sector mode
	sector_mode_ = mode;

	// Editor message
	if (sector_mode_ == SectorMode::Both)
		addEditorMessage("Sectors mode (Normal)");
	else if (sector_mode_ == SectorMode::Floor)
		addEditorMessage("Sectors mode (Floors)");
	else
		addEditorMessage("Sectors mode (Ceilings)");

	updateStatusText();
	forceRefreshRenderer();
}

// -----------------------------------------------------------------------------
// Cycles to the next sector edit mode. Both -> Floors -> Ceilings
// -----------------------------------------------------------------------------
void MapEditContext::cycleSectorEditMode()
{
	switch (sector_mode_)
	{
	case SectorMode::Both:  setSectorEditMode(SectorMode::Floor); break;
	case SectorMode::Floor: setSectorEditMode(SectorMode::Ceiling); break;
	default:                setSectorEditMode(SectorMode::Both);
	}
}

// -----------------------------------------------------------------------------
// Locks/unlocks the mouse cursor. A locked cursor is invisible and will be
// moved to the center of the canvas every frame
// -----------------------------------------------------------------------------
void MapEditContext::lockMouse(bool lock)
{
	mouse_locked_ = lock;
	canvas_->lockMouse(lock);
}

// -----------------------------------------------------------------------------
// Updates the current map editor state (hilight, animations, etc.)
// -----------------------------------------------------------------------------
bool MapEditContext::update(double frametime)
{
<<<<<<< HEAD
	//// Force an update if animations are active
	// if (renderer_->animationsActive() || selection_->hasHilight())
	//	next_frame_length_ = 2;
=======
	// Force an update if animations are active
	if (renderer_->animationsActive() || selection_.hasHilight())
		next_frame_length_ = 2;
>>>>>>> f4bdecfc

	//// Ignore if we aren't ready to update
	// if (frametime < next_frame_length_)
	//	return false;

	// Get frame time multiplier
<<<<<<< HEAD
	double mult = frametime / 10.0;
=======
	double mult = static_cast<double>(frametime) / 10.0f;
>>>>>>> f4bdecfc

	// 3d mode
	if (edit_mode_ == Mode::Visual && !overlayActive())
	{
		// Update camera
		if (input_->updateCamera3d(mult))
			next_frame_length_ = 2;

		// Update status bar
<<<<<<< HEAD
		auto pos = camera3d().position();
		mapeditor::setStatusText(fmt::format("Position: ({}, {}, {})", (int)pos.x, (int)pos.y, (int)pos.z), 3);

		// Update hilight
		mapeditor::Item hl{ -1, mapeditor::ItemType::Any };
		if (!selection_->hilightLocked())
		{
			auto old_hl = selection_->hilight();
			hl          = renderer_->renderer3D().determineHilight();
			if (selection_->setHilight(hl))
=======
		auto pos = renderer_->renderer3D().camPosition();
		mapeditor::setStatusText(
			fmt::format(
				"Position: ({}, {}, {})", static_cast<int>(pos.x), static_cast<int>(pos.y), static_cast<int>(pos.z)),
			3);

		// Update hilight
		Item hl{ -1, ItemType::Any };
		if (!selection_.hilightLocked())
		{
			auto old_hl = selection_.hilight();
			hl          = renderer_->renderer3D().determineHilight();
			if (selection_.setHilight(hl))
>>>>>>> f4bdecfc
			{
				// Update 3d info overlay
				if (info_overlay_3d && hl.index >= 0)
				{
<<<<<<< HEAD
					info_3d_->update({ hl.index, hl.type }, map_.get());
=======
					info_3d_->update(hl, map_.get());
>>>>>>> f4bdecfc
					info_showing_ = true;
				}
				else
					info_showing_ = false;

				// Animation
				renderer_->animateHilightChange(old_hl);
			}
		}
	}

	// 2d mode
	else
	{
		// Update hilight if needed
<<<<<<< HEAD
		auto prev_hl = selection_->hilight();
		if (input_->mouseState() == mapeditor::Input::MouseState::Normal /* && !mouse_movebegin*/)
		{
			auto old_hl = selection_->hilightedObject();
			if (selection_->updateHilight(input_->mousePosMap(), renderer_->view().scale().x) && hilight_smooth)
=======
		auto prev_hl = selection_.hilight();
		if (input_->mouseState() == Input::MouseState::Normal /* && !mouse_movebegin*/)
		{
			auto old_hl = selection_.hilightedObject();
			if (selection_.updateHilight(input_->mousePosMap(), renderer_->view().scale()) && hilight_smooth)
>>>>>>> f4bdecfc
				renderer_->animateHilightChange({}, old_hl);
		}

		// Do item moving if needed
<<<<<<< HEAD
		if (input_->mouseState() == mapeditor::Input::MouseState::Move)
=======
		if (input_->mouseState() == Input::MouseState::Move)
>>>>>>> f4bdecfc
			move_objects_->update(input_->mousePosMap());

		// Check if we have to update the info overlay
		if (selection_->hilight() != prev_hl)
		{
			// Update info overlay depending on edit mode
			updateInfoOverlay();
			info_showing_ = selection_->hasHilight();
		}
	}

	// Update overlay animation (if active)
	if (overlayActive())
		overlay_current_->update(frametime);

	// Update animations
	renderer_->updateAnimations(mult);

	return true;
}

// -----------------------------------------------------------------------------
// Opens [map]
// -----------------------------------------------------------------------------
<<<<<<< HEAD
bool MapEditContext::openMap(const Archive::MapDesc& map)
=======
bool MapEditContext::openMap(const MapDesc& map)
>>>>>>> f4bdecfc
{
	log::info("Opening map {}", map.name);
	if (!map_->readMap(map))
		return false;

	// Find camera thing
	if (canvas_)
	{
		MapThing* cam    = nullptr;
		MapThing* pstart = nullptr;
		for (unsigned a = 0; a < map_->nThings(); a++)
		{
			auto thing = map_->thing(a);
			if (thing->type() == 32000)
				cam = thing;
			if (thing->type() == 1)
				pstart = thing;

			if (cam)
				break;
		}

		// Set canvas 3d camera
		if (cam)
			renderer_->setCameraThing(cam);
		else if (pstart)
			renderer_->setCameraThing(pstart);

		// Reset rendering data
		forceRefreshRenderer();
	}

	edit_3d_->setLinked(true, true);

	updateStatusText();
	updateThingLists();

	// Process specials
	map_->mapSpecials()->processMapSpecials(map_.get());

	return true;
}

// -----------------------------------------------------------------------------
// Clears and resets the map
// -----------------------------------------------------------------------------
void MapEditContext::clearMap()
{
	// Clear selection
	selection_->clear();
	selection_->clearHilight();

	// Reset state
	edit_3d_->setLinked(true, true);
<<<<<<< HEAD
	input_->setMouseState(mapeditor::Input::MouseState::Normal);
=======
	input_->setMouseState(Input::MouseState::Normal);
>>>>>>> f4bdecfc
	mapeditor::resetObjectPropertiesPanel();

	// Clear undo manager
	undo_manager_->clear();
	last_undo_level_ = "";

	// Clear other data
	updateTagged();
	info_3d_->reset();

	// Clear map
	map_->clearMap();
}

// -----------------------------------------------------------------------------
// Moves and zooms the view to show the object at [index], depending on the
// current edit mode. If [index] is negative, show the current selection or
// hilight instead
// -----------------------------------------------------------------------------
void MapEditContext::showItem(int index) const
{
	// Show current selection/hilight if index is not specified
	if (index < 0)
	{
<<<<<<< HEAD
		renderer_->viewFitToObjects(selection_->selectedObjects());
		return;
	}

	selection_->clear();
	int                 max;
	mapeditor::ItemType type;
	switch (edit_mode_)
	{
	case Mode::Vertices:
		type = mapeditor::ItemType::Vertex;
		max  = map_->nVertices();
		break;
	case Mode::Lines:
		type = mapeditor::ItemType::Line;
		max  = map_->nLines();
		break;
	case Mode::Sectors:
		type = mapeditor::ItemType::Sector;
		max  = map_->nSectors();
		break;
	case Mode::Things:
		type = mapeditor::ItemType::Thing;
=======
		renderer_->viewFitToObjects(selection_.selectedObjects());
		return;
	}

	selection_.clear();
	int      max;
	ItemType type;
	switch (edit_mode_)
	{
	case Mode::Vertices:
		type = ItemType::Vertex;
		max  = map_->nVertices();
		break;
	case Mode::Lines:
		type = ItemType::Line;
		max  = map_->nLines();
		break;
	case Mode::Sectors:
		type = ItemType::Sector;
		max  = map_->nSectors();
		break;
	case Mode::Things:
		type = ItemType::Thing;
>>>>>>> f4bdecfc
		max  = map_->nThings();
		break;
	default: return;
	}

	if (index < max)
	{
<<<<<<< HEAD
		selection_->select({ index, type });
		renderer_->viewFitToObjects(selection_->selectedObjects(false));
=======
		selection_.select({ index, type });
		renderer_->viewFitToObjects(selection_.selectedObjects(false));
>>>>>>> f4bdecfc
	}
}

// -----------------------------------------------------------------------------
// Returns a string representation of the current edit mode
// -----------------------------------------------------------------------------
string MapEditContext::modeString(bool plural) const
{
	switch (edit_mode_)
	{
	case Mode::Vertices: return plural ? "Vertices" : "Vertex";
<<<<<<< HEAD
	case Mode::Lines: return plural ? "Lines" : "Line";
	case Mode::Sectors: return plural ? "Sectors" : "Sector";
	case Mode::Things: return plural ? "Things" : "Thing";
	case Mode::Visual: return "3D";
	}
=======
	case Mode::Lines:    return plural ? "Lines" : "Line";
	case Mode::Sectors:  return plural ? "Sectors" : "Sector";
	case Mode::Things:   return plural ? "Things" : "Thing";
	case Mode::Visual:   return "3D";
	};
>>>>>>> f4bdecfc

	return plural ? "Items" : "Object";
}

// -----------------------------------------------------------------------------
// Rebuilds thing info lists (pathed things, etc.)
// -----------------------------------------------------------------------------
void MapEditContext::updateThingLists()
{
	pathed_things_.clear();
	map_->things().putAllPathed(pathed_things_);
	map_->setThingsUpdated();
}

// -----------------------------------------------------------------------------
// Sets the cursor on the canvas to [cursor]
// -----------------------------------------------------------------------------
void MapEditContext::setCursor(ui::MouseCursor cursor) const
{
	ui::setCursor(canvas_, cursor);
}

// -----------------------------------------------------------------------------
// Forces a full refresh of the 2d/3d renderers
// -----------------------------------------------------------------------------
void MapEditContext::forceRefreshRenderer() const
{
	// Update 3d mode info overlay if needed
	if (edit_mode_ == Mode::Visual)
	{
		auto hl = renderer_->renderer3D().determineHilight();
<<<<<<< HEAD
		info_3d_->update({ hl.index, hl.type }, map_.get());
=======
		info_3d_->update(hl, map_.get());
>>>>>>> f4bdecfc
	}

	if (!canvas_->activateContext())
		return;

	renderer_->forceUpdate();
}

// -----------------------------------------------------------------------------
// Rebuilds tagged object lists based on the current hilight
// -----------------------------------------------------------------------------
void MapEditContext::updateTagged()
{
	using game::TagType;

	// Clear tagged lists
	tagged_sectors_.clear();
	tagged_lines_.clear();
	tagged_things_.clear();

	tagging_lines_.clear();
	tagging_things_.clear();

	// Special
	int hilight_item = selection_->hilight().index;
	if (hilight_item >= 0)
	{
		// Gather affecting objects
		int type = 0, tag = 0, ttype = 0;
		if (edit_mode_ == Mode::Lines)
		{
			type = SLADEMap::LINEDEFS;
			tag  = map_->line(hilight_item)->id();
		}
		else if (edit_mode_ == Mode::Things)
		{
			type  = SLADEMap::THINGS;
			tag   = map_->thing(hilight_item)->id();
			ttype = map_->thing(hilight_item)->type();
		}
		else if (edit_mode_ == Mode::Sectors)
		{
			type = SLADEMap::SECTORS;
			tag  = map_->sector(hilight_item)->tag();
		}
		if (tag)
		{
			map_->lines().putAllTaggingWithId(tag, type, tagging_lines_);
			map_->things().putAllTaggingWithId(tag, type, tagging_things_, ttype);
		}

		// Gather affected objects
		if (edit_mode_ == Mode::Lines || edit_mode_ == Mode::Things)
		{
			MapSector* back  = nullptr;
			MapSector* front = nullptr;
			int        tag, arg2, arg3, arg4, arg5, tid;
			auto       needs_tag = TagType::None;

			// Line specials have front and possibly back sectors
			tag = arg2 = arg3 = arg4 = arg5 = tid = 0;
			if (edit_mode_ == Mode::Lines)
			{
				auto line = map_->line(hilight_item);
				if (line->s2())
					back = line->s2()->sector();
				if (line->s1())
					front = line->s1()->sector();
				needs_tag = game::configuration().actionSpecial(line->special()).needsTag();
				tag       = line->arg(0);
				arg2      = line->arg(1);
				arg3      = line->arg(2);
				arg4      = line->arg(3);
				arg5      = line->arg(4);
				tid       = 0;

				// Hexen and UDMF things can have specials too
			}
			else // edit_mode == Mode::Things
			{
				auto thing = map_->thing(hilight_item);
				if (game::configuration().thingType(thing->type()).flags() & game::ThingType::Flags::Script)
					needs_tag = TagType::None;
				else
				{
					needs_tag = game::configuration().thingType(thing->type()).needsTag();
					if (needs_tag == TagType::None)
						needs_tag = game::configuration().actionSpecial(thing->special()).needsTag();
					tag  = thing->arg(0);
					arg2 = thing->arg(1);
					arg3 = thing->arg(2);
					arg4 = thing->arg(3);
					arg5 = thing->arg(4);
					tid  = thing->id();
				}
			}

			// Sector tag
			if (needs_tag == TagType::Sector || (needs_tag == TagType::SectorAndBack && tag > 0))
				map_->sectors().putAllWithId(tag, tagged_sectors_);

			// Backside sector (for local doors)
			else if ((needs_tag == TagType::Back || needs_tag == TagType::SectorAndBack) && back)
				tagged_sectors_.push_back(back);

			// Sector tag *or* backside sector (for zdoom local doors)
			else if (needs_tag == TagType::SectorOrBack)
			{
				if (tag > 0)
					map_->sectors().putAllWithId(tag, tagged_sectors_);
				else if (back)
					tagged_sectors_.push_back(back);
			}

			// Thing ID
			else if (needs_tag == TagType::Thing)
				map_->things().putAllWithId(tag, tagged_things_);

			// Line ID
			else if (needs_tag == TagType::Line)
				map_->lines().putAllWithId(tag, tagged_lines_);

			// ZDoom quirkiness
			else if (needs_tag != TagType::None)
			{
				switch (needs_tag)
				{
				case TagType::Thing1Sector2:
				case TagType::Thing1Sector3:
				case TagType::Sector1Thing2:
				{
					int thingtag = (needs_tag == TagType::Sector1Thing2) ? arg2 : tag;
					int sectag   = (needs_tag == TagType::Sector1Thing2) ? tag :
								   (needs_tag == TagType::Thing1Sector2) ? arg2 :
																		   arg3;
					if ((thingtag | sectag) == 0)
						break;
					else if (thingtag == 0)
						map_->sectors().putAllWithId(sectag, tagged_sectors_);
					else if (sectag == 0)
						map_->things().putAllWithId(thingtag, tagged_things_);
					else // neither thingtag nor sectag are 0
						map_->putThingsWithIdInSectorTag(thingtag, sectag, tagged_things_);
				}
				break;
				case TagType::Thing1Thing2Thing3:
					if (arg3)
						map_->things().putAllWithId(arg3, tagged_things_);
				case TagType::Thing1Thing2:
					if (arg2)
						map_->things().putAllWithId(arg2, tagged_things_);
				case TagType::Thing1Thing4:
					if (tag)
						map_->things().putAllWithId(tag, tagged_things_);
				case TagType::Thing4:
					if (needs_tag == TagType::Thing1Thing4 || needs_tag == TagType::Thing4)
						if (arg4)
							map_->things().putAllWithId(arg4, tagged_things_);
					break;
				case TagType::Thing5:
					if (arg5)
						map_->things().putAllWithId(arg5, tagged_things_);
					break;
				case TagType::LineNegative:
					if (tag)
						map_->lines().putAllWithId(abs(tag), tagged_lines_);
					break;
				case TagType::LineId1Line2:
					if (arg2)
						map_->lines().putAllWithId(arg2, tagged_lines_);
					break;
				case TagType::Line1Sector2:
					if (tag)
						map_->lines().putAllWithId(tag, tagged_lines_);
					if (arg2)
						map_->sectors().putAllWithId(arg2, tagged_sectors_);
					break;
				case TagType::Sector1Thing2Thing3Thing5:
					if (arg5)
						map_->things().putAllWithId(arg5, tagged_things_);
					if (arg3)
						map_->things().putAllWithId(arg3, tagged_things_);
				case TagType::Sector1Sector2Sector3Sector4:
					if (arg4)
						map_->sectors().putAllWithId(arg4, tagged_sectors_);
					if (arg3)
						map_->sectors().putAllWithId(arg3, tagged_sectors_);
				case TagType::Sector1Sector2:
					if (arg2)
						map_->sectors().putAllWithId(arg2, tagged_sectors_);
					if (tag)
						map_->sectors().putAllWithId(tag, tagged_sectors_);
					break;
				case TagType::Sector2Is3Line:
					if (tag)
					{
						if (arg2 == 3)
							map_->lines().putAllWithId(tag, tagged_lines_);
						else
							map_->sectors().putAllWithId(tag, tagged_sectors_);
					}
					break;
				case TagType::Patrol:
					if (tid)
						map_->things().putAllWithId(tid, tagged_things_, 0, 9047);
					break;
				case TagType::Interpolation:
					if (tid)
						map_->things().putAllWithId(tid, tagged_things_, 0, 9075);
					break;
				default: break;
				}
			}
		}
	}
}

// -----------------------------------------------------------------------------
// Called when the selection is updated, updates the properties panel
// -----------------------------------------------------------------------------
void MapEditContext::selectionUpdated()
{
	// Open selected objects in properties panel
	auto selected = selection_->selectedObjects();
	mapeditor::openMultiObjectProperties(selected);

	last_undo_level_ = "";

<<<<<<< HEAD
	renderer_->animateSelectionChange(*selection_);
=======
	renderer_->animateSelectionChange(selection_);
>>>>>>> f4bdecfc

	updateStatusText();
}

// -----------------------------------------------------------------------------
// Clears the current selection
// -----------------------------------------------------------------------------
void MapEditContext::clearSelection() const
{
	selection_->clear();
}

// -----------------------------------------------------------------------------
// Returns the current grid size
// -----------------------------------------------------------------------------
double MapEditContext::gridSize() const
{
	return grid_sizes[grid_size_];
}

// -----------------------------------------------------------------------------
// Returns the currently hilighted item
// -----------------------------------------------------------------------------
mapeditor::Item MapEditContext::hilightItem() const
{
	return selection_->hilight();
}

// -----------------------------------------------------------------------------
// Increments the grid size
// -----------------------------------------------------------------------------
void MapEditContext::incrementGrid()
{
	grid_size_++;
	if (grid_size_ > 20)
		grid_size_ = 20;

	addEditorMessage(fmt::format("Grid Size: {}x{}", static_cast<int>(gridSize()), static_cast<int>(gridSize())));
	updateStatusText();
}

// -----------------------------------------------------------------------------
// Decrements the grid size
// -----------------------------------------------------------------------------
void MapEditContext::decrementGrid()
{
	grid_size_--;
	int mingrid = (map_->currentFormat() == MapFormat::UDMF) ? 0 : 4;
	if (grid_size_ < mingrid)
		grid_size_ = mingrid;

	addEditorMessage(fmt::format("Grid Size: {}x{}", static_cast<int>(gridSize()), static_cast<int>(gridSize())));
	updateStatusText();
}

// -----------------------------------------------------------------------------
// Returns the nearest grid point to [position], unless snap to grid is
// disabled. If [force] is true, grid snap setting is ignored
// -----------------------------------------------------------------------------
double MapEditContext::snapToGrid(double position, bool force) const
{
	if (!force && !grid_snap_)
	{
		if (map_->currentFormat() == MapFormat::UDMF)
			return position;
		else
			return ceil(position - 0.5);
	}

	return ceil(position / gridSize() - 0.5) * gridSize();
}

// -----------------------------------------------------------------------------
// Used for pasting. Given an [origin] point and the current [mouse_pos], snaps
// in such a way that the mouse is a number of grid units away from the origin.
// -----------------------------------------------------------------------------
Vec2d MapEditContext::relativeSnapToGrid(const Vec2d& origin, const Vec2d& mouse_pos) const
{
	auto delta = mouse_pos - origin;
	delta.x    = snapToGrid(delta.x, false);
	delta.y    = snapToGrid(delta.y, false);
	return origin + delta;
}

// -----------------------------------------------------------------------------
// Begins a tag edit operation
// -----------------------------------------------------------------------------
int MapEditContext::beginTagEdit()
{
	// Check lines mode
	if (edit_mode_ != Mode::Lines)
		return 0;

	// Get selected lines
	auto lines = selection_->selectedLines();
	if (lines.empty())
		return 0;

	// Get current tag
	int tag = lines[0]->arg(0);
	if (tag == 0)
		tag = map_->sectors().firstFreeId();
	current_tag_ = tag;

	// Clear tagged lists
	tagged_lines_.clear();
	tagged_sectors_.clear();
	tagged_things_.clear();

	// Sector tag (for now, 2 will be thing id tag)
	for (unsigned a = 0; a < map_->nSectors(); a++)
	{
		auto sector = map_->sector(a);
		if (sector->tag() == current_tag_)
			tagged_sectors_.push_back(sector);
	}
	return 1;
}

// -----------------------------------------------------------------------------
// Applies the current tag edit tag to the sector at [x,y], or clears the
// sector tag if it is already the same
// -----------------------------------------------------------------------------
void MapEditContext::tagSectorAt(const Vec2d& pos)
{
	auto sector = map_->sectors().atPos(pos);
	if (!sector)
		return;

	for (unsigned a = 0; a < tagged_sectors_.size(); a++)
	{
		// Check if already tagged
		if (tagged_sectors_[a] == sector)
		{
			// Un-tag
			tagged_sectors_[a] = tagged_sectors_.back();
			tagged_sectors_.pop_back();
			addEditorMessage(fmt::format("Untagged sector {}", sector->index()));
			return;
		}
	}

	// Tag
	tagged_sectors_.push_back(sector);
	addEditorMessage(fmt::format("Tagged sector {}", sector->index()));
}

// -----------------------------------------------------------------------------
// Ends the tag edit operation and applies changes if [accept] is true
// -----------------------------------------------------------------------------
void MapEditContext::endTagEdit(bool accept)
{
	// Get selected lines
	auto lines = selection_->selectedLines();

	if (accept)
	{
		// Begin undo level
		beginUndoRecord("Tag Edit", true, false, false);

		// Clear sector tags
		for (unsigned a = 0; a < map_->nSectors(); a++)
		{
			auto sector = map_->sector(a);
			if (sector->tag() == current_tag_)
				sector->setTag(0);
		}

		// If nothing selected, clear line tags
		if (tagged_sectors_.empty())
			current_tag_ = 0;

		// Set line tags (in case of multiple selection)
		for (auto& line : lines)
			line->setArg(0, current_tag_);

		// Set sector tags
		for (auto& sector : tagged_sectors_)
			sector->setTag(current_tag_);

		// Editor message
		if (tagged_sectors_.empty())
			addEditorMessage("Cleared tags");
		else
			addEditorMessage(fmt::format("Set tag {}", current_tag_));

		endUndoRecord(true);
	}
	else
		addEditorMessage("Tag edit cancelled");

	updateTagged();
	setFeatureHelp({});
}

// -----------------------------------------------------------------------------
// Returns the current editor message at [index]
// -----------------------------------------------------------------------------
const string& MapEditContext::editorMessage(int index)
{
	// Check index
	if (index < 0 || index >= static_cast<int>(editor_messages_.size()))
		return strutil::EMPTY;

	return editor_messages_[index].message;
}

// -----------------------------------------------------------------------------
// Returns the amount of time the editor message at [index] has been active
// -----------------------------------------------------------------------------
long MapEditContext::editorMessageTime(int index) const
{
	// Check index
	if (index < 0 || index >= static_cast<int>(editor_messages_.size()))
		return -1;

	return app::runTimer() - editor_messages_[index].act_time;
}

// -----------------------------------------------------------------------------
// Adds an editor message, removing the oldest if needed
// -----------------------------------------------------------------------------
void MapEditContext::addEditorMessage(string_view message)
{
	// Remove oldest message if there are too many active
	if (editor_messages_.size() >= 10)
		editor_messages_.erase(editor_messages_.begin());

	// Add message to list
	editor_messages_.emplace_back(message, app::runTimer());
}

// -----------------------------------------------------------------------------
// Sets the feature help text to display [lines]
// -----------------------------------------------------------------------------
void MapEditContext::setFeatureHelp(const vector<string>& lines)
{
	feature_help_lines_.clear();
	feature_help_lines_ = lines;

	log::debug("Set Feature Help Text:");
	for (auto& l : feature_help_lines_)
		log::debug(l);
}

// -----------------------------------------------------------------------------
// Handles the keybind [key]
// -----------------------------------------------------------------------------
bool MapEditContext::handleKeyBind(string_view key, Vec2d position)
{
	// --- General keybinds ---

	bool handled = true;
	if (edit_mode_ != Mode::Visual)
	{
		// Increment grid
		if (key == "me2d_grid_inc")
			incrementGrid();

		// Decrement grid
		else if (key == "me2d_grid_dec")
			decrementGrid();

		// Toggle grid snap
		else if (key == "me2d_grid_toggle_snap")
		{
			grid_snap_ = !grid_snap_;
			if (grid_snap_)
				addEditorMessage("Grid Snapping On");
			else
				addEditorMessage("Grid Snapping Off");
			updateStatusText();
		}

		// Select all
		else if (key == "select_all")
			selection_->selectAll();

		// Clear selection
		else if (key == "me2d_clear_selection")
		{
			selection_->clear();
			addEditorMessage("Selection cleared");
		}

		// Lock/unlock hilight
		else if (key == "me2d_lock_hilight")
		{
			// Toggle lock
			selection_->lockHilight(!selection_->hilightLocked());

			// Add editor message
			if (selection_->hilightLocked())
				addEditorMessage("Locked current hilight");
			else
				addEditorMessage("Unlocked hilight");
		}

		// Copy
		else if (key == "copy")
			edit_2d_->copy();

		else
			handled = false;

		if (handled)
			return handled;
	}

	// --- Sector mode keybinds ---
	if (strutil::startsWith(key, "me2d_sector") && edit_mode_ == Mode::Sectors)
	{
		// Height changes
		if (key == "me2d_sector_floor_up8")
			edit_2d_->changeSectorHeight(8, true, false);
		else if (key == "me2d_sector_floor_up")
			edit_2d_->changeSectorHeight(1, true, false);
		else if (key == "me2d_sector_floor_down8")
			edit_2d_->changeSectorHeight(-8, true, false);
		else if (key == "me2d_sector_floor_down")
			edit_2d_->changeSectorHeight(-1, true, false);
		else if (key == "me2d_sector_ceil_up8")
			edit_2d_->changeSectorHeight(8, false, true);
		else if (key == "me2d_sector_ceil_up")
			edit_2d_->changeSectorHeight(1, false, true);
		else if (key == "me2d_sector_ceil_down8")
			edit_2d_->changeSectorHeight(-8, false, true);
		else if (key == "me2d_sector_ceil_down")
			edit_2d_->changeSectorHeight(-1, false, true);
		else if (key == "me2d_sector_height_up8")
			edit_2d_->changeSectorHeight(8, true, true);
		else if (key == "me2d_sector_height_up")
			edit_2d_->changeSectorHeight(1, true, true);
		else if (key == "me2d_sector_height_down8")
			edit_2d_->changeSectorHeight(-8, true, true);
		else if (key == "me2d_sector_height_down")
			edit_2d_->changeSectorHeight(-1, true, true);

		// Light changes
		else if (key == "me2d_sector_light_up16")
			edit_2d_->changeSectorLight(true, false);
		else if (key == "me2d_sector_light_up")
			edit_2d_->changeSectorLight(true, true);
		else if (key == "me2d_sector_light_down16")
			edit_2d_->changeSectorLight(false, false);
		else if (key == "me2d_sector_light_down")
			edit_2d_->changeSectorLight(false, true);

		// Join
		else if (key == "me2d_sector_join")
			edit_2d_->joinSectors(true);
		else if (key == "me2d_sector_join_keep")
			edit_2d_->joinSectors(false);

		else
			return false;
	}

	// --- 3d mode keybinds ---
	else if (strutil::startsWith(key, "me3d_") && edit_mode_ == Mode::Visual)
	{
		// Check is UDMF
		bool is_udmf = map_->currentFormat() == MapFormat::UDMF;

		// Clear selection
		if (key == "me3d_clear_selection")
		{
			selection_->clear();
			addEditorMessage("Selection cleared");
		}

		// Toggle linked light levels
		else if (key == "me3d_light_toggle_link")
		{
			if (!is_udmf || !game::configuration().featureSupported(game::UDMFFeature::FlatLighting))
				addEditorMessage("Unlinked light levels not supported in this game configuration");
			else
			{
				if (edit_3d_->toggleLightLink())
					addEditorMessage("Flat light levels linked");
				else
					addEditorMessage("Flat light levels unlinked");
			}
		}

		// Toggle linked offsets
		else if (key == "me3d_wall_toggle_link_ofs")
		{
			if (!is_udmf || !game::configuration().featureSupported(game::UDMFFeature::TextureOffsets))
				addEditorMessage("Unlinked wall offsets not supported in this game configuration");
			else
			{
				if (edit_3d_->toggleOffsetLink())
					addEditorMessage("Wall offsets linked");
				else
					addEditorMessage("Wall offsets unlinked");
			}
		}

		// Copy/paste
		else if (key == "me3d_copy_tex_type")
			edit_3d_->copy(Edit3D::CopyType::TexType);
		else if (key == "me3d_paste_tex_type")
			edit_3d_->paste(Edit3D::CopyType::TexType);
		else if (key == "me3d_paste_tex_adj")
			edit_3d_->floodFill(Edit3D::CopyType::TexType);

		// Delete texture
		else if (key == "me3d_delete_texture")
			edit_3d_->deleteTexture();

		// Light changes
		else if (key == "me3d_light_up16")
			edit_3d_->changeSectorLight(16);
		else if (key == "me3d_light_up")
			edit_3d_->changeSectorLight(1);
		else if (key == "me3d_light_down16")
			edit_3d_->changeSectorLight(-16);
		else if (key == "me3d_light_down")
			edit_3d_->changeSectorLight(-1);

		// Wall/Flat offset changes
		else if (key == "me3d_xoff_up8")
			edit_3d_->changeOffset(8, true);
		else if (key == "me3d_xoff_up")
			edit_3d_->changeOffset(1, true);
		else if (key == "me3d_xoff_down8")
			edit_3d_->changeOffset(-8, true);
		else if (key == "me3d_xoff_down")
			edit_3d_->changeOffset(-1, true);
		else if (key == "me3d_yoff_up8")
			edit_3d_->changeOffset(8, false);
		else if (key == "me3d_yoff_up")
			edit_3d_->changeOffset(1, false);
		else if (key == "me3d_yoff_down8")
			edit_3d_->changeOffset(-8, false);
		else if (key == "me3d_yoff_down")
			edit_3d_->changeOffset(-1, false);

		// Height changes
		else if (key == "me3d_flat_height_up8")
			edit_3d_->changeSectorHeight(8);
		else if (key == "me3d_flat_height_up")
			edit_3d_->changeSectorHeight(1);
		else if (key == "me3d_flat_height_down8")
			edit_3d_->changeSectorHeight(-8);
		else if (key == "me3d_flat_height_down")
			edit_3d_->changeSectorHeight(-1);

		// Thing height changes
		else if (key == "me3d_thing_up")
			edit_3d_->changeThingZ(1);
		else if (key == "me3d_thing_up8")
			edit_3d_->changeThingZ(8);
		else if (key == "me3d_thing_down")
			edit_3d_->changeThingZ(-1);
		else if (key == "me3d_thing_down8")
			edit_3d_->changeThingZ(-8);

		// Generic height change
		else if (key == "me3d_generic_up8")
			edit_3d_->changeHeight(8);
		else if (key == "me3d_generic_up")
			edit_3d_->changeHeight(1);
		else if (key == "me3d_generic_down8")
			edit_3d_->changeHeight(-8);
		else if (key == "me3d_generic_down")
			edit_3d_->changeHeight(-1);

		// Wall/Flat scale changes
		else if (key == "me3d_scalex_up_l" && is_udmf)
			edit_3d_->changeScale(1, true);
		else if (key == "me3d_scalex_up_s" && is_udmf)
			edit_3d_->changeScale(0.1, true);
		else if (key == "me3d_scalex_down_l" && is_udmf)
			edit_3d_->changeScale(-1, true);
		else if (key == "me3d_scalex_down_s" && is_udmf)
			edit_3d_->changeScale(-0.1, true);
		else if (key == "me3d_scaley_up_l" && is_udmf)
			edit_3d_->changeScale(1, false);
		else if (key == "me3d_scaley_up_s" && is_udmf)
			edit_3d_->changeScale(0.1, false);
		else if (key == "me3d_scaley_down_l" && is_udmf)
			edit_3d_->changeScale(-1, false);
		else if (key == "me3d_scaley_down_s" && is_udmf)
			edit_3d_->changeScale(-0.1, false);

		// Auto-align
		else if (key == "me3d_wall_autoalign_x")
<<<<<<< HEAD
			edit_3d_->autoAlignX(selection_->hilight());
=======
			edit_3d_->autoAlignX(selection_.hilight());
>>>>>>> f4bdecfc

		// Reset wall offsets
		else if (key == "me3d_wall_reset")
			edit_3d_->resetOffsets();

		// Toggle lower unpegged
		else if (key == "me3d_wall_unpeg_lower")
			edit_3d_->toggleUnpegged(true);

		// Toggle upper unpegged
		else if (key == "me3d_wall_unpeg_upper")
			edit_3d_->toggleUnpegged(false);

		// Remove thing
		else if (key == "me3d_thing_remove")
			edit_3d_->deleteThing();

		else
			return false;
	}
	else
		return false;

	return true;
}

// -----------------------------------------------------------------------------
// Updates the map object properties panel and current info overlay from the
// current hilight/selection
// -----------------------------------------------------------------------------
void MapEditContext::updateDisplay() const
{
	// Update map object properties panel
	auto selection = selection_->selectedObjects();
	mapeditor::openMultiObjectProperties(selection);

	// Update canvas info overlay
	if (canvas_)
	{
		updateInfoOverlay();
		canvas_->Refresh();
	}
}

// -----------------------------------------------------------------------------
// Updates the window status bar text (mode, grid, etc.)
// -----------------------------------------------------------------------------
void MapEditContext::updateStatusText() const
{
	// Edit mode
	string mode = "Mode: ";
	switch (edit_mode_)
	{
	case Mode::Vertices: mode += "Vertices"; break;
	case Mode::Lines:    mode += "Lines"; break;
	case Mode::Sectors:  mode += "Sectors"; break;
	case Mode::Things:   mode += "Things"; break;
	case Mode::Visual:   mode += "3D"; break;
	}

	if (edit_mode_ == Mode::Sectors)
	{
		switch (sector_mode_)
		{
		case SectorMode::Both:    mode += " (Normal)"; break;
		case SectorMode::Floor:   mode += " (Floors)"; break;
		case SectorMode::Ceiling: mode += " (Ceilings)"; break;
		}
	}

<<<<<<< HEAD
	if (edit_mode_ != Mode::Visual && !selection_->empty())
		mode += fmt::format(" ({} selected)", (int)selection_->size());
=======
	if (edit_mode_ != Mode::Visual && !selection_.empty())
		mode += fmt::format(" ({} selected)", static_cast<int>(selection_.size()));
>>>>>>> f4bdecfc

	mapeditor::setStatusText(mode, 1);

	// Grid
	string grid;
	if (gridSize() < 1)
		grid = fmt::format("Grid: {:1.2f}x{:1.2f}", gridSize(), gridSize());
	else
	{
		auto gsize = static_cast<int>(round(gridSize()));
		grid       = fmt::format("Grid: {}x{}", gsize, gsize);
	}

	if (grid_snap_)
		grid += " (Snapping ON)";
	else
		grid += " (Snapping OFF)";

	mapeditor::setStatusText(grid, 2);
}

// -----------------------------------------------------------------------------
// Begins recording undo level [name]. [mod] is true if the operation about to
// begin will modify object properties, [create/del] are true if it will create
// or delete objects
// -----------------------------------------------------------------------------
void MapEditContext::beginUndoRecord(string_view name, bool mod, bool create, bool del)
{
	// Setup
	UndoManager* manager = (edit_mode_ == Mode::Visual) ? edit_3d_->undoManager() : undo_manager_.get();
	if (manager->currentlyRecording())
		return;
	undo_modified_ = mod;
	undo_deleted_  = del;
	undo_created_  = create;

	// Begin recording
	manager->beginRecord(name);

	// Init map/objects for recording
	if (undo_modified_)
		MapObject::beginPropBackup(app::runTimer());
	if (undo_deleted_ || undo_created_)
		us_create_delete_ = std::make_unique<MapObjectCreateDeleteUS>();

	// Make sure all modified objects will be picked up
	wxMilliSleep(5);

	last_undo_level_ = "";
}

// -----------------------------------------------------------------------------
// Same as beginUndoRecord, except that subsequent calls to this will not
// record another undo level if [name] is the same as last (used for repeated
// operations like offset changes etc. so that 5 offset changes to the same
// object only create 1 undo level)
// -----------------------------------------------------------------------------
void MapEditContext::beginUndoRecordLocked(string_view name, bool mod, bool create, bool del)
{
	if (name != last_undo_level_)
	{
		beginUndoRecord(name, mod, create, del);
		last_undo_level_ = name;
	}
}

// -----------------------------------------------------------------------------
// Finish recording undo level. Discarded if [success] is false
// -----------------------------------------------------------------------------
void MapEditContext::endUndoRecord(bool success)
{
	auto manager = (edit_mode_ == Mode::Visual) ? edit_3d_->undoManager() : undo_manager_.get();

	if (manager->currentlyRecording())
	{
		// Record necessary undo steps
		MapObject::beginPropBackup(-1);
		bool modified        = false;
		bool created_deleted = false;
		if (undo_modified_)
			modified = manager->recordUndoStep(std::make_unique<MultiMapObjectPropertyChangeUS>());
		if (undo_created_ || undo_deleted_)
		{
			auto ustep = dynamic_cast<MapObjectCreateDeleteUS*>(us_create_delete_.get());
			ustep->checkChanges();
			created_deleted = manager->recordUndoStep(std::move(us_create_delete_));
		}

		// End recording
		manager->endRecord(success && (modified || created_deleted));
	}
	updateThingLists();
	us_create_delete_.reset(nullptr);
	map_->recomputeSpecials();
}

// -----------------------------------------------------------------------------
// Records an object property change undo step for [object]
// -----------------------------------------------------------------------------
void MapEditContext::recordPropertyChangeUndoStep(MapObject* object) const
{
	auto manager = (edit_mode_ == Mode::Visual) ? edit_3d_->undoManager() : undo_manager_.get();
<<<<<<< HEAD
	manager->recordUndoStep(std::make_unique<mapeditor::PropertyChangeUS>(object));
=======
	manager->recordUndoStep(std::make_unique<PropertyChangeUS>(object));
>>>>>>> f4bdecfc
}

// -----------------------------------------------------------------------------
// Undoes the current undo level
// -----------------------------------------------------------------------------
void MapEditContext::doUndo()
{
	// Don't undo if the input state isn't normal
	if (input_->mouseState() != Input::MouseState::Normal)
		return;

	// Clear selection first, since part of it may become invalid
	selection_->clear();

	// Undo
<<<<<<< HEAD
	int  time      = app::runTimer() - 1;
=======
	auto time      = app::runTimer() - 1;
>>>>>>> f4bdecfc
	auto manager   = (edit_mode_ == Mode::Visual) ? edit_3d_->undoManager() : undo_manager_.get();
	auto undo_name = manager->undo();

	// Editor message
	if (!undo_name.empty())
	{
		addEditorMessage(fmt::format("Undo: {}", undo_name));

		// Refresh stuff
		// updateTagged();
		map_->rebuildConnectedLines();
		map_->rebuildConnectedSides();
		map_->setGeometryUpdated();
		map_->updateGeometryInfo(time);
		last_undo_level_ = "";
	}
	updateThingLists();
	map_->recomputeSpecials();
}

// -----------------------------------------------------------------------------
// Redoes the next undo level
// -----------------------------------------------------------------------------
void MapEditContext::doRedo()
{
	// Don't redo if the input state isn't normal
	if (input_->mouseState() != Input::MouseState::Normal)
		return;

	// Clear selection first, since part of it may become invalid
	selection_->clear();

	// Redo
	int  time      = app::runTimer() - 1;
	auto manager   = (edit_mode_ == Mode::Visual) ? edit_3d_->undoManager() : undo_manager_.get();
	auto undo_name = manager->redo();

	// Editor message
	if (!undo_name.empty())
	{
		addEditorMessage(fmt::format("Redo: {}", undo_name));

		// Refresh stuff
		// updateTagged();
		map_->rebuildConnectedLines();
		map_->rebuildConnectedSides();
		map_->setGeometryUpdated();
		map_->updateGeometryInfo(time);
		last_undo_level_ = "";
	}
	updateThingLists();
	map_->recomputeSpecials();
}

// -----------------------------------------------------------------------------
// Returns true if a fullscreen overlay is currently active
// -----------------------------------------------------------------------------
bool MapEditContext::overlayActive() const
{
	if (!overlay_current_)
		return false;
	else
		return overlay_current_->isActive();
}

// -----------------------------------------------------------------------------
// Moves the player 1 start thing to the current position and direction of the
// 3d mode camera
// -----------------------------------------------------------------------------
void MapEditContext::swapPlayerStart3d()
{
	// Find player 1 start
	MapThing* pstart = nullptr;
	for (int a = map_->nThings() - 1; a >= 0; a--)
		if (map_->thing(a)->type() == 1)
		{
			pstart = map_->thing(a);
			break;
		}
	if (!pstart)
		return;

	// Save existing player start pos+dir
	player_start_pos_ = pstart->position();
	player_start_dir_ = pstart->angle();

	auto campos = renderer_->cameraPos2D();
	pstart->move(campos, false);
	pstart->setAnglePoint(campos + renderer_->cameraDir2D(), false);
}

// -----------------------------------------------------------------------------
// Moves the player 1 start thing to [pos]
// -----------------------------------------------------------------------------
void MapEditContext::swapPlayerStart2d(const Vec2d& pos)
{
	// Find player 1 start
	MapThing* pstart = nullptr;
	for (int a = map_->nThings() - 1; a >= 0; a--)
		if (map_->thing(a)->type() == 1)
		{
			pstart = map_->thing(a);
			break;
		}
	if (!pstart)
		return;

	// Save existing player start pos+dir
	player_start_pos_ = pstart->position();
	player_start_dir_ = pstart->angle();

	pstart->move(pos, false);
}

// -----------------------------------------------------------------------------
// Resets the player 1 start thing to its original position
// -----------------------------------------------------------------------------
void MapEditContext::resetPlayerStart() const
{
	// Find player 1 start
	MapThing* pstart = nullptr;
	for (int a = map_->nThings() - 1; a >= 0; a--)
		if (map_->thing(a)->type() == 1)
		{
			pstart = map_->thing(a);
			break;
		}
	if (!pstart)
		return;

	pstart->move(player_start_pos_, false);
	pstart->setAngle(player_start_dir_, false);
}

// -----------------------------------------------------------------------------
// Returns the 3d renderer's camera
// -----------------------------------------------------------------------------
Camera& MapEditContext::camera3d() const
{
	return renderer_->renderer3D().camera();
}

// -----------------------------------------------------------------------------
// Opens the sector texture selection overlay
// -----------------------------------------------------------------------------
void MapEditContext::openSectorTextureOverlay(const vector<MapSector*>& sectors)
{
	overlay_current_ = std::make_unique<SectorTextureOverlay>();
	dynamic_cast<SectorTextureOverlay*>(overlay_current_.get())->openSectors(sectors);
}

// -----------------------------------------------------------------------------
// Opens the quick texture selection (3d mode) overlay
// -----------------------------------------------------------------------------
void MapEditContext::openQuickTextureOverlay()
{
	if (QuickTextureOverlay3d::ok(*selection_))
	{
		overlay_current_ = std::make_unique<QuickTextureOverlay3d>(this);

		renderer_->renderer3D().enableHilight(false);
		renderer_->renderer3D().enableSelection(false);
<<<<<<< HEAD
		selection_->lockHilight(true);
=======
		selection_.lockHilight(true);
>>>>>>> f4bdecfc
	}
}

// -----------------------------------------------------------------------------
// Opens the line texture selection overlay
// -----------------------------------------------------------------------------
void MapEditContext::openLineTextureOverlay()
{
	// Get selection
	auto lines = selection_->selectedLines();

	// Open line texture overlay if anything is selected
	if (!lines.empty())
	{
		overlay_current_ = std::make_unique<LineTextureOverlay>();
		dynamic_cast<LineTextureOverlay*>(overlay_current_.get())->openLines(lines);
	}
}

// -----------------------------------------------------------------------------
// Closes the current fullscreen overlay
// -----------------------------------------------------------------------------
void MapEditContext::closeCurrentOverlay(bool cancel) const
{
	if (overlay_current_ && overlay_current_->isActive())
		overlay_current_->close(cancel);
}

// -----------------------------------------------------------------------------
// Updates the current info overlay, depending on edit mode
// -----------------------------------------------------------------------------
void MapEditContext::updateInfoOverlay() const
{
	// Update info overlay depending on edit mode
	switch (edit_mode_)
	{
<<<<<<< HEAD
	case Mode::Vertices: info_vertex_->update(selection_->hilightedVertex()); break;
	case Mode::Lines: info_line_->update(selection_->hilightedLine()); break;
	case Mode::Sectors: info_sector_->update(selection_->hilightedSector()); break;
	case Mode::Things: info_thing_->update(selection_->hilightedThing()); break;
	default: break;
=======
	case Mode::Vertices: info_vertex_->update(selection_.hilightedVertex()); break;
	case Mode::Lines:    info_line_->update(selection_.hilightedLine()); break;
	case Mode::Sectors:  info_sector_->update(selection_.hilightedSector()); break;
	case Mode::Things:   info_thing_->update(selection_.hilightedThing()); break;
	default:             break;
>>>>>>> f4bdecfc
	}
}

// -----------------------------------------------------------------------------
// Draws the current info overlay
// -----------------------------------------------------------------------------
<<<<<<< HEAD
void MapEditContext::drawInfoOverlay(gl::draw2d::Context& dc, float alpha) const
=======
void MapEditContext::drawInfoOverlay(const Vec2i& size, float alpha) const
>>>>>>> f4bdecfc
{
	auto size = dc.view->size();
	switch (edit_mode_)
	{
<<<<<<< HEAD
	case Mode::Vertices: info_vertex_->draw(dc, alpha); return;
	case Mode::Lines: info_line_->draw(dc, alpha); return;
	case Mode::Sectors: info_sector_->draw(dc, alpha); return;
	case Mode::Things: info_thing_->draw(dc, alpha); return;
	case Mode::Visual: info_3d_->draw(dc, alpha); return;
=======
	case Mode::Vertices: info_vertex_->draw(size.y, size.x, alpha); return;
	case Mode::Lines:    info_line_->draw(size.y, size.x, alpha); return;
	case Mode::Sectors:  info_sector_->draw(size.y, size.x, alpha); return;
	case Mode::Things:   info_thing_->draw(size.y, size.x, alpha); return;
	case Mode::Visual:   info_3d_->draw(size.y, size.x, size.x * 0.5, alpha); return;
>>>>>>> f4bdecfc
	}
}

// -----------------------------------------------------------------------------
// Handles an SAction [id]. Returns true if the action was handled here
// -----------------------------------------------------------------------------
bool MapEditContext::handleAction(string_view id)
{
	using namespace mapeditor;

	auto mouse_state = input_->mouseState();

	// Skip if canvas not shown
	if (!canvas_->IsShown())
		return false;

	// Skip if overlay is active
	if (overlayActive())
		return false;

	// Vertices mode
	if (id == "mapw_mode_vertices")
	{
		setEditMode(Mode::Vertices);
		return true;
	}

	// Lines mode
	else if (id == "mapw_mode_lines")
	{
		setEditMode(Mode::Lines);
		return true;
	}

	// Sectors mode
	else if (id == "mapw_mode_sectors")
	{
		setEditMode(Mode::Sectors);
		return true;
	}

	// Things mode
	else if (id == "mapw_mode_things")
	{
		setEditMode(Mode::Things);
		return true;
	}

	// 3d mode
	else if (id == "mapw_mode_3d")
	{
		canvas_->SetFocusFromKbd();
		canvas_->SetFocus();
		setEditMode(Mode::Visual);
		return true;
	}

	// 'None' (wireframe) flat type
	else if (id == "mapw_flat_none")
	{
		flat_drawtype = 0;
		addEditorMessage("Flats: None");
		updateStatusText();
		forceRefreshRenderer();
		return true;
	}

	// 'Untextured' flat type
	else if (id == "mapw_flat_untextured")
	{
		flat_drawtype = 1;
		addEditorMessage("Flats: Untextured");
		updateStatusText();
		forceRefreshRenderer();
		return true;
	}

	// 'Textured' flat type
	else if (id == "mapw_flat_textured")
	{
		flat_drawtype = 2;
		addEditorMessage("Flats: Textured");
		updateStatusText();
		forceRefreshRenderer();
		return true;
	}

	// Normal sector edit mode
	else if (id == "mapw_sectormode_normal")
	{
		setSectorEditMode(SectorMode::Both);
		return true;
	}

	// Floors sector edit mode
	else if (id == "mapw_sectormode_floor")
	{
		setSectorEditMode(SectorMode::Floor);
		return true;
	}

	// Ceilings sector edit mode
	else if (id == "mapw_sectormode_ceiling")
	{
		setSectorEditMode(SectorMode::Ceiling);
		return true;
	}

	// Clear selection
	else if (id == "mapw_clear_selection")
	{
		selection_->clear();
		addEditorMessage("Selection cleared");
	}

	// Begin line drawing
	else if (id == "mapw_draw_lines" && mouse_state == Input::MouseState::Normal)
	{
		line_draw_->begin();
		return true;
	}

	// Begin shape drawing
	else if (id == "mapw_draw_shape" && mouse_state == Input::MouseState::Normal)
	{
		line_draw_->begin(true);
		return true;
	}

	// Begin object edit
	else if (id == "mapw_edit_objects" && mouse_state == Input::MouseState::Normal)
	{
		object_edit_->begin();
		return true;
	}

	// Show full map
	else if (id == "mapw_show_fullmap")
	{
		renderer_->viewFitToMap();
		return true;
	}

	// Show item
	else if (id == "mapw_show_item")
	{
		// Setup dialog
		ShowItemDialog dlg(mapeditor::windowWx());
		switch (editMode())
		{
		case Mode::Vertices: dlg.setType(MapObject::Type::Vertex); break;
		case Mode::Lines:    dlg.setType(MapObject::Type::Line); break;
		case Mode::Sectors:  dlg.setType(MapObject::Type::Sector); break;
		case Mode::Things:   dlg.setType(MapObject::Type::Thing); break;
		default:             return true;
		}

		// Show dialog
		if (dlg.ShowModal() == wxID_OK)
		{
			// Get entered index
			int index = dlg.index();
			if (index < 0)
				return true;

			// Set appropriate edit mode
			bool side = false;
			switch (dlg.type())
			{
			case MapObject::Type::Vertex: setEditMode(Mode::Vertices); break;
			case MapObject::Type::Line:   setEditMode(Mode::Lines); break;
			case MapObject::Type::Side:
				setEditMode(Mode::Lines);
				side = true;
				break;
			case MapObject::Type::Sector: setEditMode(Mode::Sectors); break;
			case MapObject::Type::Thing:  setEditMode(Mode::Things); break;
			default:                      break;
			}

			// If side, get its parent line
			if (side)
			{
				auto s = map_->side(index);
				if (s && s->parentLine())
					index = s->parentLine()->index();
				else
					index = -1;
			}

			// Show the item
			if (index > -1)
				showItem(index);
		}

		return true;
	}

	// Mirror Y
	else if (id == "mapw_mirror_y")
	{
		// Mirroring sectors breaks Edit Objects functionality
<<<<<<< HEAD
		if (input_->mouseState() != mapeditor::Input::MouseState::ObjectEdit)
=======
		if (input_->mouseState() != Input::MouseState::ObjectEdit)
>>>>>>> f4bdecfc
		{
			edit_2d_->mirror(false);
			return true;
		}
	}

	// Mirror X
	else if (id == "mapw_mirror_x")
	{
		// Mirroring sectors breaks Edit Objects functionality
<<<<<<< HEAD
		if (input_->mouseState() != mapeditor::Input::MouseState::ObjectEdit)
=======
		if (input_->mouseState() != Input::MouseState::ObjectEdit)
>>>>>>> f4bdecfc
		{
			edit_2d_->mirror(true);
			return true;
		}
	}

	// Increment grid
	else if (id == "mapw_grid_increment")
		incrementGrid();

	// Decrement grid
	else if (id == "mapw_grid_decrement")
		decrementGrid();

	// Toggle grid snap
	else if (id == "mapw_grid_snap")
	{
		grid_snap_ = !grid_snap_;
		if (grid_snap_)
			addEditorMessage("Grid Snapping On");
		else
			addEditorMessage("Grid Snapping Off");
		updateStatusText();
	}


	// --- Context menu ---

	// Move 3d mode camera
	else if (id == "mapw_camera_set")
	{
<<<<<<< HEAD
		Vec3d pos    = input().mousePosMap();
		auto  sector = map_->sectors().atPos(input_->mousePosMap());
		if (sector)
			pos.z = sector->floor().plane.heightAt(pos.x, pos.y) + 40;
		camera3d().setPosition(pos);
=======
		Vec3d pos    = { input().mousePosMap(), 0 };
		auto  sector = map_->sectors().atPos(input_->mousePosMap());
		if (sector)
			pos.z = sector->floor().plane.heightAt(pos.x, pos.y) + 40;
		renderer_->renderer3D().cameraSetPosition(pos);
>>>>>>> f4bdecfc
		return true;
	}

	// Edit item properties
	else if (id == "mapw_item_properties")
		edit_2d_->editObjectProperties();

	// --- Vertex context menu ---

	// Create vertex
	else if (id == "mapw_vertex_create")
	{
		edit_2d_->createVertex(input_->mousePosMap());
		return true;
	}

	// --- Line context menu ---

	// Change line texture
	else if (id == "mapw_line_changetexture")
	{
		openLineTextureOverlay();
		return true;
	}

	// Change line special
	else if (id == "mapw_line_changespecial")
	{
		// Get selection
		auto selection = selection_->selectedObjects();

		// Open action special selection dialog
		if (!selection.empty())
		{
			ActionSpecialDialog dlg(mapeditor::windowWx(), true);
			dlg.openLines(selection);
			if (dlg.ShowModal() == wxID_OK)
			{
				beginUndoRecord("Change Line Special", true, false, false);
				dlg.applyTo(selection, true);
				endUndoRecord();
<<<<<<< HEAD
				renderer_->forceUpdate(true, false);
=======
				renderer_->renderer2D().forceUpdate();
>>>>>>> f4bdecfc
			}
		}

		return true;
	}

	// Tag to
	else if (id == "mapw_line_tagedit")
	{
		if (beginTagEdit() > 0)
		{
			input_->setMouseState(Input::MouseState::TagSectors);

			// Setup help text
			auto key_accept = KeyBind::bind("map_edit_accept").keysAsString();
			auto key_cancel = KeyBind::bind("map_edit_cancel").keysAsString();
			setFeatureHelp({ "Tag Edit",
							 fmt::format("{} = Accept", key_accept),
							 fmt::format("{} = Cancel", key_cancel),
							 "Left Click = Toggle tagged sector" });
		}

		return true;
	}

	// Correct sectors
	else if (id == "mapw_line_correctsectors")
	{
		edit_2d_->correctLineSectors();
		return true;
	}

	// Flip
	else if (id == "mapw_line_flip")
	{
		edit_2d_->flipLines();
		return true;
	}

	// --- Thing context menu ---

	// Change thing type
	else if (id == "mapw_thing_changetype")
	{
		edit_2d_->changeThingType();
		return true;
	}

	// Create thing
	else if (id == "mapw_thing_create")
	{
		edit_2d_->createThing(input_->mouseDownPosMap());
		return true;
	}

	// --- Sector context menu ---

	// Change sector texture
	else if (id == "mapw_sector_changetexture")
	{
		edit_2d_->changeSectorTexture();
		return true;
	}

	// Change sector special
	else if (id == "mapw_sector_changespecial")
	{
		// Get selection
		auto selection = selection_->selectedSectors();

		// Open sector special selection dialog
		if (!selection.empty())
		{
			SectorSpecialDialog dlg(mapeditor::windowWx());
			dlg.setup(selection[0]->special());
			if (dlg.ShowModal() == wxID_OK)
			{
				// Set specials of selected sectors
				int special = dlg.getSelectedSpecial();
				beginUndoRecord("Change Sector Special", true, false, false);
				for (auto sector : selection)
					sector->setSpecial(special);
				endUndoRecord();
			}
		}
	}

	// Create sector
	else if (id == "mapw_sector_create")
	{
		edit_2d_->createSector(input_->mouseDownPosMap());
		return true;
	}

	// Merge sectors
	else if (id == "mapw_sector_join")
	{
		edit_2d_->joinSectors(false);
		return true;
	}

	// Join sectors
	else if (id == "mapw_sector_join_keep")
	{
		edit_2d_->joinSectors(true);
		return true;
	}

	// Not handled here
	return false;
}


<<<<<<< HEAD

=======
>>>>>>> f4bdecfc

// -----------------------------------------------------------------------------
//
// Console Commands
//
// -----------------------------------------------------------------------------

CONSOLE_COMMAND(m_show_item, 1, true)
{
	int index = strutil::asInt(args[0]);
	mapeditor::editContext().showItem(index);
}

CONSOLE_COMMAND(m_check, 0, true)
{
	if (args.empty())
	{
		log::console("Usage: m_check <check1> <check2> ...");

		log::console("Available map checks:");
		for (auto a = 0; a < MapCheck::NumStandardChecks; ++a)
			log::console(fmt::format(
				"{}: Check for {}",
				MapCheck::standardCheckId(static_cast<MapCheck::StandardCheck>(a)),
				MapCheck::standardCheckDesc(static_cast<MapCheck::StandardCheck>(a))));

		log::console("all: Run all checks");

		return;
	}

	auto map    = &(mapeditor::editContext().map());
	auto texman = &(mapeditor::textureManager());

	// Get checks to run
	vector<unique_ptr<MapCheck>> checks;

	// Check for 'all'
	bool all = false;
	for (auto& arg : args)
		if (strutil::equalCI(arg, "all"))
		{
			all = true;
			break;
		}

	if (all)
	{
		for (auto a = 0; a < MapCheck::NumStandardChecks; ++a)
			checks.push_back(MapCheck::standardCheck(static_cast<MapCheck::StandardCheck>(a), map, texman));
	}
	else
	{
		for (auto& arg : args)
		{
			auto check = MapCheck::standardCheck(strutil::lower(arg), map, texman);
			if (check)
				checks.push_back(std::move(check));
			else
				log::console(fmt::format("Unknown check \"{}\"", arg));
		}
	}

	// Run checks
	for (auto& check : checks)
	{
		// Run
		log::console(check->progressText());
		check->doCheck();

		// Check if no problems found
		if (check->nProblems() == 0)
			log::console(check->problemDesc(0));

		// List problem details
		for (unsigned b = 0; b < check->nProblems(); b++)
			log::console(check->problemDesc(b));
	}
}




// testing stuff

CONSOLE_COMMAND(m_test_sector, 0, false)
{
	sf::Clock clock;
	SLADEMap& map = mapeditor::editContext().map();
	for (unsigned a = 0; a < map.nThings(); a++)
		map.sectors().atPos(map.thing(a)->position());
	long ms = clock.getElapsedTime().asMilliseconds();
	log::info("Took {}ms", ms);
}

CONSOLE_COMMAND(m_test_mobj_backup, 0, false)
{
	sf::Clock clock;
	sf::Clock totalClock;
	SLADEMap& map    = mapeditor::editContext().map();
	auto      backup = new MapObject::Backup();

	// Vertices
	for (unsigned a = 0; a < map.nVertices(); a++)
		map.vertex(a)->backupTo(backup);
	log::info("Vertices: {}ms", clock.getElapsedTime().asMilliseconds());

	// Lines
	clock.restart();
	for (unsigned a = 0; a < map.nLines(); a++)
		map.line(a)->backupTo(backup);
	log::info("Lines: {}ms", clock.getElapsedTime().asMilliseconds());

	// Sides
	clock.restart();
	for (unsigned a = 0; a < map.nSides(); a++)
		map.side(a)->backupTo(backup);
	log::info("Sides: {}ms", clock.getElapsedTime().asMilliseconds());

	// Sectors
	clock.restart();
	for (unsigned a = 0; a < map.nSectors(); a++)
		map.sector(a)->backupTo(backup);
	log::info("Sectors: {}ms", clock.getElapsedTime().asMilliseconds());

	// Things
	clock.restart();
	for (unsigned a = 0; a < map.nThings(); a++)
		map.thing(a)->backupTo(backup);
	log::info("Things: {}ms", clock.getElapsedTime().asMilliseconds());

	log::info("Total: {}ms", totalClock.getElapsedTime().asMilliseconds());
}

CONSOLE_COMMAND(m_vertex_attached, 1, false)
{
	MapVertex* vertex = mapeditor::editContext().map().vertex(atoi(args[0].c_str()));
	if (vertex)
	{
		log::info(1, "Attached lines:");
		for (unsigned a = 0; a < vertex->nConnectedLines(); a++)
			log::info("Line #{}", vertex->connectedLine(a)->index());
	}
}

<<<<<<< HEAD
CONSOLE_COMMAND(m_n_polys, 0, false)
{
	SLADEMap& map   = mapeditor::editContext().map();
	int       nvert = 0;
	for (unsigned a = 0; a < map.nSectors(); a++)
		nvert += map.sector(a)->polygonVertices().size();

	auto bytes  = nvert * sizeof(glm::vec2);
	auto mbytes = bytes / 1024.0 / 1024.0;

	log::console(fmt::format("{} vertices total ({} bytes / {:1.2f}mb)", nvert, bytes, mbytes));
}
=======
// #include "Geometry/Polygon2D.h"
// CONSOLE_COMMAND(m_n_polys, 0, false)
//{
//	SLADEMap& map   = mapeditor::editContext().map();
//	int       npoly = 0;
//	for (unsigned a = 0; a < map.nSectors(); a++)
//		npoly += map.sector(a)->polygon()->nSubPolys();
//
//	log::console(fmt::format("{} polygons total", npoly));
// }
>>>>>>> f4bdecfc

CONSOLE_COMMAND(mobj_info, 1, false)
{
	int id = strutil::asInt(args[0]);

	auto obj = mapeditor::editContext().map().mapData().getObjectById(id);
	if (!obj)
		log::console("Object id out of range");
	else
	{
		MapObject::Backup bak;
		obj->backupTo(&bak);
		log::console(fmt::format("Object {}: {} #{}", id, obj->typeName(), obj->index()));
		log::console("Properties:");
		log::console(bak.properties.toString());
		log::console("Properties (internal):");
		log::console(bak.props_internal.toString());
	}
}<|MERGE_RESOLUTION|>--- conflicted
+++ resolved
@@ -40,17 +40,12 @@
 #include "Edit/LineDraw.h"
 #include "Edit/MoveObjects.h"
 #include "Edit/ObjectEdit.h"
-<<<<<<< HEAD
-#include "Game/Configuration.h"
-#include "General/Console.h"
-=======
 #include "Game/ActionSpecial.h"
 #include "Game/Configuration.h"
 #include "Game/Game.h"
 #include "Game/ThingType.h"
 #include "General/Console.h"
 #include "General/SAction.h"
->>>>>>> f4bdecfc
 #include "General/UI.h"
 #include "General/UndoRedo.h"
 #include "ItemSelection.h"
@@ -64,21 +59,14 @@
 #include "MapEditor/UI/Dialogs/SectorSpecialDialog.h"
 #include "MapEditor/UI/Dialogs/ShowItemDialog.h"
 #include "MapTextureManager.h"
-<<<<<<< HEAD
 #include "OpenGL/Draw2D.h"
 #include "Renderer/Camera.h"
-=======
-#include "OpenGL/View.h"
-#include "Renderer/MapRenderer2D.h"
->>>>>>> f4bdecfc
 #include "Renderer/MapRenderer3D.h"
 #include "Renderer/Overlays/LineInfoOverlay.h"
 #include "Renderer/Overlays/SectorInfoOverlay.h"
 #include "Renderer/Overlays/ThingInfoOverlay.h"
 #include "Renderer/Overlays/VertexInfoOverlay.h"
 #include "Renderer/Renderer.h"
-<<<<<<< HEAD
-=======
 #include "SLADEMap/MapObject/MapLine.h"
 #include "SLADEMap/MapObject/MapSide.h"
 #include "SLADEMap/MapObject/MapThing.h"
@@ -87,7 +75,6 @@
 #include "SLADEMap/MapObjectList/SectorList.h"
 #include "SLADEMap/MapObjectList/ThingList.h"
 #include "SLADEMap/MapSpecials.h"
->>>>>>> f4bdecfc
 #include "SLADEMap/SLADEMap.h"
 #include "UI/MapCanvas.h"
 #include "UI/MapEditorWindow.h"
@@ -128,44 +115,15 @@
 //
 // -----------------------------------------------------------------------------
 
-
-<<<<<<< HEAD
-=======
 // -----------------------------------------------------------------------------
 // MapEditContext class constructor
 // -----------------------------------------------------------------------------
-MapEditContext::MapEditContext() :
-	map_{ new SLADEMap() },
-	edit_mode_{ Mode::Lines },
-	edit_mode_prev_{ Mode::Lines },
-	sector_mode_{ SectorMode::Both },
-	move_objects_{ new MoveObjects(*this) },
-	line_draw_{ new LineDraw(*this) },
-	edit_2d_{ new Edit2D(*this) },
-	edit_3d_{ new Edit3D(*this) },
-	object_edit_{ new ObjectEdit(*this) },
-	renderer_{ new Renderer(*this) },
-	input_{ new Input(*this) },
-	info_vertex_{ new VertexInfoOverlay() },
-	info_line_{ new LineInfoOverlay() },
-	info_sector_{ new SectorInfoOverlay() },
-	info_thing_{ new ThingInfoOverlay() },
-	info_3d_{ new InfoOverlay3D() }
-{
-	undo_manager_ = std::make_unique<UndoManager>(map_.get());
-}
-
->>>>>>> f4bdecfc
-// -----------------------------------------------------------------------------
-// MapEditContext class destructor
-// -----------------------------------------------------------------------------
-<<<<<<< HEAD
 MapEditContext::MapEditContext()
 {
 	map_          = std::make_unique<SLADEMap>();
 	undo_manager_ = std::make_unique<UndoManager>(map_.get());
 	selection_    = std::make_unique<ItemSelection>(this);
-	renderer_     = std::make_unique<mapeditor::Renderer>(*this);
+	renderer_     = std::make_unique<Renderer>(*this);
 	edit_2d_      = std::make_unique<Edit2D>(*this);
 	edit_3d_      = std::make_unique<Edit3D>(*this);
 	input_        = std::make_unique<Input>(*this);
@@ -180,9 +138,6 @@
 	info_thing_  = std::make_unique<ThingInfoOverlay>();
 	info_3d_     = std::make_unique<InfoOverlay3D>();
 }
-=======
-MapEditContext::~MapEditContext() = default;
->>>>>>> f4bdecfc
 
 // -----------------------------------------------------------------------------
 // MapEditContext class destructor
@@ -208,11 +163,7 @@
 	// Clear 3d mode undo manager etc on exiting 3d mode
 	if (edit_mode_ == Mode::Visual && mode != Mode::Visual)
 	{
-<<<<<<< HEAD
 		info_3d_.reset();
-=======
-		info_3d_->reset();
->>>>>>> f4bdecfc
 		undo_manager_->createMergedLevel(edit_3d_->undoManager(), "3D Mode Editing");
 		edit_3d_->undoManager()->clear();
 	}
@@ -243,19 +194,11 @@
 	switch (edit_mode_)
 	{
 	case Mode::Vertices: addEditorMessage("Vertices mode"); break;
-<<<<<<< HEAD
-	case Mode::Lines: addEditorMessage("Lines mode"); break;
-	case Mode::Sectors: addEditorMessage("Sectors mode (Normal)"); break;
-	case Mode::Things: addEditorMessage("Things mode"); break;
-	case Mode::Visual: addEditorMessage("3d mode"); break;
-	}
-=======
 	case Mode::Lines:    addEditorMessage("Lines mode"); break;
 	case Mode::Sectors:  addEditorMessage("Sectors mode (Normal)"); break;
 	case Mode::Things:   addEditorMessage("Things mode"); break;
 	case Mode::Visual:   addEditorMessage("3d mode"); break;
-	};
->>>>>>> f4bdecfc
+	}
 
 	if (edit_mode_ != Mode::Visual)
 		updateDisplay();
@@ -356,26 +299,16 @@
 // -----------------------------------------------------------------------------
 bool MapEditContext::update(double frametime)
 {
-<<<<<<< HEAD
 	//// Force an update if animations are active
 	// if (renderer_->animationsActive() || selection_->hasHilight())
 	//	next_frame_length_ = 2;
-=======
-	// Force an update if animations are active
-	if (renderer_->animationsActive() || selection_.hasHilight())
-		next_frame_length_ = 2;
->>>>>>> f4bdecfc
 
 	//// Ignore if we aren't ready to update
 	// if (frametime < next_frame_length_)
 	//	return false;
 
 	// Get frame time multiplier
-<<<<<<< HEAD
 	double mult = frametime / 10.0;
-=======
-	double mult = static_cast<double>(frametime) / 10.0f;
->>>>>>> f4bdecfc
 
 	// 3d mode
 	if (edit_mode_ == Mode::Visual && !overlayActive())
@@ -385,19 +318,7 @@
 			next_frame_length_ = 2;
 
 		// Update status bar
-<<<<<<< HEAD
 		auto pos = camera3d().position();
-		mapeditor::setStatusText(fmt::format("Position: ({}, {}, {})", (int)pos.x, (int)pos.y, (int)pos.z), 3);
-
-		// Update hilight
-		mapeditor::Item hl{ -1, mapeditor::ItemType::Any };
-		if (!selection_->hilightLocked())
-		{
-			auto old_hl = selection_->hilight();
-			hl          = renderer_->renderer3D().determineHilight();
-			if (selection_->setHilight(hl))
-=======
-		auto pos = renderer_->renderer3D().camPosition();
 		mapeditor::setStatusText(
 			fmt::format(
 				"Position: ({}, {}, {})", static_cast<int>(pos.x), static_cast<int>(pos.y), static_cast<int>(pos.z)),
@@ -405,21 +326,16 @@
 
 		// Update hilight
 		Item hl{ -1, ItemType::Any };
-		if (!selection_.hilightLocked())
-		{
-			auto old_hl = selection_.hilight();
+		if (!selection_->hilightLocked())
+		{
+			auto old_hl = selection_->hilight();
 			hl          = renderer_->renderer3D().determineHilight();
-			if (selection_.setHilight(hl))
->>>>>>> f4bdecfc
+			if (selection_->setHilight(hl))
 			{
 				// Update 3d info overlay
 				if (info_overlay_3d && hl.index >= 0)
 				{
-<<<<<<< HEAD
 					info_3d_->update({ hl.index, hl.type }, map_.get());
-=======
-					info_3d_->update(hl, map_.get());
->>>>>>> f4bdecfc
 					info_showing_ = true;
 				}
 				else
@@ -435,28 +351,16 @@
 	else
 	{
 		// Update hilight if needed
-<<<<<<< HEAD
 		auto prev_hl = selection_->hilight();
-		if (input_->mouseState() == mapeditor::Input::MouseState::Normal /* && !mouse_movebegin*/)
+		if (input_->mouseState() == Input::MouseState::Normal /* && !mouse_movebegin*/)
 		{
 			auto old_hl = selection_->hilightedObject();
 			if (selection_->updateHilight(input_->mousePosMap(), renderer_->view().scale().x) && hilight_smooth)
-=======
-		auto prev_hl = selection_.hilight();
-		if (input_->mouseState() == Input::MouseState::Normal /* && !mouse_movebegin*/)
-		{
-			auto old_hl = selection_.hilightedObject();
-			if (selection_.updateHilight(input_->mousePosMap(), renderer_->view().scale()) && hilight_smooth)
->>>>>>> f4bdecfc
 				renderer_->animateHilightChange({}, old_hl);
 		}
 
 		// Do item moving if needed
-<<<<<<< HEAD
-		if (input_->mouseState() == mapeditor::Input::MouseState::Move)
-=======
 		if (input_->mouseState() == Input::MouseState::Move)
->>>>>>> f4bdecfc
 			move_objects_->update(input_->mousePosMap());
 
 		// Check if we have to update the info overlay
@@ -481,11 +385,7 @@
 // -----------------------------------------------------------------------------
 // Opens [map]
 // -----------------------------------------------------------------------------
-<<<<<<< HEAD
-bool MapEditContext::openMap(const Archive::MapDesc& map)
-=======
 bool MapEditContext::openMap(const MapDesc& map)
->>>>>>> f4bdecfc
 {
 	log::info("Opening map {}", map.name);
 	if (!map_->readMap(map))
@@ -540,11 +440,7 @@
 
 	// Reset state
 	edit_3d_->setLinked(true, true);
-<<<<<<< HEAD
-	input_->setMouseState(mapeditor::Input::MouseState::Normal);
-=======
 	input_->setMouseState(Input::MouseState::Normal);
->>>>>>> f4bdecfc
 	mapeditor::resetObjectPropertiesPanel();
 
 	// Clear undo manager
@@ -569,36 +465,11 @@
 	// Show current selection/hilight if index is not specified
 	if (index < 0)
 	{
-<<<<<<< HEAD
 		renderer_->viewFitToObjects(selection_->selectedObjects());
 		return;
 	}
 
 	selection_->clear();
-	int                 max;
-	mapeditor::ItemType type;
-	switch (edit_mode_)
-	{
-	case Mode::Vertices:
-		type = mapeditor::ItemType::Vertex;
-		max  = map_->nVertices();
-		break;
-	case Mode::Lines:
-		type = mapeditor::ItemType::Line;
-		max  = map_->nLines();
-		break;
-	case Mode::Sectors:
-		type = mapeditor::ItemType::Sector;
-		max  = map_->nSectors();
-		break;
-	case Mode::Things:
-		type = mapeditor::ItemType::Thing;
-=======
-		renderer_->viewFitToObjects(selection_.selectedObjects());
-		return;
-	}
-
-	selection_.clear();
 	int      max;
 	ItemType type;
 	switch (edit_mode_)
@@ -617,7 +488,6 @@
 		break;
 	case Mode::Things:
 		type = ItemType::Thing;
->>>>>>> f4bdecfc
 		max  = map_->nThings();
 		break;
 	default: return;
@@ -625,13 +495,8 @@
 
 	if (index < max)
 	{
-<<<<<<< HEAD
 		selection_->select({ index, type });
 		renderer_->viewFitToObjects(selection_->selectedObjects(false));
-=======
-		selection_.select({ index, type });
-		renderer_->viewFitToObjects(selection_.selectedObjects(false));
->>>>>>> f4bdecfc
 	}
 }
 
@@ -643,19 +508,11 @@
 	switch (edit_mode_)
 	{
 	case Mode::Vertices: return plural ? "Vertices" : "Vertex";
-<<<<<<< HEAD
-	case Mode::Lines: return plural ? "Lines" : "Line";
-	case Mode::Sectors: return plural ? "Sectors" : "Sector";
-	case Mode::Things: return plural ? "Things" : "Thing";
-	case Mode::Visual: return "3D";
-	}
-=======
 	case Mode::Lines:    return plural ? "Lines" : "Line";
 	case Mode::Sectors:  return plural ? "Sectors" : "Sector";
 	case Mode::Things:   return plural ? "Things" : "Thing";
 	case Mode::Visual:   return "3D";
-	};
->>>>>>> f4bdecfc
+	}
 
 	return plural ? "Items" : "Object";
 }
@@ -687,11 +544,7 @@
 	if (edit_mode_ == Mode::Visual)
 	{
 		auto hl = renderer_->renderer3D().determineHilight();
-<<<<<<< HEAD
 		info_3d_->update({ hl.index, hl.type }, map_.get());
-=======
-		info_3d_->update(hl, map_.get());
->>>>>>> f4bdecfc
 	}
 
 	if (!canvas_->activateContext())
@@ -920,11 +773,7 @@
 
 	last_undo_level_ = "";
 
-<<<<<<< HEAD
 	renderer_->animateSelectionChange(*selection_);
-=======
-	renderer_->animateSelectionChange(selection_);
->>>>>>> f4bdecfc
 
 	updateStatusText();
 }
@@ -948,7 +797,7 @@
 // -----------------------------------------------------------------------------
 // Returns the currently hilighted item
 // -----------------------------------------------------------------------------
-mapeditor::Item MapEditContext::hilightItem() const
+Item MapEditContext::hilightItem() const
 {
 	return selection_->hilight();
 }
@@ -1414,11 +1263,7 @@
 
 		// Auto-align
 		else if (key == "me3d_wall_autoalign_x")
-<<<<<<< HEAD
 			edit_3d_->autoAlignX(selection_->hilight());
-=======
-			edit_3d_->autoAlignX(selection_.hilight());
->>>>>>> f4bdecfc
 
 		// Reset wall offsets
 		else if (key == "me3d_wall_reset")
@@ -1489,13 +1334,8 @@
 		}
 	}
 
-<<<<<<< HEAD
 	if (edit_mode_ != Mode::Visual && !selection_->empty())
-		mode += fmt::format(" ({} selected)", (int)selection_->size());
-=======
-	if (edit_mode_ != Mode::Visual && !selection_.empty())
-		mode += fmt::format(" ({} selected)", static_cast<int>(selection_.size()));
->>>>>>> f4bdecfc
+		mode += fmt::format(" ({} selected)", static_cast<int>(selection_->size()));
 
 	mapeditor::setStatusText(mode, 1);
 
@@ -1598,11 +1438,7 @@
 void MapEditContext::recordPropertyChangeUndoStep(MapObject* object) const
 {
 	auto manager = (edit_mode_ == Mode::Visual) ? edit_3d_->undoManager() : undo_manager_.get();
-<<<<<<< HEAD
-	manager->recordUndoStep(std::make_unique<mapeditor::PropertyChangeUS>(object));
-=======
 	manager->recordUndoStep(std::make_unique<PropertyChangeUS>(object));
->>>>>>> f4bdecfc
 }
 
 // -----------------------------------------------------------------------------
@@ -1618,11 +1454,7 @@
 	selection_->clear();
 
 	// Undo
-<<<<<<< HEAD
 	int  time      = app::runTimer() - 1;
-=======
-	auto time      = app::runTimer() - 1;
->>>>>>> f4bdecfc
 	auto manager   = (edit_mode_ == Mode::Visual) ? edit_3d_->undoManager() : undo_manager_.get();
 	auto undo_name = manager->undo();
 
@@ -1785,11 +1617,7 @@
 
 		renderer_->renderer3D().enableHilight(false);
 		renderer_->renderer3D().enableSelection(false);
-<<<<<<< HEAD
 		selection_->lockHilight(true);
-=======
-		selection_.lockHilight(true);
->>>>>>> f4bdecfc
 	}
 }
 
@@ -1826,47 +1654,27 @@
 	// Update info overlay depending on edit mode
 	switch (edit_mode_)
 	{
-<<<<<<< HEAD
 	case Mode::Vertices: info_vertex_->update(selection_->hilightedVertex()); break;
-	case Mode::Lines: info_line_->update(selection_->hilightedLine()); break;
-	case Mode::Sectors: info_sector_->update(selection_->hilightedSector()); break;
-	case Mode::Things: info_thing_->update(selection_->hilightedThing()); break;
-	default: break;
-=======
-	case Mode::Vertices: info_vertex_->update(selection_.hilightedVertex()); break;
-	case Mode::Lines:    info_line_->update(selection_.hilightedLine()); break;
-	case Mode::Sectors:  info_sector_->update(selection_.hilightedSector()); break;
-	case Mode::Things:   info_thing_->update(selection_.hilightedThing()); break;
+	case Mode::Lines:    info_line_->update(selection_->hilightedLine()); break;
+	case Mode::Sectors:  info_sector_->update(selection_->hilightedSector()); break;
+	case Mode::Things:   info_thing_->update(selection_->hilightedThing()); break;
 	default:             break;
->>>>>>> f4bdecfc
 	}
 }
 
 // -----------------------------------------------------------------------------
 // Draws the current info overlay
 // -----------------------------------------------------------------------------
-<<<<<<< HEAD
 void MapEditContext::drawInfoOverlay(gl::draw2d::Context& dc, float alpha) const
-=======
-void MapEditContext::drawInfoOverlay(const Vec2i& size, float alpha) const
->>>>>>> f4bdecfc
 {
 	auto size = dc.view->size();
 	switch (edit_mode_)
 	{
-<<<<<<< HEAD
 	case Mode::Vertices: info_vertex_->draw(dc, alpha); return;
-	case Mode::Lines: info_line_->draw(dc, alpha); return;
-	case Mode::Sectors: info_sector_->draw(dc, alpha); return;
-	case Mode::Things: info_thing_->draw(dc, alpha); return;
-	case Mode::Visual: info_3d_->draw(dc, alpha); return;
-=======
-	case Mode::Vertices: info_vertex_->draw(size.y, size.x, alpha); return;
-	case Mode::Lines:    info_line_->draw(size.y, size.x, alpha); return;
-	case Mode::Sectors:  info_sector_->draw(size.y, size.x, alpha); return;
-	case Mode::Things:   info_thing_->draw(size.y, size.x, alpha); return;
-	case Mode::Visual:   info_3d_->draw(size.y, size.x, size.x * 0.5, alpha); return;
->>>>>>> f4bdecfc
+	case Mode::Lines:    info_line_->draw(dc, alpha); return;
+	case Mode::Sectors:  info_sector_->draw(dc, alpha); return;
+	case Mode::Things:   info_thing_->draw(dc, alpha); return;
+	case Mode::Visual:   info_3d_->draw(dc, alpha); return;
 	}
 }
 
@@ -2069,11 +1877,7 @@
 	else if (id == "mapw_mirror_y")
 	{
 		// Mirroring sectors breaks Edit Objects functionality
-<<<<<<< HEAD
-		if (input_->mouseState() != mapeditor::Input::MouseState::ObjectEdit)
-=======
 		if (input_->mouseState() != Input::MouseState::ObjectEdit)
->>>>>>> f4bdecfc
 		{
 			edit_2d_->mirror(false);
 			return true;
@@ -2084,11 +1888,7 @@
 	else if (id == "mapw_mirror_x")
 	{
 		// Mirroring sectors breaks Edit Objects functionality
-<<<<<<< HEAD
-		if (input_->mouseState() != mapeditor::Input::MouseState::ObjectEdit)
-=======
 		if (input_->mouseState() != Input::MouseState::ObjectEdit)
->>>>>>> f4bdecfc
 		{
 			edit_2d_->mirror(true);
 			return true;
@@ -2120,19 +1920,11 @@
 	// Move 3d mode camera
 	else if (id == "mapw_camera_set")
 	{
-<<<<<<< HEAD
-		Vec3d pos    = input().mousePosMap();
+		Vec3d pos    = { input().mousePosMap(), 0.0 };
 		auto  sector = map_->sectors().atPos(input_->mousePosMap());
 		if (sector)
 			pos.z = sector->floor().plane.heightAt(pos.x, pos.y) + 40;
 		camera3d().setPosition(pos);
-=======
-		Vec3d pos    = { input().mousePosMap(), 0 };
-		auto  sector = map_->sectors().atPos(input_->mousePosMap());
-		if (sector)
-			pos.z = sector->floor().plane.heightAt(pos.x, pos.y) + 40;
-		renderer_->renderer3D().cameraSetPosition(pos);
->>>>>>> f4bdecfc
 		return true;
 	}
 
@@ -2174,11 +1966,7 @@
 				beginUndoRecord("Change Line Special", true, false, false);
 				dlg.applyTo(selection, true);
 				endUndoRecord();
-<<<<<<< HEAD
 				renderer_->forceUpdate(true, false);
-=======
-				renderer_->renderer2D().forceUpdate();
->>>>>>> f4bdecfc
 			}
 		}
 
@@ -2292,10 +2080,7 @@
 }
 
 
-<<<<<<< HEAD
-
-=======
->>>>>>> f4bdecfc
+
 
 // -----------------------------------------------------------------------------
 //
@@ -2441,7 +2226,6 @@
 	}
 }
 
-<<<<<<< HEAD
 CONSOLE_COMMAND(m_n_polys, 0, false)
 {
 	SLADEMap& map   = mapeditor::editContext().map();
@@ -2454,18 +2238,6 @@
 
 	log::console(fmt::format("{} vertices total ({} bytes / {:1.2f}mb)", nvert, bytes, mbytes));
 }
-=======
-// #include "Geometry/Polygon2D.h"
-// CONSOLE_COMMAND(m_n_polys, 0, false)
-//{
-//	SLADEMap& map   = mapeditor::editContext().map();
-//	int       npoly = 0;
-//	for (unsigned a = 0; a < map.nSectors(); a++)
-//		npoly += map.sector(a)->polygon()->nSubPolys();
-//
-//	log::console(fmt::format("{} polygons total", npoly));
-// }
->>>>>>> f4bdecfc
 
 CONSOLE_COMMAND(mobj_info, 1, false)
 {
