--- conflicted
+++ resolved
@@ -31,12 +31,9 @@
 //
 // -----------------------------------------------------------------------------
 #include "Main.h"
-<<<<<<< HEAD
 #include "MapTextureManager.h"
 #include "App.h"
-=======
 #include "Archive/ArchiveEntry.h"
->>>>>>> 5adddc8f
 #include "Archive/ArchiveManager.h"
 #include "Game/Configuration.h"
 #include "General/Misc.h"
@@ -137,46 +134,52 @@
 	if (mtex.gl_id)
 	{
 		// If the texture filter matches the desired one, return it
-		auto& tex_info = gl::Texture::info(mtex.gl_id);
-		if (tex_info.filter == filter)
+		if (gl::Texture::info(mtex.gl_id).filter == filter)
 			return mtex;
-		else
-		{
-			// Otherwise, reload the texture
-			gl::Texture::clear(mtex.gl_id);
-			mtex.gl_id = 0;
-		}
+
+		// Otherwise, reload the texture
+		gl::Texture::clear(mtex.gl_id);
+		mtex.gl_id = 0;
 	}
 
 	// Texture not found or unloaded, look for it
 
-	// Look for stand-alone textures first
-<<<<<<< HEAD
-	auto archive      = archive_.lock().get();
-	auto etex         = app::resources().getTextureEntry(name, "hires", archive);
-	auto textypefound = CTexture::Type::HiRes;
-	if (etex == nullptr)
-	{
-		etex         = app::resources().getTextureEntry(name, "textures", archive);
-		textypefound = CTexture::Type::Texture;
-	}
-=======
-	ArchiveEntry* etex = theResourceManager->getHiresEntry(name, archive);
-	int textypefound = TEXTYPE_HIRES;
->>>>>>> 5adddc8f
-	if (etex)
+	// Look for composite textures first
+	auto  archive = archive_.lock().get();
+	auto* ctex    = app::resources().getTexture(name, "WallTexture", archive);
+	if (!ctex)
+		ctex = app::resources().getTexture(name, "", archive);
+	if (ctex)
 	{
 		SImage image;
-		// Get image format hint from type, if any
-		if (misc::loadImageFromEntry(&image, etex))
+		if (ctex->toImage(image, archive, palette_.get(), true))
 		{
 			mtex.gl_id = gl::Texture::createFromImage(image, palette_.get(), filter);
 
-			// Handle hires texture scale
-			if (textypefound == CTexture::Type::HiRes)
+			double sx = ctex->scaleX();
+			if (sx == 0.0)
+				sx = 1.0;
+			double sy = ctex->scaleY();
+			if (sy == 0.0)
+				sy = 1.0;
+
+			mtex.world_panning = ctex->worldPanning();
+			mtex.scale         = { 1.0 / sx, 1.0 / sy };
+		}
+	}
+
+	// No composite match, look for stand-alone textures
+	else
+	{
+		// HIRES
+		if (auto* etex = app::resources().getHiresEntry(name, archive))
+		{
+			SImage image;
+			if (misc::loadImageFromEntry(&image, etex))
 			{
-				auto ref = app::resources().getTextureEntry(name, "textures", archive);
-				if (ref)
+				mtex.gl_id = gl::Texture::createFromImage(image, palette_.get(), filter);
+
+				if (auto* ref = app::resources().getTextureEntry(name, "textures", archive))
 				{
 					SImage imgref;
 					if (misc::loadImageFromEntry(&imgref, ref))
@@ -192,46 +195,14 @@
 				}
 			}
 		}
-	}
-	else
-	{
-		etex = theResourceManager->getTextureEntry(name, "textures", archive);
-		textypefound = TEXTYPE_TEXTURE;
-		SImage image;
-		// Get image format hint from type, if any
-		if (Misc::loadImageFromEntry(&image, etex))
-		{
-			mtex.texture = new GLTexture(false);
-			mtex.texture->setFilter(filter);
-			mtex.texture->loadImage(&image, palette);
-		}
-	}
-
-	// Try composite textures then
-<<<<<<< HEAD
-	auto ctex = app::resources().getTexture(name, archive);
-=======
-	CTexture* ctex = theResourceManager->getTexture(name, "", archive);
-	CTexture* wallctex = theResourceManager->getTexture(name, "WallTexture", archive);
-	if (wallctex) ctex = wallctex;
->>>>>>> 5adddc8f
-	if (ctex) // Composite textures take precedence over the textures directory
-	{
-		textypefound = CTexture::Type::WallTexture;
-		SImage image;
-		if (ctex->toImage(image, archive, palette_.get(), true))
-		{
-			mtex.gl_id = gl::Texture::createFromImage(image, palette_.get(), filter);
-
-			double sx = ctex->scaleX();
-			if (sx == 0)
-				sx = 1.0;
-			double sy = ctex->scaleY();
-			if (sy == 0)
-				sy = 1.0;
-
-			mtex.world_panning = ctex->worldPanning();
-			mtex.scale         = { 1.0 / sx, 1.0 / sy };
+
+		// TEXTURES
+		else
+		{
+			SImage image;
+			etex = app::resources().getTextureEntry(name, "textures", archive);
+			if (misc::loadImageFromEntry(&image, etex))
+				mtex.gl_id = gl::Texture::createFromImage(image, palette_.get(), filter);
 		}
 	}
 
@@ -273,118 +244,77 @@
 	if (mtex.gl_id)
 	{
 		// If the texture filter matches the desired one, return it
-		auto& tex_info = gl::Texture::info(mtex.gl_id);
-		if (tex_info.filter == filter)
+		if (gl::Texture::info(mtex.gl_id).filter == filter)
 			return mtex;
-		else
-		{
-			// Otherwise, reload the texture
-			gl::Texture::clear(mtex.gl_id);
-			mtex.gl_id = 0;
-		}
-	}
-
-<<<<<<< HEAD
+		
+		// Otherwise, reload the texture
+		gl::Texture::clear(mtex.gl_id);
+		mtex.gl_id = 0;
+	}
+
+	// Prioritize standalone textures
 	auto archive = archive_.lock().get();
-	if (mixed)
-	{
-		auto ctex = app::resources().getTexture(name, archive);
-		if (ctex && ctex->isExtended() && ctex->type() != "WallTexture")
-=======
-	// Prioritize standalone textures
-	if (mixed && theResourceManager->getTextureEntry(name, "textures", archive))
-	{
-		return getTexture(name, false);
+	if (mixed && app::resources().getTextureEntry(name, "textures", archive))
+	{
+		return texture(name, false);
 	}
 
 	// Try composite flat texture
 	if (mixed)
 	{
-		CTexture* ctex = theResourceManager->getTexture(name, "Flat", archive);
-		if (ctex)
->>>>>>> 5adddc8f
+		if (auto * ctex = app::resources().getTexture(name, "Flat", archive))
 		{
 			SImage image;
 			if (ctex->toImage(image, archive, palette_.get(), true))
 			{
-<<<<<<< HEAD
 				mtex.gl_id = gl::Texture::createFromImage(image, palette_.get(), filter);
 
 				double sx = ctex->scaleX();
-				if (sx == 0)
+				if (sx == 0.0)
 					sx = 1.0;
 				double sy = ctex->scaleY();
-				if (sy == 0)
+				if (sy == 0.0)
 					sy = 1.0;
 
+				mtex.world_panning = ctex->worldPanning();
 				mtex.scale         = { 1.0 / sx, 1.0 / sy };
-				mtex.world_panning = ctex->worldPanning();
 
 				return mtex;
 			}
 		}
 	}
 
-	// Flat not found, look for it
-	// Palette8bit* pal = getResourcePalette();
+	// Try to search for an actual flat
 	if (!mtex.gl_id)
 	{
-		auto entry = app::resources().getTextureEntry(name, "hires", archive);
-		if (entry == nullptr)
-			entry = app::resources().getTextureEntry(name, "flats", archive);
-		if (entry == nullptr)
-			entry = app::resources().getFlatEntry(name, archive);
-		if (entry)
-		{
-			SImage image;
-			if (misc::loadImageFromEntry(&image, entry))
-				mtex.gl_id = gl::Texture::createFromImage(image, palette_.get(), filter);
-=======
-				mtex.texture = new GLTexture(false);
-				mtex.texture->setFilter(filter);
-				mtex.texture->loadImage(&image, palette);
-				double sx = ctex->getScaleX(); if (sx == 0) sx = 1.0;
-				double sy = ctex->getScaleY(); if (sy == 0) sy = 1.0;
-				mtex.texture->setWorldPanning(ctex->worldPanning());
-				mtex.texture->setScale(1.0/sx, 1.0/sy);
-				return mtex.texture;
-			}
-		}
-	}
-
-	// Try to search for an actual flat
-	if (!mtex.texture)
-	{
-		ArchiveEntry* entry = theResourceManager->getFlatEntry(name, archive);
-		ArchiveEntry* hires_entry = theResourceManager->getHiresEntry(name, archive);
-		ArchiveEntry* image_entry = hires_entry;
-		ArchiveEntry* scale_entry = entry;
+		auto* entry = app::resources().getFlatEntry(name, archive);
+		auto* hires_entry = app::resources().getHiresEntry(name, archive);
+		auto* image_entry = hires_entry;
+		auto* scale_entry = entry;
+		
 		// No high-res texture found
 		if (!image_entry)
 		{
 			image_entry = entry;
 			scale_entry = nullptr;
 		}
+		
 		// Load the image
 		SImage image;
-		if (Misc::loadImageFromEntry(&image, image_entry))
-		{
-			mtex.texture = new GLTexture(false);
-			mtex.texture->setFilter(filter);
-			mtex.texture->loadImage(&image, palette);
-		}
+		if (misc::loadImageFromEntry(&image, image_entry))
+			mtex.gl_id = gl::Texture::createFromImage(image, palette_.get(), filter);
+		
 		// Get high-res texture scale
 		if (scale_entry)
 		{
 			SImage lores_image;
-			if (Misc::loadImageFromEntry(&lores_image, scale_entry))
+			if (misc::loadImageFromEntry(&lores_image, scale_entry))
 			{
-				double scaleX = (double)lores_image.getWidth() / (double)image.getWidth();
-				double scaleY = (double)lores_image.getHeight() / (double)image.getHeight();
-				mtex.texture->setWorldPanning(true);
-				mtex.texture->setScale(scaleX, scaleY);
+				double scale_x = static_cast<double>(lores_image.width()) / static_cast<double>(image.width());
+				double scale_y = static_cast<double>(lores_image.height()) / static_cast<double>(image.height());
+				mtex.world_panning = true;
+				mtex.scale = { scale_x, scale_y };
 			}
->>>>>>> 5adddc8f
 		}
 	}
 
@@ -393,19 +323,10 @@
 	{
 		// Try to search for a composite texture instead
 		if (mixed)
-<<<<<<< HEAD
 			return texture(name, false);
 
 		// Otherwise use missing texture
-		else
-			mtex.gl_id = gl::Texture::missingTexture();
-=======
-		{
-			return getTexture(name, false);
-		}
-
-		mtex.texture = &(GLTexture::missingTex());
->>>>>>> 5adddc8f
+		mtex.gl_id = gl::Texture::missingTexture();
 	}
 
 	return mtex;
@@ -425,11 +346,6 @@
 		return tex_invalid;
 
 	// Get sprite matching name
-	/*auto hashname = strutil::upper(name);
-	if (!translation.empty())
-		hashname += strutil::lower(translation);
-	if (!palette.empty())
-		hashname += strutil::upper(palette);*/
 	auto hashname = fmt::format("{}{}{}", name, translation, palette);
 	strutil::upperIP(hashname);
 	auto& mtex = sprites_[hashname];
@@ -486,13 +402,8 @@
 	}
 	else // Try composite textures then
 	{
-<<<<<<< HEAD
-		auto ctex = app::resources().getTexture(name, archive);
+		auto ctex = app::resources().getTexture(name, "", archive);
 		if (ctex && ctex->toImage(image, archive, palette_.get(), true))
-=======
-		CTexture* ctex = theResourceManager->getTexture(name, "", archive);
-		if (ctex && ctex->toImage(image, archive, this->palette, true))
->>>>>>> 5adddc8f
 			found = true;
 	}
 
