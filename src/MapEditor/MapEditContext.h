#pragma once

<<<<<<< HEAD
#include "Archive/Archive.h"
#include "General/SAction.h"
#include "MapEditor.h"
=======
#include "Archive/MapDesc.h"
#include "General/SActionHandler.h"
#include "ItemSelection.h"
>>>>>>> f4bdecfc

// Forward declarations
namespace slade
{
<<<<<<< HEAD
class MCOverlay;
class ItemSelection;
=======
>>>>>>> f4bdecfc
class InfoOverlay3D;
class ThingInfoOverlay;
class SectorInfoOverlay;
class LineInfoOverlay;
class VertexInfoOverlay;
<<<<<<< HEAD
class Edit3D;
class UndoManager;
class UndoStep;
class ObjectEdit;
class MoveObjects;
class LineDraw;
class Edit2D;
class Camera;
class MapCanvas;
namespace gl::draw2d
{
	struct Context;
}
namespace mapeditor
{
	class Renderer;
	class Input;
} // namespace mapeditor
=======
class UndoStep;
class MCOverlay;
class UndoManager;
class ItemSelection;
class MapCanvas;

>>>>>>> f4bdecfc
namespace ui
{
	enum class MouseCursor;
}
<<<<<<< HEAD

=======
namespace mapeditor
{
	class Edit2D;
	class Edit3D;
	class ObjectEdit;
	class LineDraw;
	class MoveObjects;
	class Input;
	class Renderer;
	enum class Mode;
	enum class SectorMode;
	struct Item;
} // namespace mapeditor
} // namespace slade

namespace slade::mapeditor
{
>>>>>>> f4bdecfc
class MapEditContext : public SActionHandler
{
public:
	struct EditorMessage
	{
		string message;
		long   act_time;

		EditorMessage(string_view message, long act_time) : message{ message }, act_time{ act_time } {}
	};

	MapEditContext();
	~MapEditContext() override;

<<<<<<< HEAD
	SLADEMap&             map() const { return *map_; }
	mapeditor::Mode       editMode() const { return edit_mode_; }
	mapeditor::SectorMode sectorEditMode() const { return sector_mode_; }
	double                gridSize() const;
	ItemSelection&        selection() const { return *selection_; }
	vector<MapSector*>&   taggedSectors() { return tagged_sectors_; }
	vector<MapLine*>&     taggedLines() { return tagged_lines_; }
	vector<MapThing*>&    taggedThings() { return tagged_things_; }
	vector<MapLine*>&     taggingLines() { return tagging_lines_; }
	vector<MapThing*>&    taggingThings() { return tagging_things_; }
	vector<MapThing*>&    pathedThings() { return pathed_things_; }
	bool                  gridSnap() const { return grid_snap_; }
	UndoManager*          undoManager() const { return undo_manager_.get(); }
	Archive::MapDesc&     mapDesc() { return map_desc_; }
	MapCanvas*            canvas() const { return canvas_; }
	mapeditor::Renderer&  renderer() const { return *renderer_; }
	mapeditor::Input&     input() const { return *input_; }
	bool                  mouseLocked() const { return mouse_locked_; }

	void setEditMode(mapeditor::Mode mode);
=======
	SLADEMap&           map() const { return *map_; }
	Mode                editMode() const { return edit_mode_; }
	SectorMode          sectorEditMode() const { return sector_mode_; }
	double              gridSize() const;
	ItemSelection&      selection() { return selection_; }
	Item                hilightItem() const { return selection_.hilight(); }
	vector<MapSector*>& taggedSectors() { return tagged_sectors_; }
	vector<MapLine*>&   taggedLines() { return tagged_lines_; }
	vector<MapThing*>&  taggedThings() { return tagged_things_; }
	vector<MapLine*>&   taggingLines() { return tagging_lines_; }
	vector<MapThing*>&  taggingThings() { return tagging_things_; }
	vector<MapThing*>&  pathedThings() { return pathed_things_; }
	bool                gridSnap() const { return grid_snap_; }
	UndoManager*        undoManager() const { return undo_manager_.get(); }
	MapDesc&            mapDesc() { return map_desc_; }
	MapCanvas*          canvas() const { return canvas_; }
	Renderer&           renderer() const { return *renderer_; }
	Input&              input() const { return *input_; }
	bool                mouseLocked() const { return mouse_locked_; }

	void setEditMode(Mode mode);
>>>>>>> f4bdecfc
	void setPrevEditMode() { setEditMode(edit_mode_prev_); }
	void setSectorEditMode(SectorMode mode);
	void cycleSectorEditMode();
	void setCanvas(MapCanvas* canvas) { canvas_ = canvas; }
	void lockMouse(bool lock);

	// General
	bool update(double frametime);

	// Map loading
<<<<<<< HEAD
	bool openMap(const Archive::MapDesc& map);
=======
	bool openMap(const MapDesc& map);
>>>>>>> f4bdecfc
	void clearMap();

	// Selection/hilight
	mapeditor::Item hilightItem() const;
	void            showItem(int index) const;
	void            updateTagged();
	void            selectionUpdated();
	void            clearSelection() const;

	// Grid
	void   incrementGrid();
	void   decrementGrid();
	double snapToGrid(double position, bool force = true) const;
	Vec2d  relativeSnapToGrid(const Vec2d& origin, const Vec2d& mouse_pos) const;

	// Tag edit
	int  beginTagEdit();
	void tagSectorAt(const Vec2d& pos);
	void endTagEdit(bool accept = true);

	// Editing handlers
	MoveObjects& moveObjects() const { return *move_objects_; }
	LineDraw&    lineDraw() const { return *line_draw_; }
	ObjectEdit&  objectEdit() const { return *object_edit_; }
	Edit3D&      edit3D() const { return *edit_3d_; }
	Edit2D&      edit2D() const { return *edit_2d_; }

	// Editor messages
	unsigned      numEditorMessages() const { return editor_messages_.size(); }
	const string& editorMessage(int index);
	long          editorMessageTime(int index) const;
	void          addEditorMessage(string_view message);

	// Feature help text
	const vector<string>& featureHelpLines() const { return feature_help_lines_; }
	void                  setFeatureHelp(const vector<string>& lines);

	// Undo/Redo
	void beginUndoRecord(string_view name, bool mod = true, bool create = true, bool del = true);
	void beginUndoRecordLocked(string_view name, bool mod = true, bool create = true, bool del = true);
	void endUndoRecord(bool success = true);
	void recordPropertyChangeUndoStep(MapObject* object) const;
	void doUndo();
	void doRedo();
	void resetLastUndoLevel() { last_undo_level_ = ""; }

	// Overlays
	MCOverlay* currentOverlay() const { return overlay_current_.get(); }
	bool       overlayActive() const;
	void       closeCurrentOverlay(bool cancel = false) const;
	void       openSectorTextureOverlay(const vector<MapSector*>& sectors);
	void       openQuickTextureOverlay();
	void       openLineTextureOverlay();
	bool       infoOverlayActive() const { return info_showing_; }
	void       updateInfoOverlay() const;
<<<<<<< HEAD
	void       drawInfoOverlay(gl::draw2d::Context& dc, float alpha) const;
=======
	void       drawInfoOverlay(const Vec2i& size, float alpha) const;
>>>>>>> f4bdecfc

	// Player start swapping
	void swapPlayerStart3d();
	void swapPlayerStart2d(const Vec2d& pos);
	void resetPlayerStart() const;

	// Renderer
	Camera& camera3d() const;

	// Misc
	string modeString(bool plural = true) const;
	bool   handleKeyBind(string_view key, Vec2d position);
	void   updateDisplay() const;
	void   updateStatusText() const;
	void   updateThingLists();
	void   setCursor(ui::MouseCursor cursor) const;
	void   forceRefreshRenderer() const;


	// SAction handler
	bool handleAction(string_view id) override;

private:
	unique_ptr<SLADEMap> map_;
	MapCanvas*           canvas_ = nullptr;
<<<<<<< HEAD
	Archive::MapDesc     map_desc_;
=======
	MapDesc              map_desc_;
>>>>>>> f4bdecfc
	long                 next_frame_length_ = 0;

	// Undo/Redo stuff
	unique_ptr<UndoManager> undo_manager_;
	unique_ptr<UndoStep>    us_create_delete_;

	// Editor state
<<<<<<< HEAD
	mapeditor::Mode           edit_mode_      = mapeditor::Mode::Lines;
	mapeditor::Mode           edit_mode_prev_ = mapeditor::Mode::Lines;
	unique_ptr<ItemSelection> selection_;
	int                       grid_size_    = 9;
	mapeditor::SectorMode     sector_mode_  = mapeditor::SectorMode::Both;
	bool                      grid_snap_    = true;
	int                       current_tag_  = 0;
	bool                      mouse_locked_ = false;
=======
	Mode          edit_mode_;
	Mode          edit_mode_prev_;
	ItemSelection selection_ = ItemSelection(this);
	int           grid_size_ = 9;
	SectorMode    sector_mode_;
	bool          grid_snap_    = true;
	int           current_tag_  = 0;
	bool          mouse_locked_ = false;
>>>>>>> f4bdecfc

	// Undo/Redo
	bool   undo_modified_ = false;
	bool   undo_created_  = false;
	bool   undo_deleted_  = false;
	string last_undo_level_;

	// Tagged items
	vector<MapSector*> tagged_sectors_;
	vector<MapLine*>   tagged_lines_;
	vector<MapThing*>  tagged_things_;

	// Tagging items
	vector<MapLine*>  tagging_lines_;
	vector<MapThing*> tagging_things_;

	// Pathed things
	vector<MapThing*> pathed_things_;

	// Editing
	unique_ptr<MoveObjects> move_objects_;
	unique_ptr<LineDraw>    line_draw_;
	unique_ptr<Edit2D>      edit_2d_;
	unique_ptr<Edit3D>      edit_3d_;
	unique_ptr<ObjectEdit>  object_edit_;
<<<<<<< HEAD

	// Object properties and copy/paste
	unique_ptr<MapThing>  copy_thing_;
	unique_ptr<MapSector> copy_sector_;
	unique_ptr<MapSide>   copy_side_front_;
	unique_ptr<MapSide>   copy_side_back_;
	unique_ptr<MapLine>   copy_line_;
=======
>>>>>>> f4bdecfc

	// Editor messages
	vector<EditorMessage> editor_messages_;

	// Feature help text
	vector<string> feature_help_lines_;

	// Player start swap
	Vec2d player_start_pos_;
	int   player_start_dir_ = 0;

	// Renderer
<<<<<<< HEAD
	unique_ptr<mapeditor::Renderer> renderer_;

	// Input
	unique_ptr<mapeditor::Input> input_;
=======
	unique_ptr<Renderer> renderer_;

	// Input
	unique_ptr<Input> input_;
>>>>>>> f4bdecfc

	// Full-Screen Overlay
	unique_ptr<MCOverlay> overlay_current_;

	// Info overlays
	bool                          info_showing_ = false;
	unique_ptr<VertexInfoOverlay> info_vertex_;
	unique_ptr<LineInfoOverlay>   info_line_;
	unique_ptr<SectorInfoOverlay> info_sector_;
	unique_ptr<ThingInfoOverlay>  info_thing_;
	unique_ptr<InfoOverlay3D>     info_3d_;
};
} // namespace slade::mapeditor<|MERGE_RESOLUTION|>--- conflicted
+++ resolved
@@ -1,70 +1,38 @@
 #pragma once
 
-<<<<<<< HEAD
-#include "Archive/Archive.h"
-#include "General/SAction.h"
-#include "MapEditor.h"
-=======
 #include "Archive/MapDesc.h"
 #include "General/SActionHandler.h"
-#include "ItemSelection.h"
->>>>>>> f4bdecfc
 
 // Forward declarations
 namespace slade
 {
-<<<<<<< HEAD
+class Camera;
+class InfoOverlay3D;
+class ItemSelection;
+class LineInfoOverlay;
+class MapCanvas;
 class MCOverlay;
-class ItemSelection;
-=======
->>>>>>> f4bdecfc
-class InfoOverlay3D;
+class SectorInfoOverlay;
 class ThingInfoOverlay;
-class SectorInfoOverlay;
-class LineInfoOverlay;
-class VertexInfoOverlay;
-<<<<<<< HEAD
-class Edit3D;
 class UndoManager;
 class UndoStep;
-class ObjectEdit;
-class MoveObjects;
-class LineDraw;
-class Edit2D;
-class Camera;
-class MapCanvas;
+class VertexInfoOverlay;
 namespace gl::draw2d
 {
 	struct Context;
 }
-namespace mapeditor
-{
-	class Renderer;
-	class Input;
-} // namespace mapeditor
-=======
-class UndoStep;
-class MCOverlay;
-class UndoManager;
-class ItemSelection;
-class MapCanvas;
-
->>>>>>> f4bdecfc
 namespace ui
 {
 	enum class MouseCursor;
 }
-<<<<<<< HEAD
-
-=======
 namespace mapeditor
 {
 	class Edit2D;
 	class Edit3D;
-	class ObjectEdit;
+	class Input;
 	class LineDraw;
 	class MoveObjects;
-	class Input;
+	class ObjectEdit;
 	class Renderer;
 	enum class Mode;
 	enum class SectorMode;
@@ -74,7 +42,6 @@
 
 namespace slade::mapeditor
 {
->>>>>>> f4bdecfc
 class MapEditContext : public SActionHandler
 {
 public:
@@ -89,34 +56,12 @@
 	MapEditContext();
 	~MapEditContext() override;
 
-<<<<<<< HEAD
-	SLADEMap&             map() const { return *map_; }
-	mapeditor::Mode       editMode() const { return edit_mode_; }
-	mapeditor::SectorMode sectorEditMode() const { return sector_mode_; }
-	double                gridSize() const;
-	ItemSelection&        selection() const { return *selection_; }
-	vector<MapSector*>&   taggedSectors() { return tagged_sectors_; }
-	vector<MapLine*>&     taggedLines() { return tagged_lines_; }
-	vector<MapThing*>&    taggedThings() { return tagged_things_; }
-	vector<MapLine*>&     taggingLines() { return tagging_lines_; }
-	vector<MapThing*>&    taggingThings() { return tagging_things_; }
-	vector<MapThing*>&    pathedThings() { return pathed_things_; }
-	bool                  gridSnap() const { return grid_snap_; }
-	UndoManager*          undoManager() const { return undo_manager_.get(); }
-	Archive::MapDesc&     mapDesc() { return map_desc_; }
-	MapCanvas*            canvas() const { return canvas_; }
-	mapeditor::Renderer&  renderer() const { return *renderer_; }
-	mapeditor::Input&     input() const { return *input_; }
-	bool                  mouseLocked() const { return mouse_locked_; }
-
-	void setEditMode(mapeditor::Mode mode);
-=======
 	SLADEMap&           map() const { return *map_; }
 	Mode                editMode() const { return edit_mode_; }
 	SectorMode          sectorEditMode() const { return sector_mode_; }
 	double              gridSize() const;
-	ItemSelection&      selection() { return selection_; }
-	Item                hilightItem() const { return selection_.hilight(); }
+	ItemSelection&      selection() const { return *selection_; }
+	Item                hilightItem() const;
 	vector<MapSector*>& taggedSectors() { return tagged_sectors_; }
 	vector<MapLine*>&   taggedLines() { return tagged_lines_; }
 	vector<MapThing*>&  taggedThings() { return tagged_things_; }
@@ -132,7 +77,6 @@
 	bool                mouseLocked() const { return mouse_locked_; }
 
 	void setEditMode(Mode mode);
->>>>>>> f4bdecfc
 	void setPrevEditMode() { setEditMode(edit_mode_prev_); }
 	void setSectorEditMode(SectorMode mode);
 	void cycleSectorEditMode();
@@ -143,19 +87,14 @@
 	bool update(double frametime);
 
 	// Map loading
-<<<<<<< HEAD
-	bool openMap(const Archive::MapDesc& map);
-=======
 	bool openMap(const MapDesc& map);
->>>>>>> f4bdecfc
 	void clearMap();
 
 	// Selection/hilight
-	mapeditor::Item hilightItem() const;
-	void            showItem(int index) const;
-	void            updateTagged();
-	void            selectionUpdated();
-	void            clearSelection() const;
+	void showItem(int index) const;
+	void updateTagged();
+	void selectionUpdated();
+	void clearSelection() const;
 
 	// Grid
 	void   incrementGrid();
@@ -203,11 +142,7 @@
 	void       openLineTextureOverlay();
 	bool       infoOverlayActive() const { return info_showing_; }
 	void       updateInfoOverlay() const;
-<<<<<<< HEAD
 	void       drawInfoOverlay(gl::draw2d::Context& dc, float alpha) const;
-=======
-	void       drawInfoOverlay(const Vec2i& size, float alpha) const;
->>>>>>> f4bdecfc
 
 	// Player start swapping
 	void swapPlayerStart3d();
@@ -233,11 +168,7 @@
 private:
 	unique_ptr<SLADEMap> map_;
 	MapCanvas*           canvas_ = nullptr;
-<<<<<<< HEAD
-	Archive::MapDesc     map_desc_;
-=======
 	MapDesc              map_desc_;
->>>>>>> f4bdecfc
 	long                 next_frame_length_ = 0;
 
 	// Undo/Redo stuff
@@ -245,25 +176,14 @@
 	unique_ptr<UndoStep>    us_create_delete_;
 
 	// Editor state
-<<<<<<< HEAD
-	mapeditor::Mode           edit_mode_      = mapeditor::Mode::Lines;
-	mapeditor::Mode           edit_mode_prev_ = mapeditor::Mode::Lines;
+	Mode                      edit_mode_;
+	Mode                      edit_mode_prev_;
 	unique_ptr<ItemSelection> selection_;
-	int                       grid_size_    = 9;
-	mapeditor::SectorMode     sector_mode_  = mapeditor::SectorMode::Both;
+	int                       grid_size_ = 9;
+	SectorMode                sector_mode_;
 	bool                      grid_snap_    = true;
 	int                       current_tag_  = 0;
 	bool                      mouse_locked_ = false;
-=======
-	Mode          edit_mode_;
-	Mode          edit_mode_prev_;
-	ItemSelection selection_ = ItemSelection(this);
-	int           grid_size_ = 9;
-	SectorMode    sector_mode_;
-	bool          grid_snap_    = true;
-	int           current_tag_  = 0;
-	bool          mouse_locked_ = false;
->>>>>>> f4bdecfc
 
 	// Undo/Redo
 	bool   undo_modified_ = false;
@@ -289,7 +209,6 @@
 	unique_ptr<Edit2D>      edit_2d_;
 	unique_ptr<Edit3D>      edit_3d_;
 	unique_ptr<ObjectEdit>  object_edit_;
-<<<<<<< HEAD
 
 	// Object properties and copy/paste
 	unique_ptr<MapThing>  copy_thing_;
@@ -297,8 +216,6 @@
 	unique_ptr<MapSide>   copy_side_front_;
 	unique_ptr<MapSide>   copy_side_back_;
 	unique_ptr<MapLine>   copy_line_;
-=======
->>>>>>> f4bdecfc
 
 	// Editor messages
 	vector<EditorMessage> editor_messages_;
@@ -311,17 +228,10 @@
 	int   player_start_dir_ = 0;
 
 	// Renderer
-<<<<<<< HEAD
-	unique_ptr<mapeditor::Renderer> renderer_;
-
-	// Input
-	unique_ptr<mapeditor::Input> input_;
-=======
 	unique_ptr<Renderer> renderer_;
 
 	// Input
 	unique_ptr<Input> input_;
->>>>>>> f4bdecfc
 
 	// Full-Screen Overlay
 	unique_ptr<MCOverlay> overlay_current_;
