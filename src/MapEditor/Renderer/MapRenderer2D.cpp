
// -----------------------------------------------------------------------------
// SLADE - It's a Doom Editor
// Copyright(C) 2008 - 2024 Simon Judd
//
// Email:       sirjuddington@gmail.com
// Web:         http://slade.mancubus.net
// Filename:    MapRenderer2D.cpp
// Description: MapRenderer2D class - handles all rendering related stuff for
//              the map in 2d
//
// This program is free software; you can redistribute it and/or modify it
// under the terms of the GNU General Public License as published by the Free
// Software Foundation; either version 2 of the License, or (at your option)
// any later version.
//
// This program is distributed in the hope that it will be useful, but WITHOUT
// ANY WARRANTY; without even the implied warranty of MERCHANTABILITY or
// FITNESS FOR A PARTICULAR PURPOSE. See the GNU General Public License for
// more details.
//
// You should have received a copy of the GNU General Public License along with
// this program; if not, write to the Free Software Foundation, Inc.,
// 51 Franklin Street, Fifth Floor, Boston, MA  02110 - 1301, USA.
// -----------------------------------------------------------------------------


// -----------------------------------------------------------------------------
//
// Includes
//
// -----------------------------------------------------------------------------
#include "Main.h"
#include "MapRenderer2D.h"
#include "App.h"
#include "Game/Configuration.h"
#include "Game/ThingType.h"
#include "General/ColourConfiguration.h"
#include "Geometry/Polygon2D.h"
#include "MapEditor/Edit/ObjectEdit.h"
#include "MapEditor/ItemSelection.h"
#include "MapEditor/MapEditContext.h"
#include "MapEditor/MapEditor.h"
#include "MapEditor/MapTextureManager.h"
#include "OpenGL/Draw2D.h"
#include "OpenGL/GLTexture.h"
#include "OpenGL/IndexBuffer.h"
#include "OpenGL/LineBuffer.h"
#include "OpenGL/OpenGL.h"
<<<<<<< HEAD
#include "OpenGL/PointSpriteBuffer.h"
#include "OpenGL/Shader.h"
#include "OpenGL/VertexBuffer2D.h"
#include "OpenGL/View.h"
#include "SLADEMap/SLADEMap.h"
#include "ThingBuffer2D.h"
#include "Utility/Polygon.h"
#include "Utility/Vector.h"
=======
#include "SLADEMap/MapObject/MapLine.h"
#include "SLADEMap/MapObject/MapSector.h"
#include "SLADEMap/MapObject/MapSide.h"
#include "SLADEMap/MapObject/MapThing.h"
#include "SLADEMap/MapObject/MapVertex.h"
#include "SLADEMap/MapObjectList/ThingList.h"
#include "SLADEMap/SLADEMap.h"
>>>>>>> f4bdecfc

using namespace slade;
using namespace mapeditor;


// -----------------------------------------------------------------------------
//
// Variables
//
// -----------------------------------------------------------------------------
CVAR(Bool, vertex_round, true, CVar::Flag::Save)
CVAR(Int, vertex_size, 7, CVar::Flag::Save)
CVAR(Float, line_width, 1.5f, CVar::Flag::Save)
CVAR(Bool, line_smooth, true, CVar::Flag::Save)
CVAR(Int, thing_shape, 0, CVar::Flag::Save)
CVAR(Bool, thing_sprites, true, CVar::Flag::Save)
CVAR(Bool, thing_force_dir, false, CVar::Flag::Save)
CVAR(Bool, thing_overlay_square, false, CVar::Flag::Save)
CVAR(Bool, thing_preview_lights, true, CVar::Flag::Save)
CVAR(Float, thing_light_intensity, 0.5f, CVar::Flag::Save)
CVAR(Int, flat_drawtype, 2, CVar::Flag::Save)
CVAR(Float, flat_brightness, 0.8f, CVar::Flag::Save)
CVAR(Bool, flat_ignore_light, false, CVar::Flag::Save)
CVAR(Float, thing_shadow, 0.7f, CVar::Flag::Save)
CVAR(Bool, sector_hilight_fill, true, CVar::Flag::Save)
CVAR(Bool, sector_selected_fill, true, CVar::Flag::Save)
CVAR(Bool, map_animate_hilight, true, CVar::Flag::Save)
CVAR(Bool, map_animate_selection, false, CVar::Flag::Save)
CVAR(Bool, map_animate_tagged, true, CVar::Flag::Save)
CVAR(Bool, flats_use_vbo, true, CVar::Flag::Save)
CVAR(Int, halo_width, 4, CVar::Flag::Save)
CVAR(Float, arrowhead_angle, 0.7854f, CVar::Flag::Save)
CVAR(Float, arrowhead_length, 25.f, CVar::Flag::Save)
CVAR(Bool, action_lines, true, CVar::Flag::Save)
CVAR(Bool, test_ssplit, false, CVar::Flag::Save)


// -----------------------------------------------------------------------------
//
// External Variables
//
// -----------------------------------------------------------------------------
EXTERN_CVAR(Bool, use_zeth_icons)


// -----------------------------------------------------------------------------
//
//  Functions
//
// -----------------------------------------------------------------------------
namespace
{
// -----------------------------------------------------------------------------
// Sets up the given things [buffer] for drawing things of type [tt]
// -----------------------------------------------------------------------------
void setupThingBuffer(gl::ThingBuffer2D& buffer, const game::ThingType& tt)
{
	// Determine texture
	auto tex    = 0;
	auto sprite = false;

	// Sprite if we are drawing them
	if (thing_sprites)
	{
		tex    = mapeditor::textureManager().sprite(tt.sprite(), tt.translation(), tt.palette()).gl_id;
		sprite = true;
	}

	// If no sprite found, use editor icon
	if (!tex && !tt.icon().empty())
	{
		tex    = mapeditor::textureManager().editorImage(fmt::format("thing/{}", tt.icon())).gl_id;
		sprite = false;
	}

	// Setup buffer
	buffer.setup(tt);
	buffer.setShadowOpacity(thing_shadow);
	buffer.setTexture(tex, sprite);
}

// -----------------------------------------------------------------------------
// Returns the colour for [line]
// -----------------------------------------------------------------------------
ColRGBA lineColour(const MapLine* line, bool ignore_filter = false)
{
	ColRGBA col;

	if (line)
	{
		// Check for special line
		if (line->special() > 0)
			col.set(colourconfig::colour("map_line_special"));
		else if (line->s1())
			col.set(colourconfig::colour("map_line_normal"));
		else
			col.set(colourconfig::colour("map_line_invalid"));

		// Check for two-sided line
		if (line->s2())
			col.a *= 0.6f;

		// Check if filtered
		if (line->isFiltered() && !ignore_filter)
			col.a *= 0.25f;
	}

	return col;
}

// -----------------------------------------------------------------------------
// Returns the [ceiling]/floor texture for [sector]
// -----------------------------------------------------------------------------
const MapTextureManager::Texture& sectorTexture(const MapSector* sector, bool ceiling)
{
	bool mix_tex_flats = game::configuration().featureSupported(game::Feature::MixTexFlats);

	if (ceiling)
		return mapeditor::textureManager().flat(sector->ceiling().texture, mix_tex_flats);
	else
		return mapeditor::textureManager().flat(sector->floor().texture, mix_tex_flats);
}

// -----------------------------------------------------------------------------
// Returns the colour for [sector]
// -----------------------------------------------------------------------------
glm::vec4 sectorColour(MapSector* sector, bool ceiling)
{
	return sector->colourAt(ceiling ? 2 : 1).ampf(flat_brightness, flat_brightness, flat_brightness, 1.0f).asVec4();
}

// -----------------------------------------------------------------------------
// Generates texture coordinates for the given [vertices]
// -----------------------------------------------------------------------------
void generateTextureCoords(
	vector<gl::Vertex2D>&             vertices,
	MapSector*                        sector,
	bool                              ceiling,
	const MapTextureManager::Texture& texture)
{
	using namespace game;

	auto& game_config = game::configuration();

	// Get scaling/offset info
	double ox  = 0.;
	double oy  = 0.;
	double sx  = texture.scale.x;
	double sy  = texture.scale.y;
	double rot = 0.;
	// Check for various UDMF extensions
	if (mapeditor::editContext().mapDesc().format == MapFormat::UDMF)
	{
		// Ceiling
		if (ceiling)
		{
			if (game_config.featureSupported(UDMFFeature::FlatPanning))
			{
				ox = sector->floatProperty("xpanningceiling");
				oy = sector->floatProperty("ypanningceiling");
			}
			if (game_config.featureSupported(UDMFFeature::FlatScaling))
			{
				sx *= (1.0 / sector->floatProperty("xscaleceiling"));
				sy *= (1.0 / sector->floatProperty("yscaleceiling"));
			}
			if (game_config.featureSupported(UDMFFeature::FlatRotation))
				rot = sector->floatProperty("rotationceiling");
		}
		// Floor
		else
		{
			if (game_config.featureSupported(UDMFFeature::FlatPanning))
			{
				ox = sector->floatProperty("xpanningfloor");
				oy = sector->floatProperty("ypanningfloor");
			}
			if (game_config.featureSupported(UDMFFeature::FlatScaling))
			{
				sx *= (1.0 / sector->floatProperty("xscalefloor"));
				sy *= (1.0 / sector->floatProperty("yscalefloor"));
			}
			if (game_config.featureSupported(UDMFFeature::FlatRotation))
				rot = sector->floatProperty("rotationfloor");
		}
	}
	// Scaling applies to offsets as well.
	// Note for posterity: worldpanning only applies to textures, not flats
	ox /= sx;
	oy /= sy;

	polygon::generateTextureCoords(vertices, texture.gl_id, sx, sy, ox, oy, rot);
}
} // namespace


// -----------------------------------------------------------------------------
//
// MapRenderer2D Class Functions
//
// -----------------------------------------------------------------------------

// -----------------------------------------------------------------------------
// MapRenderer2D class constructor
// -----------------------------------------------------------------------------
MapRenderer2D::MapRenderer2D(SLADEMap* map, gl::View* view) : map_{ map }, view_{ view }
{
<<<<<<< HEAD
	temp_lines_buffer_          = std::make_unique<gl::LineBuffer>();
	thing_overlay_buffer_       = std::make_unique<gl::PointSpriteBuffer>();
	thing_light_preview_buffer_ = std::make_unique<gl::VertexBuffer2D>();
	temp_things_buffer_         = std::make_unique<gl::ThingBuffer2D>();
}
=======
	if (list_vertices_ > 0 && map_->nVertices() == n_vertices_ && map_->geometryUpdated() <= vertices_updated_
		&& !map_->mapData().modifiedSince(vertices_updated_, map::ObjectType::Vertex))
		glCallList(list_vertices_);
	else
	{
		// Rebuild display list
		if (list_vertices_ > 0)
			glDeleteLists(list_vertices_, 1);
>>>>>>> f4bdecfc

// -----------------------------------------------------------------------------
// MapRenderer2D class destructor
// -----------------------------------------------------------------------------
MapRenderer2D::~MapRenderer2D() = default;

// -----------------------------------------------------------------------------
// Returns the texture to use for vertices (or vertex [overlay]s)
// -----------------------------------------------------------------------------
unsigned MapRenderer2D::vertexTexture(bool overlay)
{
	if (overlay)
		return mapeditor::textureManager().editorImage(vertex_round ? "vertex/hilight_r" : "vertex/hilight_s").gl_id;

	return mapeditor::textureManager().editorImage(vertex_round ? "vertex/round" : "vertex/square").gl_id;
}

// -----------------------------------------------------------------------------
// Returns the radius (in map scale) of vertices based on the current view
// -----------------------------------------------------------------------------
float MapRenderer2D::vertexRadius(float scale) const
{
	auto vscale = view_->scale(true).x;
	auto size   = vertex_size / vscale;

	if (vscale < 1.0f)
		size *= vscale;

	auto min = 4.0f / vscale;
	if (size < min)
		size = min;

	return size * 0.5f * scale;
}

// -----------------------------------------------------------------------------
// Renders map vertices
// -----------------------------------------------------------------------------
void MapRenderer2D::renderVertices(float alpha)
{
	// Check there are any vertices to render
	if (map_->nVertices() == 0)
		return;

	// Don't bother if (practically) invisible
	if (alpha <= 0.01f)
		return;

	// Update vertices buffer if required
	if (!vertices_buffer_ || map_->nVertices() != n_vertices_ || map_->geometryUpdated() > vertices_updated_)
		updateVerticesBuffer();

	// Setup rendering options
	vertices_buffer_->setColour(colourconfig::colour("map_vertex").ampf(1.0f, 1.0f, 1.0f, alpha).asVec4());
	vertices_buffer_->setPointRadius(vertexRadius());
	gl::setBlend(gl::Blend::Normal);

	// Set texture
	gl::Texture::bind(vertexTexture(false));

	// Render vertices
	vertices_buffer_->draw(gl::PointSpriteType::Textured, view_);
}

// -----------------------------------------------------------------------------
// Renders the vertex hilight overlay for vertex [index]
// -----------------------------------------------------------------------------
void MapRenderer2D::renderVertexHilight(int index, float fade) const
{
	// Check hilight
	auto vertex = map_->vertex(index);
	if (!vertex)
		return;

	// Reset fade if hilight animation is disabled
	if (!map_animate_hilight)
		fade = 1.0f;

	// Setup rendering options
	vertices_buffer_->setColour(colourconfig::colour("map_hilight").ampf(1.0f, 1.0f, 1.0f, fade).asVec4());
	vertices_buffer_->setPointRadius(vertexRadius(1.8f + 0.6f * fade));
	gl::setBlend(colourconfig::colDef("map_hilight").blendMode());

	// Set texture
	gl::Texture::bind(vertexTexture(true));

	// Render
	vertices_buffer_->draw(gl::PointSpriteType::Textured, view_, index, 1);
}

// -----------------------------------------------------------------------------
// Renders the vertex selection overlay for vertex indices in [selection]
// -----------------------------------------------------------------------------
void MapRenderer2D::renderVertexSelection(gl::draw2d::Context& dc, const ItemSelection& selection, float fade) const
{
	// Check anything is selected
	if (selection.empty())
		return;

	// Reset fade if selection animation is disabled
	if (!map_animate_selection)
		fade = 1.0f;

	// Build vertex position list
	vector<Vec2f> vertices;
	for (const auto& item : selection)
		if (auto v = item.asVertex(*map_); v)
			vertices.emplace_back(v->position());

	// Draw as point sprites
	dc.setColourFromConfig("map_selection", fade);
	dc.texture            = vertexTexture(true);
	dc.pointsprite_type   = gl::PointSpriteType::Textured;
	dc.pointsprite_radius = 1.8f * vertexRadius();
	dc.drawPointSprites(vertices);
}

// -----------------------------------------------------------------------------
// Renders map lines, with direction tabs if [show_direction] is true
// -----------------------------------------------------------------------------
void MapRenderer2D::renderLines(bool show_direction, float alpha)
{
	// Check there are any lines to render
	if (map_->nLines() == 0)
		return;

	// Don't bother if (practically) invisible
	if (alpha <= 0.01f)
		return;

	// Update lines buffer if needed
	auto buffer_empty = line_smooth ? !lines_buffer_ || lines_buffer_->buffer().empty() :
									  !lines_buffer_basic_ || lines_buffer_basic_->buffer().empty();
	if (buffer_empty || show_direction != lines_dirs_ || map_->nLines() != n_lines_
		|| map_->geometryUpdated() > lines_updated_
		|| map_->mapData().modifiedSince(lines_updated_, MapObject::Type::Line))
		updateLinesBuffer(show_direction);

<<<<<<< HEAD
	// Render lines buffer
	if (line_smooth)
=======
// -----------------------------------------------------------------------------
// Renders map lines in immediate mode
// -----------------------------------------------------------------------------
void MapRenderer2D::renderLinesImmediate(bool show_direction, float alpha)
{
	// Use display list if it's built
	if (list_lines_ > 0 && show_direction == lines_dirs_ && map_->nLines() == n_lines_
		&& map_->geometryUpdated() <= lines_updated_
		&& !map_->mapData().modifiedSince(lines_updated_, map::ObjectType::Line))
>>>>>>> f4bdecfc
	{
		lines_buffer_->setWidthMult(line_width);
		lines_buffer_->draw(view_, { 1.0f, 1.0f, 1.0f, alpha });
	}
	else
	{
<<<<<<< HEAD
		auto& shader = gl::draw2d::defaultShader(false);
		lines_buffer_basic_->draw(gl::Primitive::Lines, &shader, view_);
	}
=======
		// Get line info
		line = map_->line(a);
		x1   = line->v1()->xPos();
		y1   = line->v1()->yPos();
		x2   = line->v2()->xPos();
		y2   = line->v2()->yPos();

		// Get line colour
		col = lineColour(line);

		// Set line colour
		glColor4f(col.fr(), col.fg(), col.fb(), alpha * col.fa());

		// Draw the line
		glVertex2d(x1, y1);
		glVertex2d(x2, y2);

		// Direction tab
		if (show_direction)
		{
			auto mid = line->getPoint(map::ObjectPoint::Mid);
			auto tab = line->dirTabPoint();
			glVertex2d(mid.x, mid.y);
			glVertex2d(tab.x, tab.y);
		}
	}
	glEnd();

	glEndList();
	lines_dirs_    = show_direction;
	lines_updated_ = app::runTimer();
}

// -----------------------------------------------------------------------------
// Renders map lines using an OpenGL Vertex Buffer Object
// -----------------------------------------------------------------------------
void MapRenderer2D::renderLinesVBO(bool show_direction, float alpha)
{
	// Do nothing if there are no lines in the map
	if (map_->nLines() == 0)
		return;

	// Update lines VBO if required
	if (vbo_lines_ == 0 || show_direction != lines_dirs_ || map_->nLines() != n_lines_
		|| map_->geometryUpdated() > lines_updated_
		|| map_->mapData().modifiedSince(lines_updated_, map::ObjectType::Line))
		updateLinesVBO(show_direction, alpha);

	// Disable any blending
	glBlendFunc(GL_SRC_ALPHA, GL_ONE_MINUS_SRC_ALPHA);

	// Set VBO arrays to use
	glEnableClientState(GL_VERTEX_ARRAY);
	glEnableClientState(GL_COLOR_ARRAY);
	glDisableClientState(GL_TEXTURE_COORD_ARRAY);

	// Setup VBO pointers
	glBindBuffer(GL_ARRAY_BUFFER, vbo_lines_);
	glVertexPointer(2, GL_FLOAT, 24, nullptr);

	glColorPointer(4, GL_FLOAT, 24, (static_cast<char*>(nullptr) + 8));

	// Render the VBO
	if (show_direction)
		glDrawArrays(GL_LINES, 0, map_->nLines() * 4);
	else
		glDrawArrays(GL_LINES, 0, map_->nLines() * 2);

	// Clean state
	glDisableClientState(GL_VERTEX_ARRAY);
	glDisableClientState(GL_COLOR_ARRAY);
	glBindBuffer(GL_ARRAY_BUFFER, 0);

	lines_dirs_ = show_direction;
>>>>>>> f4bdecfc
}

// -----------------------------------------------------------------------------
// Renders the line hilight overlay for line [index]
// -----------------------------------------------------------------------------
void MapRenderer2D::renderLineHilight(gl::draw2d::Context& dc, int index, float fade) const
{
	// Check hilight
	auto line = map_->line(index);
	if (!line)
		return;

	// Reset fade if hilight animation is disabled
	if (!map_animate_hilight)
		fade = 1.0f;

<<<<<<< HEAD
	// Render line hilight (+ direction tab)
	auto mid = line->getPoint(MapObject::Point::Mid);
=======
	// Set hilight colour
	colourconfig::setGLColour("map_hilight", fade);

	// Setup rendering properties
	glLineWidth(line_width * colourconfig::lineHilightWidth());

	// Render line
	auto   line = map_->line(index);
	double x1   = line->v1()->xPos();
	double y1   = line->v1()->yPos();
	double x2   = line->v2()->xPos();
	double y2   = line->v2()->yPos();
	glBegin(GL_LINES);
	glVertex2d(x1, y1);
	glVertex2d(x2, y2);
	glEnd();

	// Direction tab
	auto mid = line->getPoint(map::ObjectPoint::Mid);
>>>>>>> f4bdecfc
	auto tab = line->dirTabPoint();
	dc.setColourFromConfig("map_hilight", fade);
	dc.line_thickness = line_width * (colourconfig::lineHilightWidth() * fade);
	dc.drawLines({ { line->start(), line->end() }, { mid, tab } });
}

// -----------------------------------------------------------------------------
// Renders the line selection overlay for line indices in [selection]
// -----------------------------------------------------------------------------
void MapRenderer2D::renderLineSelection(gl::draw2d::Context& dc, const ItemSelection& selection, float fade) const
{
	// Check anything is selected
	if (selection.empty())
		return;

	// Reset fade if selection animation is disabled
	if (!map_animate_selection)
		fade = 1.0f;

	// Build lines list
	vector<Rectf> lines;
	for (const auto& item : selection)
	{
		if (auto line = item.asLine(*map_); line)
		{
<<<<<<< HEAD
			auto mid = line->getPoint(MapObject::Point::Mid);
=======
			// Draw line
			glVertex2d(line->x1(), line->y1());
			glVertex2d(line->x2(), line->y2());

			// Direction tab
			auto mid = line->getPoint(map::ObjectPoint::Mid);
>>>>>>> f4bdecfc
			auto tab = line->dirTabPoint();
			lines.emplace_back(line->x1(), line->y1(), line->x2(), line->y2());
			lines.emplace_back(mid.x, mid.y, tab.x, tab.y);
		}
	}

	// Render lines
	dc.setColourFromConfig("map_selection", fade);
	dc.line_thickness = line_width * colourconfig::lineSelectionWidth();
	dc.drawLines(lines);
}

// -----------------------------------------------------------------------------
// Renders the tagged line overlay for lines in [lines]
// -----------------------------------------------------------------------------
void MapRenderer2D::renderTaggedLines(gl::draw2d::Context& dc, const vector<MapLine*>& lines, float fade) const
{
	// Reset fade if tagged animation is disabled
	if (!map_animate_tagged)
		fade = 1.0f;

	// Build list of lines & arrows to render
	vector<Rectf> r_lines;
	vector<Rectf> r_arrows;
	auto          object = mapeditor::editContext().selection().hilightedObject();
	for (auto line : lines)
	{
<<<<<<< HEAD
		// Line
		auto mid = line->getPoint(MapObject::Point::Mid);
=======
		// Render line
		x1 = line->v1()->xPos();
		y1 = line->v1()->yPos();
		x2 = line->v2()->xPos();
		y2 = line->v2()->yPos();
		glBegin(GL_LINES);
		glVertex2d(x1, y1);
		glVertex2d(x2, y2);
		glEnd();

		// Direction tab
		auto mid = line->getPoint(map::ObjectPoint::Mid);
>>>>>>> f4bdecfc
		auto tab = line->dirTabPoint();
		r_lines.emplace_back(line->x1(), line->y1(), line->x2(), line->y2());
		r_lines.emplace_back(mid.x, mid.y, tab.x, tab.y);

		// Action lines
		if (object && action_lines)
		{
<<<<<<< HEAD
			auto op = object->getPoint(MapObject::Point::Within);
			auto lp = line->getPoint(MapObject::Point::Within);
			r_arrows.emplace_back(op.x, op.y, lp.x, lp.y);
=======
			glLineWidth(line_width * 1.5f);
			drawing::drawArrow(
				line->getPoint(map::ObjectPoint::Within),
				object->getPoint(map::ObjectPoint::Within),
				col,
				false,
				arrowhead_angle,
				arrowhead_length);
			glLineWidth(line_width * 3);
>>>>>>> f4bdecfc
		}
	}

	// Render tagged lines
	dc.setColourFromConfig("map_tagged", fade);
	dc.line_thickness = line_width * colourconfig::lineHilightWidth();
	dc.drawLines(r_lines);

	// Render action lines
	dc.line_thickness    = line_width * 1.5f;
	dc.line_arrow_length = 24.0f / dc.view->scale(true).x;
	dc.drawLines(r_arrows);
	dc.line_arrow_length = 0.0f;
}

// -----------------------------------------------------------------------------
// Renders the tagging line overlay for lines in [lines]
// -----------------------------------------------------------------------------
void MapRenderer2D::renderTaggingLines(gl::draw2d::Context& dc, const vector<MapLine*>& lines, float fade) const
{
	// Reset fade if tagging animation is disabled
	if (!map_animate_tagged)
		fade = 1.0f;

	// Build list of lines & arrows to render
	vector<Rectf> r_lines;
	vector<Rectf> r_arrows;
	auto          object = mapeditor::editContext().selection().hilightedObject();
	for (auto line : lines)
	{
<<<<<<< HEAD
		// Line
		auto mid = line->getPoint(MapObject::Point::Mid);
=======
		// Render line
		x1 = line->v1()->xPos();
		y1 = line->v1()->yPos();
		x2 = line->v2()->xPos();
		y2 = line->v2()->yPos();
		glBegin(GL_LINES);
		glVertex2d(x1, y1);
		glVertex2d(x2, y2);
		glEnd();

		// Direction tab
		auto mid = line->getPoint(map::ObjectPoint::Mid);
>>>>>>> f4bdecfc
		auto tab = line->dirTabPoint();
		r_lines.emplace_back(line->x1(), line->y1(), line->x2(), line->y2());
		r_lines.emplace_back(mid.x, mid.y, tab.x, tab.y);

		// Action lines
		if (object && action_lines)
		{
<<<<<<< HEAD
			auto op = object->getPoint(MapObject::Point::Within);
			auto lp = line->getPoint(MapObject::Point::Within);
			r_arrows.emplace_back(lp.x, lp.y, op.x, op.y);
=======
			glLineWidth(line_width * 1.5f);
			drawing::drawArrow(
				object->getPoint(map::ObjectPoint::Within),
				line->getPoint(map::ObjectPoint::Within),
				col,
				false,
				arrowhead_angle,
				arrowhead_length);
			glLineWidth(line_width * 5);
>>>>>>> f4bdecfc
		}
	}

	// Render tagging lines
	dc.setColourFromConfig("map_tagged", fade);
	dc.line_thickness = line_width * colourconfig::lineHilightWidth();
	dc.drawLines(r_lines);

	// Render action lines
	dc.line_thickness    = line_width * 1.5f;
	dc.line_arrow_length = 24.0f / dc.view->scale(true).x;
	dc.drawLines(r_arrows);
	dc.line_arrow_length = 0.0f;
}

// -----------------------------------------------------------------------------
// Renders overlays for the given [things], adding [radius_extra] to each radius
// -----------------------------------------------------------------------------
void MapRenderer2D::renderThingOverlays(
	gl::draw2d::Context&     dc,
	const vector<MapThing*>& things,
	float                    radius_extra,
	const Vec2d&             offset) const
{
	// Check if we want square overlays
	if (thing_overlay_square)
	{
		dc.texture = 0;
		dc.colour.a /= 2;

		for (const auto thing : things)
		{
			const auto& tt     = game::configuration().thingType(thing->type());
			float       radius = tt.shrinkOnZoom() ? scaledRadius(tt.radius()) : tt.radius();

			// Draw simple rect
			dc.drawRect({ thing->xPos() + offset.x - radius,
						  thing->yPos() + offset.y - radius,
						  thing->xPos() + offset.x + radius,
						  thing->yPos() + offset.y + radius });
		}

		dc.colour.a *= 2;

		return;
	}

	// Otherwise, setup the thing overlay buffer with values from the dc
	gl::setBlend(dc.blend);
	thing_overlay_buffer_->setColour(dc.colour.asVec4());
	thing_overlay_buffer_->setFillOpacity(0.25f);
	thing_overlay_buffer_->setOutlineWidth(std::min(3.0f / (float)view_->scale().x, 4.0f));
	thing_overlay_buffer_->setPointRadius(dc.pointsprite_radius);

	// Populate thing overlay buffer
	auto hwidth = static_cast<float>(halo_width);
	for (const auto thing : things)
	{
		const auto& tt     = game::configuration().thingType(thing->type());
		float       radius = tt.radius() + hwidth;
		if (tt.shrinkOnZoom())
			radius = scaledRadius(radius);

		thing_overlay_buffer_->add(
			glm::vec2{ thing->xPos() + offset.x, thing->yPos() + offset.y }, radius + radius_extra);
	}
	thing_overlay_buffer_->push();

	// Draw the buffer
	thing_overlay_buffer_->draw(
		thing_shape == 1 ? gl::PointSpriteType::RoundedSquareOutline : gl::PointSpriteType::CircleOutline, dc.view);
}

// -----------------------------------------------------------------------------
// Renders all map things
// -----------------------------------------------------------------------------
void MapRenderer2D::renderThings(float alpha, bool force_dir)
{
	// Don't bother if (practically) invisible
	if (alpha <= 0.01f || map_->nThings() == 0)
		return;

	if (thing_buffers_.empty() || map_->thingsUpdated() > things_updated_)
		updateThingBuffers();

	// Draw thing buffers
	gl::setBlend(gl::Blend::Normal);
	for (auto& buffer : thing_buffers_)
		buffer->draw(view_, glm::vec4{ 1.0f, 1.0f, 1.0f, alpha }, thing_shape == 1, thing_force_dir || force_dir);
}

// -----------------------------------------------------------------------------
// Renders given [things] including an optional [offset]
// -----------------------------------------------------------------------------
<<<<<<< HEAD
void MapRenderer2D::renderThings(const vector<MapThing*>& things, float alpha, const Vec2d& offset) const
=======
void MapRenderer2D::renderRoundThing(
	double                 x,
	double                 y,
	double                 angle,
	const game::ThingType& type,
	const map::ArgSet&     args,
	float                  alpha,
	double                 radius_mult) const
>>>>>>> f4bdecfc
{
	gl::setBlend(gl::Blend::Normal);

	// Render given things (by type)
	vector<short> types_rendered;
	unsigned      index = 0;
	while (index < things.size())
	{
		// Ignore if things of this type were already rendered
		auto ttype = things[index]->type();
		if (vectorContains(types_rendered, ttype))
		{
			++index;
			continue;
		}

		// Setup buffer with thing type properties from game configuration
		setupThingBuffer(*temp_things_buffer_, game::configuration().thingType(ttype));

		// Add all subsequent things of same type to buffer
		for (unsigned i = index; i < things.size(); ++i)
			if (things[i]->type() == ttype)
				temp_things_buffer_->add(
					things[i]->xPos() + offset.x, things[i]->yPos() + offset.y, things[i]->angle());
		temp_things_buffer_->push();

		// Render
		temp_things_buffer_->draw(view_, glm::vec4{ 1.0f, 1.0f, 1.0f, alpha }, thing_shape == 1, thing_force_dir);

		// Continue
		types_rendered.push_back(ttype);
		++index;
	}
}

// -----------------------------------------------------------------------------
// Renders the thing hilight overlay for thing [index]
// -----------------------------------------------------------------------------
<<<<<<< HEAD
void MapRenderer2D::renderThingHilight(gl::draw2d::Context& dc, int index, float fade, bool redraw_thing) const
=======
bool MapRenderer2D::renderSpriteThing(
	double                 x,
	double                 y,
	double                 angle,
	const game::ThingType& type,
	const map::ArgSet&     args,
	unsigned               index,
	float                  alpha,
	bool                   fitradius)
>>>>>>> f4bdecfc
{
	// Check hilight
	auto thing = map_->thing(index);
	if (!thing)
		return;

	// Render the thing again (so it's drawn in front)
	if (redraw_thing)
		renderThings(vector{ thing });

	// Reset fade if hilight animation is disabled
	if (!map_animate_hilight)
		fade = 1.0f;

	// Set hilight colour
	dc.setColourFromConfig("map_hilight", fade);

<<<<<<< HEAD
	// Check if we want square overlays
	if (thing_overlay_square)
=======
	// If sprite not found, just draw as a normal, round thing
	if (!tex)
	{
		if (thing_drawtype == ThingDrawType::FramedSprite)
			renderRoundThing(x, y, angle, type, args, alpha, 0.7);
		else
			renderRoundThing(x, y, angle, type, args, alpha);
		return false;
	}

	// Check if we have to draw the angle arrow later
	if (type.angled() || thing_force_dir || things_angles_)
		show_angle = true;

	// Bind texture
	gl::Texture::bind(tex, false);

	// Draw thing
	auto&  tex_info = gl::Texture::info(tex);
	double hw       = tex_info.size.x * 0.5;
	double hh       = tex_info.size.y * 0.5;

	// Fit to radius if needed
	if (fitradius)
	{
		double scale = (static_cast<double>(type.radius()) * 0.8) / glm::max(hw, hh);
		hw *= scale;
		hh *= scale;
	}

	// Shadow if needed
	if (thing_shadow > 0.01f && alpha >= 0.9 && !fitradius)
	{
		double sz = (glm::min(hw, hh)) * 0.1;
		if (sz < 1)
			sz = 1;
		glColor4f(0.0f, 0.0f, 0.0f, alpha * (thing_shadow * 0.7));
		glBegin(GL_QUADS);
		glTexCoord2f(0.0f, 1.0f);
		glVertex2d(x - hw - sz, y - hh - sz);
		glTexCoord2f(0.0f, 0.0f);
		glVertex2d(x - hw - sz, y + hh + sz);
		glTexCoord2f(1.0f, 0.0f);
		glVertex2d(x + hw + sz, y + hh + sz);
		glTexCoord2f(1.0f, 1.0f);
		glVertex2d(x + hw + sz, y - hh - sz);
		glEnd();
		glBegin(GL_QUADS);
		glTexCoord2f(0.0f, 1.0f);
		glVertex2d(x - hw - sz, y - hh - sz - sz);
		glTexCoord2f(0.0f, 0.0f);
		glVertex2d(x - hw - sz, y + hh + sz);
		glTexCoord2f(1.0f, 0.0f);
		glVertex2d(x + hw + sz + sz, y + hh + sz);
		glTexCoord2f(1.0f, 1.0f);
		glVertex2d(x + hw + sz + sz, y - hh - sz - sz);
		glEnd();
	}
	// Draw thing
	glColor4f(1.0f, 1.0f, 1.0f, alpha);
	glBegin(GL_QUADS);
	glTexCoord2f(0.0f, 1.0f);
	glVertex2d(x - hw, y - hh);
	glTexCoord2f(0.0f, 0.0f);
	glVertex2d(x - hw, y + hh);
	glTexCoord2f(1.0f, 0.0f);
	glVertex2d(x + hw, y + hh);
	glTexCoord2f(1.0f, 1.0f);
	glVertex2d(x + hw, y - hh);
	glEnd();


	return show_angle;
}

// -----------------------------------------------------------------------------
// Renders a square thing icon at [x,y]
// -----------------------------------------------------------------------------
bool MapRenderer2D::renderSquareThing(
	double                 x,
	double                 y,
	double                 angle,
	const game::ThingType& type,
	const map::ArgSet&     args,
	float                  alpha,
	bool                   showicon,
	bool                   framed) const
{
	// --- Determine texture to use ---
	unsigned tex = 0;

	// Set colour
	if (type.pointLight().empty())
		glColor4f(type.colour().fr(), type.colour().fg(), type.colour().fb(), alpha);
	else if (type.pointLight() == "zdoom")
		glColor4f(
			static_cast<float>(args[0]) / 255.f,
			static_cast<float>(args[1]) / 255.f,
			static_cast<float>(args[2]) / 255.f,
			alpha);
	else if (type.pointLight() == "vavoom")
		glColor4f(
			static_cast<float>(args[1]) / 255.f,
			static_cast<float>(args[2]) / 255.f,
			static_cast<float>(args[3]) / 255.f,
			alpha);
	else
		glColor4f(1.f, 1.f, 1.f, alpha);

	// Show icon anyway if no sprite set
	if (type.sprite().empty())
		showicon = true;

	// Check for custom thing icon
	if (!type.icon().empty() && showicon && !thing_force_dir && !things_angles_ && !framed)
		tex = mapeditor::textureManager().editorImage(fmt::format("thing/square/{}", type.icon())).gl_id;

	// Otherwise, no icon
	int tc_start = 0;
	if (!tex)
	{
		if (framed)
		{
			tex = mapeditor::textureManager().editorImage("thing/square/frame").gl_id;
		}
		else
		{
			tex = mapeditor::textureManager().editorImage("thing/square/normal_n").gl_id;

			if ((type.angled() && showicon) || thing_force_dir || things_angles_)
			{
				tex = mapeditor::textureManager().editorImage("thing/square/normal_d1").gl_id;

				// Setup variables depending on angle
				switch (static_cast<int>(angle))
				{
				case 0: // East: normal, texcoord 0
					break;
				case 45: // Northeast: diagonal, texcoord 0
					tex = mapeditor::textureManager().editorImage("thing/square/normal_d2").gl_id;
					break;
				case 90: // North: normal, texcoord 2
					tc_start = 2;
					break;
				case 135: // Northwest: diagonal, texcoord 2
					tex      = mapeditor::textureManager().editorImage("thing/square/normal_d2").gl_id;
					tc_start = 2;
					break;
				case 180: // West: normal, texcoord 4
					tc_start = 4;
					break;
				case 225: // Southwest: diagonal, texcoord 4
					tex      = mapeditor::textureManager().editorImage("thing/square/normal_d2").gl_id;
					tc_start = 4;
					break;
				case 270: // South: normal, texcoord 6
					tc_start = 6;
					break;
				case 315: // Southeast: diagonal, texcoord 6
					tex      = mapeditor::textureManager().editorImage("thing/square/normal_d2").gl_id;
					tc_start = 6;
					break;
				default: // Unsupported angle, don't draw arrow
					tex = mapeditor::textureManager().editorImage("thing/square/normal_n").gl_id;
					break;
				}
			}
		}
	}

	// If for whatever reason the thing texture doesn't exist, just draw a basic, square thing
	if (!tex)
	{
		renderSimpleSquareThing(x, y, angle, type, args, alpha);
		return false;
	}

	// Bind texture
	gl::Texture::bind(tex, false);

	// Draw thing
	double radius = type.radius();
	if (type.shrinkOnZoom())
		radius = scaledRadius(radius);
	glBegin(GL_QUADS);
	int tc = tc_start;
	glTexCoord2f(sq_thing_tc[tc], sq_thing_tc[tc + 1]);
	tc += 2;
	if (tc == 8)
		tc = 0;
	glVertex2d(x - radius, y - radius);
	glTexCoord2f(sq_thing_tc[tc], sq_thing_tc[tc + 1]);
	tc += 2;
	if (tc == 8)
		tc = 0;
	glVertex2d(x - radius, y + radius);
	glTexCoord2f(sq_thing_tc[tc], sq_thing_tc[tc + 1]);
	tc += 2;
	if (tc == 8)
		tc = 0;
	glVertex2d(x + radius, y + radius);
	glTexCoord2f(sq_thing_tc[tc], sq_thing_tc[tc + 1]);
	glVertex2d(x + radius, y - radius);
	glEnd();

	return ((type.angled() || thing_force_dir || things_angles_) && !showicon);
}

// -----------------------------------------------------------------------------
// Renders a simple square thing icon at [x,y]
// -----------------------------------------------------------------------------
void MapRenderer2D::renderSimpleSquareThing(
	double                 x,
	double                 y,
	double                 angle,
	const game::ThingType& type,
	const map::ArgSet&     args,
	float                  alpha) const
{
	// Get thing info
	double radius = type.radius();
	if (type.shrinkOnZoom())
		radius = scaledRadius(radius);
	double radius2 = radius * 0.1;

	// Move to thing position
	glPushMatrix();
	glTranslated(x, y, 0);

	// Draw background
	glColor4f(0.0f, 0.0f, 0.0f, alpha);
	glBegin(GL_QUADS);
	glVertex2d(-radius, -radius);
	glVertex2d(-radius, radius);
	glVertex2d(radius, radius);
	glVertex2d(radius, -radius);
	glEnd();

	// Set colour
	if (type.pointLight().empty())
		glColor4f(type.colour().fr(), type.colour().fg(), type.colour().fb(), alpha);
	else if (type.pointLight() == "zdoom")
		glColor4f(
			static_cast<float>(args[0]) / 255.f,
			static_cast<float>(args[1]) / 255.f,
			static_cast<float>(args[2]) / 255.f,
			alpha);
	else if (type.pointLight() == "vavoom")
		glColor4f(
			static_cast<float>(args[1]) / 255.f,
			static_cast<float>(args[2]) / 255.f,
			static_cast<float>(args[3]) / 255.f,
			alpha);
	else
		glColor4f(1.f, 1.f, 1.f, alpha);

	// Draw base
	glBegin(GL_QUADS);
	glVertex2d(-radius + radius2, -radius + radius2);
	glVertex2d(-radius + radius2, radius - radius2);
	glVertex2d(radius - radius2, radius - radius2);
	glVertex2d(radius - radius2, -radius + radius2);
	glEnd();

	// Draw angle indicator (if needed)
	if (type.angled() || thing_force_dir)
	{
		glColor4f(0.0f, 0.0f, 0.0f, 1.0f);
		glRotated(angle, 0, 0, 1);
		glBegin(GL_LINES);
		glVertex2d(0, 0);
		glVertex2d(radius, 0);
		glEnd();
	}

	// Restore previous matrix
	glPopMatrix();
}

// -----------------------------------------------------------------------------
// Renders map things
// -----------------------------------------------------------------------------
void MapRenderer2D::renderThings(float alpha, bool force_dir)
{
	// Don't bother if (practically) invisible
	if (alpha <= 0.01f)
		return;

	things_angles_ = force_dir;
	renderThingsImmediate(alpha);
}

// -----------------------------------------------------------------------------
// Renders map things in immediate mode
// -----------------------------------------------------------------------------
void MapRenderer2D::renderThingsImmediate(float alpha)
{
	// Display lists aren't really good for this, better to check for
	// visibility and just render things in immediate mode

	// Enable textures
	glEnable(GL_TEXTURE_2D);
	glColor4f(1.0f, 1.0f, 1.0f, alpha);
	glBlendFunc(GL_SRC_ALPHA, GL_ONE_MINUS_SRC_ALPHA);

	// Go through things
	MapThing*   thing;
	double      x, y, angle;
	vector<int> things_arrows;
	long        last_update = thing_sprites_updated_;

	// Draw thing shadows if needed
	if (thing_shadow > 0.01f && thing_drawtype != ThingDrawType::Sprite)
	{
		glEnable(GL_TEXTURE_2D);
		auto tex_shadow = mapeditor::textureManager().editorImage("thing/shadow").gl_id;
		if (thing_drawtype == ThingDrawType::Square || thing_drawtype == ThingDrawType::SquareSprite
			|| thing_drawtype == ThingDrawType::FramedSprite)
			tex_shadow = mapeditor::textureManager().editorImage("thing/square/shadow").gl_id;
		if (tex_shadow)
		{
			gl::Texture::bind(tex_shadow);
			glColor4f(0.0f, 0.0f, 0.0f, alpha * thing_shadow);

			// Setup point sprites if supported
			bool point = false;
			if (gl::pointSpriteSupport())
			{
				glEnable(GL_POINT_SPRITE);
				glTexEnvi(GL_POINT_SPRITE, GL_COORD_REPLACE, GL_TRUE);
				point = true;
			}

			for (unsigned a = 0; a < map_->nThings(); a++)
			{
				if (vis_t_[a] > 0)
					continue;

				// No shadow if filtered
				thing = map_->thing(a);
				if (thing->isFiltered())
					continue;

				// Get thing info
				auto&  tt     = game::configuration().thingType(thing->type());
				double radius = (tt.radius() + 1);
				if (tt.shrinkOnZoom())
					radius = scaledRadius(radius);
				radius *= 1.3;
				x = thing->xPos();
				y = thing->yPos();

				// Draw shadow
				if (point && radius * 2 * view_scale_ <= gl::maxPointSize())
				{
					// Point sprite
					glPointSize(radius * 2 * view_scale_);
					glBegin(GL_POINTS);
					glVertex2d(x, y);
					glEnd();
				}
				else
				{
					// Textured quad
					if (point)
						glDisable(GL_POINT_SPRITE);
					glBegin(GL_QUADS);
					glTexCoord2f(0.0f, 1.0f);
					glVertex2d(x - radius, y - radius);
					glTexCoord2f(0.0f, 0.0f);
					glVertex2d(x - radius, y + radius);
					glTexCoord2f(1.0f, 0.0f);
					glVertex2d(x + radius, y + radius);
					glTexCoord2f(1.0f, 1.0f);
					glVertex2d(x + radius, y - radius);
					glEnd();
					if (point)
						glEnable(GL_POINT_SPRITE);
				}
			}

			if (point)
				glDisable(GL_POINT_SPRITE);
		}
	}

	// Draw things
	double talpha;
	for (unsigned a = 0; a < map_->nThings(); a++)
>>>>>>> f4bdecfc
	{
		// Get thing info
		auto& tt = game::configuration().thingType(thing->type());
		float x  = thing->xPos();
		float y  = thing->yPos();

		// Get thing radius
		float radius = tt.radius();

		// Draw simple rect+outline
		Rectf rect{ x - radius, y - radius, x + radius, y + radius };
		dc.texture        = 0;
		dc.line_thickness = 3.0f;
		dc.drawRectOutline(rect);
		dc.colour.a /= 2;
		dc.drawRect(rect);

		return;
	}

	// Otherwise draw point sprite overlay
	renderThingOverlays(dc, { map_->thing(index) }); //, /*4.0f * */1.0f + fade);
}

// -----------------------------------------------------------------------------
// Renders the thing selection overlay for thing indices in [selection]
// -----------------------------------------------------------------------------
void MapRenderer2D::renderThingSelection(gl::draw2d::Context& dc, const ItemSelection& selection, float fade) const
{
	// Check anything is selected
	if (selection.empty())
		return;

	// Reset fade if selection animation is disabled
	if (!map_animate_selection)
		fade = 1.0f;

	// Build list of things
	vector<MapThing*> things;
	for (const auto& item : selection)
		if (auto thing = item.asThing(*map_))
			things.push_back(thing);

	// Render overlays
	dc.setColourFromConfig("map_selection", fade);
	renderThingOverlays(dc, things);
}

// -----------------------------------------------------------------------------
// Renders the tagged thing overlay for things in [things]
// -----------------------------------------------------------------------------
void MapRenderer2D::renderTaggedThings(gl::draw2d::Context& dc, const vector<MapThing*>& things, float fade) const
{
	// Reset fade if tagged animation is disabled
	if (!map_animate_tagged)
		fade = 1.0f;

	// Render overlays
	dc.setColourFromConfig("map_tagged", fade);
	renderThingOverlays(dc, things);

	// Action lines
	auto object = mapeditor::editContext().selection().hilightedObject();
	if (object && action_lines)
	{
<<<<<<< HEAD
		// Build list of lines (arrow: hilighted object -> thing)
		vector<Rectf> r_arrows;
		for (auto thing : things)
			r_arrows.emplace_back(
				object->getPoint(MapObject::Point::Within), thing->getPoint(MapObject::Point::Within));

		// Render action lines
		dc.line_thickness    = line_width * 1.5f;
		dc.line_arrow_length = 24.0f / dc.view->scale(true).x;
		dc.drawLines(r_arrows);
		dc.line_arrow_length = 0.0f;
=======
		auto dst = object->getPoint(map::ObjectPoint::Within);
		glLineWidth(line_width * 1.5f);
		for (auto thing : things)
		{
			drawing::drawArrow(
				thing->getPoint(map::ObjectPoint::Within), dst, col, false, arrowhead_angle, arrowhead_length);
		}
>>>>>>> f4bdecfc
	}
}

// -----------------------------------------------------------------------------
// Renders the tagging thing overlay for things in [things]
// -----------------------------------------------------------------------------
void MapRenderer2D::renderTaggingThings(gl::draw2d::Context& dc, const vector<MapThing*>& things, float fade) const
{
	// Reset fade if tagged animation is disabled
	if (!map_animate_tagged)
		fade = 1.0f;

	// Render overlays
	dc.setColourFromConfig("map_tagged", fade);
	renderThingOverlays(dc, things);

	// Action lines
	auto object = mapeditor::editContext().selection().hilightedObject();
	if (object && action_lines)
	{
<<<<<<< HEAD
		// Build list of lines (arrow: thing -> hilighted object)
		vector<Rectf> r_arrows;
		for (auto thing : things)
			r_arrows.emplace_back(
				thing->getPoint(MapObject::Point::Within), object->getPoint(MapObject::Point::Within));

		// Render action lines
		dc.line_thickness    = line_width * 1.5f;
		dc.line_arrow_length = 24.0f / dc.view->scale(true).x;
		dc.drawLines(r_arrows);
		dc.line_arrow_length = 0.0f;
=======
		auto src = object->getPoint(map::ObjectPoint::Within);
		glLineWidth(line_width * 1.5f);
		for (auto thing : things)
		{
			drawing::drawArrow(
				src, thing->getPoint(map::ObjectPoint::Within), col, false, arrowhead_angle, arrowhead_length);
		}
>>>>>>> f4bdecfc
	}
}

// -----------------------------------------------------------------------------
// Renders thing pathing lines/arrows for [things]
// -----------------------------------------------------------------------------
void MapRenderer2D::renderPathedThings(gl::draw2d::Context& dc, const vector<MapThing*>& things)
{
	// Skip if action lines are not desired, or if there's nothing to do
	if (!action_lines || things.empty())
		return;

	// Check if paths need updating
	bool update = false;
	if (thing_paths_.empty())
		update = true;
	else if (map_->thingsUpdated() > thing_paths_updated_)
	{
		for (auto& thing : things)
		{
			if (thing->modifiedTime() > thing_paths_updated_)
			{
				update = true;
				break;
			}
		}
		if (!update)
			thing_paths_updated_ = app::runTimer();
	}
	if (update)
		updateThingPaths(things);

	// Build line lists
	vector<Rectf> lines_path;
	vector<Rectf> lines_dragon;
	for (auto& thing_path : thing_paths_)
	{
		if (thing_path.from_index == thing_path.to_index)
			continue;

		auto from = map_->thing(thing_path.from_index);

		if (from && ((from->arg(3) | (from->arg(4) << 8)) > 0))
		{
			auto to = map_->thing(thing_path.to_index);
			if (!to)
				continue;

<<<<<<< HEAD
			if (thing_path.type == PathType::DragonBoth || thing_path.type == PathType::Dragon)
				lines_dragon.emplace_back(from->getPoint(MapObject::Point::Mid), to->getPoint(MapObject::Point::Mid));
			else
				lines_path.emplace_back(from->getPoint(MapObject::Point::Mid), to->getPoint(MapObject::Point::Mid));
=======
			drawing::drawArrow(
				to->getPoint(map::ObjectPoint::Mid),
				from->getPoint(map::ObjectPoint::Mid),
				(thing_path.type == PathType::DragonBoth || thing_path.type == PathType::Dragon) ? dragoncol :
																								   pathedcol,
				(thing_path.type == PathType::NormalBoth || thing_path.type == PathType::DragonBoth),
				arrowhead_angle,
				arrowhead_length);
>>>>>>> f4bdecfc
		}
	}

	// Draw path lines
	dc.line_thickness    = line_width * 1.5f;
	dc.line_arrow_length = 24.0f / dc.view->scale(true).x;
	if (!lines_path.empty())
	{
		dc.setColourFromConfig("map_thing_path");
		dc.drawLines(lines_path);
	}

	// Draw dragon path lines
	if (!lines_dragon.empty())
	{
		dc.setColourFromConfig("map_thing_path_dragon");
		dc.drawLines(lines_dragon);
	}

	dc.line_arrow_length = 0.0f;
}

// -----------------------------------------------------------------------------
// Renders point light previews
// -----------------------------------------------------------------------------
void MapRenderer2D::renderPointLightPreviews(gl::draw2d::Context& dc, float alpha, int hilight_index) const
{
	if (!thing_preview_lights)
		return;

	// Build light preview buffer
	glm::vec2 hl_position;
	glm::vec4 hl_colour;
	float     hl_radius = 0.0f;
	for (const auto& thing : map_->things())
	{
		const auto& ttype = game::configuration().thingType(thing->type());

		// Not a point light
		if (ttype.pointLight().empty())
			continue;

		auto light_col    = glm::vec4{ 1.0f };
		auto light_radius = 0.0f;

		// ZDoom point light
		if (ttype.pointLight() == "zdoom")
		{
			light_col.r  = thing->arg(0) / 255.0f;
			light_col.g  = thing->arg(1) / 255.0f;
			light_col.b  = thing->arg(2) / 255.0f;
			light_radius = thing->arg(3);
		}

		// Vavoom point light
		else if (ttype.pointLight() == "vavoom")
		{
			light_col.r  = thing->arg(1) / 255.0f;
			light_col.g  = thing->arg(2) / 255.0f;
			light_col.b  = thing->arg(3) / 255.0f;
			light_radius = thing->arg(0);
		}

		// Vavoom white light
		else if (ttype.pointLight() == "vavoom_white")
		{
			light_radius = thing->arg(0);
		}

		light_radius *= 2; // Doubling the radius value matches better with in-game results

		// Add to buffer
		thing_light_preview_buffer_->addQuadTriangles(
			{ thing->xPos() - light_radius, thing->yPos() - light_radius },
			{ thing->xPos() + light_radius, thing->yPos() + light_radius },
			light_col);

		// Set hilight infor if hilighted
		if (thing->index() == hilight_index)
		{
			hl_colour   = light_col;
			hl_position = glm::vec2{ thing->xPos(), thing->yPos() };
			hl_radius   = light_radius;
		}
	}
	thing_light_preview_buffer_->push();

	// Setup rendering
	const auto& shader = gl::draw2d::defaultShader();
	dc.texture         = mapeditor::textureManager().editorImage("thing/light_preview").gl_id;
	dc.colour.set(255, 255, 255, static_cast<uint8_t>(alpha * (thing_light_intensity * 255.f)));
	dc.blend = gl::Blend::Additive;
	dc.setupToDraw(shader);

	// Draw buffer
	thing_light_preview_buffer_->draw(gl::Primitive::Triangles);

	// Draw hilight ring if needed
	if (hl_radius > 0.0f)
	{
		dc.pointsprite_type          = gl::PointSpriteType::CircleOutline;
		dc.pointsprite_radius        = hl_radius;
		dc.pointsprite_fill_opacity  = 0.0f;
		dc.pointsprite_outline_width = std::min(2.0f / (float)view_->scale().x, 4.0f);
		dc.colour.set(hl_colour.r * 255, hl_colour.g * 255, hl_colour.b * 255, alpha * 255);
		dc.drawPointSprites(vector{ Vec2f{ hl_position.x, hl_position.y } });
		dc.pointsprite_radius = 1.0f;
	}
}


// -----------------------------------------------------------------------------
// Renders map flats (sectors)
// -----------------------------------------------------------------------------
void MapRenderer2D::renderFlats(bool ceilings, float alpha)
{
	// Don't bother if (practically) invisible
	if (alpha <= 0.01f || flat_drawtype == 0)
		return;

	// Apply flat alpha from theme
	bool texture = flat_drawtype > 1;
	if (texture)
		alpha *= colourconfig::flatAlpha();

	// Update flats buffer if needed
	updateFlatsBuffer(ceilings);

	// Setup shader
	const auto& shader = gl::draw2d::defaultShader(texture);
	view_->setupShader(shader);
	shader.setUniform("colour", glm::vec4{ flat_brightness, flat_brightness, flat_brightness, alpha });

	if (texture)
	{
		vector<uint8_t> flats_rendered(flats_.size());
		gl::bindVAO(flats_buffer_->vao());

		for (const auto& fg : flat_groups_)
		{
			gl::Texture::bind(fg.texture);
			fg.index_buffer->bind();
			gl::drawElements(gl::Primitive::Triangles, fg.index_buffer->size(), GL_UNSIGNED_INT);
		}

		gl::bindEBO(0);
		gl::bindVAO(0);
	}
	else
	{
		// Untextured, just draw the entire flats buffer
		flats_buffer_->draw();
	}
}

// -----------------------------------------------------------------------------
// Renders the flat hilight overlay for sector [index]
// -----------------------------------------------------------------------------
void MapRenderer2D::renderFlatHilight(gl::draw2d::Context& dc, int index, float fade) const
{
	// Check hilight
	if (!map_->sector(index) || index >= flats_.size())
		return;

	// Reset fade if hilight animation is disabled
	if (!map_animate_hilight)
		fade = 1.0f;

	// Set render options
	dc.setColourFromConfig("map_hilight", fade);
	dc.line_thickness = line_width * (colourconfig::lineHilightWidth() * fade);

	// Fill if cvar is set
	if (sector_hilight_fill)
	{
		const auto& shader = gl::draw2d::defaultShader(false);
		shader.setUniform("colour", dc.colour.ampf(1.0f, 1.0f, 1.0f, 0.2f).asVec4());
		dc.view->setupShader(shader);
		flats_buffer_->draw(
			gl::Primitive::Triangles, nullptr, nullptr, flats_[index].buffer_offset, flats_[index].vertex_count);
		dc.line_thickness *= 0.75f;
	}

	// Get all lines belonging to the hilighted sector
	vector<MapLine*> lines;
	map_->sector(index)->putLines(lines);

	// Build list of lines to render
	vector<Rectf> render_lines;
	for (auto line : lines)
		if (line)
			render_lines.emplace_back(line->x1(), line->y1(), line->x2(), line->y2());

	// Render lines
	dc.drawLines(render_lines);

	//// Draw sector split lines
	// if (test_ssplit)
	//{
	//	glColor4f(col.fr(), col.fg(), col.fb(), col.fa() * 0.5f);
	//	glLineWidth(1.0f);
	//	map_->sector(index)->polygon()->renderWireframe();
	// }

	//// TEST draw text point
	// glPointSize(8.0f);
	// glBegin(GL_POINTS);
	// glVertex2d(map->getSector(index)->getPoint(MapObject::Point::Within).x,
	// map->getSector(index)->getPoint(MapObject::Point::Within).y); glEnd();
}

// -----------------------------------------------------------------------------
// Renders flat overlays for the given [sectors]
// -----------------------------------------------------------------------------
void MapRenderer2D::renderFlatOverlays(const gl::draw2d::Context& dc, const vector<MapSector*>& sectors) const
{
	// Setup shader (for fill)
	const auto& shader = gl::draw2d::defaultShader(false);
	shader.setUniform("colour", dc.colour.ampf(1.0f, 1.0f, 1.0f, 0.2f).asVec4());
	dc.view->setupShader(shader);

	// Go through selection, render fill (if needed) and build list of lines to render (for outline)
	vector<uint8_t> lines_added(map_->nLines(), 0);
	vector<Rectf>   render_lines;
	for (const auto sector : sectors)
	{
		// Don't draw if outside screen (but still draw if it's small)
		// if (vis_s_[sector->index()] > 0 && vis_s_[sector->index()] != VIS_SMALL)
		//	continue;

		// Render fill if needed
		if (sector_selected_fill)
			flats_buffer_->draw(
				gl::Primitive::Triangles,
				nullptr,
				nullptr,
				flats_[sector->index()].buffer_offset,
				flats_[sector->index()].vertex_count);

		// Go through sides
		for (const auto side : sector->connectedSides())
		{
			// Get line
			auto line = side->parentLine();
			if (lines_added[line->index()] > 0)
				continue; // Ignore if already added

			// Add line to render list
			render_lines.emplace_back(line->x1(), line->y1(), line->x2(), line->y2());
			lines_added[line->index()] = 1;
		}
	}

<<<<<<< HEAD
	// Render lines
	dc.drawLines(render_lines);
=======
	//// TEST draw text point
	// glPointSize(8.0f);
	// glBegin(GL_POINTS);
	// glVertex2d(map->getSector(index)->getPoint(map::ObjectPoint::Within).x,
	// map->getSector(index)->getPoint(map::ObjectPoint::Within).y); glEnd();
>>>>>>> f4bdecfc
}

// -----------------------------------------------------------------------------
// Renders the flat selection overlay for sectors in [selection]
// -----------------------------------------------------------------------------
void MapRenderer2D::renderFlatSelection(gl::draw2d::Context& dc, const ItemSelection& selection, float fade) const
{
	// Check anything is selected
	if (selection.empty())
		return;

	// Reset fade if selection animation is disabled
	if (!map_animate_selection)
		fade = 1.0f;

	// Set render options
	dc.setColourFromConfig("map_selection", fade);
	dc.line_thickness = line_width * 2.0f;

	// Render flat overlays for selection
	vector<MapSector*> sectors;
	for (const auto& item : selection)
		sectors.push_back(item.asSector(*map_));
	renderFlatOverlays(dc, sectors);
}

// -----------------------------------------------------------------------------
// Renders the tagged flat overlay for sectors in [sectors]
// -----------------------------------------------------------------------------
void MapRenderer2D::renderTaggedFlats(gl::draw2d::Context& dc, const vector<MapSector*>& sectors, float fade) const
{
	// Reset fade if tagged animation is disabled
	if (!map_animate_tagged)
		fade = 1.0f;

	// Setup render options
	dc.setColourFromConfig("map_tagged", fade);
	dc.line_thickness = line_width * 2.0f;

	// Render overlays for tagged sectors
	renderFlatOverlays(dc, sectors);

	// Action Lines
	auto object = mapeditor::editContext().selection().hilightedObject();
	if (action_lines && object)
	{
		vector<Rectf> lines;
		for (const auto sector : sectors)
		{
			// Skip if the tagged sector is adjacent
			if (object->objType() == map::ObjectType::Line)
			{
				auto line = dynamic_cast<MapLine*>(object);
				if (line->frontSector() == sector || line->backSector() == sector)
					continue;
			}

<<<<<<< HEAD
			lines.emplace_back(object->getPoint(MapObject::Point::Within), sector->getPoint(MapObject::Point::Within));
=======
			glLineWidth(line_width * 1.5f);
			drawing::drawArrow(
				sector->getPoint(map::ObjectPoint::Within),
				object->getPoint(map::ObjectPoint::Within),
				col,
				false,
				arrowhead_angle,
				arrowhead_length);
>>>>>>> f4bdecfc
		}

		// Render action lines
		dc.line_thickness    = line_width * 1.5f;
		dc.line_arrow_length = 24.0f / dc.view->scale(true).x;
		dc.drawLines(lines);
		dc.line_arrow_length = 0.0f;
	}
}

// -----------------------------------------------------------------------------
// Renders the moving overlay for vertex indices in [vertices], to show movement
// by [move_vec]
// -----------------------------------------------------------------------------
<<<<<<< HEAD
void MapRenderer2D::renderMovingVertices(
	gl::draw2d::Context&           dc,
	const vector<mapeditor::Item>& vertices,
	const Vec2d&                   move_vec) const
=======
void MapRenderer2D::renderMovingVertices(const vector<Item>& vertices, const Vec2d& move_vec) const
>>>>>>> f4bdecfc
{
	vector<uint8_t> lines_drawn(map_->nLines(), 0);

	// Determine what lines need drawing (and which of their vertices are being moved)
	for (const auto& item : vertices)
	{
		if (auto v = item.asVertex(*map_))
		{
			for (const auto& line : v->connectedLines())
			{
				if (line->v1() == v)
					lines_drawn[line->index()] |= 1;
				if (line->v2() == v)
					lines_drawn[line->index()] |= 2;
			}
		}
	}

	// Update moving lines buffer with lines attached to moving vertices
	for (unsigned a = 0; a < map_->nLines(); a++)
	{
		auto line  = map_->line(a);
		auto drawn = lines_drawn[line->index()];

		// Skip if not attached to any moving vertices
		if (drawn == 0)
			continue;

		// First vertex
		auto v1 = (drawn & 1) ? glm::vec2{ line->x1() + move_vec.x, line->y1() + move_vec.y } :
								glm::vec2{ line->x1(), line->y1() };

		// Second vertex
		auto v2 = (drawn & 2) ? glm::vec2{ line->x2() + move_vec.x, line->y2() + move_vec.y } :
								glm::vec2{ line->x2(), line->y2() };

		// Add to buffer
		temp_lines_buffer_->add2d(v1.x, v1.y, v2.x, v2.y, lineColour(line, true).asVec4());
	}
	temp_lines_buffer_->push();

	// Draw moving lines
	gl::setBlend(gl::Blend::Normal);
	temp_lines_buffer_->setWidthMult(line_width);
	temp_lines_buffer_->draw(view_);

	// Get list of moving vertex points
	vector<Vec2f> points;
	for (const auto& item : vertices)
		if (auto v = item.asVertex(*map_))
			points.emplace_back(v->xPos() + move_vec.x, v->yPos() + move_vec.y);

	// Draw moving vertices
	dc.setColourFromConfig("map_moving");
	dc.pointsprite_type   = gl::PointSpriteType::Textured;
	dc.pointsprite_radius = vertexRadius(1.5f);
	dc.texture            = vertexTexture();
	dc.drawPointSprites(points);
}

// -----------------------------------------------------------------------------
// Renders the moving overlay for line indices in [lines], to show movement by
// [move_vec]
// -----------------------------------------------------------------------------
<<<<<<< HEAD
void MapRenderer2D::renderMovingLines(
	gl::draw2d::Context&           dc,
	const vector<mapeditor::Item>& lines,
	const Vec2d&                   move_vec) const
=======
void MapRenderer2D::renderMovingLines(const vector<Item>& lines, const Vec2d& move_vec) const
>>>>>>> f4bdecfc
{
	vector<uint8_t> lines_drawn(map_->nLines(), 0);

	// Determine what lines need drawing (and which of their vertices are being moved)
	for (const auto& item : lines)
	{
		if (auto line = item.asLine(*map_))
		{
			// Check first vertex
			auto v = line->v1();
			for (unsigned l = 0; l < v->nConnectedLines(); l++)
			{
				auto cline = v->connectedLine(l);

				if (cline->v1() == v)
					lines_drawn[cline->index()] |= 1;
				if (cline->v2() == v)
					lines_drawn[cline->index()] |= 2;
			}

			// Check second vertex
			v = line->v2();
			for (unsigned l = 0; l < v->nConnectedLines(); l++)
			{
				auto cline = v->connectedLine(l);

				if (cline->v1() == v)
					lines_drawn[cline->index()] |= 1;
				if (cline->v2() == v)
					lines_drawn[cline->index()] |= 2;
			}
		}
	}

	// Update moving lines buffer with lines attached to moving vertices
	for (unsigned a = 0; a < map_->nLines(); a++)
	{
		auto line  = map_->line(a);
		auto drawn = lines_drawn[line->index()];

		// Skip if not attached to any moving vertices
		if (drawn == 0)
			continue;

		// First vertex
		auto v1 = (drawn & 1) ? glm::vec2{ line->x1() + move_vec.x, line->y1() + move_vec.y } :
								glm::vec2{ line->x1(), line->y1() };

		// Second vertex
		auto v2 = (drawn & 2) ? glm::vec2{ line->x2() + move_vec.x, line->y2() + move_vec.y } :
								glm::vec2{ line->x2(), line->y2() };

		// Add to buffer
		temp_lines_buffer_->add2d(v1.x, v1.y, v2.x, v2.y, lineColour(line, true).asVec4());
	}
	temp_lines_buffer_->push();

	// Draw moving lines
	gl::setBlend(gl::Blend::Normal);
	temp_lines_buffer_->setWidthMult(line_width);
	temp_lines_buffer_->draw(view_);

	// Build list of moving lines (for overlays)
	vector<Rectf> line_overlays;
	for (const auto& item : lines)
		if (auto line = item.asLine(*map_))
			line_overlays.emplace_back(line->start() + move_vec, line->end() + move_vec);

	// Draw moving line overlays
	dc.setColourFromConfig("map_moving");
	dc.line_thickness = line_width * 3;
	dc.drawLines(line_overlays);
}

// -----------------------------------------------------------------------------
// Renders the moving overlay for sector indices in [sectors], to show movement
// by [move_vec]
// -----------------------------------------------------------------------------
<<<<<<< HEAD
void MapRenderer2D::renderMovingSectors(
	gl::draw2d::Context&           dc,
	const vector<mapeditor::Item>& sectors,
	const Vec2d&                   move_vec) const
=======
void MapRenderer2D::renderMovingSectors(const vector<Item>& sectors, const Vec2d& move_vec) const
>>>>>>> f4bdecfc
{
	// Determine what lines are being moved
	vector<uint8_t> lines_moved(map_->nLines(), 0);
	for (auto item : sectors)
	{
		if (auto sector = item.asSector(*map_))
		{
			// Go through connected sides
			auto& sides = sector->connectedSides();
			for (auto& side : sides)
				lines_moved[side->parentLine()->index()] = 1; // Mark parent line as moved
		}
	}

	// Build list of moving lines
	vector<Item> lines;
	for (unsigned a = 0; a < map_->nLines(); a++)
	{
		if (lines_moved[a] > 0)
			lines.emplace_back(static_cast<int>(a), ItemType::Line);
	}

	// Draw moving lines
	renderMovingLines(dc, lines, move_vec);
}

// -----------------------------------------------------------------------------
// Renders the moving overlay for thing indices in [things], to show movement by
// [move_vec]
// -----------------------------------------------------------------------------
<<<<<<< HEAD
void MapRenderer2D::renderMovingThings(
	gl::draw2d::Context&           dc,
	const vector<mapeditor::Item>& things,
	const Vec2d&                   move_vec) const
=======
void MapRenderer2D::renderMovingThings(const vector<Item>& things, const Vec2d& move_vec)
>>>>>>> f4bdecfc
{
	vector<MapThing*> moving_things;
	for (const auto& item : things)
		if (auto thing = item.asThing(*map_))
			moving_things.push_back(thing);

	// Render things
	renderThings(moving_things, 1.0f, move_vec);

	// Render overlays
	dc.setColourFromConfig("map_moving");
	renderThingOverlays(dc, moving_things, 0.0f, move_vec);
}

// -----------------------------------------------------------------------------
// Renders pasting overlay for [things] at [pos]
// -----------------------------------------------------------------------------
<<<<<<< HEAD
void MapRenderer2D::renderPasteThings(gl::draw2d::Context& dc, const vector<MapThing*>& things, const Vec2d& pos) const
=======
void MapRenderer2D::renderPasteThings(const vector<MapThing*>& things, const Vec2d& pos)
>>>>>>> f4bdecfc
{
	// Render things
	renderThings(things, 1.0f, pos);

	// Render overlays
	dc.setColourFromConfig("map_linedraw");
	renderThingOverlays(dc, things, 0.0f, pos);
}

// -----------------------------------------------------------------------------
// Renders object edit group overlay for [group]
// -----------------------------------------------------------------------------
<<<<<<< HEAD
void MapRenderer2D::renderObjectEditGroup(gl::draw2d::Context& dc, ObjectEditGroup* group) const
=======
void MapRenderer2D::renderObjectEditGroup(const ObjectEditGroup* group)
>>>>>>> f4bdecfc
{
	// Simple test
	vector<Vec2d> vertex_points;
	group->putVerticesToDraw(vertex_points);
	vector<ObjectEditGroup::Line> lines;
	group->putLinesToDraw(lines);

	// --- Lines ---

	// Lines
	for (auto& line : lines)
	{
		temp_lines_buffer_->add2d(
			line.v1->position.x,
			line.v1->position.y,
			line.v2->position.x,
			line.v2->position.y,
			lineColour(line.map_line, true).asVec4());
	}
	temp_lines_buffer_->push();
	temp_lines_buffer_->setWidthMult(line_width);
	temp_lines_buffer_->draw(view_);

	// Edit overlay
	vector<Rectf> overlay_lines;
	for (auto& line : lines)
		if (!line.isExtra())
			overlay_lines.emplace_back(
				line.v1->position.x, line.v1->position.y, line.v2->position.x, line.v2->position.y);
	dc.setColourFromConfig("map_object_edit");
	dc.line_thickness = line_width * 3;
	dc.drawLines(overlay_lines);


	// --- Vertices ---

	dc.pointsprite_type   = gl::PointSpriteType::Textured;
	dc.pointsprite_radius = vertexRadius();
	dc.texture            = vertexTexture();
	dc.drawPointSprites(vertex_points);


	// --- Things ---

	// Get things to draw
	vector<ObjectEditGroup::Thing> things;
	group->putThingsToDraw(things);

	if (!things.empty())
	{
		// Draw things
		MapThing* thing;
		double    x, y, angle;
		for (auto& item : things)
		{
			// Get thing info
			thing = item.map_thing;
			x     = item.position.x;
			y     = item.position.y;
			angle = thing->angle();

			// Setup temp. thing buffer with type properties from game configuration
			setupThingBuffer(*temp_things_buffer_, game::configuration().thingType(thing->type()));

			// Draw thing
			temp_things_buffer_->add(x, y, angle);
			temp_things_buffer_->push();
			temp_things_buffer_->draw(view_, glm::vec4{ 1.0f }, thing_shape == 1, true);
		}

		// Draw thing overlays
		for (auto& item : things)
		{
			thing              = item.map_thing;
			const auto& tt     = game::configuration().thingType(thing->type());
			double      radius = tt.radius();
			if (tt.shrinkOnZoom())
				radius = scaledRadius(radius);

			thing_overlay_buffer_->add({ item.position.x, item.position.y }, radius + 4.0f);
		}
		thing_overlay_buffer_->push();
		thing_overlay_buffer_->setColour(colourconfig::colour("map_object_edit").asVec4());
		thing_overlay_buffer_->setFillOpacity(0.25f);
		thing_overlay_buffer_->setOutlineWidth(std::min(3.0f / (float)view_->scale().x, 4.0f));
		thing_overlay_buffer_->draw(
			thing_shape == 1 ? gl::PointSpriteType::RoundedSquareOutline : gl::PointSpriteType::CircleOutline, view_);
	}
}

// -----------------------------------------------------------------------------
// (Re)builds the map vertices buffer
// -----------------------------------------------------------------------------
void MapRenderer2D::updateVerticesBuffer()
{
	if (!vertices_buffer_)
		vertices_buffer_ = std::make_unique<gl::PointSpriteBuffer>();

	// Fill vertices buffer
	for (const auto vertex : map_->vertices())
		vertices_buffer_->add({ vertex->xPos(), vertex->yPos() });
	vertices_buffer_->push();

	n_vertices_       = map_->nVertices();
	vertices_updated_ = app::runTimer();
}

// -----------------------------------------------------------------------------
// (Re)builds the map lines buffer
// -----------------------------------------------------------------------------
void MapRenderer2D::updateLinesBuffer(bool show_direction)
{
	// Init buffer
	if (line_smooth && !lines_buffer_)
		lines_buffer_ = std::make_unique<gl::LineBuffer>();
	if (!line_smooth && !lines_buffer_basic_)
		lines_buffer_basic_ = std::make_unique<gl::VertexBuffer2D>();

	// Add all map lines to buffer
	for (const auto line : map_->lines())
	{
		auto col = lineColour(line);

		if (line_smooth)
			lines_buffer_->add2d(line->x1(), line->y1(), line->x2(), line->y2(), col.asVec4(), 1.0f);
		else
		{
			lines_buffer_basic_->add(line->start().toGLM(), col.asVec4(), {});
			lines_buffer_basic_->add(line->end().toGLM(), col.asVec4(), {});
		}

		// Direction tab if needed
		if (show_direction)
		{
<<<<<<< HEAD
			auto mid = line->getPoint(MapObject::Point::Mid);
			auto tab = line->dirTabPoint();
			if (line_smooth)
				lines_buffer_->add2d(
					mid.x, mid.y, tab.x, tab.y, { col.fr(), col.fg(), col.fb(), col.fa() * 0.6f }, 1.0f);
			else
			{
				auto dcol = col.ampf(1.0f, 1.0f, 1.0f, 0.6f).asVec4();
				lines_buffer_basic_->add(mid.toGLM(), dcol, {});
				lines_buffer_basic_->add(tab.toGLM(), dcol, {});
			}
=======
			auto mid       = line->getPoint(map::ObjectPoint::Mid);
			auto tab       = line->dirTabPoint();
			lines[v + 2].x = mid.x;
			lines[v + 2].y = mid.y;
			lines[v + 3].x = tab.x;
			lines[v + 3].y = tab.y;

			// Colours
			lines[v + 2].r = lines[v + 3].r = col.fr();
			lines[v + 2].g = lines[v + 3].g = col.fg();
			lines[v + 2].b = lines[v + 3].b = col.fb();
			lines[v + 2].a = lines[v + 3].a = alpha * 0.6f;
>>>>>>> f4bdecfc
		}
	}
	if (line_smooth)
		lines_buffer_->push();
	else
		lines_buffer_basic_->push();

	lines_dirs_    = show_direction;
	n_lines_       = map_->nLines();
	lines_updated_ = app::runTimer();
}

// -----------------------------------------------------------------------------
// Updates the map flats buffer & info
// -----------------------------------------------------------------------------
void MapRenderer2D::updateFlatsBuffer(bool ceilings)
{
	bool rebuild = false;

	// Init buffer if needed
	if (!flats_buffer_)
	{
		flats_buffer_ = std::make_unique<gl::VertexBuffer2D>();
		rebuild       = true;
	}

	// Check if we need to rebuild the buffer
	if (map_->geometryUpdated() > flats_updated_ || map_->nSectors() != flats_.size())
		rebuild = true;

	if (rebuild)
	{
		// Init flats info cache
		flats_.clear();
		flats_.resize(map_->nSectors());

		// Write sector triangle vertices to buffer
		for (unsigned i = 0; i < map_->nSectors(); ++i)
		{
			auto  sector  = map_->sector(i);
			auto& texture = sectorTexture(sector, ceilings);
			auto  colour  = sectorColour(sector, ceilings);

			flats_[i].texture       = texture.gl_id;
			flats_[i].buffer_offset = flats_buffer_->queueSize();
			flats_[i].vertex_count  = sector->polygonVertices().size();
			flats_[i].updated_time  = app::runTimer();

			vector<gl::Vertex2D> vertices;
			for (const auto& vertex : sector->polygonVertices())
				vertices.emplace_back(glm::vec2{ vertex.x, vertex.y }, colour, glm::vec2{ 0.0f });
			generateTextureCoords(vertices, sector, ceilings, texture);
			flats_buffer_->add(vertices);
		}
		flats_buffer_->push();
		flats_updated_ = app::runTimer();

		flat_groups_.clear();
	}
	else
	{
		bool clear_flat_groups = false;

		for (unsigned i = 0; i < map_->nSectors(); ++i)
		{
			auto sector = map_->sector(i);

			if (sector->modifiedTime() > flats_[i].updated_time)
			{
				// Check if texture has changed since last update
				auto& tex = sectorTexture(sector, ceilings);
				if (tex.gl_id != flats_[i].texture)
				{
					flats_[i].texture = tex.gl_id;
					clear_flat_groups = true;
				}

				// Update sector polygon triangle vertices in buffer
				auto                 colour = sectorColour(sector, ceilings);
				vector<gl::Vertex2D> vertices;
				for (const auto& pv : sector->polygonVertices())
					vertices.emplace_back(pv, colour, glm::vec2{ 0.0f });
				generateTextureCoords(vertices, sector, ceilings, tex);
				flats_buffer_->buffer().update(flats_[i].buffer_offset, vertices);
				flats_[i].updated_time = app::runTimer();
			}
		}

		if (clear_flat_groups)
			flat_groups_.clear();
	}

	if (flat_groups_.empty())
	{
		vector<uint8_t> flats_processed(flats_.size());

		for (unsigned i = 0; i < flats_.size(); ++i)
		{
			if (flats_processed[i])
				continue;

			// Build list of vertex indices for sectors using this texture
			vector<GLuint> indices;
			for (unsigned f = i; f < flats_.size(); ++f)
			{
				// Check texture match
				auto& flat = flats_[f];
				if (flats_processed[f] || flat.texture != flats_[i].texture)
					continue;

				// Add indices
				auto vi = flat.buffer_offset;
				while (vi < flat.buffer_offset + flat.vertex_count)
					indices.push_back(vi++);

				flats_processed[f] = 1;
			}

			// Add flat group for texture
			flat_groups_.emplace_back();
			flat_groups_.back().texture = flats_[i].texture;
			flat_groups_.back().index_buffer = std::make_unique<gl::IndexBuffer>();
			flat_groups_.back().index_buffer->upload(indices);

			flats_processed[i] = 1;
		}
	}
}

// -----------------------------------------------------------------------------
// (Re)builds the map thing buffers
// -----------------------------------------------------------------------------
<<<<<<< HEAD
void MapRenderer2D::updateThingBuffers()
=======
void MapRenderer2D::updateVisibility(const Vec2d& view_tl, const Vec2d& view_br)
>>>>>>> f4bdecfc
{
	thing_buffers_.clear();

	std::unordered_map<int, gl::ThingBuffer2D*> buffers;

	for (const auto& thing : map_->things())
	{
		// Create buffer for thing type if needed
		gl::ThingBuffer2D* buffer = buffers[thing->type()];
		if (!buffer)
		{
			thing_buffers_.emplace_back(new gl::ThingBuffer2D());
			buffer                 = thing_buffers_.back().get();
			buffers[thing->type()] = buffer;

			// Setup buffer with thing type properties from game configuration
			setupThingBuffer(*buffer, game::configuration().thingType(thing->type()));
		}

		// Add to buffer
		buffer->add(thing->xPos(), thing->yPos(), thing->angle(), thing->isFiltered() ? 0.25f : 1.0f);
	}

	// Upload buffers
	for (auto& buffer : thing_buffers_)
		buffer->push();

	things_updated_ = app::runTimer();
}

// -----------------------------------------------------------------------------
// Updates all VBOs and other cached data
// -----------------------------------------------------------------------------
void MapRenderer2D::forceUpdate(bool flats_ceilings)
{
	// Update variables
	flats_.clear();
	thing_paths_.clear();

	// Update buffers
	updateFlatsBuffer(flats_ceilings);
	updateLinesBuffer(lines_dirs_);
	updateVerticesBuffer();
	updateThingBuffers();
}

// -----------------------------------------------------------------------------
// Returns [radius] scaled such that it stays the same size on screen at all
// zoom levels
// -----------------------------------------------------------------------------
double MapRenderer2D::scaledRadius(int radius) const
{
	// if (radius > 16)
	//	radius = 16;

	if (view_->scale().x > 1.0)
		return radius / view_->scale().x;
	else
		return radius;
}

// -----------------------------------------------------------------------------
// Clears cached flat texture data
// -----------------------------------------------------------------------------
void MapRenderer2D::clearTextureCache()
{
	for (auto& flat : flats_)
		flat.texture = 0;
	flat_groups_.clear();
}

// -----------------------------------------------------------------------------
// Updates the thing paths cache
// -----------------------------------------------------------------------------
void MapRenderer2D::updateThingPaths(const vector<MapThing*>& things)
{
	thing_paths_.clear();

	// Find things that need to be pathed
	for (unsigned a = 0; a < things.size(); ++a)
	{
		auto      thing = things[a];
		ThingPath path;
		path.from_index = 0;
		path.to_index   = 0;

		auto& tt = game::configuration().thingType(thing->type());

		// Dragon Path
		if (tt.flags() & game::ThingType::Flags::Dragon)
		{
			auto first = map_->things().firstWithId(thing->id());
			if (first)
			{
				path.from_index = thing->index();
				path.to_index   = first->index();
				path.type       = PathType::Dragon;
				thing_paths_.push_back(path);

				vector<MapThing*> dragon_things;
				dragon_things.clear();
				map_->putDragonTargets(first, dragon_things);
				for (unsigned d = 0; d < dragon_things.size(); ++d)
				{
					int   id1 = dragon_things[d]->id();
					int   a11 = dragon_things[d]->arg(0);
					int   a12 = dragon_things[d]->arg(1);
					int   a13 = dragon_things[d]->arg(2);
					int   a14 = dragon_things[d]->arg(3);
					int   a15 = dragon_things[d]->arg(4);
					auto& tt1 = game::configuration().thingType(dragon_things[d]->type());
					for (unsigned e = d + 1; e < dragon_things.size(); ++e)
					{
						int   id2   = dragon_things[e]->id();
						int   a21   = dragon_things[e]->arg(0);
						int   a22   = dragon_things[e]->arg(1);
						int   a23   = dragon_things[e]->arg(2);
						int   a24   = dragon_things[e]->arg(3);
						int   a25   = dragon_things[e]->arg(4);
						auto& tt2   = game::configuration().thingType(dragon_things[e]->type());
						bool  l1to2 = ((a11 == id2) || (a12 == id2) || (a13 == id2) || (a14 == id2) || (a15 == id2));
						bool  l2to1 = ((a21 == id1) || (a22 == id1) || (a23 == id1) || (a24 == id1) || (a25 == id1));
						if (!((tt1.flags() | tt2.flags()) & game::ThingType::Flags::Dragon))
						{
							ThingPath dpath;
							if (l1to2)
							{
								dpath.from_index = dragon_things[e]->index();
								dpath.to_index   = dragon_things[d]->index();
								dpath.type       = l2to1 ? PathType::DragonBoth : PathType::Dragon;
							}
							else if (l2to1)
							{
								dpath.from_index = dragon_things[d]->index();
								dpath.to_index   = dragon_things[e]->index();
								dpath.type       = PathType::Dragon;
							}
							thing_paths_.push_back(dpath);
						}
					}
				}
			}
			continue;
		}

		// Normal Path
		int tid = -1, tid2 = -1;
		int nexttype = tt.nextType();
		int nextargs = tt.nextArgs();
		if (nextargs)
		{
			int pos = nextargs % 10;
			tid     = thing->arg(pos - 1);
		}
		if (nextargs >= 10)
		{
			int pos = nextargs / 10;
			tid += (256 * thing->arg(pos - 1));
		}
		for (unsigned b = a + 1; b < things.size(); ++b)
		{
			auto thing2 = things[b];
			if (thing2->type() == nexttype)
			{
				auto& tt2 = game::configuration().thingType(thing2->type());
				nextargs  = tt2.nextArgs();
				if (nextargs)
				{
					int pos = nextargs % 10;
					tid2    = thing2->arg(pos - 1);
				}
				if (nextargs >= 10)
				{
					int pos = nextargs / 10;
					tid2 += (256 * thing2->arg(pos - 1));
				}
				if (thing2->id() == tid)
				{
					path.from_index = thing->index();
					path.to_index   = thing2->index();
					path.type       = (tid2 == thing->id()) ? PathType::NormalBoth : PathType::Normal;
				}
				else if (thing->id() == tid2)
				{
					path.from_index = thing2->index();
					path.to_index   = thing->index();
					path.type       = PathType::Normal;
				}
				thing_paths_.push_back(path);
			}
		}
	}

	thing_paths_updated_ = app::runTimer();
}<|MERGE_RESOLUTION|>--- conflicted
+++ resolved
@@ -36,7 +36,6 @@
 #include "Game/Configuration.h"
 #include "Game/ThingType.h"
 #include "General/ColourConfiguration.h"
-#include "Geometry/Polygon2D.h"
 #include "MapEditor/Edit/ObjectEdit.h"
 #include "MapEditor/ItemSelection.h"
 #include "MapEditor/MapEditContext.h"
@@ -47,24 +46,22 @@
 #include "OpenGL/IndexBuffer.h"
 #include "OpenGL/LineBuffer.h"
 #include "OpenGL/OpenGL.h"
-<<<<<<< HEAD
 #include "OpenGL/PointSpriteBuffer.h"
 #include "OpenGL/Shader.h"
 #include "OpenGL/VertexBuffer2D.h"
 #include "OpenGL/View.h"
-#include "SLADEMap/SLADEMap.h"
-#include "ThingBuffer2D.h"
-#include "Utility/Polygon.h"
-#include "Utility/Vector.h"
-=======
 #include "SLADEMap/MapObject/MapLine.h"
 #include "SLADEMap/MapObject/MapSector.h"
 #include "SLADEMap/MapObject/MapSide.h"
 #include "SLADEMap/MapObject/MapThing.h"
 #include "SLADEMap/MapObject/MapVertex.h"
+#include "SLADEMap/MapObjectList/LineList.h"
 #include "SLADEMap/MapObjectList/ThingList.h"
+#include "SLADEMap/MapObjectList/VertexList.h"
 #include "SLADEMap/SLADEMap.h"
->>>>>>> f4bdecfc
+#include "ThingBuffer2D.h"
+#include "Utility/Polygon.h"
+#include "Utility/Vector.h"
 
 using namespace slade;
 using namespace mapeditor;
@@ -193,7 +190,7 @@
 // -----------------------------------------------------------------------------
 glm::vec4 sectorColour(MapSector* sector, bool ceiling)
 {
-	return sector->colourAt(ceiling ? 2 : 1).ampf(flat_brightness, flat_brightness, flat_brightness, 1.0f).asVec4();
+	return sector->colourAt(ceiling ? 2 : 1).ampf(flat_brightness, flat_brightness, flat_brightness, 1.0f);
 }
 
 // -----------------------------------------------------------------------------
@@ -272,22 +269,11 @@
 // -----------------------------------------------------------------------------
 MapRenderer2D::MapRenderer2D(SLADEMap* map, gl::View* view) : map_{ map }, view_{ view }
 {
-<<<<<<< HEAD
 	temp_lines_buffer_          = std::make_unique<gl::LineBuffer>();
 	thing_overlay_buffer_       = std::make_unique<gl::PointSpriteBuffer>();
 	thing_light_preview_buffer_ = std::make_unique<gl::VertexBuffer2D>();
 	temp_things_buffer_         = std::make_unique<gl::ThingBuffer2D>();
 }
-=======
-	if (list_vertices_ > 0 && map_->nVertices() == n_vertices_ && map_->geometryUpdated() <= vertices_updated_
-		&& !map_->mapData().modifiedSince(vertices_updated_, map::ObjectType::Vertex))
-		glCallList(list_vertices_);
-	else
-	{
-		// Rebuild display list
-		if (list_vertices_ > 0)
-			glDeleteLists(list_vertices_, 1);
->>>>>>> f4bdecfc
 
 // -----------------------------------------------------------------------------
 // MapRenderer2D class destructor
@@ -341,7 +327,7 @@
 		updateVerticesBuffer();
 
 	// Setup rendering options
-	vertices_buffer_->setColour(colourconfig::colour("map_vertex").ampf(1.0f, 1.0f, 1.0f, alpha).asVec4());
+	vertices_buffer_->setColour(colourconfig::colour("map_vertex").ampf(1.0f, 1.0f, 1.0f, alpha));
 	vertices_buffer_->setPointRadius(vertexRadius());
 	gl::setBlend(gl::Blend::Normal);
 
@@ -367,7 +353,7 @@
 		fade = 1.0f;
 
 	// Setup rendering options
-	vertices_buffer_->setColour(colourconfig::colour("map_hilight").ampf(1.0f, 1.0f, 1.0f, fade).asVec4());
+	vertices_buffer_->setColour(colourconfig::colour("map_hilight").ampf(1.0f, 1.0f, 1.0f, fade));
 	vertices_buffer_->setPointRadius(vertexRadius(1.8f + 0.6f * fade));
 	gl::setBlend(colourconfig::colDef("map_hilight").blendMode());
 
@@ -426,106 +412,17 @@
 		|| map_->mapData().modifiedSince(lines_updated_, MapObject::Type::Line))
 		updateLinesBuffer(show_direction);
 
-<<<<<<< HEAD
 	// Render lines buffer
 	if (line_smooth)
-=======
-// -----------------------------------------------------------------------------
-// Renders map lines in immediate mode
-// -----------------------------------------------------------------------------
-void MapRenderer2D::renderLinesImmediate(bool show_direction, float alpha)
-{
-	// Use display list if it's built
-	if (list_lines_ > 0 && show_direction == lines_dirs_ && map_->nLines() == n_lines_
-		&& map_->geometryUpdated() <= lines_updated_
-		&& !map_->mapData().modifiedSince(lines_updated_, map::ObjectType::Line))
->>>>>>> f4bdecfc
 	{
 		lines_buffer_->setWidthMult(line_width);
 		lines_buffer_->draw(view_, { 1.0f, 1.0f, 1.0f, alpha });
 	}
 	else
 	{
-<<<<<<< HEAD
 		auto& shader = gl::draw2d::defaultShader(false);
 		lines_buffer_basic_->draw(gl::Primitive::Lines, &shader, view_);
 	}
-=======
-		// Get line info
-		line = map_->line(a);
-		x1   = line->v1()->xPos();
-		y1   = line->v1()->yPos();
-		x2   = line->v2()->xPos();
-		y2   = line->v2()->yPos();
-
-		// Get line colour
-		col = lineColour(line);
-
-		// Set line colour
-		glColor4f(col.fr(), col.fg(), col.fb(), alpha * col.fa());
-
-		// Draw the line
-		glVertex2d(x1, y1);
-		glVertex2d(x2, y2);
-
-		// Direction tab
-		if (show_direction)
-		{
-			auto mid = line->getPoint(map::ObjectPoint::Mid);
-			auto tab = line->dirTabPoint();
-			glVertex2d(mid.x, mid.y);
-			glVertex2d(tab.x, tab.y);
-		}
-	}
-	glEnd();
-
-	glEndList();
-	lines_dirs_    = show_direction;
-	lines_updated_ = app::runTimer();
-}
-
-// -----------------------------------------------------------------------------
-// Renders map lines using an OpenGL Vertex Buffer Object
-// -----------------------------------------------------------------------------
-void MapRenderer2D::renderLinesVBO(bool show_direction, float alpha)
-{
-	// Do nothing if there are no lines in the map
-	if (map_->nLines() == 0)
-		return;
-
-	// Update lines VBO if required
-	if (vbo_lines_ == 0 || show_direction != lines_dirs_ || map_->nLines() != n_lines_
-		|| map_->geometryUpdated() > lines_updated_
-		|| map_->mapData().modifiedSince(lines_updated_, map::ObjectType::Line))
-		updateLinesVBO(show_direction, alpha);
-
-	// Disable any blending
-	glBlendFunc(GL_SRC_ALPHA, GL_ONE_MINUS_SRC_ALPHA);
-
-	// Set VBO arrays to use
-	glEnableClientState(GL_VERTEX_ARRAY);
-	glEnableClientState(GL_COLOR_ARRAY);
-	glDisableClientState(GL_TEXTURE_COORD_ARRAY);
-
-	// Setup VBO pointers
-	glBindBuffer(GL_ARRAY_BUFFER, vbo_lines_);
-	glVertexPointer(2, GL_FLOAT, 24, nullptr);
-
-	glColorPointer(4, GL_FLOAT, 24, (static_cast<char*>(nullptr) + 8));
-
-	// Render the VBO
-	if (show_direction)
-		glDrawArrays(GL_LINES, 0, map_->nLines() * 4);
-	else
-		glDrawArrays(GL_LINES, 0, map_->nLines() * 2);
-
-	// Clean state
-	glDisableClientState(GL_VERTEX_ARRAY);
-	glDisableClientState(GL_COLOR_ARRAY);
-	glBindBuffer(GL_ARRAY_BUFFER, 0);
-
-	lines_dirs_ = show_direction;
->>>>>>> f4bdecfc
 }
 
 // -----------------------------------------------------------------------------
@@ -542,30 +439,8 @@
 	if (!map_animate_hilight)
 		fade = 1.0f;
 
-<<<<<<< HEAD
 	// Render line hilight (+ direction tab)
 	auto mid = line->getPoint(MapObject::Point::Mid);
-=======
-	// Set hilight colour
-	colourconfig::setGLColour("map_hilight", fade);
-
-	// Setup rendering properties
-	glLineWidth(line_width * colourconfig::lineHilightWidth());
-
-	// Render line
-	auto   line = map_->line(index);
-	double x1   = line->v1()->xPos();
-	double y1   = line->v1()->yPos();
-	double x2   = line->v2()->xPos();
-	double y2   = line->v2()->yPos();
-	glBegin(GL_LINES);
-	glVertex2d(x1, y1);
-	glVertex2d(x2, y2);
-	glEnd();
-
-	// Direction tab
-	auto mid = line->getPoint(map::ObjectPoint::Mid);
->>>>>>> f4bdecfc
 	auto tab = line->dirTabPoint();
 	dc.setColourFromConfig("map_hilight", fade);
 	dc.line_thickness = line_width * (colourconfig::lineHilightWidth() * fade);
@@ -591,16 +466,7 @@
 	{
 		if (auto line = item.asLine(*map_); line)
 		{
-<<<<<<< HEAD
 			auto mid = line->getPoint(MapObject::Point::Mid);
-=======
-			// Draw line
-			glVertex2d(line->x1(), line->y1());
-			glVertex2d(line->x2(), line->y2());
-
-			// Direction tab
-			auto mid = line->getPoint(map::ObjectPoint::Mid);
->>>>>>> f4bdecfc
 			auto tab = line->dirTabPoint();
 			lines.emplace_back(line->x1(), line->y1(), line->x2(), line->y2());
 			lines.emplace_back(mid.x, mid.y, tab.x, tab.y);
@@ -628,23 +494,8 @@
 	auto          object = mapeditor::editContext().selection().hilightedObject();
 	for (auto line : lines)
 	{
-<<<<<<< HEAD
 		// Line
 		auto mid = line->getPoint(MapObject::Point::Mid);
-=======
-		// Render line
-		x1 = line->v1()->xPos();
-		y1 = line->v1()->yPos();
-		x2 = line->v2()->xPos();
-		y2 = line->v2()->yPos();
-		glBegin(GL_LINES);
-		glVertex2d(x1, y1);
-		glVertex2d(x2, y2);
-		glEnd();
-
-		// Direction tab
-		auto mid = line->getPoint(map::ObjectPoint::Mid);
->>>>>>> f4bdecfc
 		auto tab = line->dirTabPoint();
 		r_lines.emplace_back(line->x1(), line->y1(), line->x2(), line->y2());
 		r_lines.emplace_back(mid.x, mid.y, tab.x, tab.y);
@@ -652,21 +503,9 @@
 		// Action lines
 		if (object && action_lines)
 		{
-<<<<<<< HEAD
 			auto op = object->getPoint(MapObject::Point::Within);
 			auto lp = line->getPoint(MapObject::Point::Within);
 			r_arrows.emplace_back(op.x, op.y, lp.x, lp.y);
-=======
-			glLineWidth(line_width * 1.5f);
-			drawing::drawArrow(
-				line->getPoint(map::ObjectPoint::Within),
-				object->getPoint(map::ObjectPoint::Within),
-				col,
-				false,
-				arrowhead_angle,
-				arrowhead_length);
-			glLineWidth(line_width * 3);
->>>>>>> f4bdecfc
 		}
 	}
 
@@ -697,23 +536,8 @@
 	auto          object = mapeditor::editContext().selection().hilightedObject();
 	for (auto line : lines)
 	{
-<<<<<<< HEAD
 		// Line
 		auto mid = line->getPoint(MapObject::Point::Mid);
-=======
-		// Render line
-		x1 = line->v1()->xPos();
-		y1 = line->v1()->yPos();
-		x2 = line->v2()->xPos();
-		y2 = line->v2()->yPos();
-		glBegin(GL_LINES);
-		glVertex2d(x1, y1);
-		glVertex2d(x2, y2);
-		glEnd();
-
-		// Direction tab
-		auto mid = line->getPoint(map::ObjectPoint::Mid);
->>>>>>> f4bdecfc
 		auto tab = line->dirTabPoint();
 		r_lines.emplace_back(line->x1(), line->y1(), line->x2(), line->y2());
 		r_lines.emplace_back(mid.x, mid.y, tab.x, tab.y);
@@ -721,21 +545,9 @@
 		// Action lines
 		if (object && action_lines)
 		{
-<<<<<<< HEAD
 			auto op = object->getPoint(MapObject::Point::Within);
 			auto lp = line->getPoint(MapObject::Point::Within);
 			r_arrows.emplace_back(lp.x, lp.y, op.x, op.y);
-=======
-			glLineWidth(line_width * 1.5f);
-			drawing::drawArrow(
-				object->getPoint(map::ObjectPoint::Within),
-				line->getPoint(map::ObjectPoint::Within),
-				col,
-				false,
-				arrowhead_angle,
-				arrowhead_length);
-			glLineWidth(line_width * 5);
->>>>>>> f4bdecfc
 		}
 	}
 
@@ -785,9 +597,9 @@
 
 	// Otherwise, setup the thing overlay buffer with values from the dc
 	gl::setBlend(dc.blend);
-	thing_overlay_buffer_->setColour(dc.colour.asVec4());
+	thing_overlay_buffer_->setColour(dc.colour);
 	thing_overlay_buffer_->setFillOpacity(0.25f);
-	thing_overlay_buffer_->setOutlineWidth(std::min(3.0f / (float)view_->scale().x, 4.0f));
+	thing_overlay_buffer_->setOutlineWidth(std::min(3.0f / static_cast<float>(view_->scale().x), 4.0f));
 	thing_overlay_buffer_->setPointRadius(dc.pointsprite_radius);
 
 	// Populate thing overlay buffer
@@ -830,18 +642,7 @@
 // -----------------------------------------------------------------------------
 // Renders given [things] including an optional [offset]
 // -----------------------------------------------------------------------------
-<<<<<<< HEAD
 void MapRenderer2D::renderThings(const vector<MapThing*>& things, float alpha, const Vec2d& offset) const
-=======
-void MapRenderer2D::renderRoundThing(
-	double                 x,
-	double                 y,
-	double                 angle,
-	const game::ThingType& type,
-	const map::ArgSet&     args,
-	float                  alpha,
-	double                 radius_mult) const
->>>>>>> f4bdecfc
 {
 	gl::setBlend(gl::Blend::Normal);
 
@@ -880,19 +681,7 @@
 // -----------------------------------------------------------------------------
 // Renders the thing hilight overlay for thing [index]
 // -----------------------------------------------------------------------------
-<<<<<<< HEAD
 void MapRenderer2D::renderThingHilight(gl::draw2d::Context& dc, int index, float fade, bool redraw_thing) const
-=======
-bool MapRenderer2D::renderSpriteThing(
-	double                 x,
-	double                 y,
-	double                 angle,
-	const game::ThingType& type,
-	const map::ArgSet&     args,
-	unsigned               index,
-	float                  alpha,
-	bool                   fitradius)
->>>>>>> f4bdecfc
 {
 	// Check hilight
 	auto thing = map_->thing(index);
@@ -910,400 +699,8 @@
 	// Set hilight colour
 	dc.setColourFromConfig("map_hilight", fade);
 
-<<<<<<< HEAD
 	// Check if we want square overlays
 	if (thing_overlay_square)
-=======
-	// If sprite not found, just draw as a normal, round thing
-	if (!tex)
-	{
-		if (thing_drawtype == ThingDrawType::FramedSprite)
-			renderRoundThing(x, y, angle, type, args, alpha, 0.7);
-		else
-			renderRoundThing(x, y, angle, type, args, alpha);
-		return false;
-	}
-
-	// Check if we have to draw the angle arrow later
-	if (type.angled() || thing_force_dir || things_angles_)
-		show_angle = true;
-
-	// Bind texture
-	gl::Texture::bind(tex, false);
-
-	// Draw thing
-	auto&  tex_info = gl::Texture::info(tex);
-	double hw       = tex_info.size.x * 0.5;
-	double hh       = tex_info.size.y * 0.5;
-
-	// Fit to radius if needed
-	if (fitradius)
-	{
-		double scale = (static_cast<double>(type.radius()) * 0.8) / glm::max(hw, hh);
-		hw *= scale;
-		hh *= scale;
-	}
-
-	// Shadow if needed
-	if (thing_shadow > 0.01f && alpha >= 0.9 && !fitradius)
-	{
-		double sz = (glm::min(hw, hh)) * 0.1;
-		if (sz < 1)
-			sz = 1;
-		glColor4f(0.0f, 0.0f, 0.0f, alpha * (thing_shadow * 0.7));
-		glBegin(GL_QUADS);
-		glTexCoord2f(0.0f, 1.0f);
-		glVertex2d(x - hw - sz, y - hh - sz);
-		glTexCoord2f(0.0f, 0.0f);
-		glVertex2d(x - hw - sz, y + hh + sz);
-		glTexCoord2f(1.0f, 0.0f);
-		glVertex2d(x + hw + sz, y + hh + sz);
-		glTexCoord2f(1.0f, 1.0f);
-		glVertex2d(x + hw + sz, y - hh - sz);
-		glEnd();
-		glBegin(GL_QUADS);
-		glTexCoord2f(0.0f, 1.0f);
-		glVertex2d(x - hw - sz, y - hh - sz - sz);
-		glTexCoord2f(0.0f, 0.0f);
-		glVertex2d(x - hw - sz, y + hh + sz);
-		glTexCoord2f(1.0f, 0.0f);
-		glVertex2d(x + hw + sz + sz, y + hh + sz);
-		glTexCoord2f(1.0f, 1.0f);
-		glVertex2d(x + hw + sz + sz, y - hh - sz - sz);
-		glEnd();
-	}
-	// Draw thing
-	glColor4f(1.0f, 1.0f, 1.0f, alpha);
-	glBegin(GL_QUADS);
-	glTexCoord2f(0.0f, 1.0f);
-	glVertex2d(x - hw, y - hh);
-	glTexCoord2f(0.0f, 0.0f);
-	glVertex2d(x - hw, y + hh);
-	glTexCoord2f(1.0f, 0.0f);
-	glVertex2d(x + hw, y + hh);
-	glTexCoord2f(1.0f, 1.0f);
-	glVertex2d(x + hw, y - hh);
-	glEnd();
-
-
-	return show_angle;
-}
-
-// -----------------------------------------------------------------------------
-// Renders a square thing icon at [x,y]
-// -----------------------------------------------------------------------------
-bool MapRenderer2D::renderSquareThing(
-	double                 x,
-	double                 y,
-	double                 angle,
-	const game::ThingType& type,
-	const map::ArgSet&     args,
-	float                  alpha,
-	bool                   showicon,
-	bool                   framed) const
-{
-	// --- Determine texture to use ---
-	unsigned tex = 0;
-
-	// Set colour
-	if (type.pointLight().empty())
-		glColor4f(type.colour().fr(), type.colour().fg(), type.colour().fb(), alpha);
-	else if (type.pointLight() == "zdoom")
-		glColor4f(
-			static_cast<float>(args[0]) / 255.f,
-			static_cast<float>(args[1]) / 255.f,
-			static_cast<float>(args[2]) / 255.f,
-			alpha);
-	else if (type.pointLight() == "vavoom")
-		glColor4f(
-			static_cast<float>(args[1]) / 255.f,
-			static_cast<float>(args[2]) / 255.f,
-			static_cast<float>(args[3]) / 255.f,
-			alpha);
-	else
-		glColor4f(1.f, 1.f, 1.f, alpha);
-
-	// Show icon anyway if no sprite set
-	if (type.sprite().empty())
-		showicon = true;
-
-	// Check for custom thing icon
-	if (!type.icon().empty() && showicon && !thing_force_dir && !things_angles_ && !framed)
-		tex = mapeditor::textureManager().editorImage(fmt::format("thing/square/{}", type.icon())).gl_id;
-
-	// Otherwise, no icon
-	int tc_start = 0;
-	if (!tex)
-	{
-		if (framed)
-		{
-			tex = mapeditor::textureManager().editorImage("thing/square/frame").gl_id;
-		}
-		else
-		{
-			tex = mapeditor::textureManager().editorImage("thing/square/normal_n").gl_id;
-
-			if ((type.angled() && showicon) || thing_force_dir || things_angles_)
-			{
-				tex = mapeditor::textureManager().editorImage("thing/square/normal_d1").gl_id;
-
-				// Setup variables depending on angle
-				switch (static_cast<int>(angle))
-				{
-				case 0: // East: normal, texcoord 0
-					break;
-				case 45: // Northeast: diagonal, texcoord 0
-					tex = mapeditor::textureManager().editorImage("thing/square/normal_d2").gl_id;
-					break;
-				case 90: // North: normal, texcoord 2
-					tc_start = 2;
-					break;
-				case 135: // Northwest: diagonal, texcoord 2
-					tex      = mapeditor::textureManager().editorImage("thing/square/normal_d2").gl_id;
-					tc_start = 2;
-					break;
-				case 180: // West: normal, texcoord 4
-					tc_start = 4;
-					break;
-				case 225: // Southwest: diagonal, texcoord 4
-					tex      = mapeditor::textureManager().editorImage("thing/square/normal_d2").gl_id;
-					tc_start = 4;
-					break;
-				case 270: // South: normal, texcoord 6
-					tc_start = 6;
-					break;
-				case 315: // Southeast: diagonal, texcoord 6
-					tex      = mapeditor::textureManager().editorImage("thing/square/normal_d2").gl_id;
-					tc_start = 6;
-					break;
-				default: // Unsupported angle, don't draw arrow
-					tex = mapeditor::textureManager().editorImage("thing/square/normal_n").gl_id;
-					break;
-				}
-			}
-		}
-	}
-
-	// If for whatever reason the thing texture doesn't exist, just draw a basic, square thing
-	if (!tex)
-	{
-		renderSimpleSquareThing(x, y, angle, type, args, alpha);
-		return false;
-	}
-
-	// Bind texture
-	gl::Texture::bind(tex, false);
-
-	// Draw thing
-	double radius = type.radius();
-	if (type.shrinkOnZoom())
-		radius = scaledRadius(radius);
-	glBegin(GL_QUADS);
-	int tc = tc_start;
-	glTexCoord2f(sq_thing_tc[tc], sq_thing_tc[tc + 1]);
-	tc += 2;
-	if (tc == 8)
-		tc = 0;
-	glVertex2d(x - radius, y - radius);
-	glTexCoord2f(sq_thing_tc[tc], sq_thing_tc[tc + 1]);
-	tc += 2;
-	if (tc == 8)
-		tc = 0;
-	glVertex2d(x - radius, y + radius);
-	glTexCoord2f(sq_thing_tc[tc], sq_thing_tc[tc + 1]);
-	tc += 2;
-	if (tc == 8)
-		tc = 0;
-	glVertex2d(x + radius, y + radius);
-	glTexCoord2f(sq_thing_tc[tc], sq_thing_tc[tc + 1]);
-	glVertex2d(x + radius, y - radius);
-	glEnd();
-
-	return ((type.angled() || thing_force_dir || things_angles_) && !showicon);
-}
-
-// -----------------------------------------------------------------------------
-// Renders a simple square thing icon at [x,y]
-// -----------------------------------------------------------------------------
-void MapRenderer2D::renderSimpleSquareThing(
-	double                 x,
-	double                 y,
-	double                 angle,
-	const game::ThingType& type,
-	const map::ArgSet&     args,
-	float                  alpha) const
-{
-	// Get thing info
-	double radius = type.radius();
-	if (type.shrinkOnZoom())
-		radius = scaledRadius(radius);
-	double radius2 = radius * 0.1;
-
-	// Move to thing position
-	glPushMatrix();
-	glTranslated(x, y, 0);
-
-	// Draw background
-	glColor4f(0.0f, 0.0f, 0.0f, alpha);
-	glBegin(GL_QUADS);
-	glVertex2d(-radius, -radius);
-	glVertex2d(-radius, radius);
-	glVertex2d(radius, radius);
-	glVertex2d(radius, -radius);
-	glEnd();
-
-	// Set colour
-	if (type.pointLight().empty())
-		glColor4f(type.colour().fr(), type.colour().fg(), type.colour().fb(), alpha);
-	else if (type.pointLight() == "zdoom")
-		glColor4f(
-			static_cast<float>(args[0]) / 255.f,
-			static_cast<float>(args[1]) / 255.f,
-			static_cast<float>(args[2]) / 255.f,
-			alpha);
-	else if (type.pointLight() == "vavoom")
-		glColor4f(
-			static_cast<float>(args[1]) / 255.f,
-			static_cast<float>(args[2]) / 255.f,
-			static_cast<float>(args[3]) / 255.f,
-			alpha);
-	else
-		glColor4f(1.f, 1.f, 1.f, alpha);
-
-	// Draw base
-	glBegin(GL_QUADS);
-	glVertex2d(-radius + radius2, -radius + radius2);
-	glVertex2d(-radius + radius2, radius - radius2);
-	glVertex2d(radius - radius2, radius - radius2);
-	glVertex2d(radius - radius2, -radius + radius2);
-	glEnd();
-
-	// Draw angle indicator (if needed)
-	if (type.angled() || thing_force_dir)
-	{
-		glColor4f(0.0f, 0.0f, 0.0f, 1.0f);
-		glRotated(angle, 0, 0, 1);
-		glBegin(GL_LINES);
-		glVertex2d(0, 0);
-		glVertex2d(radius, 0);
-		glEnd();
-	}
-
-	// Restore previous matrix
-	glPopMatrix();
-}
-
-// -----------------------------------------------------------------------------
-// Renders map things
-// -----------------------------------------------------------------------------
-void MapRenderer2D::renderThings(float alpha, bool force_dir)
-{
-	// Don't bother if (practically) invisible
-	if (alpha <= 0.01f)
-		return;
-
-	things_angles_ = force_dir;
-	renderThingsImmediate(alpha);
-}
-
-// -----------------------------------------------------------------------------
-// Renders map things in immediate mode
-// -----------------------------------------------------------------------------
-void MapRenderer2D::renderThingsImmediate(float alpha)
-{
-	// Display lists aren't really good for this, better to check for
-	// visibility and just render things in immediate mode
-
-	// Enable textures
-	glEnable(GL_TEXTURE_2D);
-	glColor4f(1.0f, 1.0f, 1.0f, alpha);
-	glBlendFunc(GL_SRC_ALPHA, GL_ONE_MINUS_SRC_ALPHA);
-
-	// Go through things
-	MapThing*   thing;
-	double      x, y, angle;
-	vector<int> things_arrows;
-	long        last_update = thing_sprites_updated_;
-
-	// Draw thing shadows if needed
-	if (thing_shadow > 0.01f && thing_drawtype != ThingDrawType::Sprite)
-	{
-		glEnable(GL_TEXTURE_2D);
-		auto tex_shadow = mapeditor::textureManager().editorImage("thing/shadow").gl_id;
-		if (thing_drawtype == ThingDrawType::Square || thing_drawtype == ThingDrawType::SquareSprite
-			|| thing_drawtype == ThingDrawType::FramedSprite)
-			tex_shadow = mapeditor::textureManager().editorImage("thing/square/shadow").gl_id;
-		if (tex_shadow)
-		{
-			gl::Texture::bind(tex_shadow);
-			glColor4f(0.0f, 0.0f, 0.0f, alpha * thing_shadow);
-
-			// Setup point sprites if supported
-			bool point = false;
-			if (gl::pointSpriteSupport())
-			{
-				glEnable(GL_POINT_SPRITE);
-				glTexEnvi(GL_POINT_SPRITE, GL_COORD_REPLACE, GL_TRUE);
-				point = true;
-			}
-
-			for (unsigned a = 0; a < map_->nThings(); a++)
-			{
-				if (vis_t_[a] > 0)
-					continue;
-
-				// No shadow if filtered
-				thing = map_->thing(a);
-				if (thing->isFiltered())
-					continue;
-
-				// Get thing info
-				auto&  tt     = game::configuration().thingType(thing->type());
-				double radius = (tt.radius() + 1);
-				if (tt.shrinkOnZoom())
-					radius = scaledRadius(radius);
-				radius *= 1.3;
-				x = thing->xPos();
-				y = thing->yPos();
-
-				// Draw shadow
-				if (point && radius * 2 * view_scale_ <= gl::maxPointSize())
-				{
-					// Point sprite
-					glPointSize(radius * 2 * view_scale_);
-					glBegin(GL_POINTS);
-					glVertex2d(x, y);
-					glEnd();
-				}
-				else
-				{
-					// Textured quad
-					if (point)
-						glDisable(GL_POINT_SPRITE);
-					glBegin(GL_QUADS);
-					glTexCoord2f(0.0f, 1.0f);
-					glVertex2d(x - radius, y - radius);
-					glTexCoord2f(0.0f, 0.0f);
-					glVertex2d(x - radius, y + radius);
-					glTexCoord2f(1.0f, 0.0f);
-					glVertex2d(x + radius, y + radius);
-					glTexCoord2f(1.0f, 1.0f);
-					glVertex2d(x + radius, y - radius);
-					glEnd();
-					if (point)
-						glEnable(GL_POINT_SPRITE);
-				}
-			}
-
-			if (point)
-				glDisable(GL_POINT_SPRITE);
-		}
-	}
-
-	// Draw things
-	double talpha;
-	for (unsigned a = 0; a < map_->nThings(); a++)
->>>>>>> f4bdecfc
 	{
 		// Get thing info
 		auto& tt = game::configuration().thingType(thing->type());
@@ -1369,7 +766,6 @@
 	auto object = mapeditor::editContext().selection().hilightedObject();
 	if (object && action_lines)
 	{
-<<<<<<< HEAD
 		// Build list of lines (arrow: hilighted object -> thing)
 		vector<Rectf> r_arrows;
 		for (auto thing : things)
@@ -1381,15 +777,6 @@
 		dc.line_arrow_length = 24.0f / dc.view->scale(true).x;
 		dc.drawLines(r_arrows);
 		dc.line_arrow_length = 0.0f;
-=======
-		auto dst = object->getPoint(map::ObjectPoint::Within);
-		glLineWidth(line_width * 1.5f);
-		for (auto thing : things)
-		{
-			drawing::drawArrow(
-				thing->getPoint(map::ObjectPoint::Within), dst, col, false, arrowhead_angle, arrowhead_length);
-		}
->>>>>>> f4bdecfc
 	}
 }
 
@@ -1410,7 +797,6 @@
 	auto object = mapeditor::editContext().selection().hilightedObject();
 	if (object && action_lines)
 	{
-<<<<<<< HEAD
 		// Build list of lines (arrow: thing -> hilighted object)
 		vector<Rectf> r_arrows;
 		for (auto thing : things)
@@ -1422,15 +808,6 @@
 		dc.line_arrow_length = 24.0f / dc.view->scale(true).x;
 		dc.drawLines(r_arrows);
 		dc.line_arrow_length = 0.0f;
-=======
-		auto src = object->getPoint(map::ObjectPoint::Within);
-		glLineWidth(line_width * 1.5f);
-		for (auto thing : things)
-		{
-			drawing::drawArrow(
-				src, thing->getPoint(map::ObjectPoint::Within), col, false, arrowhead_angle, arrowhead_length);
-		}
->>>>>>> f4bdecfc
 	}
 }
 
@@ -1479,21 +856,10 @@
 			if (!to)
 				continue;
 
-<<<<<<< HEAD
 			if (thing_path.type == PathType::DragonBoth || thing_path.type == PathType::Dragon)
 				lines_dragon.emplace_back(from->getPoint(MapObject::Point::Mid), to->getPoint(MapObject::Point::Mid));
 			else
 				lines_path.emplace_back(from->getPoint(MapObject::Point::Mid), to->getPoint(MapObject::Point::Mid));
-=======
-			drawing::drawArrow(
-				to->getPoint(map::ObjectPoint::Mid),
-				from->getPoint(map::ObjectPoint::Mid),
-				(thing_path.type == PathType::DragonBoth || thing_path.type == PathType::Dragon) ? dragoncol :
-																								   pathedcol,
-				(thing_path.type == PathType::NormalBoth || thing_path.type == PathType::DragonBoth),
-				arrowhead_angle,
-				arrowhead_length);
->>>>>>> f4bdecfc
 		}
 	}
 
@@ -1670,7 +1036,7 @@
 	if (sector_hilight_fill)
 	{
 		const auto& shader = gl::draw2d::defaultShader(false);
-		shader.setUniform("colour", dc.colour.ampf(1.0f, 1.0f, 1.0f, 0.2f).asVec4());
+		shader.setUniform("colour", dc.colour.ampf(1.0f, 1.0f, 1.0f, 0.2f));
 		dc.view->setupShader(shader);
 		flats_buffer_->draw(
 			gl::Primitive::Triangles, nullptr, nullptr, flats_[index].buffer_offset, flats_[index].vertex_count);
@@ -1701,8 +1067,8 @@
 	//// TEST draw text point
 	// glPointSize(8.0f);
 	// glBegin(GL_POINTS);
-	// glVertex2d(map->getSector(index)->getPoint(MapObject::Point::Within).x,
-	// map->getSector(index)->getPoint(MapObject::Point::Within).y); glEnd();
+	// glVertex2d(map->getSector(index)->getPoint(map::ObjectPoint::Within).x,
+	// map->getSector(index)->getPoint(map::ObjectPoint::Within).y); glEnd();
 }
 
 // -----------------------------------------------------------------------------
@@ -1712,7 +1078,7 @@
 {
 	// Setup shader (for fill)
 	const auto& shader = gl::draw2d::defaultShader(false);
-	shader.setUniform("colour", dc.colour.ampf(1.0f, 1.0f, 1.0f, 0.2f).asVec4());
+	shader.setUniform("colour", dc.colour.ampf(1.0f, 1.0f, 1.0f, 0.2f));
 	dc.view->setupShader(shader);
 
 	// Go through selection, render fill (if needed) and build list of lines to render (for outline)
@@ -1747,16 +1113,8 @@
 		}
 	}
 
-<<<<<<< HEAD
 	// Render lines
 	dc.drawLines(render_lines);
-=======
-	//// TEST draw text point
-	// glPointSize(8.0f);
-	// glBegin(GL_POINTS);
-	// glVertex2d(map->getSector(index)->getPoint(map::ObjectPoint::Within).x,
-	// map->getSector(index)->getPoint(map::ObjectPoint::Within).y); glEnd();
->>>>>>> f4bdecfc
 }
 
 // -----------------------------------------------------------------------------
@@ -1814,18 +1172,7 @@
 					continue;
 			}
 
-<<<<<<< HEAD
 			lines.emplace_back(object->getPoint(MapObject::Point::Within), sector->getPoint(MapObject::Point::Within));
-=======
-			glLineWidth(line_width * 1.5f);
-			drawing::drawArrow(
-				sector->getPoint(map::ObjectPoint::Within),
-				object->getPoint(map::ObjectPoint::Within),
-				col,
-				false,
-				arrowhead_angle,
-				arrowhead_length);
->>>>>>> f4bdecfc
 		}
 
 		// Render action lines
@@ -1840,14 +1187,10 @@
 // Renders the moving overlay for vertex indices in [vertices], to show movement
 // by [move_vec]
 // -----------------------------------------------------------------------------
-<<<<<<< HEAD
 void MapRenderer2D::renderMovingVertices(
 	gl::draw2d::Context&           dc,
 	const vector<mapeditor::Item>& vertices,
 	const Vec2d&                   move_vec) const
-=======
-void MapRenderer2D::renderMovingVertices(const vector<Item>& vertices, const Vec2d& move_vec) const
->>>>>>> f4bdecfc
 {
 	vector<uint8_t> lines_drawn(map_->nLines(), 0);
 
@@ -1885,7 +1228,7 @@
 								glm::vec2{ line->x2(), line->y2() };
 
 		// Add to buffer
-		temp_lines_buffer_->add2d(v1.x, v1.y, v2.x, v2.y, lineColour(line, true).asVec4());
+		temp_lines_buffer_->add2d(v1.x, v1.y, v2.x, v2.y, lineColour(line, true));
 	}
 	temp_lines_buffer_->push();
 
@@ -1912,14 +1255,10 @@
 // Renders the moving overlay for line indices in [lines], to show movement by
 // [move_vec]
 // -----------------------------------------------------------------------------
-<<<<<<< HEAD
 void MapRenderer2D::renderMovingLines(
 	gl::draw2d::Context&           dc,
 	const vector<mapeditor::Item>& lines,
 	const Vec2d&                   move_vec) const
-=======
-void MapRenderer2D::renderMovingLines(const vector<Item>& lines, const Vec2d& move_vec) const
->>>>>>> f4bdecfc
 {
 	vector<uint8_t> lines_drawn(map_->nLines(), 0);
 
@@ -1973,7 +1312,7 @@
 								glm::vec2{ line->x2(), line->y2() };
 
 		// Add to buffer
-		temp_lines_buffer_->add2d(v1.x, v1.y, v2.x, v2.y, lineColour(line, true).asVec4());
+		temp_lines_buffer_->add2d(v1.x, v1.y, v2.x, v2.y, lineColour(line, true));
 	}
 	temp_lines_buffer_->push();
 
@@ -1998,14 +1337,10 @@
 // Renders the moving overlay for sector indices in [sectors], to show movement
 // by [move_vec]
 // -----------------------------------------------------------------------------
-<<<<<<< HEAD
 void MapRenderer2D::renderMovingSectors(
 	gl::draw2d::Context&           dc,
 	const vector<mapeditor::Item>& sectors,
 	const Vec2d&                   move_vec) const
-=======
-void MapRenderer2D::renderMovingSectors(const vector<Item>& sectors, const Vec2d& move_vec) const
->>>>>>> f4bdecfc
 {
 	// Determine what lines are being moved
 	vector<uint8_t> lines_moved(map_->nLines(), 0);
@@ -2036,14 +1371,10 @@
 // Renders the moving overlay for thing indices in [things], to show movement by
 // [move_vec]
 // -----------------------------------------------------------------------------
-<<<<<<< HEAD
 void MapRenderer2D::renderMovingThings(
 	gl::draw2d::Context&           dc,
 	const vector<mapeditor::Item>& things,
 	const Vec2d&                   move_vec) const
-=======
-void MapRenderer2D::renderMovingThings(const vector<Item>& things, const Vec2d& move_vec)
->>>>>>> f4bdecfc
 {
 	vector<MapThing*> moving_things;
 	for (const auto& item : things)
@@ -2061,11 +1392,7 @@
 // -----------------------------------------------------------------------------
 // Renders pasting overlay for [things] at [pos]
 // -----------------------------------------------------------------------------
-<<<<<<< HEAD
 void MapRenderer2D::renderPasteThings(gl::draw2d::Context& dc, const vector<MapThing*>& things, const Vec2d& pos) const
-=======
-void MapRenderer2D::renderPasteThings(const vector<MapThing*>& things, const Vec2d& pos)
->>>>>>> f4bdecfc
 {
 	// Render things
 	renderThings(things, 1.0f, pos);
@@ -2078,11 +1405,7 @@
 // -----------------------------------------------------------------------------
 // Renders object edit group overlay for [group]
 // -----------------------------------------------------------------------------
-<<<<<<< HEAD
-void MapRenderer2D::renderObjectEditGroup(gl::draw2d::Context& dc, ObjectEditGroup* group) const
-=======
-void MapRenderer2D::renderObjectEditGroup(const ObjectEditGroup* group)
->>>>>>> f4bdecfc
+void MapRenderer2D::renderObjectEditGroup(gl::draw2d::Context& dc, const ObjectEditGroup* group) const
 {
 	// Simple test
 	vector<Vec2d> vertex_points;
@@ -2100,7 +1423,7 @@
 			line.v1->position.y,
 			line.v2->position.x,
 			line.v2->position.y,
-			lineColour(line.map_line, true).asVec4());
+			lineColour(line.map_line, true));
 	}
 	temp_lines_buffer_->push();
 	temp_lines_buffer_->setWidthMult(line_width);
@@ -2165,9 +1488,9 @@
 			thing_overlay_buffer_->add({ item.position.x, item.position.y }, radius + 4.0f);
 		}
 		thing_overlay_buffer_->push();
-		thing_overlay_buffer_->setColour(colourconfig::colour("map_object_edit").asVec4());
+		thing_overlay_buffer_->setColour(colourconfig::colour("map_object_edit"));
 		thing_overlay_buffer_->setFillOpacity(0.25f);
-		thing_overlay_buffer_->setOutlineWidth(std::min(3.0f / (float)view_->scale().x, 4.0f));
+		thing_overlay_buffer_->setOutlineWidth(std::min(3.0f / static_cast<float>(view_->scale().x), 4.0f));
 		thing_overlay_buffer_->draw(
 			thing_shape == 1 ? gl::PointSpriteType::RoundedSquareOutline : gl::PointSpriteType::CircleOutline, view_);
 	}
@@ -2207,17 +1530,16 @@
 		auto col = lineColour(line);
 
 		if (line_smooth)
-			lines_buffer_->add2d(line->x1(), line->y1(), line->x2(), line->y2(), col.asVec4(), 1.0f);
+			lines_buffer_->add2d(line->x1(), line->y1(), line->x2(), line->y2(), col, 1.0f);
 		else
 		{
-			lines_buffer_basic_->add(line->start().toGLM(), col.asVec4(), {});
-			lines_buffer_basic_->add(line->end().toGLM(), col.asVec4(), {});
+			lines_buffer_basic_->add(line->start(), col, {});
+			lines_buffer_basic_->add(line->end(), col, {});
 		}
 
 		// Direction tab if needed
 		if (show_direction)
 		{
-<<<<<<< HEAD
 			auto mid = line->getPoint(MapObject::Point::Mid);
 			auto tab = line->dirTabPoint();
 			if (line_smooth)
@@ -2225,24 +1547,10 @@
 					mid.x, mid.y, tab.x, tab.y, { col.fr(), col.fg(), col.fb(), col.fa() * 0.6f }, 1.0f);
 			else
 			{
-				auto dcol = col.ampf(1.0f, 1.0f, 1.0f, 0.6f).asVec4();
-				lines_buffer_basic_->add(mid.toGLM(), dcol, {});
-				lines_buffer_basic_->add(tab.toGLM(), dcol, {});
+				auto dcol = col.ampf(1.0f, 1.0f, 1.0f, 0.6f);
+				lines_buffer_basic_->add(mid, dcol, {});
+				lines_buffer_basic_->add(tab, dcol, {});
 			}
-=======
-			auto mid       = line->getPoint(map::ObjectPoint::Mid);
-			auto tab       = line->dirTabPoint();
-			lines[v + 2].x = mid.x;
-			lines[v + 2].y = mid.y;
-			lines[v + 3].x = tab.x;
-			lines[v + 3].y = tab.y;
-
-			// Colours
-			lines[v + 2].r = lines[v + 3].r = col.fr();
-			lines[v + 2].g = lines[v + 3].g = col.fg();
-			lines[v + 2].b = lines[v + 3].b = col.fb();
-			lines[v + 2].a = lines[v + 3].a = alpha * 0.6f;
->>>>>>> f4bdecfc
 		}
 	}
 	if (line_smooth)
@@ -2363,7 +1671,7 @@
 
 			// Add flat group for texture
 			flat_groups_.emplace_back();
-			flat_groups_.back().texture = flats_[i].texture;
+			flat_groups_.back().texture      = flats_[i].texture;
 			flat_groups_.back().index_buffer = std::make_unique<gl::IndexBuffer>();
 			flat_groups_.back().index_buffer->upload(indices);
 
@@ -2375,11 +1683,7 @@
 // -----------------------------------------------------------------------------
 // (Re)builds the map thing buffers
 // -----------------------------------------------------------------------------
-<<<<<<< HEAD
 void MapRenderer2D::updateThingBuffers()
-=======
-void MapRenderer2D::updateVisibility(const Vec2d& view_tl, const Vec2d& view_br)
->>>>>>> f4bdecfc
 {
 	thing_buffers_.clear();
 
