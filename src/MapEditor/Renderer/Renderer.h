--- conflicted
+++ resolved
@@ -2,15 +2,11 @@
 
 namespace slade
 {
-<<<<<<< HEAD
 // Forward declarations
-class MapThing;
-class MapObject;
 class ItemSelection;
 class MCAnimation;
 class MapRenderer2D;
 class MapRenderer3D;
-class MapEditContext;
 class MCOverlay;
 namespace gl
 {
@@ -23,25 +19,11 @@
 		struct Context;
 	}
 } // namespace gl
-=======
-class ItemSelection;
-class MapRenderer2D;
-class MapRenderer3D;
-class MCAnimation;
-class MCOverlay;
-namespace gl
-{
-	class View;
-}
->>>>>>> f4bdecfc
 
 namespace mapeditor
 {
+	class MapEditContext;
 	struct Item;
-<<<<<<< HEAD
-=======
-	class MapEditContext;
->>>>>>> f4bdecfc
 
 	class Renderer
 	{
@@ -53,12 +35,8 @@
 		MapRenderer3D& renderer3D() const { return *renderer_3d_; }
 		gl::View&      view() const { return *view_; }
 
-<<<<<<< HEAD
 		void forceUpdate(bool update_2d = true, bool update_3d = true) const;
 		void clearTextureCache() const;
-=======
-		void forceUpdate() const;
->>>>>>> f4bdecfc
 
 		// View manipulation
 		void   setView(double map_x, double map_y) const;
@@ -88,8 +66,7 @@
 		void addAnimation(unique_ptr<MCAnimation> animation);
 
 	private:
-<<<<<<< HEAD
-		MapEditContext&           context_;
+		MapEditContext*           context_;
 		unique_ptr<MapRenderer2D> renderer_2d_;
 		unique_ptr<MapRenderer3D> renderer_3d_;
 		unique_ptr<gl::View>      view_;
@@ -100,12 +77,6 @@
 		unique_ptr<gl::VertexBuffer2D> vb_linedraw_points_;
 		unique_ptr<gl::LineBuffer>     lb_crosshair_;
 		unique_ptr<gl::LineBuffer>     lb_objectedit_box_;
-=======
-		MapEditContext*           context_;
-		unique_ptr<MapRenderer2D> renderer_2d_;
-		unique_ptr<MapRenderer3D> renderer_3d_;
-		unique_ptr<gl::View>      view_;
->>>>>>> f4bdecfc
 
 		// MCAnimations
 		vector<unique_ptr<MCAnimation>> animations_;
@@ -126,7 +97,6 @@
 
 
 		// Drawing
-<<<<<<< HEAD
 		void drawGrid(gl::draw2d::Context& dc) const;
 		void drawEditorMessages(gl::draw2d::Context& dc) const;
 		void drawFeatureHelpText(gl::draw2d::Context& dc) const;
@@ -138,19 +108,6 @@
 		void drawObjectEdit(gl::draw2d::Context& dc) const;
 		void drawAnimations(gl::draw2d::Context& dc) const;
 		void drawMap2d(gl::draw2d::Context& dc) const;
-=======
-		void drawGrid() const;
-		void drawEditorMessages() const;
-		void drawFeatureHelpText() const;
-		void drawSelectionNumbers() const;
-		void drawThingQuickAngleLines() const;
-		void drawLineLength(const Vec2d& p1, const Vec2d& p2, ColRGBA col) const;
-		void drawLineDrawLines(bool snap_nearest_vertex) const;
-		void drawPasteLines() const;
-		void drawObjectEdit() const;
-		void drawAnimations() const;
-		void drawMap2d() const;
->>>>>>> f4bdecfc
 		void drawMap3d() const;
 
 		// Animation
