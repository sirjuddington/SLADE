--- conflicted
+++ resolved
@@ -1,13 +1,9 @@
 #pragma once
 
-<<<<<<< HEAD
-#include "Utility/Colour.h"
-=======
 #include "Geometry/Plane.h"
 #include "Geometry/RectFwd.h"
 #include "MapEditor/Item.h"
 #include "Utility/ColRGBA.h"
->>>>>>> f4bdecfc
 
 
 // Forward declarations
@@ -133,25 +129,8 @@
 	vector<vector<Flat>>& getSectorFlats() { return sector_flats_; }
 
 	// Camera
-<<<<<<< HEAD
 	Camera& camera() const { return *camera_; }
 	void    cameraApplyGravity(double mult) const;
-=======
-	void cameraMove(double distance, bool z = true);
-	void cameraTurn(double angle);
-	void cameraMoveUp(double distance);
-	void cameraStrafe(double distance);
-	void cameraPitch(double amount);
-	void cameraUpdateVectors();
-	void cameraSet(const Vec3d& position, const Vec2d& direction);
-	void cameraSetPosition(const Vec3d& position);
-	void cameraApplyGravity(double mult);
-	void cameraLook(double xrel, double yrel);
-
-	double camPitch() const { return cam_pitch_; }
-	Vec3d  camPosition() const { return cam_position_; }
-	Vec2d  camDirection() const { return cam_direction_; }
->>>>>>> f4bdecfc
 
 	// -- Rendering --
 	void setupView(int width, int height) const;
@@ -232,17 +211,8 @@
 	vector<float> dist_sectors_;
 
 	// Camera
-<<<<<<< HEAD
 	unique_ptr<Camera> camera_;
 	int                item_dist_ = 0;
-=======
-	Vec3d  cam_position_;
-	Vec2d  cam_direction_;
-	double cam_pitch_ = 0.;
-	Vec3d  cam_dir3d_;
-	Vec3d  cam_strafe_;
-	int    item_dist_ = 0;
->>>>>>> f4bdecfc
 
 	// Map Structures
 	vector<Line>         lines_;
