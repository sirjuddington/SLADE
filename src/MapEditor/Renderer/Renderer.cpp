
// -----------------------------------------------------------------------------
// SLADE - It's a Doom Editor
// Copyright(C) 2008 - 2024 Simon Judd
//
// Email:       sirjuddington@gmail.com
// Web:         http://slade.mancubus.net
// Filename:    Renderer.cpp
// Description: Renderer class - handles rendering/drawing functionality for
//              the map editor
//
// This program is free software; you can redistribute it and/or modify it
// under the terms of the GNU General Public License as published by the Free
// Software Foundation; either version 2 of the License, or (at your option)
// any later version.
//
// This program is distributed in the hope that it will be useful, but WITHOUT
// ANY WARRANTY; without even the implied warranty of MERCHANTABILITY or
// FITNESS FOR A PARTICULAR PURPOSE. See the GNU General Public License for
// more details.
//
// You should have received a copy of the GNU General Public License along with
// this program; if not, write to the Free Software Foundation, Inc.,
// 51 Franklin Street, Fifth Floor, Boston, MA  02110 - 1301, USA.
// -----------------------------------------------------------------------------


// -----------------------------------------------------------------------------
//
// Includes
//
// -----------------------------------------------------------------------------
#include "Main.h"
#include "Renderer.h"
#include "App.h"
#include "General/Clipboard.h"
#include "General/ColourConfiguration.h"
#include "General/Misc.h"
#include "Geometry/Geometry.h"
#include "MCAnimations.h"
#include "MapEditor/ClipboardItems.h"
#include "MapEditor/Edit/Input.h"
#include "MapEditor/Edit/LineDraw.h"
#include "MapEditor/Edit/MoveObjects.h"
#include "MapEditor/Edit/ObjectEdit.h"
#include "MapEditor/ItemSelection.h"
#include "MapEditor/MapEditContext.h"
#include "MapEditor/MapEditor.h"
#include "MapRenderer2D.h"
#include "MapRenderer3D.h"
#include "OpenGL/Camera.h"
#include "OpenGL/Draw2D.h"
#include "OpenGL/LineBuffer.h"
#include "OpenGL/OpenGL.h"
#include "OpenGL/Shader.h"
#include "OpenGL/VertexBuffer2D.h"
#include "OpenGL/View.h"
#include "Overlays/MCOverlay.h"
#include "SLADEMap/MapObject/MapLine.h"
#include "SLADEMap/MapObject/MapSector.h"
#include "SLADEMap/MapObject/MapSide.h"
#include "SLADEMap/MapObject/MapThing.h"
#include "SLADEMap/MapObject/MapVertex.h"
#include "SLADEMap/MapObjectList/SectorList.h"
#include "SLADEMap/MapObjectList/VertexList.h"
#include "SLADEMap/SLADEMap.h"
#include "Utility/MathStuff.h"
#include <SFML/System/Clock.hpp>
#include <deque>
#include <numeric>

using namespace slade;
using namespace mapeditor;
using namespace gl;


// -----------------------------------------------------------------------------
//
// Variables
//
// -----------------------------------------------------------------------------
CVAR(Int, things_always, 2, CVar::Flag::Save)
CVAR(Int, vertices_always, 0, CVar::Flag::Save)
CVAR(Bool, line_tabs_always, 1, CVar::Flag::Save)
CVAR(Bool, flat_fade, 1, CVar::Flag::Save)
CVAR(Bool, line_fade, 0, CVar::Flag::Save)
CVAR(Bool, grid_dashed, false, CVar::Flag::Save)
CVAR(Int, grid_64_style, 1, CVar::Flag::Save)
CVAR(Bool, grid_show_origin, true, CVar::Flag::Save)
CVAR(Bool, scroll_smooth, true, CVar::Flag::Save)
CVAR(Bool, map_showfps, false, CVar::Flag::Save)
CVAR(Bool, camera_3d_gravity, true, CVar::Flag::Save)
CVAR(Int, camera_3d_crosshair_size, 6, CVar::Flag::Save)
CVAR(Bool, camera_3d_show_distance, false, CVar::Flag::Save)
CVAR(Bool, map_show_help, true, CVar::Flag::Save)
CVAR(Int, map_crosshair, 0, CVar::Flag::Save)
CVAR(Bool, map_show_selection_numbers, true, CVar::Flag::Save)
CVAR(Int, map_max_selection_numbers, 1000, CVar::Flag::Save)
CVAR(Int, render_fov, 90, CVar::Flag::Save)


// -----------------------------------------------------------------------------
//
// External Variables
//
// -----------------------------------------------------------------------------
EXTERN_CVAR(Bool, vertex_round)
EXTERN_CVAR(Int, vertex_size)
EXTERN_CVAR(Int, thing_shape)


// -----------------------------------------------------------------------------
//
// Renderer Class Functions
//
// -----------------------------------------------------------------------------


// -----------------------------------------------------------------------------
// Renderer class constructor
// -----------------------------------------------------------------------------
Renderer::Renderer(MapEditContext& context) : context_{ &context }
{
	view_              = std::make_unique<View>(true, true);
	view_screen_       = std::make_unique<View>(false, false);
	renderer_2d_       = std::make_unique<MapRenderer2D>(&context.map(), view_.get());
	renderer_3d_       = std::make_unique<MapRenderer3D>(&context.map());
	vb_grid_           = std::make_unique<VertexBuffer2D>();
	lb_crosshair_      = std::make_unique<LineBuffer>();
	lb_objectedit_box_ = std::make_unique<LineBuffer>();
	camera_            = std::make_unique<gl::Camera>(Vec3f{ 0, 0, 1 });
}

// -----------------------------------------------------------------------------
// Renderer class destructor
// -----------------------------------------------------------------------------
Renderer::~Renderer() = default;

// -----------------------------------------------------------------------------
// Updates/refreshes the 2d and/or 3d renderers
// -----------------------------------------------------------------------------
void Renderer::forceUpdate(bool update_2d, bool update_3d) const
{
	if (update_2d)
		renderer_2d_->forceUpdate(context_->sectorEditMode() == SectorMode::Ceiling);

	if (update_3d)
		renderer_3d_->clearData();
}

// -----------------------------------------------------------------------------
// Clears the 2d renderer's texture cache
// -----------------------------------------------------------------------------
void Renderer::clearTextureCache() const
{
	renderer_2d_->clearTextureCache();
}

// -----------------------------------------------------------------------------
// Scrolls the view to be centered on map coordinates [x,y]
// -----------------------------------------------------------------------------
void Renderer::setView(double map_x, double map_y) const
{
	// Set new view
	view_->setOffset(map_x, map_y);
	view_->resetInter(true, true, false);
}

// -----------------------------------------------------------------------------
// Sets the view size to [width,height]
// -----------------------------------------------------------------------------
void Renderer::setViewSize(int width, int height) const
{
	// Set new size
	view_->setSize(width, height);
	view_screen_->setSize(width, height);
}

// -----------------------------------------------------------------------------
// Sets the view such that the map coordinate [y] is at the top of the canvas
// -----------------------------------------------------------------------------
void Renderer::setTopY(double map_y) const
{
	setView(view_->offset().x, view_->offset().y - (view_->canvasY(0) - map_y));
	view_->resetInter(false, true, false);
}

// -----------------------------------------------------------------------------
// Scrolls the view relatively by [x,y].
// If [scale] is true, [x,y] will be scaled by the current view scale
// -----------------------------------------------------------------------------
void Renderer::pan(double x, double y, bool scale) const
{
	if (scale)
	{
		x /= view().scale().x;
		y /= view().scale().y;
	}

	setView(view_->offset().x + x, view_->offset().y + y);
}

// -----------------------------------------------------------------------------
// Zooms the view by [amount]. If [towards_cursor] is true the view will be
// zoomed towards the current mouse cursor position, otherwise towards the
// center of the screen
// -----------------------------------------------------------------------------
void Renderer::zoom(double amount, bool toward_cursor)
{
	// Zoom view
	if (toward_cursor)
	{
		cursor_zoom_disabled_ = false;
		view_->zoomToward(amount, context_->input().mousePos());
	}
	else
	{
		cursor_zoom_disabled_ = true;
		view_->zoom(amount);
	}
}

// -----------------------------------------------------------------------------
// Centers the view to the center of the map, and zooms in or out so that the
// entire map is showing
// -----------------------------------------------------------------------------
void Renderer::viewFitToMap(bool snap)
{
	// Disable zooming towards cursor until zoom animation is done
	cursor_zoom_disabled_ = true;

	// Fit the view to the map bbox
	view_->fitTo(context_->map().bounds());

	// Don't animate if specified
	if (snap)
		view_->resetInter(true, true, true);
}

// -----------------------------------------------------------------------------
// Centers the view to the center of [objects], and zooms in or out so that all
// [objects] are showing
// -----------------------------------------------------------------------------
void Renderer::viewFitToObjects(const vector<MapObject*>& objects)
{
	// Disable zooming towards cursor until zoom animation is done
	cursor_zoom_disabled_ = true;

	// Determine bbox of all given object(s)
	BBox bbox;
	for (auto object : objects)
	{
		// Vertex
		if (object->objType() == MapObject::Type::Vertex)
		{
			auto vertex = dynamic_cast<MapVertex*>(object);
			bbox.extend(vertex->xPos(), vertex->yPos());
		}

		// Line
		else if (object->objType() == MapObject::Type::Line)
		{
			auto line = dynamic_cast<MapLine*>(object);
			bbox.extend(line->v1()->xPos(), line->v1()->yPos());
			bbox.extend(line->v2()->xPos(), line->v2()->yPos());
		}

		// Sector
		else if (object->objType() == MapObject::Type::Sector)
		{
			auto sbb = dynamic_cast<MapSector*>(object)->boundingBox();
			if (sbb.min.x < bbox.min.x)
				bbox.min.x = sbb.min.x;
			if (sbb.min.y < bbox.min.y)
				bbox.min.y = sbb.min.y;
			if (sbb.max.x > bbox.max.x)
				bbox.max.x = sbb.max.x;
			if (sbb.max.y > bbox.max.y)
				bbox.max.y = sbb.max.y;
		}

		// Thing
		else if (object->objType() == MapObject::Type::Thing)
		{
			auto thing = dynamic_cast<MapThing*>(object);
			bbox.extend(thing->xPos(), thing->yPos());
		}
	}

	// Fit the view to the bbox
	view_->fitTo(bbox);
}

// -----------------------------------------------------------------------------
// Interpolates the current 2d view if [smooth] is set, based on [view_speed]
// and [mult]
// -----------------------------------------------------------------------------
double Renderer::interpolateView(bool smooth, double view_speed, double mult)
{
	auto anim_view_speed = view_speed;
	if (smooth)
	{
		auto mouse_pos = Vec2d{ static_cast<double>(context_->input().mousePos().x),
								static_cast<double>(context_->input().mousePos().y) };

		if (!view_->interpolate(mult * view_speed, cursor_zoom_disabled_ ? nullptr : &mouse_pos))
		{
			cursor_zoom_disabled_ = false;
			anim_view_speed       = 0.05;
		}
		else
		{
			anim_view_speed += 0.05 * mult;
			if (anim_view_speed > 0.4)
				anim_view_speed = 0.4;
		}
	}
	else
		view_->resetInter(true, true, true);

	return anim_view_speed;
}

// -----------------------------------------------------------------------------
// Returns true if the current view is interpolated
// -----------------------------------------------------------------------------
bool Renderer::viewIsInterpolated() const
{
	return view_->scale(false) != view_->scale(true) || view_->offset(false) != view_->offset(true);
}

// -----------------------------------------------------------------------------
// Sets the 3d camera to match [thing]
// -----------------------------------------------------------------------------
void Renderer::setCameraThing(const MapThing* thing) const
{
	// Determine position
	Vec3d pos(thing->position(), 40);
	auto  sector = context_->map().sectors().atPos(thing->position());
	if (sector)
		pos.z += sector->floor().plane.heightAt(pos.x, pos.y);

	// Set camera position & direction
	camera_->set(pos, geometry::vectorAngle(geometry::degToRad(thing->angle())));
}

// -----------------------------------------------------------------------------
// Returns the current 3d mode camera position in 2d
// -----------------------------------------------------------------------------
Vec2d Renderer::cameraPos2D() const
{
	return camera_->position().xy();
}

// -----------------------------------------------------------------------------
// Returns the current 3d mode camera direction in 2d (no pitch)
// -----------------------------------------------------------------------------
Vec2d Renderer::cameraDir2D() const
{
	return camera_->direction();
}

// -----------------------------------------------------------------------------
// Draws the grid
// -----------------------------------------------------------------------------
void Renderer::drawGrid(gl::draw2d::Context& dc) const
{
	// Determine smallest grid size to bother drawing
	int grid_hidelevel = 4.0 / view_->scale().x;

	// Determine canvas edges in map coordinates
	auto start_x = view_->canvasX(0);
	auto end_x   = view_->canvasX(view_->size().x);
	auto start_y = view_->canvasY(view_->size().y);
	auto end_y   = view_->canvasY(0);

	// Draw origin grid lines
	if (grid_show_origin)
	{
		dc.line_thickness = 3.0f;
		dc.setColourFromConfig("map_grid");
		dc.drawLines({ Rectf(0, start_y, 0, end_y), Rectf(start_x, 0, end_x, 0) });
	}

	// Setup regular grid if it's not too small
	auto shader   = grid_dashed ? &draw2d::lineStippleShader(0xAAAA, 2.0f) : &draw2d::defaultShader(false);
	auto gridsize = static_cast<int>(context_->gridSize());
	if (gridsize > grid_hidelevel)
	{
		glm::vec4 col_grid = colourconfig::colour("map_grid");

		// Vertical
		int ofs = static_cast<int>(start_x) % gridsize;
		for (int x = start_x - ofs; x <= end_x; x += gridsize)
		{
			vb_grid_->add({ x, start_y }, col_grid, {});
			vb_grid_->add({ x, end_y }, col_grid, {});
		}

		// Horizontal
		ofs = static_cast<int>(start_y) % gridsize;
		for (int y = start_y - ofs; y <= end_y; y += gridsize)
		{
			vb_grid_->add({ start_x, y }, col_grid, {});
			vb_grid_->add({ end_x, y }, col_grid, {});
		}

		vb_grid_->push();

		gl::setBlend(colourconfig::colDef("map_grid").blendMode());
		shader->setUniform("colour", glm::vec4{ 1.0f });
		vb_grid_->draw(Primitive::Lines, shader, view_.get());
	}

	// Setup 64 grid if it's not too small and we're not on a larger grid size
	if (64 > grid_hidelevel && gridsize < 64 && grid_64_style > 0)
	{
		glm::vec4 col_64grid = colourconfig::colour("map_64grid");
		int       cross_size = 8;
		if (gridsize < cross_size)
			cross_size = gridsize;

		// Disable stipple if style set to crosses
		if (grid_64_style > 1)
			shader = &draw2d::defaultShader(false);

		// Vertical
		int ofs = static_cast<int>(start_x) % 64;
		for (int x = start_x - ofs; x <= end_x; x += 64)
		{
			if (grid_64_style > 1)
			{
				// Cross style
				int y = start_y - (static_cast<int>(start_y) % 64);
				while (y < end_y)
				{
					vb_grid_->add({ x, y - cross_size }, col_64grid, {});
					vb_grid_->add({ x, y + cross_size }, col_64grid, {});
					y += 64;
				}
			}
			else
			{
				// Full style
				vb_grid_->add({ x, start_y }, col_64grid, {});
				vb_grid_->add({ x, end_y }, col_64grid, {});
			}
		}

		// Horizontal
		ofs = static_cast<int>(start_y) % 64;
		for (int y = start_y - ofs; y <= end_y; y += 64)
		{
			if (grid_64_style > 1)
			{
				// Cross style
				int x = start_x - (static_cast<int>(start_x) % 64);
				while (x < end_x)
				{
					vb_grid_->add({ x - cross_size, y }, col_64grid, {});
					vb_grid_->add({ x + cross_size, y }, col_64grid, {});
					x += 64;
				}
			}
			else
			{
				// Full style
				vb_grid_->add({ start_x, y }, col_64grid, {});
				vb_grid_->add({ end_x, y }, col_64grid, {});
			}
		}

		vb_grid_->push();

		gl::setBlend(colourconfig::colDef("map_64grid").blendMode());
		shader->setUniform("colour", glm::vec4{ 1.0f });
		vb_grid_->draw(Primitive::Lines, shader, view_.get());
	}

	// Draw crosshair if needed
	if (map_crosshair > 0)
	{
		auto   mouse_pos = context_->input().mousePos();
		double x         = context_->snapToGrid(view_->canvasX(mouse_pos.x), false);
		double y         = context_->snapToGrid(view_->canvasY(mouse_pos.y), false);
		auto&  def       = colourconfig::colDef("map_64grid");
		auto   col       = def.colour;

		// Small
		if (map_crosshair == 1)
		{
			glm::vec4      col1  = col.ampf(1.0f, 1.0f, 1.0f, 2.0f);
			glm::vec4      col2  = col.ampf(1.0f, 1.0f, 1.0f, 0.0f);
			double         size  = context_->gridSize();
			double         one   = 1.0 / view_->scale(true).x;
			constexpr auto width = 4.0f;

			lb_crosshair_->add(
				LineBuffer::Line{ { x + one, y, 0.0f, width }, col1, { x + size, y, 0.0f, width }, col2 });
			lb_crosshair_->add(
				LineBuffer::Line{ { x - one, y, 0.0f, width }, col1, { x - size, y, 0.0f, width }, col2 });
			lb_crosshair_->add(
				LineBuffer::Line{ { x, y + one, 0.0f, width }, col1, { x, y + size, 0.0f, width }, col2 });
			lb_crosshair_->add(
				LineBuffer::Line{ { x, y - one, 0.0f, width }, col1, { x, y - size, 0.0f, width }, col2 });
		}

		// Full
		else if (map_crosshair == 2)
		{
			lb_crosshair_->add2d(x, start_y, x, end_y, col, 3.0f);
			lb_crosshair_->add2d(start_x, y, end_x, y, col, 3.0f);
		}

		gl::setBlend(def.blendMode());
		lb_crosshair_->push();
		lb_crosshair_->draw(view_.get());
	}
}

// -----------------------------------------------------------------------------
// Draws any currently showing editor messages
// -----------------------------------------------------------------------------
void Renderer::drawEditorMessages(draw2d::Context& dc) const
{
	float yoff = 4.0f;
	if (map_showfps)
		yoff = 32.0f;
	auto col_fg = colourconfig::colour("map_editor_message");
	auto col_bg = colourconfig::colour("map_editor_message_outline");

	dc.font           = draw2d::Font::Bold;
	dc.text_size      = 20 * ui_scale_;
	dc.text_style     = draw2d::TextStyle::Outline;
	dc.text_alignment = draw2d::Align::Left;

	// Go through editor messages
	for (unsigned a = 0; a < context_->numEditorMessages(); a++)
	{
		// Check message time
		long time = context_->editorMessageTime(a);
		if (time > 2000)
			continue;

		// Setup message colour
		dc.colour = col_fg;
		if (time < 200)
		{
			float flash = 1.0f - (time / 200.0f);
			dc.colour.r += (255 - dc.colour.r) * flash;
			dc.colour.g += (255 - dc.colour.g) * flash;
			dc.colour.b += (255 - dc.colour.b) * flash;
		}

		// Setup message alpha
		col_bg.a = 255;
		if (time > 1500)
		{
			dc.colour.a = 255 - ((time - 1500) / 500.0 * 255);
			col_bg.a    = dc.colour.a;
		}

		// Draw message
		dc.outline_colour = col_bg;
		dc.drawText(context_->editorMessage(a), { 4.0f, yoff });

		yoff += dc.textLineHeight();
	}
}

// -----------------------------------------------------------------------------
// Draws any feature help text currently showing
// -----------------------------------------------------------------------------
void Renderer::drawFeatureHelpText(draw2d::Context& dc) const
{
	// Check if any text
	auto& help_lines = context_->featureHelpLines();
	if (help_lines.empty() || !map_show_help)
		return;

	// Title
	dc.font           = draw2d::Font::Bold;
	dc.text_size      = 20 * ui_scale_;
	dc.text_style     = draw2d::TextStyle::Outline;
	dc.text_alignment = draw2d::Align::Right;
	dc.colour         = colourconfig::colour("map_editor_message").ampf(1.0f, 1.0f, 1.0f, anim_help_fade_);
	dc.outline_colour = colourconfig::colour("map_editor_message_outline").ampf(1.0f, 1.0f, 1.0f, anim_help_fade_);
	auto x            = static_cast<float>(view_->size().x) - 4.0f;
	auto underline_y  = 6.0f + dc.textLineHeight();
	dc.drawText(help_lines[0], { x, 4.0f });

	// Help Text
	auto yoff            = 4.0f + dc.textLineHeight() + 8.0f;
	auto underline_width = dc.textExtents(help_lines[0]).x;
	dc.text_size         = 18 * ui_scale_;
	for (unsigned a = 1; a < help_lines.size(); a++)
	{
		dc.drawText(help_lines[a], { x, yoff });
		yoff += dc.textLineHeight();

		if (auto te = dc.textExtents(help_lines[a]); te.x > underline_width)
			underline_width = te.x;
	}

	// Title Underline
	dc.drawLines({ Rectf{ x - underline_width, underline_y, x + 4.0f, underline_y } });
}

// -----------------------------------------------------------------------------
// Draws numbers for selected map objects
// -----------------------------------------------------------------------------
void Renderer::drawSelectionNumbers(draw2d::Context& dc) const
{
	// Check if any selection exists
	auto selection = context_->selection().selectedObjects();
	if (selection.empty())
		return;

	// Setup drawing options
	dc.font       = draw2d::Font::Bold;
	dc.text_style = draw2d::TextStyle::Outline;
	dc.colour     = colourconfig::colour("map_editor_message");
	dc.view       = view_screen_.get();

	// Go through selection
	string text;
	for (unsigned a = 0; a < selection.size(); a++)
	{
		if (map_max_selection_numbers > 0 && static_cast<int>(a) > map_max_selection_numbers)
			break;
		if (!selection[a])
			continue;

		auto tp = selection[a]->getPoint(MapObject::Point::Text);
		tp.x    = view_->screenX(tp.x);
		tp.y    = view_->screenY(tp.y);

		text    = fmt::format("{}", a + 1);
		auto ts = draw2d::textExtents(text, draw2d::Font::Bold);
		tp.x -= ts.x * 0.5;
		tp.y -= ts.y * 0.5;

		if (context_->editMode() == Mode::Vertices)
		{
			tp.x += 8;
			tp.y += 8;
		}

		// Draw text
		dc.drawText(text, Vec2f(tp.x, tp.y));
	}

	// Reset to map view
	dc.view = view_.get();
}

// -----------------------------------------------------------------------------
// Draws directional lines for thing quick angle selection
// -----------------------------------------------------------------------------
void Renderer::drawThingQuickAngleLines(draw2d::Context& dc) const
{
	// Check if any selection exists
	auto selection = context_->selection().selectedThings();
	if (selection.empty())
		return;

	// Setup drawing options
	dc.setColourFromConfig("map_moving");
	dc.line_thickness = 2.0f;

	// Build lines list
	auto          mouse_pos_m = view_->canvasPos(context_->input().mousePos());
	vector<Rectf> lines;
	for (auto& thing : selection)
		lines.emplace_back(thing->xPos(), thing->yPos(), mouse_pos_m.x, mouse_pos_m.y);

	// Draw
	dc.drawLines(lines);
}

// -----------------------------------------------------------------------------
// Draws text showing the length from [p1] to [p2]
// -----------------------------------------------------------------------------
void Renderer::drawLineLength(draw2d::Context& dc, const Vec2d& p1, const Vec2d& p2) const
{
	// Determine distance in screen scale
	double tdist = 20 / view_->scale(true).x;

	// Determine line midpoint and front vector
	Vec2d mid(p1.x + (p2.x - p1.x) * 0.5, p1.y + (p2.y - p1.y) * 0.5);
	Vec2d vec(-(p2.y - p1.y), p2.x - p1.x);
	vec = glm::normalize(vec);

	// Determine point to place the text
	Vec2d tp(mid.x + (vec.x * tdist), mid.y + (vec.y * tdist));

	// Determine text half-height for vertical alignment
	auto   length = fmt::format("{}", math::round(glm::distance(p1, p2)));
	double hh     = draw2d::textExtents(length, dc.font).y * 0.5;

	// Draw text
	dc.text_alignment = draw2d::Align::Center;
	dc.drawText(length, Vec2f(view_->screenX(tp.x), view_->screenY(tp.y) - hh));
}

// -----------------------------------------------------------------------------
// Draws current line drawing lines (best function name ever)
// -----------------------------------------------------------------------------
void Renderer::drawLineDrawLines(draw2d::Context& dc, bool snap_nearest_vertex) const
{
	// Determine end point
	auto end = view_->canvasPos(context_->input().mousePos());
	if (snap_nearest_vertex)
	{
		// If shift is held down, snap to the nearest vertex (if any)
		if (auto vertex = context_->map().vertices().nearest(end))
		{
			end.x = vertex->xPos();
			end.y = vertex->yPos();
		}
	}
	else if (context_->gridSnap())
	{
		// Otherwise, snap to grid if needed
		end.x = context_->snapToGrid(end.x);
		end.y = context_->snapToGrid(end.y);
	}

	// Draw lines
	auto& line_draw = context_->lineDraw();
	int   npoints   = line_draw.nPoints();
	dc.setColourFromConfig("map_linedraw");
	dc.line_thickness = 2.0f;
	vector<Rectf> lines;
	if (npoints > 1)
	{
		for (int a = 0; a < npoints - 1; a++)
		{
			lines.emplace_back(line_draw.point(a), line_draw.point(a + 1));
			lines.push_back(geometry::lineTab(lines.back()));
		}
	}
	if (npoints > 0 && context_->lineDraw().state() == LineDraw::State::Line)
	{
		lines.emplace_back(line_draw.point(npoints - 1), end);
		lines.push_back(geometry::lineTab(lines.back()));
	}
	dc.drawLines(lines);

	// Draw line lengths
	dc.view = view_screen_.get();
	dc.font = draw2d::Font::Bold;
	if (npoints > 1)
	{
		for (int a = 0; a < npoints - 1; a++)
			drawLineLength(dc, line_draw.point(a), line_draw.point(a + 1));
	}
	if (npoints > 0 && context_->lineDraw().state() == LineDraw::State::Line)
		drawLineLength(dc, line_draw.point(npoints - 1), end);
	dc.view = view_.get();

	// Draw points
	auto          ps_type = vertex_round ? PointSpriteType::Circle : PointSpriteType::Textured;
	vector<Vec2f> points;
	for (auto& point : line_draw.points())
		points.emplace_back(point);
	if (context_->lineDraw().state() == LineDraw::State::Line
		|| context_->lineDraw().state() == LineDraw::State::ShapeOrigin)
		points.emplace_back(end);
	dc.pointsprite_type   = ps_type;
	dc.pointsprite_radius = vertex_size / view_->scale(true).x;
	dc.drawPointSprites(points);
}

// -----------------------------------------------------------------------------
// Draws lines currently being pasted
// -----------------------------------------------------------------------------
void Renderer::drawPasteLines(draw2d::Context& dc) const
{
	// Get clipboard item
	MapArchClipboardItem* c = nullptr;
	for (unsigned a = 0; a < app::clipboard().size(); a++)
	{
		if (app::clipboard().item(a)->type() == ClipboardItem::Type::MapArchitecture)
		{
			c = dynamic_cast<MapArchClipboardItem*>(app::clipboard().item(a));
			break;
		}
	}

	if (!c)
		return;

	// Get lines
	vector<MapLine*> map_lines;
	c->putLines(map_lines);
	auto          pos = context_->relativeSnapToGrid(c->midpoint(), view_->canvasPos(context_->input().mousePos()));
	vector<Rectf> lines;
	for (const auto& line : map_lines)
		lines.emplace_back(pos.x + line->x1(), pos.y + line->y1(), pos.x + line->x2(), pos.y + line->y2());

	// Draw
	dc.setColourFromConfig("map_linedraw");
	dc.line_thickness = 2.0f;
	dc.drawLines(lines);
}

// -----------------------------------------------------------------------------
// Draws object edit objects, bounding box and text
// -----------------------------------------------------------------------------
void Renderer::drawObjectEdit(draw2d::Context& dc) const
{
	using State = ObjectEdit::State;

	auto& group      = context_->objectEdit().group();
	auto  edit_state = context_->objectEdit().state();

	// Map objects
	renderer_2d_->renderObjectEditGroup(dc, &group);

	// Bounding box
	auto bbox = group.bbox();
	bbox.min.x -= 4 / view_->scale(true).x;
	bbox.min.y -= 4 / view_->scale(true).x;
	bbox.max.x += 4 / view_->scale(true).x;
	bbox.max.y += 4 / view_->scale(true).x;

	// Setup draw options
	dc.colour         = colourconfig::colour("map_object_edit");
	dc.colour.a       = 255;
	dc.blend          = Blend::Normal;
	dc.line_thickness = 2.0f;
	gl::setBlend(dc.blend);

	if (context_->objectEdit().rotating())
	{
		// Rotate

		// Bbox
		Vec2d mid(bbox.min.x + bbox.width() * 0.5, bbox.min.y + bbox.height() * 0.5);
		auto  bl = geometry::rotatePoint(mid, bbox.min, group.rotation());
		auto  tl = geometry::rotatePoint(mid, Vec2d(bbox.min.x, bbox.max.y), group.rotation());
		auto  tr = geometry::rotatePoint(mid, bbox.max, group.rotation());
		auto  br = geometry::rotatePoint(mid, Vec2d(bbox.max.x, bbox.min.y), group.rotation());
		dc.drawLines({ { tl, bl }, { bl, br }, { br, tr }, { tr, tl } });

		// Top Left
		float rad         = 4.0f / view_->scale(true).x;
		dc.line_thickness = 1.0f;
		if (edit_state == State::TopLeft)
			dc.drawRect({ tl.x - rad, tl.y - rad, tl.x + rad, tl.y + rad });
		else
			dc.drawRectOutline({ tl.x - rad, tl.y - rad, tl.x + rad, tl.y + rad });

		// Bottom Left
		if (edit_state == State::BottomLeft)
			dc.drawRect({ bl.x - rad, bl.y - rad, bl.x + rad, bl.y + rad });
		else
			dc.drawRectOutline({ bl.x - rad, bl.y - rad, bl.x + rad, bl.y + rad });

		// Top Right
		if (edit_state == State::TopRight)
			dc.drawRect({ tr.x - rad, tr.y - rad, tr.x + rad, tr.y + rad });
		else
			dc.drawRectOutline({ tr.x - rad, tr.y - rad, tr.x + rad, tr.y + rad });

		// Bottom Right
		if (edit_state == State::BottomRight)
			dc.drawRect({ br.x - rad, br.y - rad, br.x + rad, br.y + rad });
		else
			dc.drawRectOutline({ br.x - rad, br.y - rad, br.x + rad, br.y + rad });
	}
	else
	{
		// Move/scale
		float width;

		// Left
		if (edit_state == State::Move || edit_state == State::Left || edit_state == State::TopLeft
			|| edit_state == State::BottomLeft)
			width = 4.0f;
		else
			width = 2.0f;
		lb_objectedit_box_->add2d(bbox.min.x, bbox.min.y, bbox.min.x, bbox.max.y, glm::vec4{ 1.0f }, width);

		// Bottom
		if (edit_state == State::Move || edit_state == State::Bottom || edit_state == State::BottomLeft
			|| edit_state == State::BottomRight)
			width = 4.0f;
		else
			width = 2.0f;
		lb_objectedit_box_->add2d(bbox.min.x, bbox.min.y, bbox.max.x, bbox.min.y, glm::vec4{ 1.0f }, width);

		// Right
		if (edit_state == State::Move || edit_state == State::Right || edit_state == State::TopRight
			|| edit_state == State::BottomRight)
			width = 4.0f;
		else
			width = 2.0f;
		lb_objectedit_box_->add2d(bbox.max.x, bbox.max.y, bbox.max.x, bbox.min.y, glm::vec4{ 1.0f }, width);

		// Top
		if (edit_state == State::Move || edit_state == State::Top || edit_state == State::TopLeft
			|| edit_state == State::TopRight)
			width = 4.0f;
		else
			width = 2.0f;
		lb_objectedit_box_->add2d(bbox.max.x, bbox.max.y, bbox.min.x, bbox.max.y, glm::vec4{ 1.0f }, width);

		lb_objectedit_box_->push();
		lb_objectedit_box_->draw(dc.view, dc.colour);
	}

	// Line length
	Vec2d nl_v1, nl_v2;
	if (group.nearestLineEndpoints(
			view_->canvasPos(context_->input().mousePos()), 128 / view_->scale().x, nl_v1, nl_v2))
	{
		Vec2d mid(nl_v1.x + ((nl_v2.x - nl_v1.x) * 0.5), nl_v1.y + ((nl_v2.y - nl_v1.y) * 0.5));
		int   length = glm::distance(nl_v1, nl_v2);
		auto  pos    = view_->screenPos(mid.x, mid.y);
		pos.y -= 8.0f;

		dc.view           = view_screen_.get();
		dc.text_style     = draw2d::TextStyle::Outline;
		dc.colour         = ColRGBA::WHITE;
		dc.outline_colour = ColRGBA::BLACK;
		dc.font           = draw2d::Font::Bold;
		dc.text_alignment = draw2d::Align::Center;
		dc.drawText(fmt::format("{}", length), pos);
	}
}

// -----------------------------------------------------------------------------
// Draws all MCAnimations for the current edit mode
// -----------------------------------------------------------------------------
void Renderer::drawAnimations(gl::draw2d::Context& dc) const
{
	auto mode = context_->editMode();
	for (auto& animation : animations_)
	{
		if ((mode == Mode::Visual && animation->mode3d()) || (mode != Mode::Visual && !animation->mode3d()))
			animation->draw(dc);
	}
}

// -----------------------------------------------------------------------------
// Draws the 2d map
// -----------------------------------------------------------------------------
void Renderer::drawMap2d(draw2d::Context& dc) const
{
	if (!context_->map().isOpen())
	{
		// Map isn't open, just draw the grid
		drawGrid(dc);
		return;
	}

	auto mouse_state = context_->input().mouseState();

	// Draw flats if needed
	renderer_2d_->renderFlats(context_->sectorEditMode() == SectorMode::Ceiling, fade_flats_);

	// Draw grid
	drawGrid(dc);

	// --- Draw map (depending on mode) ---
	gl::resetBlend();
	if (context_->editMode() == Mode::Vertices)
	{
		// Vertices mode
		renderer_2d_->renderThings(fade_things_);                 // Things
		renderer_2d_->renderLines(line_tabs_always, fade_lines_); // Lines

		// Vertices
		if (mouse_state == Input::MouseState::Move)
			renderer_2d_->renderVertices(0.25f);
		else
			renderer_2d_->renderVertices(fade_vertices_);

		// Selection if needed
		if (mouse_state != Input::MouseState::Move && !context_->overlayActive()
			&& mouse_state != Input::MouseState::ObjectEdit)
			renderer_2d_->renderVertexSelection(dc, context_->selection(), anim_flash_level_);

		// Hilight if needed
		if (mouse_state == Input::MouseState::Normal && !context_->overlayActive())
			renderer_2d_->renderVertexHilight(dc, context_->hilightItem().index, anim_flash_level_);
	}
	else if (context_->editMode() == Mode::Lines)
	{
		// Lines mode
		renderer_2d_->renderThings(fade_things_);     // Things
		renderer_2d_->renderVertices(fade_vertices_); // Vertices
		renderer_2d_->renderLines(true);              // Lines

		// Selection if needed
		if (mouse_state != Input::MouseState::Move && !context_->overlayActive()
			&& mouse_state != Input::MouseState::ObjectEdit)
			renderer_2d_->renderLineSelection(dc, context_->selection(), anim_flash_level_);

		// Hilight if needed
		if (mouse_state == Input::MouseState::Normal && !context_->overlayActive())
			renderer_2d_->renderLineHilight(dc, context_->hilightItem().index, anim_flash_level_);
	}
	else if (context_->editMode() == Mode::Sectors)
	{
		// Sectors mode
		renderer_2d_->renderThings(fade_things_);                 // Things
		renderer_2d_->renderLines(line_tabs_always, fade_lines_); // Lines
		renderer_2d_->renderVertices(fade_vertices_);             // Vertices

		// Selection if needed
		if (mouse_state != Input::MouseState::Move && !context_->overlayActive()
			&& mouse_state != Input::MouseState::ObjectEdit)
			renderer_2d_->renderFlatSelection(dc, context_->selection(), anim_flash_level_);

		// splitter.testRender();	// Testing

		// Hilight if needed
		if (mouse_state == Input::MouseState::Normal && !context_->overlayActive())
			renderer_2d_->renderFlatHilight(dc, context_->hilightItem().index, anim_flash_level_);
	}
	else if (context_->editMode() == Mode::Things)
	{
		// Check if we should force thing angles visible
		bool force_dir = false;
		if (mouse_state == Input::MouseState::ThingAngle)
			force_dir = true;

		// Things mode
		auto hl_index = context_->hilightItem().index;
		renderer_2d_->renderLines(line_tabs_always, fade_lines_);           // Lines
		renderer_2d_->renderVertices(fade_vertices_);                       // Vertices
		renderer_2d_->renderPointLightPreviews(dc, fade_things_, hl_index); // Point light previews
		renderer_2d_->renderThings(fade_things_, force_dir);                // Things

		// Thing paths
		renderer_2d_->renderPathedThings(dc, context_->pathedThings());

		// Selection if needed
		if (mouse_state != Input::MouseState::Move && !context_->overlayActive()
			&& mouse_state != Input::MouseState::ObjectEdit)
			renderer_2d_->renderThingSelection(dc, context_->selection(), anim_flash_level_);

		// Hilight if needed
		if (mouse_state == Input::MouseState::Normal && !context_->overlayActive())
			renderer_2d_->renderThingHilight(dc, hl_index, anim_flash_level_);
	}

	// Draw tagged sectors/lines/things if needed
	if (!context_->overlayActive()
		&& (mouse_state == Input::MouseState::Normal || mouse_state == Input::MouseState::TagSectors
			|| mouse_state == Input::MouseState::TagThings))
	{
		if (!context_->taggedSectors().empty())
			renderer_2d_->renderTaggedFlats(dc, context_->taggedSectors(), anim_flash_level_);
		if (!context_->taggedLines().empty())
			renderer_2d_->renderTaggedLines(dc, context_->taggedLines(), anim_flash_level_);
		if (!context_->taggedThings().empty())
			renderer_2d_->renderTaggedThings(dc, context_->taggedThings(), anim_flash_level_);
		if (!context_->taggingLines().empty())
			renderer_2d_->renderTaggingLines(dc, context_->taggingLines(), anim_flash_level_);
		if (!context_->taggingThings().empty())
			renderer_2d_->renderTaggingThings(dc, context_->taggingThings(), anim_flash_level_);
	}

	// Draw selection numbers if needed
	if (!context_->selection().empty() && mouse_state == Input::MouseState::Normal && map_show_selection_numbers)
		drawSelectionNumbers(dc);

	// Draw thing quick angle lines if needed
	if (mouse_state == Input::MouseState::ThingAngle)
		drawThingQuickAngleLines(dc);

	// Draw line drawing lines if needed
	if (mouse_state == Input::MouseState::LineDraw)
		drawLineDrawLines(dc, context_->input().shiftDown());

	// Draw object edit objects if needed
	if (mouse_state == Input::MouseState::ObjectEdit)
		drawObjectEdit(dc);

	// Draw sectorbuilder test stuff
	// sbuilder.drawResult();


	// Draw selection box if active
	Rectf sel_rect(
		view_->canvasX(context_->input().mousePos().x),
		view_->canvasY(context_->input().mousePos().y),
		view_->canvasX(context_->input().mouseDownPos().x),
		view_->canvasY(context_->input().mouseDownPos().y));
	if (mouse_state == Input::MouseState::Selection)
	{
		// Outline
		dc.setColourFromConfig("map_selbox_outline");
		dc.texture        = 0;
		dc.line_thickness = 2.0f;
		dc.drawRectOutline(sel_rect);

		// Fill
		dc.setColourFromConfig("map_selbox_fill");
		dc.drawRect(sel_rect);
	}

	// Draw animations
	drawAnimations(dc);

	// Draw paste objects if needed
	if (mouse_state == Input::MouseState::Paste)
	{
		if (context_->editMode() == Mode::Things)
		{
			Vec2d mpos{ view_->canvasX(context_->input().mousePos().x),
						view_->canvasY(context_->input().mousePos().y) };

			// Get clipboard item
			for (unsigned a = 0; a < app::clipboard().size(); a++)
			{
				auto item = app::clipboard().item(a);
				if (item->type() == ClipboardItem::Type::MapThings)
				{
					vector<MapThing*> things;
					auto              p = dynamic_cast<MapThingsClipboardItem*>(item);
					p->putThings(things);
					auto pos(context_->relativeSnapToGrid(p->midpoint(), mpos));
					renderer_2d_->renderPasteThings(dc, things, pos);
				}
			}
		}
		else
			drawPasteLines(dc);
	}

	// Draw moving stuff if needed
	if (mouse_state == Input::MouseState::Move)
	{
		auto& items  = context_->moveObjects().items();
		auto  offset = context_->moveObjects().offset();
		switch (context_->editMode())
		{
		case Mode::Vertices: renderer_2d_->renderMovingVertices(dc, items, offset); break;
		case Mode::Lines:    renderer_2d_->renderMovingLines(dc, items, offset); break;
		case Mode::Sectors:  renderer_2d_->renderMovingSectors(dc, items, offset); break;
		case Mode::Things:   renderer_2d_->renderMovingThings(dc, items, offset); break;
		default:             break;
		}
	}
}

// -----------------------------------------------------------------------------
// Draws the 3d map
// -----------------------------------------------------------------------------
void Renderer::drawMap3d() const
{
	camera_->setProjection(view_->size().x, view_->size().y, 0.5f, 20000.0f, render_fov);
	renderer_3d_->render(*camera_);
}

// -----------------------------------------------------------------------------
// Draws the current map editor state
// -----------------------------------------------------------------------------
void Renderer::draw() const
{
	static sf::Clock           clock;
	static std::deque<int64_t> render_times;
	static unsigned            draw_calls;

	draw2d::Context dc{ view_.get() };

	clock.restart();
	gl::resetDrawCallCount();

	// Draw 2d or 3d map depending on mode
	if (context_->editMode() == Mode::Visual)
		drawMap3d();
	else
		drawMap2d(dc);

	render_times.push_back(clock.getElapsedTime().asMicroseconds());
	if (render_times.size() > 50)
		render_times.pop_front();
	draw_calls = gl::drawCallCount();

	// Set view for overlays
	dc.view = view_screen_.get();

	// Draw info overlay
	dc.font       = draw2d::Font::Condensed;
	dc.text_size  = 16 * ui_scale_;
	dc.text_style = draw2d::TextStyle::Normal;
	dc.blend      = Blend::Normal;
	context_->drawInfoOverlay(dc, anim_info_fade_);

	// Draw current fullscreen overlay
	if (context_->currentOverlay() && anim_overlay_fade_ > 0.01f)
		context_->currentOverlay()->draw(dc, anim_overlay_fade_);

	//// Draw crosshair if 3d mode
	// if (context_->editMode() == Mode::Visual)
	//{
	//	// Get crosshair colour
	//	auto& def = colourconfig::colDef("map_3d_crosshair");
	//	auto  col = def.colour;
	//	gl::setColour(col, def.blendMode());

	//	glEnable(GL_LINE_SMOOTH);
	//	glLineWidth(1.5f);

	//	double midx = view_->size().x * 0.5;
	//	double midy = view_->size().y * 0.5;
	//	int    size = camera_3d_crosshair_size;

	//	glBegin(GL_LINES);
	//	// Right
	//	gl::setColour(col);
	//	glVertex2d(midx + 1, midy);
	//	glColor4f(col.fr(), col.fg(), col.fb(), 0.0f);
	//	glVertex2d(midx + size, midy);

	//	// Left
	//	gl::setColour(col);
	//	glVertex2d(midx - 1, midy);
	//	glColor4f(col.fr(), col.fg(), col.fb(), 0.0f);
	//	glVertex2d(midx - size, midy);

	//	// Bottom
	//	gl::setColour(col);
	//	glVertex2d(midx, midy + 1);
	//	glColor4f(col.fr(), col.fg(), col.fb(), 0.0f);
	//	glVertex2d(midx, midy + size);

	//	// Top
	//	gl::setColour(col);
	//	glVertex2d(midx, midy - 1);
	//	glColor4f(col.fr(), col.fg(), col.fb(), 0.0f);
	//	glVertex2d(midx, midy - size);
	//	glEnd();

	//	// Draw item distance (if any)
	//	if (context_->renderer().renderer3D().itemDistance() >= 0 && camera_3d_show_distance)
	//	{
	//		gl::setColour(col);
	//		drawing::drawText(
	//			fmt::format("{}", renderer_3d_->itemDistance()),
	//			midx + 5,
	//			midy + 5,
	//			ColRGBA(255, 255, 255, 200),
	//			drawing::Font::Small);
	//	}
	//}

	// FPS counter
	/*if (map_showfps)
	{
		if (frametime_last > 0)
		{
			int fps = MathStuff::round(1.0 / (frametime_last / 1000.0));
			fps_avg.push_back(fps);
			if (fps_avg.size() > 20) fps_avg.erase(fps_avg.begin());
		}
		int afps = 0;
		for (unsigned a = 0; a < fps_avg.size(); a++)
			afps += fps_avg[a];
		if (fps_avg.size() > 0) afps /= fps_avg.size();
		Drawing::drawText(fmt::format("FPS: {}", afps));
	}*/

	// test
	// Drawing::drawText(fmt::format("Render distance: {:1.2f}", (double)render_max_dist), 0, 100);

	// Editor messages
	drawEditorMessages(dc);

	// Help text
	drawFeatureHelpText(dc);

	// TESTING: Render performance info
	auto avg_frame = std::accumulate(render_times.begin(), render_times.end(), static_cast<int64_t>(0))
					 / render_times.size();
	dc.text_alignment = draw2d::Align::Left;
	dc.text_size      = 18;
	dc.text_style     = draw2d::TextStyle::Normal;
	dc.font           = draw2d::Font::Monospace;
	dc.colour         = ColRGBA::WHITE;
	dc.drawText(
		fmt::format("{:1.2f}ms - {} draw calls", static_cast<double>(avg_frame) / 1000.0, draw_calls), { 0.0f, 0.0f });

	// TESTING: Camera info
	if (context_->editMode() == Mode::Visual)
	{
		dc.text_alignment = draw2d::Align::Right;
		dc.drawText(
			fmt::format(
				"Position: {:1.2f},{:1.2f},{:1.2f} | Pitch: {:1.2f} | Direction: {:1.2f},{:1.2f},{:1.2f} | Up: "
				"{:1.2f},{:1.2f},{:1.2f}",
				camera_->position().x,
				camera_->position().y,
				camera_->position().z,
				camera_->pitch(),
				camera_->directionVector().x,
				camera_->directionVector().y,
				camera_->directionVector().z,
				camera_->upVector().x,
				camera_->upVector().y,
				camera_->upVector().z),
			{ view_->size().x, 0.0f });

		dc.drawText(
			fmt::format("Flats vertex buffer: {}", misc::sizeAsString(renderer_3d_->flatsBufferSize())),
			{ view_->size().x, dc.textLineHeight() });
	}
}

namespace
{
// Helper function for updateAnimations, changes [fade_var] by [amount]
// and returns true if [fade_var] did not hit [min] or [max]
bool updateFade(float& fade_var, float amount, float min, float max)
{
	fade_var += amount;
	if (fade_var > max)
	{
		fade_var = max;
		return false;
	}
	else if (fade_var < min)
	{
		fade_var = min;
		return false;
	}

	return true;
}
} // namespace

// -----------------------------------------------------------------------------
// Updates all currently active animations
// -----------------------------------------------------------------------------
void Renderer::updateAnimations(double mult)
{
	animations_active_ = false;

	// Update MCAnimations
	for (unsigned a = 0; a < animations_.size(); a++)
	{
		if (!animations_[a]->update(app::runTimer()))
		{
			// If animation is finished, remove it from the list
			animations_.erase(animations_.begin() + a);
			a--;
		}
		else
			animations_active_ = true;
	}

	// 2d mode animation
	if (context_->editMode() != Mode::Visual)
	{
		// Update 2d mode crossfade animation
		if (update2dModeCrossfade(mult))
			animations_active_ = true;

		// View pan/zoom animation
		anim_view_speed_ = interpolateView(scroll_smooth, anim_view_speed_, mult);
		if (viewIsInterpolated())
			animations_active_ = true;
	}

	// Flashing animation for hilight
	// Pulsates between 0.5-1.0f (multiplied with hilight alpha)
	constexpr float flash_min = 0.5f;
	constexpr float flash_max = 1.0f;
	if (anim_flash_inc_)
	{
		if (anim_flash_level_ < flash_min)
			anim_flash_level_ += 0.053 * mult; // Initial fade in
		else
			anim_flash_level_ += 0.015f * mult;
		if (anim_flash_level_ >= flash_max)
		{
			anim_flash_inc_   = false;
			anim_flash_level_ = flash_max;
		}
	}
	else
	{
		anim_flash_level_ -= 0.015f * mult;
		if (anim_flash_level_ <= flash_min)
		{
			anim_flash_inc_   = true;
			anim_flash_level_ = flash_min;
		}
	}

	// Fader for info overlay
	if (context_->infoOverlayActive() && !context_->overlayActive())
	{
		if (updateFade(anim_info_fade_, 0.1f * mult, 0.0f, 1.0f))
			animations_active_ = true;
	}
	else
	{
		if (updateFade(anim_info_fade_, -0.04f * mult, 0.0f, 1.0f))
			animations_active_ = true;
	}

	// Fader for fullscreen overlay
	if (context_->overlayActive())
	{
		if (updateFade(anim_overlay_fade_, 0.1f * mult, 0.0f, 1.0f))
			animations_active_ = true;
	}
	else
	{
		if (updateFade(anim_overlay_fade_, -0.05f * mult, 0.0f, 1.0f))
			animations_active_ = true;
	}

	// Fader for help text
	if (!context_->featureHelpLines().empty())
	{
		if (updateFade(anim_help_fade_, 0.07f * mult, 0.0f, 1.0f))
			animations_active_ = true;
	}
	else
	{
		if (updateFade(anim_help_fade_, -0.05f * mult, 0.0f, 1.0f))
			animations_active_ = true;
	}
}

// -----------------------------------------------------------------------------
// Updates the 2d mode crossfade animations (when switching modes)
// -----------------------------------------------------------------------------
bool Renderer::update2dModeCrossfade(double mult)
{
	// --- Fade map objects depending on mode ---

	// Determine fade levels
	float fa_vertices, fa_lines, fa_flats, fa_things;

	// Vertices
	if (vertices_always == 0)
		fa_vertices = 0.0f;
	else if (vertices_always == 1)
		fa_vertices = 1.0f;
	else
		fa_vertices = 0.5f;

	// Things
	if (things_always == 0)
		fa_things = 0.0f;
	else if (things_always == 1)
		fa_things = 1.0f;
	else
		fa_things = 0.5f;

	// Lines
	if (line_fade)
		fa_lines = 0.5f;
	else
		fa_lines = 1.0f;

	// Flats
	if (flat_fade)
		fa_flats = 0.7f;
	else
		fa_flats = 1.0f;

	// Interpolate
	bool  anim_mode_crossfade = false;
	float mcs_speed           = 0.08f;
	if (context_->editMode() == Mode::Vertices)
	{
		if (fade_vertices_ < 1.0f)
		{
			fade_vertices_ += mcs_speed * (1.0f - fa_vertices) * mult;
			anim_mode_crossfade = true;
		}
		fade_lines_ = fa_lines;
		if (fade_flats_ > fa_flats)
		{
			fade_flats_ -= mcs_speed * (1.0f - fa_flats) * mult;
			anim_mode_crossfade = true;
		}
		if (fade_things_ > fa_things)
		{
			fade_things_ -= mcs_speed * (1.0f - fa_things) * mult;
			anim_mode_crossfade = true;
		}
	}
	else if (context_->editMode() == Mode::Lines)
	{
		if (fade_vertices_ > fa_vertices)
		{
			fade_vertices_ -= mcs_speed * (1.0f - fa_vertices) * mult;
			anim_mode_crossfade = true;
		}
		fade_lines_ = 1.0f;
		if (fade_flats_ > fa_flats)
		{
			fade_flats_ -= mcs_speed * (1.0f - fa_flats) * mult;
			anim_mode_crossfade = true;
		}
		if (fade_things_ > fa_things)
		{
			fade_things_ -= mcs_speed * (1.0f - fa_things) * mult;
			anim_mode_crossfade = true;
		}
	}
	else if (context_->editMode() == Mode::Sectors)
	{
		if (fade_vertices_ > fa_vertices)
		{
			fade_vertices_ -= mcs_speed * (1.0f - fa_vertices) * mult;
			anim_mode_crossfade = true;
		}
		fade_lines_ = fa_lines;
		if (fade_flats_ < 1.0f)
		{
			fade_flats_ += mcs_speed * (1.0f - fa_flats) * mult;
			anim_mode_crossfade = true;
		}
		if (fade_things_ > fa_things)
		{
			fade_things_ -= mcs_speed * (1.0f - fa_things) * mult;
			anim_mode_crossfade = true;
		}
	}
	else if (context_->editMode() == Mode::Things)
	{
		if (fade_vertices_ > fa_vertices)
		{
			fade_vertices_ -= mcs_speed * (1.0f - fa_vertices) * mult;
			anim_mode_crossfade = true;
		}
		fade_lines_ = fa_lines;
		if (fade_flats_ > fa_flats)
		{
			fade_flats_ -= mcs_speed * (1.0f - fa_flats) * mult;
			anim_mode_crossfade = true;
		}
		if (fade_things_ < 1.0f)
		{
			fade_things_ += mcs_speed * (1.0f - fa_things) * mult;
			anim_mode_crossfade = true;
		}
	}

	// Clamp
	fade_vertices_ = std::clamp(fade_vertices_, fa_vertices, 1.0f);
	fade_lines_    = std::clamp(fade_lines_, fa_lines, 1.0f);
	fade_flats_    = std::clamp(fade_flats_, fa_flats, 1.0f);
	fade_things_   = std::clamp(fade_things_, fa_things, 1.0f);

	return anim_mode_crossfade;
}

// -----------------------------------------------------------------------------
// Animates the (de)selection of [item], depending on [selected]
// -----------------------------------------------------------------------------
void Renderer::animateSelectionChange(const mapeditor::Item& item, bool selected)
{
	using mapeditor::ItemType;

	// 3d mode wall
	if (mapeditor::baseItemType(item.type) == ItemType::Side)
	{
		// TODO: 3dmode
		//// Get quad
		// auto quad = renderer_3d_->getQuad(item);

		// if (quad)
		//{
		//	// Get quad points
		//	Vec3f points[4];
		//	for (unsigned a = 0; a < 4; a++)
		//		points[a] = { quad->points[a].x, quad->points[a].y, quad->points[a].z };

		//	// Start animation
		//	animations_.push_back(std::make_unique<MCA3dWallSelection>(app::runTimer(), points, selected));
		//}
	}

	// 3d mode flat
	else if (item.type == ItemType::Ceiling || item.type == ItemType::Floor)
	{
		// TODO: 3dmode
		//// Get flat
		// auto flat = renderer_3d_->getFlat(item);

		//// Start animation
		// if (flat)
		//	animations_.push_back(
		//		std::make_unique<MCA3dFlatSelection>(app::runTimer(), flat->sector, flat->plane, selected));
	}

	// 2d mode thing
	else if (item.type == ItemType::Thing)
	{
		// Get thing
		auto t = item.asThing(context_->map());
		if (!t)
			return;

		// Start animation
<<<<<<< HEAD
		animations_.push_back(std::make_unique<MCAThingSelection>(
			app::runTimer(),
			vector{ t },
			1.0 / view_->scale(true).x,
			thing_shape == 1 ? gl::PointSpriteType::RoundedSquareOutline : gl::PointSpriteType::CircleOutline,
			selected));
=======
		double radius = tt.radius();
		if (tt.shrinkOnZoom())
			radius = renderer_2d_.scaledRadius(radius);
		animations_.push_back(
			std::make_unique<MCAThingSelection>(
				app::runTimer(), t->xPos(), t->yPos(), radius, renderer_2d_.viewScaleInv(), selected));
>>>>>>> db6270d0
	}

	// 2d mode line
	else if (item.type == ItemType::Line)
	{
		// Get line
		auto line = item.asLine(context_->map());
		if (!line)
			return;

		// Start animation
		animations_.push_back(std::make_unique<MCALineSelection>(app::runTimer(), vector{ line }, selected));
	}

	// 2d mode vertex
	else if (item.type == ItemType::Vertex)
	{
		// Get vertex
		auto vertex = item.asVertex(context_->map());
		if (!vertex)
			return;

		// Start animation
		animations_.push_back(std::make_unique<MCAVertexSelection>(
			app::runTimer(), vector{ vertex }, renderer_2d_->vertexRadius(), selected));
	}

	// 2d mode sector
	else if (item.type == ItemType::Sector)
	{
		// Get sector polygon
		auto sector = item.asSector(context_->map());
		if (!sector)
			return;

		// Start animation
		animations_.push_back(std::make_unique<MCASectorSelection>(app::runTimer(), vector{ sector }, selected));
	}
}

// -----------------------------------------------------------------------------
// Animates the last selection change from [selection]
// -----------------------------------------------------------------------------
void Renderer::animateSelectionChange(const ItemSelection& selection)
{
	const auto&        map = context_->map();
	vector<MapVertex*> vertices_selected;
	vector<MapVertex*> vertices_deselected;
	vector<MapLine*>   lines_selected;
	vector<MapLine*>   lines_deselected;
	vector<MapSector*> sectors_selected;
	vector<MapSector*> sectors_deselected;
	vector<MapThing*>  things_selected;
	vector<MapThing*>  things_deselected;

	for (auto& change : selection.lastChange())
	{
		// 2d mode vertex
		if (change.first.type == ItemType::Vertex)
		{
			if (change.second)
				vertices_selected.push_back(change.first.asVertex(map));
			else
				vertices_deselected.push_back(change.first.asVertex(map));
		}

		// 2d mode line
		else if (change.first.type == ItemType::Line)
		{
			if (change.second)
				lines_selected.push_back(change.first.asLine(map));
			else
				lines_deselected.push_back(change.first.asLine(map));
		}

		// 2d mode sector
		else if (change.first.type == ItemType::Sector)
		{
			if (change.second)
				sectors_selected.push_back(change.first.asSector(map));
			else
				sectors_deselected.push_back(change.first.asSector(map));
		}

		// 2d mode thing
		else if (change.first.type == ItemType::Thing)
		{
			if (change.second)
				things_selected.push_back(change.first.asThing(map));
			else
				things_deselected.push_back(change.first.asThing(map));
		}

		// Other (animate individual items)
		else
			animateSelectionChange(change.first, change.second);
	}

	// Animate selected vertices
	if (!vertices_selected.empty())
		animations_.push_back(std::make_unique<MCAVertexSelection>(
			app::runTimer(), vertices_selected, renderer_2d_->vertexRadius(), true));

	// Animate deselected vertices
	if (!vertices_deselected.empty())
		animations_.push_back(std::make_unique<MCAVertexSelection>(
			app::runTimer(), vertices_deselected, renderer_2d_->vertexRadius(), false));

	// Animate selected lines
	if (!lines_selected.empty())
		animations_.push_back(std::make_unique<MCALineSelection>(app::runTimer(), lines_selected, true));

	// Animate deselected lines
	if (!lines_deselected.empty())
		animations_.push_back(std::make_unique<MCALineSelection>(app::runTimer(), lines_deselected, false));

	// Animate selected sectors
	if (!sectors_selected.empty())
		animations_.push_back(std::make_unique<MCASectorSelection>(app::runTimer(), sectors_selected, true));

	// Animate deselected sectors
	if (!sectors_deselected.empty())
		animations_.push_back(std::make_unique<MCASectorSelection>(app::runTimer(), sectors_deselected, false));

	// Animate selected things
	if (!things_selected.empty())
		animations_.push_back(std::make_unique<MCAThingSelection>(
			app::runTimer(),
			things_selected,
			view_->scale(true).x,
			thing_shape == 1 ? gl::PointSpriteType::RoundedSquareOutline : gl::PointSpriteType::CircleOutline,
			true));

	// Animate deselected things
	if (!things_deselected.empty())
		animations_.push_back(std::make_unique<MCAThingSelection>(
			app::runTimer(),
			things_deselected,
			view_->scale(true).x,
			thing_shape == 1 ? gl::PointSpriteType::RoundedSquareOutline : gl::PointSpriteType::CircleOutline,
			false));
}

// -----------------------------------------------------------------------------
// Animates a hilight change from [old_item] (3d mode) or [old_object] (2d mode)
// -----------------------------------------------------------------------------
void Renderer::animateHilightChange(const mapeditor::Item& old_item, MapObject* old_object)
{
	if (old_object)
	{
		// 2d mode
		animations_.push_back(
			std::make_unique<MCAHilightFade>(app::runTimer(), old_object, renderer_2d_.get(), anim_flash_level_));
	}
	else
	{
		// 3d mode
<<<<<<< HEAD
		animations_.push_back(std::make_unique<MCAHilightFade3D>(
			app::runTimer(), old_item.index, old_item.type, renderer_3d_.get(), anim_flash_level_));
=======
		animations_.push_back(
			std::make_unique<MCAHilightFade3D>(
				app::runTimer(), old_item.index, old_item.type, &renderer_3d_, anim_flash_level_));
>>>>>>> db6270d0
	}

	// Reset hilight flash
	anim_flash_inc_   = true;
	anim_flash_level_ = 0.3f;
}

// -----------------------------------------------------------------------------
// Adds [animation] to the list of active animations
// -----------------------------------------------------------------------------
void Renderer::addAnimation(unique_ptr<MCAnimation> animation)
{
	animations_.push_back(std::move(animation));
}

// -----------------------------------------------------------------------------
// Clears all active animations
// -----------------------------------------------------------------------------
void Renderer::clearAnimations()
{
	animations_.clear();
}<|MERGE_RESOLUTION|>--- conflicted
+++ resolved
@@ -66,6 +66,7 @@
 #include "SLADEMap/SLADEMap.h"
 #include "Utility/MathStuff.h"
 #include <SFML/System/Clock.hpp>
+#include <SFML/System/Time.hpp>
 #include <deque>
 #include <numeric>
 
@@ -1606,21 +1607,13 @@
 			return;
 
 		// Start animation
-<<<<<<< HEAD
-		animations_.push_back(std::make_unique<MCAThingSelection>(
-			app::runTimer(),
-			vector{ t },
-			1.0 / view_->scale(true).x,
-			thing_shape == 1 ? gl::PointSpriteType::RoundedSquareOutline : gl::PointSpriteType::CircleOutline,
-			selected));
-=======
-		double radius = tt.radius();
-		if (tt.shrinkOnZoom())
-			radius = renderer_2d_.scaledRadius(radius);
 		animations_.push_back(
 			std::make_unique<MCAThingSelection>(
-				app::runTimer(), t->xPos(), t->yPos(), radius, renderer_2d_.viewScaleInv(), selected));
->>>>>>> db6270d0
+				app::runTimer(),
+				vector{ t },
+				1.0 / view_->scale(true).x,
+				thing_shape == 1 ? gl::PointSpriteType::RoundedSquareOutline : gl::PointSpriteType::CircleOutline,
+				selected));
 	}
 
 	// 2d mode line
@@ -1644,8 +1637,9 @@
 			return;
 
 		// Start animation
-		animations_.push_back(std::make_unique<MCAVertexSelection>(
-			app::runTimer(), vector{ vertex }, renderer_2d_->vertexRadius(), selected));
+		animations_.push_back(
+			std::make_unique<MCAVertexSelection>(
+				app::runTimer(), vector{ vertex }, renderer_2d_->vertexRadius(), selected));
 	}
 
 	// 2d mode sector
@@ -1721,13 +1715,15 @@
 
 	// Animate selected vertices
 	if (!vertices_selected.empty())
-		animations_.push_back(std::make_unique<MCAVertexSelection>(
-			app::runTimer(), vertices_selected, renderer_2d_->vertexRadius(), true));
+		animations_.push_back(
+			std::make_unique<MCAVertexSelection>(
+				app::runTimer(), vertices_selected, renderer_2d_->vertexRadius(), true));
 
 	// Animate deselected vertices
 	if (!vertices_deselected.empty())
-		animations_.push_back(std::make_unique<MCAVertexSelection>(
-			app::runTimer(), vertices_deselected, renderer_2d_->vertexRadius(), false));
+		animations_.push_back(
+			std::make_unique<MCAVertexSelection>(
+				app::runTimer(), vertices_deselected, renderer_2d_->vertexRadius(), false));
 
 	// Animate selected lines
 	if (!lines_selected.empty())
@@ -1747,21 +1743,23 @@
 
 	// Animate selected things
 	if (!things_selected.empty())
-		animations_.push_back(std::make_unique<MCAThingSelection>(
-			app::runTimer(),
-			things_selected,
-			view_->scale(true).x,
-			thing_shape == 1 ? gl::PointSpriteType::RoundedSquareOutline : gl::PointSpriteType::CircleOutline,
-			true));
+		animations_.push_back(
+			std::make_unique<MCAThingSelection>(
+				app::runTimer(),
+				things_selected,
+				view_->scale(true).x,
+				thing_shape == 1 ? gl::PointSpriteType::RoundedSquareOutline : gl::PointSpriteType::CircleOutline,
+				true));
 
 	// Animate deselected things
 	if (!things_deselected.empty())
-		animations_.push_back(std::make_unique<MCAThingSelection>(
-			app::runTimer(),
-			things_deselected,
-			view_->scale(true).x,
-			thing_shape == 1 ? gl::PointSpriteType::RoundedSquareOutline : gl::PointSpriteType::CircleOutline,
-			false));
+		animations_.push_back(
+			std::make_unique<MCAThingSelection>(
+				app::runTimer(),
+				things_deselected,
+				view_->scale(true).x,
+				thing_shape == 1 ? gl::PointSpriteType::RoundedSquareOutline : gl::PointSpriteType::CircleOutline,
+				false));
 }
 
 // -----------------------------------------------------------------------------
@@ -1778,14 +1776,9 @@
 	else
 	{
 		// 3d mode
-<<<<<<< HEAD
-		animations_.push_back(std::make_unique<MCAHilightFade3D>(
-			app::runTimer(), old_item.index, old_item.type, renderer_3d_.get(), anim_flash_level_));
-=======
 		animations_.push_back(
 			std::make_unique<MCAHilightFade3D>(
-				app::runTimer(), old_item.index, old_item.type, &renderer_3d_, anim_flash_level_));
->>>>>>> db6270d0
+				app::runTimer(), old_item.index, old_item.type, renderer_3d_.get(), anim_flash_level_));
 	}
 
 	// Reset hilight flash
