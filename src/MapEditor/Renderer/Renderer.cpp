--- conflicted
+++ resolved
@@ -620,14 +620,6 @@
 
 	// Go through selection
 	string text;
-<<<<<<< HEAD
-=======
-	drawing::enableTextStateReset(false);
-	drawing::setTextState(true);
-	view_.setOverlayCoords(true);
-	if (context_.selection().size() <= map_max_selection_numbers * 0.5)
-		drawing::setTextOutline(1.0f, ColRGBA::BLACK);
->>>>>>> 57470577
 	for (unsigned a = 0; a < selection.size(); a++)
 	{
 		if (map_max_selection_numbers > 0 && static_cast<int>(a) > map_max_selection_numbers)
