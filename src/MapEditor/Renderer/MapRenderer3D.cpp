
// -----------------------------------------------------------------------------
// SLADE - It's a Doom Editor
// Copyright(C) 2008 - 2022 Simon Judd
//
// Email:       sirjuddington@gmail.com
// Web:         http://slade.mancubus.net
// Filename:    MapRenderer3D.cpp
// Description: MapRenderer3D class - handles all rendering related stuff for
//              3d mode
//
// This program is free software; you can redistribute it and/or modify it
// under the terms of the GNU General Public License as published by the Free
// Software Foundation; either version 2 of the License, or (at your option)
// any later version.
//
// This program is distributed in the hope that it will be useful, but WITHOUT
// ANY WARRANTY; without even the implied warranty of MERCHANTABILITY or
// FITNESS FOR A PARTICULAR PURPOSE. See the GNU General Public License for
// more details.
//
// You should have received a copy of the GNU General Public License along with
// this program; if not, write to the Free Software Foundation, Inc.,
// 51 Franklin Street, Fifth Floor, Boston, MA  02110 - 1301, USA.
// -----------------------------------------------------------------------------


// -----------------------------------------------------------------------------
//
// Includes
//
// -----------------------------------------------------------------------------
#include "Main.h"
#include "MapRenderer3D.h"
#include "App.h"
#include "Game/Configuration.h"
#include "General/ColourConfiguration.h"
#include "General/ResourceManager.h"
#include "MainEditor/MainEditor.h"
#include "MainEditor/UI/MainWindow.h"
#include "MapEditor/MapEditContext.h"
#include "MapEditor/MapTextureManager.h"
#include "OpenGL/OpenGL.h"
#include "SLADEMap/SLADEMap.h"
#include "UI/Controls/PaletteChooser.h"
#include "Utility/MathStuff.h"
#include "Utility/StringUtils.h"

using namespace slade;
using ExtraFloor = MapSector::ExtraFloor;


// -----------------------------------------------------------------------------
//
// Variables
//
// -----------------------------------------------------------------------------
CVAR(Float, render_max_dist, 2000, CVar::Flag::Save)
CVAR(Float, render_max_thing_dist, 2000, CVar::Flag::Save)
CVAR(Int, render_thing_icon_size, 16, CVar::Flag::Save)
CVAR(Bool, render_fog_quality, true, CVar::Flag::Save)
CVAR(Bool, render_max_dist_adaptive, false, CVar::Flag::Save)
CVAR(Int, render_adaptive_ms, 15, CVar::Flag::Save)
CVAR(Bool, render_3d_sky, true, CVar::Flag::Save)
CVAR(Int, render_3d_things, 1, CVar::Flag::Save)
CVAR(Int, render_3d_things_style, 1, CVar::Flag::Save)
CVAR(Int, render_3d_hilight, 1, CVar::Flag::Save)
CVAR(Float, render_3d_brightness, 1, CVar::Flag::Save)
CVAR(Float, render_fog_distance, 1500, CVar::Flag::Save)
CVAR(Bool, render_fog_new_formula, true, CVar::Flag::Save)
CVAR(Bool, render_shade_orthogonal_lines, true, CVar::Flag::Save)
CVAR(Bool, mlook_invert_y, false, CVar::Flag::Save)
CVAR(Float, camera_3d_sensitivity_x, 1.0f, CVar::Flag::Save)
CVAR(Float, camera_3d_sensitivity_y, 1.0f, CVar::Flag::Save)
CVAR(Int, render_fov, 90, CVar::Flag::Save)


// -----------------------------------------------------------------------------
//
// External Variables
//
// -----------------------------------------------------------------------------
EXTERN_CVAR(Bool, flats_use_vbo)
EXTERN_CVAR(Bool, use_zeth_icons)


// -----------------------------------------------------------------------------
//
// Functions
//
// -----------------------------------------------------------------------------
namespace
{
// -----------------------------------------------------------------------------
// (Helper for updateLine) Fetches the per-wall-section offset and scale and
// adjusts the existing offsets to match.
// -----------------------------------------------------------------------------
void applyZDoomPerSectionOffsets(
	MapSide*      side,
	const string& section_name,
	double*       xoff,
	double*       yoff,
	double*       sx,
	double*       sy)
{
	if (side->hasProp("offsetx_" + section_name))
		*xoff += side->floatProperty("offsetx_" + section_name);
	if (side->hasProp("offsety_" + section_name))
		*yoff += side->floatProperty("offsety_" + section_name);

	if (side->hasProp("scalex_" + section_name))
		*sx = 1.0 / side->floatProperty("scalex_" + section_name);
	if (side->hasProp("scaley_" + section_name))
		*sy = 1.0 / side->floatProperty("scaley_" + section_name);

	*xoff *= *sx;
	*yoff *= *sy;
}
} // namespace


// -----------------------------------------------------------------------------
//
// MapRenderer3D Class Functions
//
// -----------------------------------------------------------------------------


// -----------------------------------------------------------------------------
// MapRenderer3D class constructor
// -----------------------------------------------------------------------------
MapRenderer3D::MapRenderer3D(SLADEMap* map) : map_{ map }
{
	// Build skybox circle
	buildSkyCircle();

	// Init other
	init();

	// Refresh textures when resources are updated or the main palette is changed
	sc_resources_updated_ = app::resources().signals().resources_updated.connect([this]() { refreshTextures(); });
	sc_palette_changed_   = theMainWindow->paletteChooser()->signals().palette_changed.connect([this]()
                                                                                             { refreshTextures(); });
}

// -----------------------------------------------------------------------------
// MapRenderer3D class destructor
// -----------------------------------------------------------------------------
MapRenderer3D::~MapRenderer3D()
{
	delete[] quads_;
	delete[] flats_;

	if (vbo_flats_ > 0)
		glDeleteBuffers(1, &vbo_flats_);
	if (vbo_walls_ > 0)
		glDeleteBuffers(1, &vbo_walls_);
}

// -----------------------------------------------------------------------------
// Initialises the 3d renderer
// -----------------------------------------------------------------------------
bool MapRenderer3D::init()
{
	// Init camera
	auto bbox = map_->bounds();
	cam_position_.set(bbox.min.x + (bbox.max.x - bbox.min.x) * 0.5, bbox.min.y + (bbox.max.y - bbox.min.y) * 0.5, 64);
	cam_direction_.set(0, 1);
	cam_pitch_ = 0;
	cameraUpdateVectors();

	refresh();

	return true;
}

// -----------------------------------------------------------------------------
// Clears VBOs and cached data
// -----------------------------------------------------------------------------
void MapRenderer3D::refresh()
{
	// Clear any existing map data
	dist_sectors_.clear();
	if (quads_)
	{
		delete[] quads_;
		quads_ = nullptr;
	}
	if (flats_)
	{
		delete[] flats_;
		flats_ = nullptr;
	}

	// Clear VBOs
	if (vbo_flats_ != 0)
	{
		glDeleteBuffers(1, &vbo_flats_);
		vbo_flats_ = 0;
	}

	sector_flats_.clear();

	// Set sky texture
	auto minf     = game::configuration().mapInfo(map_->mapName());
	skytex1_      = minf.sky1;
	skytex2_      = minf.sky2;
	skycol_top_.a = 0;
}

// -----------------------------------------------------------------------------
// Clears texture related data
// -----------------------------------------------------------------------------
void MapRenderer3D::refreshTextures()
{
	// Refresh lines
	for (auto& line : lines_)
	{
		for (auto& quad : line.quads)
			quad.texture = 0;

		line.updated_time = 0;
	}

	// Refresh flats
	for (auto& sector : sector_flats_)
	{
		for (auto& flat : sector)
		{
			flat.texture      = 0;
			flat.updated_time = 0;
		}
	}

	// Refresh things
	for (auto& thing : things_)
	{
		thing.sprite       = 0;
		thing.updated_time = 0;
	}
}

// -----------------------------------------------------------------------------
// Clears all cached rendering data
// -----------------------------------------------------------------------------
void MapRenderer3D::clearData()
{
	// Clear map structures
	lines_.clear();
	things_.clear();
	sector_flats_.clear();

	// Clear everything else
	refresh();
}

// -----------------------------------------------------------------------------
// Generates the array of points (circular) used for the sky
// -----------------------------------------------------------------------------
void MapRenderer3D::buildSkyCircle()
{
	double rot = 0;
	for (auto& pos : sky_circle_)
	{
		pos.set(sin(rot), -cos(rot));
		rot -= (3.1415926535897932384626433832795 * 2) / 32.0;
	}
}

// -----------------------------------------------------------------------------
// Returns the wall quad for wall selection [item]
// -----------------------------------------------------------------------------
MapRenderer3D::Quad* MapRenderer3D::getQuad(mapeditor::Item item)
{
	// Check item type
	if (item.type != mapeditor::ItemType::WallBottom && item.type != mapeditor::ItemType::WallMiddle
		&& item.type != mapeditor::ItemType::WallTop)
		return nullptr;

	// Get side
	auto side = map_->side(item.real_index >= 0 ? item.real_index : item.index);
	if (!side)
		return nullptr;

	// Find matching quad
	int line = side->parentLine()->index();
	for (unsigned a = 0; a < lines_[line].quads.size(); a++)
	{
		Quad* quad = &lines_[line].quads[a];

		// Check side
		if (side == side->parentLine()->s1() && quad->flags & BACK)
			continue;
		if (side == side->parentLine()->s2() && (quad->flags & BACK) == 0)
			continue;

		// Check 3D floor
		if (item.real_index >= 0)
		{
			for (unsigned m = a; m < lines_[line].quads.size(); m++)
			{
				if (lines_[line].quads[m].control_line == item.control_line)
					return &lines_[line].quads[m];
			}
		}

		// Check part
		if (item.type == mapeditor::ItemType::WallBottom)
		{
			if (quad->flags & LOWER)
				return quad;
		}
		if (item.type == mapeditor::ItemType::WallTop)
		{
			if (quad->flags & UPPER)
				return quad;
		}
		if (item.type == mapeditor::ItemType::WallMiddle)
		{
			if ((quad->flags & UPPER) == 0 && (quad->flags & LOWER) == 0)
				return quad;
		}
	}

	// Not found
	return nullptr;
}

// -----------------------------------------------------------------------------
// Returns the flat for sector flat selection [item]
// -----------------------------------------------------------------------------
MapRenderer3D::Flat* MapRenderer3D::getFlat(mapeditor::Item item)
{
	// Check index
	if (static_cast<unsigned>(item.index) >= sector_flats_.size())
		return nullptr;

	int index = (item.real_index == -1) ? item.index : item.real_index;

	// Floor
	if (item.type == mapeditor::ItemType::Floor && index < sector_flats_.size())
		return &sector_flats_[index][0];

	// Ceiling
	else if (item.type == mapeditor::ItemType::Ceiling && index < sector_flats_.size())
		return &sector_flats_[index][1];

	// Wrong type
	else
		return nullptr;
}

// -----------------------------------------------------------------------------
// Moves the camera the direction it is facing by [distance].
// If [z] is false it will only be moved along x/y axes
// -----------------------------------------------------------------------------
void MapRenderer3D::cameraMove(double distance, bool z)
{
	// Move along direction vector
	if (z)
	{
		cam_position_.x += cam_dir3d_.x * distance;
		cam_position_.y += cam_dir3d_.y * distance;
		cam_position_.z += cam_dir3d_.z * distance;
	}
	else
	{
		cam_position_.x += cam_direction_.x * distance;
		cam_position_.y += cam_direction_.y * distance;
	}
}

// -----------------------------------------------------------------------------
// Rotates the camera by [angle] around the z axis
// -----------------------------------------------------------------------------
void MapRenderer3D::cameraTurn(double angle)
{
	// Find rotated view point
	Vec2d cp2d(cam_position_.x, cam_position_.y);
	Vec2d nd = math::rotatePoint(cp2d, cp2d + cam_direction_, angle);

	// Update direction
	cam_direction_.x = nd.x - cam_position_.x;
	cam_direction_.y = nd.y - cam_position_.y;

	// Update vectors
	cameraUpdateVectors();
}

// -----------------------------------------------------------------------------
// Moves the camera along the z axis by [distance]
// -----------------------------------------------------------------------------
void MapRenderer3D::cameraMoveUp(double distance)
{
	cam_position_.z += distance;
}

// -----------------------------------------------------------------------------
// Moves the camera along the strafe axis by [distance]
// -----------------------------------------------------------------------------
void MapRenderer3D::cameraStrafe(double distance)
{
	// Move along strafe vector
	cam_position_.x += cam_strafe_.x * distance;
	cam_position_.y += cam_strafe_.y * distance;
}

// -----------------------------------------------------------------------------
// Rotates the camera view around the strafe axis by [amount]
// -----------------------------------------------------------------------------
void MapRenderer3D::cameraPitch(double amount)
{
	// Pitch camera
	cam_pitch_ += amount;

	// Clamp
	double rad90 = math::PI * 0.5;
	if (cam_pitch_ > rad90)
		cam_pitch_ = rad90;
	if (cam_pitch_ < -rad90)
		cam_pitch_ = -rad90;

	// Update vectors
	cameraUpdateVectors();
}

// -----------------------------------------------------------------------------
// Updates the strafe and direction vectors for the camera
// -----------------------------------------------------------------------------
void MapRenderer3D::cameraUpdateVectors()
{
	// Normalize direction
	cam_direction_.normalize();

	// Calculate strafe vector
	cam_strafe_ = Vec3d(cam_direction_, 0).cross(Vec3d(0, 0, 1));
	cam_strafe_.normalize();

	// Calculate 3d direction vector
	cam_dir3d_ = math::rotateVector3D(Vec3d(cam_direction_, 0), cam_strafe_, cam_pitch_);
	cam_dir3d_.normalize();
}

// -----------------------------------------------------------------------------
// Sets the camera position to [position], facing [direction]
// -----------------------------------------------------------------------------
void MapRenderer3D::cameraSet(Vec3d position, Vec2d direction)
{
	// Set camera position/direction
	cam_position_  = position;
	cam_direction_ = direction;
	cam_pitch_     = 0;

	// Update camera vectors
	cameraUpdateVectors();
}

// -----------------------------------------------------------------------------
// Moves the camera to [position]
// -----------------------------------------------------------------------------
void MapRenderer3D::cameraSetPosition(Vec3d position)
{
	cam_position_ = position;
}

// -----------------------------------------------------------------------------
// Applies gravity to the camera
// -----------------------------------------------------------------------------
void MapRenderer3D::cameraApplyGravity(double mult)
{
	// Get current sector
	auto sector = map_->sectors().atPos(cam_position_.get2d());
	if (!sector)
		return;

	// Get target height from nearest floor down, including 3D floors
	auto  view_height = game::configuration().playerEyeHeight();
	Vec2d cam2d       = cam_position_.get2d();
	int   fheight     = (int)sector->floor().plane.heightAt(cam2d) + view_height;
	for (const auto& extra : sector->extraFloors())
	{
		// Only check solid floors
		if (extra.floor_type != ExtraFloor::SOLID)
			continue;

		// Allow stepping up from one 3D floor to another by the default Doom step height of 24
		auto* control_sector = map_->sector(extra.control_sector_index);
		int   this_height    = control_sector->ceiling().plane.heightAt(cam2d) + view_height;
		if (this_height <= cam_position_.z + 24 && this_height > fheight)
			fheight = this_height;
	}
	int cheight = sector->ceiling().plane.heightAt(cam2d);
	if (fheight > cheight - 4)
		fheight = cheight - 4;

	if (cam_position_.z > fheight)
	{
		double diff = cam_position_.z - fheight;
		cam_position_.z -= (diff * 0.3 * mult);
		if (cam_position_.z < fheight)
			cam_position_.z = fheight;
	}

	else if (cam_position_.z < fheight)
	{
		double diff = fheight - cam_position_.z;
		cam_position_.z += (diff * 0.5 * mult);
		if (cam_position_.z > fheight)
			cam_position_.z = fheight;
	}
}

// -----------------------------------------------------------------------------
// Moves the camera direction/pitch based on [xrel],[yrel]
// -----------------------------------------------------------------------------
void MapRenderer3D::cameraLook(double xrel, double yrel)
{
	cameraTurn(-xrel * 0.1 * camera_3d_sensitivity_x);
	if (mlook_invert_y)
		cameraPitch(yrel * 0.003 * camera_3d_sensitivity_y);
	else
		cameraPitch(-yrel * 0.003 * camera_3d_sensitivity_y);
}

// -----------------------------------------------------------------------------
// Sets up the OpenGL view/projection for rendering
// -----------------------------------------------------------------------------
void MapRenderer3D::setupView(int width, int height) const
{
	// Calculate aspect ratio
	float aspect = (1.6f / 1.333333f) * ((float)width / (float)height);
	float fovy   = 2 * math::radToDeg(atan(tan(math::degToRad(render_fov) / 2) / aspect));

	// Setup projection
	glMatrixMode(GL_PROJECTION);
	glLoadIdentity();

	float max = render_max_dist * 1.5f;
	if (max < 100)
		max = 20000;
	gluPerspective(fovy, aspect, 0.5f, max);

	glMatrixMode(GL_MODELVIEW);
	glLoadIdentity();

	// Calculate up vector
	auto up = cam_strafe_.cross(cam_dir3d_).normalized();

	// Setup camera view
	gluLookAt(
		cam_position_.x,
		cam_position_.y,
		cam_position_.z,
		cam_position_.x + cam_dir3d_.x,
		cam_position_.y + cam_dir3d_.y,
		cam_position_.z + cam_dir3d_.z,
		up.x,
		up.y,
		up.z);
}

// -----------------------------------------------------------------------------
// Sets the OpenGL colour for rendering an object using [colour] and [light]
// level
// -----------------------------------------------------------------------------
void MapRenderer3D::setLight(const ColRGBA& colour, uint8_t light, float alpha) const
{
	// Force 255 light in fullbright mode
	if (fullbright_)
		light = 255;

	// Apply brightness
	else
		light = math::clamp(light * render_3d_brightness, 0, 255);

	// If we have a non-coloured light, darken it a bit to
	// closer resemble the software renderer light level
	float mult = (float)light / 255.0f;
	mult *= (mult * 1.3f);
	glColor4f(colour.fr() * mult, colour.fg() * mult, colour.fb() * mult, colour.fa() * alpha);
}

// -----------------------------------------------------------------------------
// Sets the OpenGL fog for rendering an object using [fogcol]
// -----------------------------------------------------------------------------
void MapRenderer3D::setFog(const ColRGBA& fogcol, uint8_t light)
{
	if (!fog_)
		return;

	// Setup fog colour
	GLfloat fogColor[3] = { fogcol.fr(), fogcol.fg(), fogcol.fb() };
	if (fog_colour_last_.r != fogcol.r || fog_colour_last_.g != fogcol.g || fog_colour_last_.b != fogcol.b)
	{
		glFogfv(GL_FOG_COLOR, fogColor);
		fog_colour_last_ = fogcol;
	}


	// Setup fog depth
	float depth;

	// check if fog color is default
	if (!render_fog_new_formula || (fogColor[0] == 0 && fogColor[1] == 0 && fogColor[2] == 0))
	{
		float lm = light / 170.0f;
		depth    = (lm * lm * 3000.0f);
	}
	else
		depth = render_fog_distance;

	if (fog_depth_last_ != depth)
	{
		glFogf(GL_FOG_END, depth);
		fog_depth_last_ = depth;
	}
}

// -----------------------------------------------------------------------------
// Renders the map in 3d
// -----------------------------------------------------------------------------
void MapRenderer3D::renderMap()
{
	// Setup GL stuff
	glEnable(GL_DEPTH_TEST);
	glCullFace(GL_BACK);
	glEnable(GL_CULL_FACE);
	glEnable(GL_ALPHA_TEST);
	glDepthMask(GL_TRUE);
	glAlphaFunc(GL_GREATER, 0.0f);

	// Create flats array if needed
	if (sector_flats_.size() != map_->nSectors())
		sector_flats_.resize(map_->nSectors());

	// Create lines array if empty
	if (lines_.size() != map_->nLines())
		lines_.resize(map_->nLines());

	// Create things array if empty
	if (things_.size() != map_->nThings())
		things_.resize(map_->nThings());

	// Init VBO stuff
	if (gl::vboSupport())
	{
		// Check if any polygon vertex data has changed (in this case we need to refresh the entire vbo)
		bool vbo_updated = false;
		for (unsigned a = 0; a < map_->nSectors(); a++)
		{
			auto poly = map_->sector(a)->polygon();
			if (poly && poly->vboUpdate() > 1)
			{
				updateFlatsVBO();
				vbo_updated = true;
				break;
			}
		}

		// Create VBO if necessary
		if (!vbo_updated && vbo_flats_ == 0)
			updateFlatsVBO();

		glEnableClientState(GL_VERTEX_ARRAY);
		glEnableClientState(GL_TEXTURE_COORD_ARRAY);
	}

	// Quick distance vis check
	sf::Clock clock;
	quickVisDiscard();

	// Build lists of quads and flats to render
	checkVisibleFlats();
	checkVisibleQuads();

	// Render sky
	if (render_3d_sky)
		renderSky();
	gl::setColour(ColRGBA::WHITE);

	if (fog_)
	{
		glEnable(GL_FOG);

		glFogi(GL_FOG_MODE, GL_LINEAR);
		glFogf(GL_FOG_DENSITY, 1.0f);
		glFogf(GL_FOG_START, 0.0f);

		if (render_fog_quality)
			glHint(GL_FOG_HINT, GL_NICEST);
		else
			glHint(GL_FOG_HINT, GL_FASTEST);
	}

	// Render walls
	renderWalls();

	// Render flats
	renderFlats();

	// Render things
	if (render_3d_things > 0)
		renderThings();

	// Render transparent stuff
	renderTransparentWalls();

	// Check elapsed time
	if (render_max_dist_adaptive)
	{
		long ms = clock.getElapsedTime().asMilliseconds();
		if (ms > render_adaptive_ms)
		{
			render_max_dist = render_max_dist - 100;
			if (render_max_dist < 1000)
				render_max_dist = 1000;
		}
		else if (ms < render_adaptive_ms - 5)
		{
			render_max_dist = render_max_dist + 100;
			if (render_max_dist > 20000)
				render_max_dist = 20000;
		}
	}

	// Cleanup gl state
	glDisable(GL_ALPHA_TEST);
	glDisable(GL_DEPTH_TEST);
	glDisable(GL_CULL_FACE);
	glDisable(GL_FOG);
}

// -----------------------------------------------------------------------------
// Renders a cylindrical 'slice' of the sky between [top] and [bottom] on the z
// axis
// -----------------------------------------------------------------------------
void MapRenderer3D::renderSkySlice(float top, float bottom, float atop, float abottom, float size, float tx, float ty)
	const
{
	float tc_x  = 0.0f;
	float tc_y1 = (-top + 1.0f) * (ty * 0.5f);
	float tc_y2 = (-bottom + 1.0f) * (ty * 0.5f);

	glBegin(GL_QUADS);

	// Go through circular points
	for (unsigned a = 0; a < 31; a++)
	{
		// Top
		glColor4f(1.0f, 1.0f, 1.0f, atop);
		glTexCoord2f(tc_x + tx, tc_y1);
		glVertex3f(
			cam_position_.x + (sky_circle_[a + 1].x * size),
			cam_position_.y - (sky_circle_[a + 1].y * size),
			cam_position_.z + (top * size));
		glTexCoord2f(tc_x, tc_y1);
		glVertex3f(
			cam_position_.x + (sky_circle_[a].x * size),
			cam_position_.y - (sky_circle_[a].y * size),
			cam_position_.z + (top * size));

		// Bottom
		glColor4f(1.0f, 1.0f, 1.0f, abottom);
		glTexCoord2f(tc_x, tc_y2);
		glVertex3f(
			cam_position_.x + (sky_circle_[a].x * size),
			cam_position_.y - (sky_circle_[a].y * size),
			cam_position_.z + (bottom * size));
		glTexCoord2f(tc_x + tx, tc_y2);
		glVertex3f(
			cam_position_.x + (sky_circle_[a + 1].x * size),
			cam_position_.y - (sky_circle_[a + 1].y * size),
			cam_position_.z + (bottom * size));

		tc_x += tx;
	}

	// Link last point -> first
	// Top
	glColor4f(1.0f, 1.0f, 1.0f, atop);
	glTexCoord2f(tc_x + tx, tc_y1);
	glVertex3f(
		cam_position_.x + (sky_circle_[0].x * size),
		cam_position_.y - (sky_circle_[0].y * size),
		cam_position_.z + (top * size));
	glTexCoord2f(tc_x, tc_y1);
	glVertex3f(
		cam_position_.x + (sky_circle_[31].x * size),
		cam_position_.y - (sky_circle_[31].y * size),
		cam_position_.z + (top * size));

	// Bottom
	glColor4f(1.0f, 1.0f, 1.0f, abottom);
	glTexCoord2f(tc_x, tc_y2);
	glVertex3f(
		cam_position_.x + (sky_circle_[31].x * size),
		cam_position_.y - (sky_circle_[31].y * size),
		cam_position_.z + (bottom * size));
	glTexCoord2f(tc_x + tx, tc_y2);
	glVertex3f(
		cam_position_.x + (sky_circle_[0].x * size),
		cam_position_.y - (sky_circle_[0].y * size),
		cam_position_.z + (bottom * size));

	glEnd();
}

// -----------------------------------------------------------------------------
// Renders the sky
// -----------------------------------------------------------------------------
void MapRenderer3D::renderSky()
{
	gl::setColour(ColRGBA::WHITE);
	glDisable(GL_CULL_FACE);
	glDisable(GL_FOG);
	glDisable(GL_DEPTH_TEST);
	glDepthMask(GL_FALSE);
	glEnable(GL_TEXTURE_2D);

	// Center skybox a bit below the camera view
	glPushMatrix();
	glTranslatef(0.0f, 0.0f, -10.0f);

	// Get sky texture
	unsigned sky;
	if (!skytex2_.empty())
		sky = mapeditor::textureManager().texture(skytex2_, false).gl_id;
	else
		sky = mapeditor::textureManager().texture(skytex1_, false).gl_id;
	if (sky)
	{
		// Bind texture
		gl::Texture::bind(sky);

		// Get average colour if needed
		auto& tex_info = gl::Texture::info(sky);
		if (skycol_top_.a == 0)
		{
			int theight    = tex_info.size.y * 0.4;
			skycol_top_    = gl::Texture::averageColour(sky, { 0, 0, tex_info.size.x, theight });
			skycol_bottom_ = gl::Texture::averageColour(
				sky, { 0, tex_info.size.y - theight, tex_info.size.x, tex_info.size.y });
		}

		// Render top cap
		float size = 64.0f;
		glDisable(GL_TEXTURE_2D);
		gl::setColour(skycol_top_);
		glBegin(GL_QUADS);
		glVertex3f(cam_position_.x - (size * 10), cam_position_.y - (size * 10), cam_position_.z + size);
		glVertex3f(cam_position_.x - (size * 10), cam_position_.y + (size * 10), cam_position_.z + size);
		glVertex3f(cam_position_.x + (size * 10), cam_position_.y + (size * 10), cam_position_.z + size);
		glVertex3f(cam_position_.x + (size * 10), cam_position_.y - (size * 10), cam_position_.z + size);
		glEnd();

		// Render bottom cap
		gl::setColour(skycol_bottom_);
		glBegin(GL_QUADS);
		glVertex3f(cam_position_.x - (size * 10), cam_position_.y - (size * 10), cam_position_.z - size);
		glVertex3f(cam_position_.x - (size * 10), cam_position_.y + (size * 10), cam_position_.z - size);
		glVertex3f(cam_position_.x + (size * 10), cam_position_.y + (size * 10), cam_position_.z - size);
		glVertex3f(cam_position_.x + (size * 10), cam_position_.y - (size * 10), cam_position_.z - size);
		glEnd();

		// Render skybox sides
		glDisable(GL_ALPHA_TEST);
		glEnable(GL_TEXTURE_2D);

		// Check for odd sky sizes
		float tx = 0.125f;
		float ty = 2.0f;
		if (tex_info.size.x > 256)
			tx = 0.125f / ((float)tex_info.size.x / 256.0f);
		if (tex_info.size.y > 128)
			ty = 1.0f;

		renderSkySlice(1.0f, 0.5f, 0.0f, 1.0f, size, tx, ty);   // Top
		renderSkySlice(0.5f, -0.5f, 1.0f, 1.0f, size, tx, ty);  // Middle
		renderSkySlice(-0.5f, -1.0f, 1.0f, 0.0f, size, tx, ty); // Bottom
	}

	glPopMatrix();
	glDepthMask(GL_TRUE);
	glEnable(GL_CULL_FACE);
	glEnable(GL_DEPTH_TEST);
	glEnable(GL_ALPHA_TEST);

	// Render all sky quads
	glDisable(GL_TEXTURE_2D);
	for (unsigned a = 0; a < n_quads_; a++)
	{
		// Ignore if not sky
		if ((quads_[a]->flags & SKY) == 0)
			continue;

		// Render quad
		renderQuad(quads_[a]);
		quads_[a] = quads_[n_quads_ - 1];
		n_quads_--;
		a--;
	}

	// Render all sky flats
	flat_last_ = 0;
	for (unsigned a = 0; a < n_flats_; a++)
	{
		if (!flats_[a])
			continue;

		// Ignore if not sky
		if ((flats_[a]->flags & SKY) == 0)
			continue;

		// Render quad
		renderFlat(flats_[a]);
		flats_[a] = flats_[n_flats_ - 1];
		n_flats_--;
		a--;
	}
	glEnable(GL_TEXTURE_2D);
}

// -----------------------------------------------------------------------------
// Updates the vertex texture coordinates of all polygons for sector [index]
// -----------------------------------------------------------------------------
void MapRenderer3D::updateFlatTexCoords(unsigned index, unsigned flat_index) const
{
	using game::UDMFFeature;

	// Check index
	if (index >= map_->nSectors())
		return;

	// Get sector
	auto sector         = map_->sector(index);
	auto control_sector = sector_flats_[index][flat_index].control_sector;

	// Get scaling/offset info
	double ox = 0.;
	double oy = 0.;
	// TODO 3dfloors
	double sx  = sector_flats_[index][flat_index].scale.x;
	double sy  = sector_flats_[index][flat_index].scale.y;
	double rot = 0.;

	// Check for UDMF + panning/scaling/rotation
	if (mapeditor::editContext().mapDesc().format == MapFormat::UDMF)
	{
		if (!(sector_flats_[index][flat_index].flags & CEIL))
		{
			if (game::configuration().featureSupported(UDMFFeature::FlatPanning))
			{
				ox = sector->floatProperty("xpanningfloor");
				oy = sector->floatProperty("ypanningfloor");
			}
			if (game::configuration().featureSupported(UDMFFeature::FlatScaling))
			{
				sx *= (1.0 / sector->floatProperty("xscalefloor"));
				sy *= (1.0 / sector->floatProperty("yscalefloor"));
			}
			if (game::configuration().featureSupported(UDMFFeature::FlatRotation))
				rot = sector->floatProperty("rotationfloor");
		}
		else
		{
			if (game::configuration().featureSupported(UDMFFeature::FlatPanning))
			{
				ox = sector->floatProperty("xpanningceiling");
				oy = sector->floatProperty("ypanningceiling");
			}
			if (game::configuration().featureSupported(UDMFFeature::FlatScaling))
			{
				sx *= (1.0 / sector->floatProperty("xscaleceiling"));
				sy *= (1.0 / sector->floatProperty("yscaleceiling"));
			}
			if (game::configuration().featureSupported(UDMFFeature::FlatRotation))
				rot = sector->floatProperty("rotationceiling");
		}
	}

	// Scaling applies to offsets as well.
	// Note for posterity: worldpanning only applies to textures, not flats
	ox /= sx;
	oy /= sy;

	// Update polygon texture coordinates
	sector->polygon()->setTexture(sector_flats_[index][flat_index].texture);
	sector->polygon()->updateTextureCoords(sx, sy, ox, oy, rot);
}

// -----------------------------------------------------------------------------
// Updates cached rendering data for sector [index]
// -----------------------------------------------------------------------------
void MapRenderer3D::updateSector(unsigned index)
{
	updateSectorFlats(index);
	updateSectorVBOs(index);
}

// -----------------------------------------------------------------------------
// Updates flat structures for sector [index]
// -----------------------------------------------------------------------------
void MapRenderer3D::updateSectorFlats(unsigned index)
{
	// Check index
	if (index >= map_->nSectors())
		return;

	auto* sector = map_->sector(index);
	sector_flats_[index].resize(2 * (1 + sector->extraFloors().size()));

	// Update floor
	bool  mix_tex_flats          = game::configuration().featureSupported(game::Feature::MixTexFlats);
	Flat& floor_flat             = sector_flats_[index][0];
	auto& ftex                   = mapeditor::textureManager().flat(sector->floor().texture, mix_tex_flats);
	floor_flat.sector            = sector;
	floor_flat.control_sector    = sector;
	floor_flat.extra_floor_index = -1;
	floor_flat.texture           = ftex.gl_id;
	floor_flat.scale             = ftex.scale;
	floor_flat.colour            = sector->colourAt(1, true);
	floor_flat.fogcolour         = sector->fogColour();
	floor_flat.light             = sector->lightAt(1);
	floor_flat.flags             = 0;
	floor_flat.plane             = sector->floor().plane;
	floor_flat.base_alpha        = 1.0f;
	if (strutil::equalCI(sector->floor().texture, game::configuration().skyFlat()))
		floor_flat.flags |= SKY;

	// Update ceiling
	Flat& ceiling_flat             = sector_flats_[index][1];
	auto& ctex                     = mapeditor::textureManager().flat(sector->ceiling().texture, mix_tex_flats);
	ceiling_flat.sector            = sector;
	ceiling_flat.control_sector    = sector;
	ceiling_flat.extra_floor_index = -1;
	ceiling_flat.texture           = ctex.gl_id;
	ceiling_flat.scale             = ctex.scale;
	ceiling_flat.colour            = sector->colourAt(2, true);
	ceiling_flat.fogcolour         = sector->fogColour();
	ceiling_flat.light             = sector->lightAt(2);
	ceiling_flat.flags             = CEIL;
	ceiling_flat.plane             = sector->ceiling().plane;
	ceiling_flat.base_alpha        = 1.0f;
	if (strutil::equalCI(sector->ceiling().texture, game::configuration().skyFlat()))
		ceiling_flat.flags |= SKY;

	// Deal with 3D floors
	for (unsigned a = 0; a < sector->extraFloors().size(); a++)
	{
		auto&      extra          = sector->extraFloors()[a];
		MapSector* control_sector = map_->sector(extra.control_sector_index);

		// TODO which of these is really a floor and which is really a ceiling?
		// TODO BOTH sides of the inner flat are drawn sometimes!
		// Bottom plane (defined by the floor of the control sector, but acts
		// like a ceiling)
		Flat& xf_floor             = sector_flats_[index][2 * (a + 1)];
		auto& xftex                = mapeditor::textureManager().flat(control_sector->floor().texture, mix_tex_flats);
		xf_floor.sector            = sector;
		xf_floor.control_sector    = control_sector;
		xf_floor.extra_floor_index = a;
		xf_floor.texture           = xftex.gl_id;
		xf_floor.scale             = xftex.scale;
		// TODO wrong.  maybe?  does it inherit from parent?
		xf_floor.colour = control_sector->colourAt(1, true);
		// TODO 3d floors have no fog color...  right?
		xf_floor.fogcolour = control_sector->fogColour();
		// TODO oughta support screen blends too!!
		// TODO this probably comes from the control sector, unless there's a flag, yadda...
		// TODO more importantly, it propagates downwards to the next floor
		// TODO are the light levels of the inside and outside different?  christ
		// TODO shouldn't this be 1?
		xf_floor.light = sector->lightAt(1, a);
		xf_floor.flags = FLATFLIP;
		if (extra.draw_inside)
			xf_floor.flags |= DRAWBOTH;
		xf_floor.plane      = extra.floor_plane;
		xf_floor.base_alpha = extra.alpha;

		if (extra.additiveTransparency())
		{
			xf_floor.flags |= TRANSADD;
		}

		// Top plane (defined by the ceiling of the control sector, but acts
		// like a floor)
		Flat& xf_ceiling          = sector_flats_[index][2 * (a + 1) + 1];
		auto& xctex               = mapeditor::textureManager().flat(control_sector->ceiling().texture, mix_tex_flats);
		xf_ceiling.sector         = sector;
		xf_ceiling.control_sector = control_sector;
		xf_ceiling.extra_floor_index = a;
		xf_ceiling.texture           = xctex.gl_id;
		xf_ceiling.scale             = xctex.scale;
		// TODO chump hack to use the real sector's light, which is wrong; fix the method to take this into account
		xf_ceiling.colour = sector->colourAt(2, true);
		// TODO again, maybe?
		xf_ceiling.fogcolour = control_sector->fogColour();
		// TODO this probably comes from the control sector, unless there's a flag, yadda...
		xf_ceiling.light = sector->lightAt(2, a);
		xf_ceiling.flags = CEIL | FLATFLIP;
		if (extra.draw_inside)
			xf_ceiling.flags |= DRAWBOTH;
		xf_ceiling.plane      = extra.ceiling_plane;
		xf_ceiling.base_alpha = extra.alpha;

		if (extra.additiveTransparency())
		{
			xf_ceiling.flags |= TRANSADD;
		}
	}

	// Finish up
	for (auto& flat : sector_flats_[index])
		flat.updated_time = app::runTimer();

	if (gl::vboSupport())
	{
		glBindBuffer(GL_ARRAY_BUFFER, 0);
		sector->polygon()->setZ(0);
	}
}

// -----------------------------------------------------------------------------
// Updates VBOs for sector [index]
// -----------------------------------------------------------------------------
void MapRenderer3D::updateSectorVBOs(unsigned index) const
{
	if (!gl::vboSupport())
		return;

	// Check index
	if (index >= map_->nSectors())
		return;
	MapSector* sector = map_->sector(index);
	Polygon2D* poly   = sector->polygon();

	// Update VBOs
	glBindBuffer(GL_ARRAY_BUFFER, vbo_flats_);
	Polygon2D::setupVBOPointers();

	for (unsigned a = 0; a < sector_flats_[index].size(); a++)
	{
		updateFlatTexCoords(index, a);
		poly->setZ(sector_flats_[index][a].plane);
		poly->writeToVBO(sector_flats_[index][a].vbo_offset);
	}

	glBindBuffer(GL_ARRAY_BUFFER, 0);
	poly->setZ(0);
}

// -----------------------------------------------------------------------------
// Returns whether the sector at [index] needs to be updated.
// -----------------------------------------------------------------------------
bool MapRenderer3D::isSectorStale(unsigned index) const
{
	MapSector* sector = map_->sector(index);
	if (!sector)
		return false;

	return sector_flats_[index].empty() || sector_flats_[index][0].updated_time < sector->modifiedTime()
		   || sector_flats_[index][0].updated_time < sector->geometryUpdatedTime();
}

// -----------------------------------------------------------------------------
// Renders [flat]
// -----------------------------------------------------------------------------
void MapRenderer3D::renderFlat(const Flat* flat)
{
	// Skip if no sector (for whatever reason)
	if (!flat->sector)
		return;

	// Setup special rendering options
	float alpha = flat->alpha * flat->base_alpha;
	if (flat->flags & SKY && render_3d_sky)
	{
		alpha = 0;
		glDisable(GL_ALPHA_TEST);
	}
	if (flat->flags & TRANSADD)
		glBlendFunc(GL_SRC_ALPHA, GL_ONE);
	else
		glBlendFunc(GL_SRC_ALPHA, GL_ONE_MINUS_SRC_ALPHA);

	// Setup colour/light
	setLight(flat->colour, flat->light, alpha);

	// Setup fog colour
	setFog(flat->fogcolour, flat->light);

	// Render flat
	if (gl::vboSupport() && flats_use_vbo)
	{
		// Setup for floor or ceiling
		if (flat->flags & CEIL)
		{
			glCullFace((flat->flags & FLATFLIP) ? GL_FRONT : GL_BACK);
			flat_last_ = 2;
		}
		else
		{
			glCullFace((flat->flags & FLATFLIP) ? GL_BACK : GL_FRONT);
			flat_last_ = 1;
		}

		glBindBuffer(GL_ARRAY_BUFFER, vbo_flats_);
		Polygon2D::setupVBOPointers();

		if (flat->flags & DRAWBOTH)
			glDisable(GL_CULL_FACE);

		// Render
		flat->sector->polygon()->renderVBO(flat->vbo_offset);

		if (flat->flags & DRAWBOTH)
			glEnable(GL_CULL_FACE);
	}
	else
	{
		glPushMatrix();

		// Setup for floor or ceiling
		if (flat->flags & CEIL)
		{
			glCullFace((flat->flags & FLATFLIP) ? GL_FRONT : GL_BACK);
			glTranslated(0, 0, flat->sector->ceiling().height);
		}
		else
		{
			glCullFace((flat->flags & FLATFLIP) ? GL_BACK : GL_FRONT);
			glTranslated(0, 0, flat->sector->floor().height);
		}

		if (flat->flags & DRAWBOTH)
			glDisable(GL_CULL_FACE);

		// Render
		flat->sector->polygon()->render();

		if (flat->flags & DRAWBOTH)
			glEnable(GL_CULL_FACE);

		glPopMatrix();
	}

	// Reset settings
	if (flat->flags & SKY && render_3d_sky)
		glEnable(GL_ALPHA_TEST);
}

// -----------------------------------------------------------------------------
// Renders all currently visible flats
// -----------------------------------------------------------------------------
void MapRenderer3D::renderFlats()
{
	// Check for map
	if (!map_)
		return;

	// Init textures
	glEnable(GL_TEXTURE_2D);

	// Render all visible opaque flats, ordered by texture
	unsigned a        = 0;
	unsigned tex_last = 0;
	flat_last_        = 0;
	while (n_flats_ > 0)
	{
		a        = 0;
		tex_last = 0;
		while (a < n_flats_)
		{
			if (flats_[a])
			{
				// Skip different textures on this loop, and save all translucent
				// flats for last
				if ((tex_last && flats_[a]->texture != tex_last) || flats_[a]->base_alpha < 1.0f)
				{
					a++;
					continue;
				}

				// Check texture
				if (!tex_last)
					tex_last = flats_[a]->texture;
				if (tex_last)
					gl::Texture::bind(flats_[a]->texture);

				// Render flat
				renderFlat(flats_[a]);
			}

			flats_[a] = flats_[--n_flats_];
		}
		if (!tex_last)
			break;
	}

	// Render any remaining translucent flats, ordered by depth
	// TODO order by depth?  how??  sector distance, then plane height?  (note
	// that sloped and translucent is forbidden even in gzdoom)
	for (unsigned b = 0; b < n_flats_; b++)
	{
		if (!flats_[b])
			continue;

		if (tex_last != flats_[b]->texture)
		{
			tex_last = flats_[b]->texture;
			gl::Texture::bind(tex_last);
		}
		renderFlat(flats_[b]);
	}
	n_flats_ = 0;

	// Reset gl stuff
	glDisable(GL_TEXTURE_2D);
	if (gl::vboSupport())
	{
		glDisableClientState(GL_VERTEX_ARRAY);
		glDisableClientState(GL_TEXTURE_COORD_ARRAY);
		glBindBuffer(GL_ARRAY_BUFFER, 0);
	}
}

// -----------------------------------------------------------------------------
// Renders selection overlay for all selected flats
// -----------------------------------------------------------------------------
void MapRenderer3D::renderFlatSelection(const ItemSelection& selection, float alpha) const
{
	if (!render_selection_)
		return;

	// Setup gl stuff
	glLineWidth(2.0f);
	glDisable(GL_TEXTURE_2D);
	glDisable(GL_FOG);
	glDisable(GL_DEPTH_TEST);
	glEnable(GL_LINE_SMOOTH);
	glEnable(GL_CULL_FACE);

	// Setup colour
	auto& def  = colourconfig::colDef("map_3d_selection");
	auto  col1 = def.colour;
	col1.a *= alpha;
	gl::setColour(col1, def.blendMode());
	auto col2 = col1;
	col2.a *= 0.5;

	// Go through selection
	for (auto& item : selection)
	{
		// TODO this code is awfully similar to the renderHilight code
		// Ignore if not a sector hilight
		if (item.type != mapeditor::ItemType::Ceiling && item.type != mapeditor::ItemType::Floor)
			continue;

		// Get sector
		auto sector = map_->sector(item.real_index >= 0 ? item.real_index : item.index);
		if (!sector)
			return;

		// Get plane
		Plane plane;
		if (item.real_index >= 0)
		{
			for (const auto& extra : sector->extraFloors())
			{
				if (extra.control_sector_index == item.index)
				{
					if (item.type == mapeditor::ItemType::Floor)
						plane = extra.floor_plane;
					else
						plane = extra.ceiling_plane;
				}
			}
		}
		else
		{
			if (item.type == mapeditor::ItemType::Floor)
				plane = sector->floor().plane;
			else
				plane = sector->ceiling().plane;
		}

		// Draw sector outline
		vector<MapLine*> lines;
		sector->putLines(lines);
		gl::setColour(col1);
		glBegin(GL_LINES);
		for (auto& line : lines)
		{
			glVertex3d(line->x1(), line->y1(), plane.heightAt(line->x1(), line->y1()));
			glVertex3d(line->x2(), line->y2(), plane.heightAt(line->x2(), line->y2()));
		}
		glEnd();

		// Render fill
		gl::setColour(col2);
		glDisable(GL_CULL_FACE);
		sector->polygon()->setZ(plane);
		sector->polygon()->render();
		sector->polygon()->setZ(0);
		glEnable(GL_CULL_FACE);
	}

	glCullFace(GL_BACK);
}

// -----------------------------------------------------------------------------
// Sets up coordinates for a quad
// -----------------------------------------------------------------------------
void MapRenderer3D::setupQuad(Quad* quad, Seg2d seg, double top, double bottom) const
{
	// Left
	quad->points[0].x = quad->points[1].x = seg.x1();
	quad->points[0].y = quad->points[1].y = seg.y1();

	// Right
	quad->points[2].x = quad->points[3].x = seg.x2();
	quad->points[2].y = quad->points[3].y = seg.y2();

	// Top/bottom
	quad->points[0].z = quad->points[3].z = top;
	quad->points[1].z = quad->points[2].z = bottom;
}

// -----------------------------------------------------------------------------
// Sets up coordinates for a quad
// -----------------------------------------------------------------------------
void MapRenderer3D::setupQuad(Quad* quad, Seg2d seg, Plane top, Plane bottom) const
{
	// Left
	quad->points[0].x = quad->points[1].x = seg.x1();
	quad->points[0].y = quad->points[1].y = seg.y1();

	// Right
	quad->points[2].x = quad->points[3].x = seg.x2();
	quad->points[2].y = quad->points[3].y = seg.y2();

	// Top/bottom
	quad->points[0].z = top.heightAt(quad->points[0].x, quad->points[0].y);
	quad->points[1].z = bottom.heightAt(quad->points[1].x, quad->points[1].y);
	quad->points[2].z = bottom.heightAt(quad->points[2].x, quad->points[2].y);
	quad->points[3].z = top.heightAt(quad->points[3].x, quad->points[3].y);
}

// -----------------------------------------------------------------------------
// Calculates texture coordinates for a quad
// -----------------------------------------------------------------------------
void MapRenderer3D::setupQuadTexCoords(
	MapRenderer3D::Quad* quad,
	int                  length,
	double               o_left,
	double               o_top,
	double               h_top,
	double               h_bottom,
	bool                 pegbottom,
	double               sx,
	double               sy) const
{
	// Check texture
	if (!quad->texture)
		return;

	// Determine integral height
	int height = math::round(h_top - h_bottom);

	// Initial offsets
	double y1       = o_top;
	double y2       = o_top + height;
	auto&  tex_info = gl::Texture::info(quad->texture);
	if (pegbottom)
	{
		y2 = o_top + tex_info.size.y * sy;
		y1 = y2 - height;
	}

	double x_mult = 1.0 / (tex_info.size.x * sx);
	double y_mult = 1.0 / (tex_info.size.y * sy);

	// Set texture coordinates
	quad->points[0].tx = o_left * x_mult;
	quad->points[0].ty = (y1 * y_mult) + ((h_top - quad->points[0].z) * y_mult);
	quad->points[1].tx = o_left * x_mult;
	quad->points[1].ty = (y2 * y_mult) + ((h_bottom - quad->points[1].z) * y_mult);
	quad->points[2].tx = (o_left + length) * x_mult;
	quad->points[2].ty = (y2 * y_mult) + ((h_bottom - quad->points[2].z) * y_mult);
	quad->points[3].tx = (o_left + length) * x_mult;
	quad->points[3].ty = (y1 * y_mult) + ((h_top - quad->points[3].z) * y_mult);
}

// -----------------------------------------------------------------------------
// Updates cached rendering data for line [index]
// -----------------------------------------------------------------------------
void MapRenderer3D::updateLine(unsigned index)
{
	using game::Feature;
	using game::UDMFFeature;

	// Check index
	if (index > lines_.size())
		return;

	// Clear current line data
	lines_[index].quads.clear();

	// Skip invalid line
	auto line = map_->line(index);
	if (!line->s1())
		return;

<<<<<<< HEAD
=======
	// Process line special
	map_->mapSpecials()->processLineSpecial(line);
	bool line_translucent = map_->mapSpecials()->lineIsTranslucent(line);

>>>>>>> e4eea332
	// Get relevant line info
	auto   map_format = mapeditor::editContext().mapDesc().format;
	bool   upeg       = game::configuration().lineBasicFlagSet("dontpegtop", line, map_format);
	bool   lpeg       = game::configuration().lineBasicFlagSet("dontpegbottom", line, map_format);
	double xoff, yoff, sx, sy, lsx, lsy;
	bool   mixed       = game::configuration().featureSupported(Feature::MixTexFlats);
	lines_[index].line = line;
	double alpha       = 1.0;
	if (line->hasProp("alpha"))
		alpha = line->floatProperty("alpha");
	else if (line_translucent) // TranslucentLine special
		alpha = map_->mapSpecials()->translucentLineAlpha(line);

	int line_shading = 0;
	if (render_shade_orthogonal_lines)
	{
		// Increase light level for N/S facing lines
		if (line->x1() == line->x2())
			line_shading = +16;
		// Decrease light level for E/W facing lines
		else if (line->y1() == line->y2())
			line_shading = -16;
	}

	// Get first side info
	int  floor1     = line->frontSector()->floor().height;
	int  ceiling1   = line->frontSector()->ceiling().height;
	auto fp1        = line->frontSector()->floor().plane;
	auto cp1        = line->frontSector()->ceiling().plane;
	auto colour1    = line->frontSector()->colourAt(0, true);
	auto fogcolour1 = line->frontSector()->fogColour();
	auto light1     = line->s1()->light();
	int  xoff1      = line->s1()->texOffsetX();
	int  yoff1      = line->s1()->texOffsetY();

	if (render_shade_orthogonal_lines)
	{
		colour1.r = math::clamp(colour1.r + line_shading, 0, 255);
		colour1.g = math::clamp(colour1.g + line_shading, 0, 255);
		colour1.b = math::clamp(colour1.b + line_shading, 0, 255);
		light1    = math::clamp(light1 + line_shading, 0, 255);
	}

	// --- One-sided line ---
	lsx        = 1;
	lsy        = 1;
	int length = math::round(line->length());
	if (line->s1() && !line->s2())
	{
		Quad quad;

		// Determine offsets
		xoff = xoff1;
		yoff = yoff1;
		if (map_->currentFormat() == MapFormat::UDMF
			&& game::configuration().featureSupported(UDMFFeature::TextureOffsets))
		{
			if (line->s1()->hasProp("offsetx_mid"))
				xoff += line->s1()->floatProperty("offsetx_mid");
			if (line->s1()->hasProp("offsety_mid"))
				yoff += line->s1()->floatProperty("offsety_mid");
		}

		// Texture scale
		auto& tex    = mapeditor::textureManager().texture(line->s1()->texMiddle(), mixed);
		quad.texture = tex.gl_id;
		sx           = tex.scale.x;
		sy           = tex.scale.y;
		if (game::configuration().featureSupported(UDMFFeature::TextureScaling))
		{
			if (line->s1()->hasProp("scalex_mid"))
				lsx = 1.0 / line->s1()->floatProperty("scalex_mid");
			if (line->s1()->hasProp("scaley_mid"))
				lsy = 1.0 / line->s1()->floatProperty("scaley_mid");
		}
		if (!tex.world_panning)
		{
			xoff *= sx;
			yoff *= sy;
		}
		sx *= lsx;
		sy *= lsy;
		xoff *= lsx;
		yoff *= lsy;

		// Create quad
		setupQuad(&quad, line->seg(), cp1, fp1);
		quad.colour    = colour1;
		quad.fogcolour = fogcolour1;
		quad.light     = light1;
		setupQuadTexCoords(&quad, length, xoff, yoff, ceiling1, floor1, lpeg, sx, sy);

		// Add middle quad and finish
		lines_[index].quads.push_back(quad);
		lines_[index].updated_time = app::runTimer();
		return;
	}

	// --- Two-sided line ---

	// TODO middle parts may show 3D floors!

	// Get second side info
	int    floor2      = line->backSector()->floor().height;
	int    ceiling2    = line->backSector()->ceiling().height;
	auto   fp2         = line->backSector()->floor().plane;
	auto   cp2         = line->backSector()->ceiling().plane;
	auto   colour2     = line->backSector()->colourAt(0, true);
	auto   fogcolour2  = line->backSector()->fogColour();
	auto   light2      = line->s2()->light();
	int    xoff2       = line->s2()->texOffsetX();
	int    yoff2       = line->s2()->texOffsetY();
	int    lowceil     = min(ceiling1, ceiling2);
	int    highfloor   = max(floor1, floor2);
	string sky_flat    = game::configuration().skyFlat();
	string hidden_tex  = map_->currentFormat() == MapFormat::Doom64 ? "?" : "-";
	bool   show_midtex = (map_->currentFormat() != MapFormat::Doom64) || (line->flagSet(512));
	// Heights at both endpoints, for both planes, on both sides
	double f1h1 = fp1.heightAt(line->x1(), line->y1());
	double f1h2 = fp1.heightAt(line->x2(), line->y2());
	double f2h1 = fp2.heightAt(line->x1(), line->y1());
	double f2h2 = fp2.heightAt(line->x2(), line->y2());
	double c1h1 = cp1.heightAt(line->x1(), line->y1());
	double c1h2 = cp1.heightAt(line->x2(), line->y2());
	double c2h1 = cp2.heightAt(line->x1(), line->y1());
	double c2h2 = cp2.heightAt(line->x2(), line->y2());

	if (render_shade_orthogonal_lines)
	{
		colour2.r = math::clamp(colour2.r + line_shading, 0, 255);
		colour2.g = math::clamp(colour2.g + line_shading, 0, 255);
		colour2.b = math::clamp(colour2.b + line_shading, 0, 255);
		light2    = math::clamp(light2 + line_shading, 0, 255);
	}

	// Front lower
	lsx = 1;
	lsy = 1;
	if (f2h1 > f1h1 || f2h2 > f1h2)
	{
		Quad quad;

		// Determine offsets
		xoff = xoff1;
		yoff = yoff1;
		if (map_->currentFormat() == MapFormat::UDMF
			&& game::configuration().featureSupported(UDMFFeature::TextureOffsets))
		{
			// UDMF extra offsets
			if (line->s1()->hasProp("offsetx_bottom"))
				xoff += line->s1()->floatProperty("offsetx_bottom");
			if (line->s1()->hasProp("offsety_bottom"))
				yoff += line->s1()->floatProperty("offsety_bottom");
		}

		// Texture scale
		auto& tex    = mapeditor::textureManager().texture(line->s1()->texLower(), mixed);
		quad.texture = tex.gl_id;
		sx           = tex.scale.x;
		sy           = tex.scale.y;
		if (map_->currentFormat() == MapFormat::UDMF
			&& game::configuration().featureSupported(UDMFFeature::TextureScaling))
		{
			if (line->s1()->hasProp("scalex_bottom"))
				lsx = 1.0 / line->s1()->floatProperty("scalex_bottom");
			if (line->s1()->hasProp("scaley_bottom"))
				lsy = 1.0 / line->s1()->floatProperty("scaley_bottom");
		}
		if (!tex.world_panning)
		{
			xoff *= sx;
			yoff *= sy;
		}
		sx *= lsx;
		sy *= lsy;
		xoff *= lsx;
		yoff *= lsy;

		if (lpeg) // Lower unpegged
			yoff += (ceiling1 - floor2);

		// Create quad
		setupQuad(&quad, line->seg(), fp2, fp1);
		quad.colour    = colour1;
		quad.fogcolour = fogcolour1;
		quad.light     = light1;
		setupQuadTexCoords(&quad, length, xoff, yoff, floor2, floor1, false, sx, sy);
		quad.flags |= LOWER;

		// Add quad
		lines_[index].quads.push_back(quad);
	}

	// Front middle
	lsx          = 1;
	lsy          = 1;
	auto midtex1 = line->stringProperty("side1.texturemiddle");
	if (!midtex1.empty() && midtex1 != hidden_tex && show_midtex)
	{
		Quad quad;

		// Get texture
		auto& tex    = mapeditor::textureManager().texture(line->s1()->texMiddle(), mixed);
		quad.texture = tex.gl_id;

		// Determine offsets
		xoff        = xoff1;
		yoff        = yoff1;
		double ytex = 0;
		if (map_->currentFormat() == MapFormat::UDMF
			&& game::configuration().featureSupported(UDMFFeature::TextureOffsets))
		{
			if (line->s1()->hasProp("offsetx_mid"))
				xoff += line->s1()->floatProperty("offsetx_mid");
			if (line->s1()->hasProp("offsety_mid"))
				yoff += line->s1()->floatProperty("offsety_mid");
		}

		// Texture scale
		sx = tex.scale.x;
		sy = tex.scale.y;
		if (map_->currentFormat() == MapFormat::UDMF
			&& game::configuration().featureSupported(UDMFFeature::TextureScaling))
		{
			if (line->s1()->hasProp("scalex_mid"))
				lsx = 1.0 / line->s1()->floatProperty("scalex_mid");
			if (line->s1()->hasProp("scaley_mid"))
				lsy = 1.0 / line->s1()->floatProperty("scaley_mid");
		}
		if (!tex.world_panning)
		{
			xoff *= sx;
			yoff *= sy;
		}
		sx *= lsx;
		sy *= lsy;
		xoff *= lsx;
		yoff *= lsy;

		// Setup quad coordinates
		double top, bottom;
		if ((map_->currentFormat() == MapFormat::Doom64)
			|| ((
				map_->currentFormat() == MapFormat::UDMF
				&& game::configuration().featureSupported(UDMFFeature::SideMidtexWrapping)
				&& line->boolProperty("wrapmidtex"))))
		{
			top    = lowceil;
			bottom = highfloor;
			ytex   = yoff;
			if (lpeg)
				ytex -= lowceil - highfloor;
		}
		else if (lpeg)
		{
			auto& tex_info = gl::Texture::info(quad.texture);
			bottom         = highfloor + yoff;
			top            = bottom + (tex_info.size.y * sy);
		}
		else
		{
			auto& tex_info = gl::Texture::info(quad.texture);
			top            = lowceil + yoff;
			bottom         = top - (tex_info.size.y * sy);
		}
		// The "correct" thing here is to allow textures to run into the floor
		// unless clipmidtex is on, but OpenGL is designed not to allow that to
		// happen, and GZDoom doesn't support it either.
		if (bottom < highfloor)
			bottom = highfloor;
		if (top > lowceil)
		{
			ytex = top - lowceil;
			top  = lowceil;
		}

		// Create quad
		setupQuad(&quad, line->seg(), top, bottom);
		quad.colour    = colour1.ampf(1.0f, 1.0f, 1.0f, alpha);
		quad.fogcolour = fogcolour1;
		quad.light     = light1;
		setupQuadTexCoords(&quad, length, xoff, ytex, top, bottom, false, sx, sy);
		quad.flags |= MIDTEX;
		if (line->hasProp("renderstyle") && line->stringProperty("renderstyle") == "add")
			quad.flags |= TRANSADD;
		else if (line_translucent && map_->mapSpecials()->translucentLineAdditive(line)) // TranslucentLine special
			quad.flags |= TRANSADD;

		// Add quad
		lines_[index].quads.push_back(quad);
	}

	// Front upper
	lsx = 1;
	lsy = 1;
	if (c1h1 > c2h1 || c1h2 > c2h2)
	{
		Quad quad;

		// Determine offsets
		xoff = xoff1;
		yoff = yoff1;
		if (map_->currentFormat() == MapFormat::UDMF
			&& game::configuration().featureSupported(UDMFFeature::TextureOffsets))
		{
			// UDMF extra offsets
			if (line->s1()->hasProp("offsetx_top"))
				xoff += line->s1()->floatProperty("offsetx_top");
			if (line->s1()->hasProp("offsety_top"))
				yoff += line->s1()->floatProperty("offsety_top");
		}

		// Texture scale
		auto& tex    = mapeditor::textureManager().texture(line->s1()->texUpper(), mixed);
		quad.texture = tex.gl_id;
		sx           = tex.scale.x;
		sy           = tex.scale.y;
		if (map_->currentFormat() == MapFormat::UDMF
			&& game::configuration().featureSupported(UDMFFeature::TextureScaling))
		{
			if (line->s1()->hasProp("scalex_top"))
				lsx = 1.0 / line->s1()->floatProperty("scalex_top");
			if (line->s1()->hasProp("scaley_top"))
				lsy = 1.0 / line->s1()->floatProperty("scaley_top");
		}
		if (!tex.world_panning)
		{
			xoff *= sx;
			yoff *= sy;
		}
		sx *= lsx;
		sy *= lsy;
		xoff *= lsx;
		yoff *= lsy;

		// Create quad
		setupQuad(&quad, line->seg(), cp1, cp2);
		quad.colour    = colour1;
		quad.fogcolour = fogcolour1;
		quad.light     = light1;
		setupQuadTexCoords(&quad, length, xoff, yoff, ceiling1, ceiling2, !upeg, sx, sy);
		// Sky hack only applies if both sectors have a sky ceiling
		if (strutil::equalCI(sky_flat, line->frontSector()->ceiling().texture)
			&& strutil::equalCI(sky_flat, line->backSector()->ceiling().texture))
			quad.flags |= SKY;
		quad.flags |= UPPER;

		// Add quad
		lines_[index].quads.push_back(quad);
	}

	// Back lower
	lsx = 1;
	lsy = 1;
	if (f1h1 > f2h1 || f1h2 > f2h2)
	{
		Quad quad;

		// Determine offsets
		xoff = xoff2;
		yoff = yoff2;
		if (map_->currentFormat() == MapFormat::UDMF
			&& game::configuration().featureSupported(UDMFFeature::TextureOffsets))
		{
			// UDMF extra offsets
			if (line->s2()->hasProp("offsetx_bottom"))
				xoff += line->s2()->floatProperty("offsetx_bottom");
			if (line->s2()->hasProp("offsety_bottom"))
				yoff += line->s2()->floatProperty("offsety_bottom");
		}

		// Texture scale
		auto& tex    = mapeditor::textureManager().texture(line->s2()->texLower(), mixed);
		quad.texture = tex.gl_id;
		sx           = tex.scale.x;
		sy           = tex.scale.y;
		if (map_->currentFormat() == MapFormat::UDMF
			&& game::configuration().featureSupported(UDMFFeature::TextureScaling))
		{
			if (line->s2()->hasProp("scalex_bottom"))
				lsx = 1.0 / line->s2()->floatProperty("scalex_bottom");
			if (line->s2()->hasProp("scaley_bottom"))
				lsy = 1.0 / line->s2()->floatProperty("scaley_bottom");
		}
		if (!tex.world_panning)
		{
			xoff *= sx;
			yoff *= sy;
		}
		sx *= lsx;
		sy *= lsy;
		xoff *= lsx;
		yoff *= lsy;

		if (lpeg) // Lower unpegged
			yoff += (ceiling2 - floor1);

		// Create quad
		setupQuad(&quad, line->seg().flip(), fp1, fp2);
		quad.colour    = colour2;
		quad.fogcolour = fogcolour2;
		quad.light     = light2;
		setupQuadTexCoords(&quad, length, xoff, yoff, floor1, floor2, false, sx, sy);
		if (strutil::equalCI(sky_flat, line->frontSector()->floor().texture))
			quad.flags |= SKY;
		quad.flags |= BACK;
		quad.flags |= LOWER;

		// Add quad
		lines_[index].quads.push_back(quad);
	}

	// Back middle
	lsx          = 1;
	lsy          = 1;
	auto midtex2 = line->stringProperty("side2.texturemiddle");
	if (!midtex2.empty() && midtex2 != hidden_tex && show_midtex)
	{
		Quad quad;

		// Get texture
		auto& tex    = mapeditor::textureManager().texture(midtex2, mixed);
		quad.texture = tex.gl_id;

		// Determine offsets
		xoff        = xoff2;
		yoff        = yoff2;
		double ytex = 0;
		if (map_->currentFormat() == MapFormat::UDMF
			&& game::configuration().featureSupported(UDMFFeature::TextureOffsets))
		{
			if (line->s2()->hasProp("offsetx_mid"))
				xoff += line->s2()->floatProperty("offsetx_mid");
			if (line->s2()->hasProp("offsety_mid"))
				yoff += line->s2()->floatProperty("offsety_mid");
		}

		// Texture scale
		sx = tex.scale.x;
		sy = tex.scale.y;
		if (map_->currentFormat() == MapFormat::UDMF
			&& game::configuration().featureSupported(UDMFFeature::TextureScaling))
		{
			if (line->s2()->hasProp("scalex_mid"))
				lsx = 1.0 / line->s2()->floatProperty("scalex_mid");
			if (line->s2()->hasProp("scaley_mid"))
				lsy = 1.0 / line->s2()->floatProperty("scaley_mid");
		}
		if (!tex.world_panning)
		{
			xoff *= sx;
			yoff *= sy;
		}
		sx *= lsx;
		sy *= lsy;
		xoff *= lsx;
		yoff *= lsy;

		// Setup quad coordinates
		double top, bottom;
		if ((map_->currentFormat() == MapFormat::Doom64)
			|| (map_->currentFormat() == MapFormat::UDMF
				&& game::configuration().featureSupported(UDMFFeature::SideMidtexWrapping)
				&& line->boolProperty("wrapmidtex")))
		{
			top    = lowceil;
			bottom = highfloor;
			ytex   = yoff;
			if (lpeg)
				ytex -= lowceil - highfloor;
		}
		else if (lpeg)
		{
			auto& tex_info = gl::Texture::info(quad.texture);
			bottom         = highfloor + yoff;
			top            = bottom + (tex_info.size.y * sy);
		}
		else
		{
			auto& tex_info = gl::Texture::info(quad.texture);
			top            = lowceil + yoff;
			bottom         = top - (tex_info.size.y * sy);
		}
		// The "correct" thing here is to allow textures to run into the floor
		// unless clipmidtex is on, but OpenGL is designed not to allow that to
		// happen, and GZDoom doesn't support it either.
		if (bottom < highfloor)
			bottom = highfloor;
		if (top > lowceil)
		{
			ytex = top - lowceil;
			top  = lowceil;
		}

		// Create quad
		setupQuad(&quad, line->seg().flip(), top, bottom);
		quad.colour    = colour2.ampf(1.0f, 1.0f, 1.0f, alpha);
		quad.fogcolour = fogcolour2;
		quad.light     = light2;
		setupQuadTexCoords(&quad, length, xoff, ytex, top, bottom, false, sx, sy);
		quad.flags |= BACK;
		quad.flags |= MIDTEX;
		if (line->hasProp("renderstyle") && line->stringProperty("renderstyle") == "add")
			quad.flags |= TRANSADD;
		else if (line_translucent && map_->mapSpecials()->translucentLineAdditive(line)) // TranslucentLine special
			quad.flags |= TRANSADD;

		// Add quad
		lines_[index].quads.push_back(quad);
	}

	// Back upper
	lsx = 1;
	lsy = 1;
	if (c2h1 > c1h1 || c2h2 > c1h2)
	{
		Quad quad;

		// Determine offsets
		xoff = xoff2;
		yoff = yoff2;
		if (map_->currentFormat() == MapFormat::UDMF
			&& game::configuration().featureSupported(UDMFFeature::TextureOffsets))
		{
			// UDMF extra offsets
			if (line->s2()->hasProp("offsetx_top"))
				xoff += line->s2()->floatProperty("offsetx_top");
			if (line->s2()->hasProp("offsety_top"))
				yoff += line->s2()->floatProperty("offsety_top");
		}

		// Texture scale
		auto& tex    = mapeditor::textureManager().texture(line->s2()->texUpper(), mixed);
		quad.texture = tex.gl_id;
		sx           = tex.scale.x;
		sy           = tex.scale.y;
		if (map_->currentFormat() == MapFormat::UDMF
			&& game::configuration().featureSupported(UDMFFeature::TextureScaling))
		{
			if (line->s2()->hasProp("scalex_top"))
				lsx = 1.0 / line->s2()->floatProperty("scalex_top");
			if (line->s2()->hasProp("scaley_top"))
				lsy = 1.0 / line->s2()->floatProperty("scaley_top");
		}
		if (!tex.world_panning)
		{
			xoff *= sx;
			yoff *= sy;
		}
		sx *= lsx;
		sy *= lsy;
		xoff *= lsx;
		yoff *= lsy;

		// Create quad
		setupQuad(&quad, line->seg().flip(), cp2, cp1);
		quad.colour    = colour2;
		quad.fogcolour = fogcolour2;
		quad.light     = light2;
		setupQuadTexCoords(&quad, length, xoff, yoff, ceiling2, ceiling1, !upeg, sx, sy);
		if (strutil::equalCI(sky_flat, line->frontSector()->ceiling().texture))
			quad.flags |= SKY;
		quad.flags |= BACK;
		quad.flags |= UPPER;

		// Add quad
		lines_[index].quads.push_back(quad);
	}

	// Add any middle lines created by 3D floors
	// TODO this code is so, so duplicated, oh dear
	// TODO going to have to deal with vertical overlaps (which already do
	// weird things when sloped floors meet in the middle of a line)
	// TODO relatedly, need to be able to SPLIT a quad even when there's no
	// texture, because 3d floors can change the lighting
	// TODO will one-sided lines ever have to worry about this?
	// TODO need to do back sector too, but with some of the logic reversed
	MapSide* sides[2] = { line->s2(), line->s1() };
	for (unsigned front = 0; front < 2; front++)
	{
		MapSide*   side   = sides[front];
		MapSector* sector = side->sector();

		for (const auto& extra : sector->extraFloors())
		{
			if (extra.ceilingOnly())
				continue; // A floor that's a flat plane can't possibly have any sides

			// Don't draw a texture if the same 3D floor is on both sides
			// TODO a bit clumsy and inefficient
			// TODO unclear what happens if /different/ 3d floors are on both sides, or if the line itself also has a
			// midtex, or if there's an EF_LO affecting the outside of the 3d floor...
			bool shared = false;
			for (auto& extra2 : sides[1 - front]->sector()->extraFloors())
			{
				if (extra2.control_sector_index == extra.control_sector_index)
				{
					shared = true;
					break;
				}
			}
			if (shared)
				continue;

			MapSector* control_sector = map_->sector(extra.control_sector_index);
			MapLine*   control_line   = map_->line(extra.control_line_index);

			xoff = control_line->s1()->texOffsetX() + line->s1()->texOffsetX();
			yoff = control_line->s1()->texOffsetY() + line->s1()->texOffsetY();
			sx = sy = 1;
			if (map_->currentFormat() == MapFormat::UDMF)
				applyZDoomPerSectionOffsets(control_line->s1(), "mid", &xoff, &yoff, &sx, &sy);

			// TODO missing texture check should look for this!
			string texname;
			// Not documented, but in practice, when both flags are set, upper wins
			if (extra.useUpperTexture())
				texname = side->texUpper();
			else if (extra.useLowerTexture())
				texname = side->texLower();
			else
				texname = control_line->s1()->texMiddle();

			Quad quad;
			auto seg = line->seg();
			// If the 3D floor is on the front side of the line, then the
			// outside wall is on the back, so the line segment must be flipped
			if (front)
				seg = seg.flip();
			setupQuad(&quad, seg, control_sector->ceiling().plane, control_sector->floor().plane);
			// TODO all this nonsense
			quad.colour    = colour1.ampf(1.0f, 1.0f, 1.0f, extra.alpha);
			quad.fogcolour = fogcolour1;
			quad.light     = light1;
			quad.texture   = mapeditor::textureManager().texture(texname, mixed).gl_id;

			setupQuadTexCoords(
				&quad,
				length,
				xoff,
				yoff,
				control_sector->ceiling().height,
				control_sector->floor().height,
				false,
				sx,
				sy);
			quad.flags |= MIDTEX;
			if (extra.draw_inside)
			{
				quad.flags |= DRAWBOTH;
			}
			if (extra.additiveTransparency())
			{
				quad.flags |= TRANSADD;
			}
			quad.control_line = extra.control_line_index;
			quad.control_side = control_line->s1()->index();
			// TODO other flags?
			// TODO probably need to remember which extra-floor this came from
			// too, which is slightly more complicated since it might be the
			// sector on either side of the line
			// TODO TRANSADD if that one flag is set!

			lines_[index].quads.push_back(quad);
		}
	}

	// Finished
	lines_[index].updated_time = app::runTimer();
}

// -----------------------------------------------------------------------------
// Renders [quad]
// -----------------------------------------------------------------------------
void MapRenderer3D::renderQuad(const Quad* quad, float alpha)
{
	// Setup special rendering options
	if (quad->colour.a == 255)
	{
		if (quad->flags & SKY && render_3d_sky)
		{
			alpha = 0;
			glDisable(GL_ALPHA_TEST);
		}
		else if (quad->flags & MIDTEX)
			glAlphaFunc(GL_GREATER, 0.9f * alpha);
	}

	// Checking for additive renderstyle
	if (quad->flags & TRANSADD)
		glBlendFunc(GL_SRC_ALPHA, GL_ONE);
	else
		glBlendFunc(GL_SRC_ALPHA, GL_ONE_MINUS_SRC_ALPHA);

	// Setup colour/light
	setLight(quad->colour, quad->light, alpha);

	// Setup fog
	setFog(quad->fogcolour, quad->light);

	// Setup DRAWBOTH
	if (quad->flags & DRAWBOTH)
		glDisable(GL_CULL_FACE);

	// Draw quad
	glBegin(GL_QUADS);
	glTexCoord2f(quad->points[0].tx, quad->points[0].ty);
	glVertex3f(quad->points[0].x, quad->points[0].y, quad->points[0].z);
	glTexCoord2f(quad->points[1].tx, quad->points[1].ty);
	glVertex3f(quad->points[1].x, quad->points[1].y, quad->points[1].z);
	glTexCoord2f(quad->points[2].tx, quad->points[2].ty);
	glVertex3f(quad->points[2].x, quad->points[2].y, quad->points[2].z);
	glTexCoord2f(quad->points[3].tx, quad->points[3].ty);
	glVertex3f(quad->points[3].x, quad->points[3].y, quad->points[3].z);
	glEnd();

	// Reset settings
	if (quad->colour.a == 255)
	{
		if (quad->flags & SKY && render_3d_sky)
			glEnable(GL_ALPHA_TEST);
		else if (quad->flags & MIDTEX)
			glAlphaFunc(GL_GREATER, 0.0f);
	}
	if (quad->flags & DRAWBOTH)
		glEnable(GL_CULL_FACE);
}

// -----------------------------------------------------------------------------
// Renders all currently visible wall quads
// -----------------------------------------------------------------------------
void MapRenderer3D::renderWalls()
{
	// Init
	quads_transparent_.clear();
	glEnable(GL_TEXTURE_2D);
	glCullFace(GL_BACK);

	// Render all visible quads, ordered by texture
	unsigned a        = 0;
	unsigned tex_last = 0;
	while (n_quads_ > 0)
	{
		tex_last = 0;
		a        = 0;
		while (a < n_quads_)
		{
			// Check alpha
			if (quads_[a]->colour.a < 255)
			{
				quads_transparent_.push_back(quads_[a]);
				quads_[a] = quads_[--n_quads_];
				continue;
			}

			// Check texture
			if (!tex_last && quads_[a]->texture)
			{
				tex_last = quads_[a]->texture;
				gl::Texture::bind(quads_[a]->texture);
			}
			if (quads_[a]->texture != tex_last)
			{
				a++;
				continue;
			}

			// Render quad
			renderQuad(quads_[a], quads_[a]->alpha);
			quads_[a] = quads_[--n_quads_];
		}
	}

	glDisable(GL_TEXTURE_2D);
}

// -----------------------------------------------------------------------------
// Renders all currently visible transparent wall quads
// -----------------------------------------------------------------------------
void MapRenderer3D::renderTransparentWalls()
{
	// Init
	glEnable(GL_TEXTURE_2D);
	glDepthMask(GL_FALSE);
	glDisable(GL_ALPHA_TEST);
	glCullFace(GL_BACK);

	// Render all transparent quads
	for (auto& quad : quads_transparent_)
	{
		// Bind texture
		gl::Texture::bind(quad->texture, false);

		// Render quad
		renderQuad(quad, quad->alpha);
	}

	glDisable(GL_TEXTURE_2D);
	glDepthMask(GL_TRUE);
	glEnable(GL_ALPHA_TEST);
}

// -----------------------------------------------------------------------------
// Renders selection overlay for all selected wall quads
// -----------------------------------------------------------------------------
void MapRenderer3D::renderWallSelection(const ItemSelection& selection, float alpha)
{
	if (!render_selection_)
		return;

	// Setup gl stuff
	glLineWidth(2.0f);
	glDisable(GL_TEXTURE_2D);
	glDisable(GL_FOG);
	glDisable(GL_DEPTH_TEST);
	glEnable(GL_LINE_SMOOTH);
	glEnable(GL_CULL_FACE);
	glCullFace(GL_BACK);

	// Setup colour
	auto& def  = colourconfig::colDef("map_3d_selection");
	auto  col1 = def.colour;
	col1.a *= alpha;
	gl::setColour(col1);
	auto col2 = col1;
	col2.a *= 0.5;

	// Go through selection
	for (auto item : selection)
	{
		// Ignore if not a wall selection
		if (item.type != mapeditor::ItemType::WallBottom && item.type != mapeditor::ItemType::WallMiddle
			&& item.type != mapeditor::ItemType::WallTop /* && selection[a].type != MapEditor::ItemType::Wall3DFloor*/)
			continue;

		// Get side
		auto side = map_->side(item.real_index >= 0 ? item.real_index : item.index);
		if (!side)
			continue;

		// Get parent line index
		int line = side->parentLine()->index();

		// Get appropriate quad
		Quad* quad = nullptr;
		for (unsigned q = 0; q < lines_[line].quads.size(); q++)
		{
			// Check quad is correct side
			if (map_->line(line)->s1() == side && lines_[line].quads[q].flags & BACK)
				continue;
			if (map_->line(line)->s2() == side && (lines_[line].quads[q].flags & BACK) == 0)
				continue;

			// Check every quad in this line
			if (item.real_index >= 0)
			{
				for (unsigned m = q; m < lines_[line].quads.size(); m++)
				{
					if (item.control_line == lines_[line].quads[m].control_line)
					{
						quad = &lines_[line].quads[m];
						break;
					}
				}
			}
			else if (lines_[line].quads[q].flags & UPPER)
			{
				if (item.type == mapeditor::ItemType::WallTop)
				{
					quad = &lines_[line].quads[q];
					break;
				}
			}
			else if (lines_[line].quads[q].flags & LOWER)
			{
				if (item.type == mapeditor::ItemType::WallBottom)
				{
					quad = &lines_[line].quads[q];
					break;
				}
			}
			else if (item.type == mapeditor::ItemType::WallMiddle)
			{
				quad = &lines_[line].quads[q];
				break;
			} /*
			 else if (selection[a].type == MapEditor::ItemType::Wall3DFloor && selection[a].control_line ==
			 lines[line].quads[a].control_line)
			 {
				 quad = &lines[line].quads[a];
				 break;
			 }*/
		}

		if (!quad)
			continue;

		// Render quad outline
		gl::setColour(col1);
		glBegin(GL_LINE_LOOP);
		for (auto& point : quad->points)
			glVertex3f(point.x, point.y, point.z);
		glEnd();

		// Render quad fill
		gl::setColour(col2);
		glBegin(GL_QUADS);
		for (auto& point : quad->points)
			glVertex3f(point.x, point.y, point.z);
		glEnd();
	}
}

// -----------------------------------------------------------------------------
// Updates cached data for [thing] (at [index])
// -----------------------------------------------------------------------------
void MapRenderer3D::updateThing(unsigned index, const MapThing* thing)
{
	// Check index
	if (index >= things_.size() || !thing)
		return;

	// Setup thing info
	things_[index].type   = &(game::configuration().thingType(thing->type()));
	things_[index].sector = map_->sectors().atPos(thing->position());

	// Get sprite texture
	uint32_t theight      = render_thing_icon_size;
	things_[index].sprite = mapeditor::textureManager()
								.sprite(
									things_[index].type->sprite(),
									things_[index].type->translation(),
									things_[index].type->palette())
								.gl_id;
	if (!things_[index].sprite)
	{
		// Sprite not found, try an icon
		if (use_zeth_icons && things_[index].type->zethIcon() >= 0)
		{
			things_[index].sprite = mapeditor::textureManager()
										.editorImage(
											fmt::format("zethicons/zeth{:02d}", things_[index].type->zethIcon()))
										.gl_id;
			things_[index].flags |= ZETH;
		}
		if (!things_[index].sprite)
			things_[index].sprite = mapeditor::textureManager()
										.editorImage(fmt::format("thing/{}", things_[index].type->icon()))
										.gl_id;
		things_[index].flags |= ICON;
	}
	else
		theight = things_[index].type->scaleY() * gl::Texture::info(things_[index].sprite).size.y;
	if (!things_[index].sprite)
	{
		// Icon not found either, use unknown icon
		things_[index].sprite = mapeditor::textureManager().editorImage("thing/unknown").gl_id;
	}

	// Determine z position
	if (things_[index].type->zHeightAbsolute())
		things_[index].z = thing->zPos();
	else if (things_[index].sector)
	{
		// true = thing's Z relative to floor | false = thing's Z relative to ceiling
		bool gravity = !things_[index].type->hanging();

		if (game::configuration().currentGame() == "srb2" && things_[index].flags & 2)
		{
			// Sonic robo blast 2 things contain a "Flip" flag that inverts the thing's gravity if set
			gravity = !gravity;
		}

		// Get sector floor (or ceiling) height
		int   sheight;
		float zheight = thing->zPos();
		if (!gravity)
		{
			sheight = things_[index].sector->ceiling().plane.heightAt(thing->xPos(), thing->yPos());
			sheight -= theight;
			zheight = -zheight;
		}
		else
		{
			sheight = things_[index].sector->floor().plane.heightAt(thing->xPos(), thing->yPos());
		}

		// Set height
		things_[index].z = sheight;
		if (things_[index].type->shrinkOnZoom())
			things_[index].z -= render_thing_icon_size * 0.5;
		if (things_[index].z < sheight)
			things_[index].z = sheight;
		things_[index].z += zheight;
	}

	// Adjust height by sprite Y offset if needed
	things_[index].z += mapeditor::textureManager().verticalOffset(things_[index].type->sprite());

	things_[index].updated_time = app::runTimer();
}

// -----------------------------------------------------------------------------
// Renders all currently visible things
// -----------------------------------------------------------------------------
void MapRenderer3D::renderThings()
{
	// Init
	glEnable(GL_TEXTURE_2D);
	glCullFace(GL_BACK);
	unsigned tex = 0;

	// Go through things
	double dist, halfwidth, theight;
	double mdist = render_max_thing_dist;
	if (mdist <= 0 || mdist > render_max_dist)
		mdist = render_max_dist;
	ColRGBA  col;
	uint8_t  light;
	float    x1, y1, x2, y2;
	unsigned update = 0;
	Seg2d    strafe(cam_position_.get2d(), (cam_position_ + cam_strafe_).get2d());
	for (unsigned a = 0; a < map_->nThings(); a++)
	{
		auto thing       = map_->thing(a);
		things_[a].flags = things_[a].flags & ~DRAWN;

		// Check side of camera
		if (cam_pitch_ > -0.9 && cam_pitch_ < 0.9)
		{
			if (math::lineSide(thing->position(), strafe) > 0)
				continue;
		}

		// Check thing distance if needed
		dist = math::distance(cam_position_.get2d(), thing->position());
		if (mdist > 0 && dist > mdist)
			continue;

		// Update thing if needed
		if (things_[a].updated_time < thing->modifiedTime()
			|| (things_[a].sector
				&& (things_[a].updated_time < things_[a].sector->modifiedTime()
					|| things_[a].updated_time < things_[a].sector->geometryUpdatedTime())))
		{
			updateThing(a, thing);
			update++;
			if (update > 500)
				break;
		}

		// Skip if not shown
		if (!things_[a].type->decoration() && render_3d_things == 2)
			continue;

		// Get thing sprite
		tex = things_[a].sprite;

		// Bind texture if needed
		gl::Texture::bind(tex, false);

		// Determine coordinates
		auto& tex_info = gl::Texture::info(tex);
		halfwidth      = things_[a].type->scaleX() * tex_info.size.x * 0.5;
		theight        = things_[a].type->scaleY() * tex_info.size.y;
		if (things_[a].flags & ICON)
		{
			halfwidth = render_thing_icon_size * 0.5;
			theight   = render_thing_icon_size;
		}
		x1                = thing->xPos() - cam_strafe_.x * halfwidth;
		y1                = thing->yPos() - cam_strafe_.y * halfwidth;
		x2                = thing->xPos() + cam_strafe_.x * halfwidth;
		y2                = thing->yPos() + cam_strafe_.y * halfwidth;
		things_[a].height = theight;

		// Set colour/brightness
		light = 255;
		// If a thing is defined as fullbright but the sprite is missing,
		// we'll fallback on the icon, which needs to be colored as appropriate.
		if (things_[a].type->fullbright() && !(things_[a].flags & ICON))
			col.set(255, 255, 255, 255);
		else
		{
			// Get light level from sector
			if (things_[a].sector)
				light = things_[a].sector->lightAt();

			// Icon, use thing icon colour (not for Zeth icons, though)
			if (things_[a].flags & ICON)
			{
				if (things_[a].flags & ZETH)
					col.set(255, 255, 255, 255);
				else
					col.set(things_[a].type->colour());
			}

			// Otherwise use sector colour
			else if (things_[a].sector)
				col.set(things_[a].sector->colourAt(0, true));
		}
		setLight(col, light, calcDistFade(dist, mdist));
		auto fogcol = ColRGBA(0, 0, 0, 0);
		if (things_[a].sector)
			fogcol = things_[a].sector->fogColour();

		setFog(fogcol, light);

		// Draw thing
		glBegin(GL_QUADS);
		glTexCoord2f(0.0f, 0.0f);
		glVertex3f(x1, y1, things_[a].z + theight);
		glTexCoord2f(0.0f, 1.0f);
		glVertex3f(x1, y1, things_[a].z);
		glTexCoord2f(1.0f, 1.0f);
		glVertex3f(x2, y2, things_[a].z);
		glTexCoord2f(1.0f, 0.0f);
		glVertex3f(x2, y2, things_[a].z + theight);
		glEnd();

		things_[a].flags |= DRAWN;
	}

	// Draw thing borders if needed
	if (render_3d_things_style >= 1)
	{
		glDisable(GL_TEXTURE_2D);
		glDepthMask(GL_FALSE);
		glAlphaFunc(GL_GREATER, 0.2f);
		glDisable(GL_CULL_FACE);
		glLineWidth(3.5f);

		for (unsigned a = 0; a < map_->nThings(); a++)
		{
			// Skip if hidden
			if (!(things_[a].flags & DRAWN))
				continue;

			auto thing = map_->thing(a);
			col.set(things_[a].type->colour());
			float radius = things_[a].type->radius();
			float bottom = things_[a].z + 0.5f;
			float top    = things_[a].z;
			if (things_[a].type->height() < 0)
				top += things_[a].height;
			else
				top += things_[a].type->height();

			// Fill
			glColor4f(col.fr(), col.fg(), col.fb(), 0.21f);
			uint8_t light2  = 255;
			auto    fogcol2 = ColRGBA(0, 0, 0, 0);
			if (things_[a].sector)
			{
				light2  = things_[a].sector->lightAt();
				fogcol2 = things_[a].sector->fogColour();
			}
			setFog(fogcol2, light2);
			glBegin(GL_QUADS);
			// Bottom
			glVertex3f(thing->xPos() - radius, thing->yPos() - radius, bottom);
			glVertex3f(thing->xPos() + radius, thing->yPos() - radius, bottom);
			glVertex3f(thing->xPos() + radius, thing->yPos() + radius, bottom);
			glVertex3f(thing->xPos() - radius, thing->yPos() + radius, bottom);
			if (render_3d_things_style == 2)
			{
				// Top
				glVertex3f(thing->xPos() + radius, thing->yPos() - radius, top);
				glVertex3f(thing->xPos() - radius, thing->yPos() - radius, top);
				glVertex3f(thing->xPos() - radius, thing->yPos() + radius, top);
				glVertex3f(thing->xPos() + radius, thing->yPos() + radius, top);
				// North
				glVertex3f(thing->xPos() - radius, thing->yPos() - radius, top);
				glVertex3f(thing->xPos() - radius, thing->yPos() - radius, bottom);
				glVertex3f(thing->xPos() + radius, thing->yPos() - radius, bottom);
				glVertex3f(thing->xPos() + radius, thing->yPos() - radius, top);
				// South
				glVertex3f(thing->xPos() + radius, thing->yPos() + radius, top);
				glVertex3f(thing->xPos() + radius, thing->yPos() + radius, bottom);
				glVertex3f(thing->xPos() - radius, thing->yPos() + radius, bottom);
				glVertex3f(thing->xPos() - radius, thing->yPos() + radius, top);
				// East
				glVertex3f(thing->xPos() + radius, thing->yPos() - radius, top);
				glVertex3f(thing->xPos() + radius, thing->yPos() - radius, bottom);
				glVertex3f(thing->xPos() + radius, thing->yPos() + radius, bottom);
				glVertex3f(thing->xPos() + radius, thing->yPos() + radius, top);
				// West
				glVertex3f(thing->xPos() - radius, thing->yPos() + radius, top);
				glVertex3f(thing->xPos() - radius, thing->yPos() + radius, bottom);
				glVertex3f(thing->xPos() - radius, thing->yPos() - radius, bottom);
				glVertex3f(thing->xPos() - radius, thing->yPos() - radius, top);
			}
			glEnd();

			// Outline
			glColor4f(col.fr(), col.fg(), col.fb(), 0.6f);
			// Bottom
			glBegin(GL_LINE_LOOP);
			glVertex3f(thing->xPos() - radius, thing->yPos() - radius, bottom);
			glVertex3f(thing->xPos() + radius, thing->yPos() - radius, bottom);
			glVertex3f(thing->xPos() + radius, thing->yPos() + radius, bottom);
			glVertex3f(thing->xPos() - radius, thing->yPos() + radius, bottom);
			glEnd();
			if (render_3d_things_style == 2)
			{
				// Top
				glBegin(GL_LINE_LOOP);
				glVertex3f(thing->xPos() - radius, thing->yPos() - radius, top);
				glVertex3f(thing->xPos() + radius, thing->yPos() - radius, top);
				glVertex3f(thing->xPos() + radius, thing->yPos() + radius, top);
				glVertex3f(thing->xPos() - radius, thing->yPos() + radius, top);
				glEnd();
				// Corners
				glBegin(GL_LINES);
				glVertex3f(thing->xPos() - radius, thing->yPos() - radius, bottom);
				glVertex3f(thing->xPos() - radius, thing->yPos() - radius, top);
				glVertex3f(thing->xPos() + radius, thing->yPos() - radius, bottom);
				glVertex3f(thing->xPos() + radius, thing->yPos() - radius, top);
				glVertex3f(thing->xPos() + radius, thing->yPos() + radius, bottom);
				glVertex3f(thing->xPos() + radius, thing->yPos() + radius, top);
				glVertex3f(thing->xPos() - radius, thing->yPos() + radius, bottom);
				glVertex3f(thing->xPos() - radius, thing->yPos() + radius, top);
				glEnd();
			}

			// Direction
			glPushMatrix();
			glTranslatef(thing->xPos(), thing->yPos(), bottom);
			glRotated(thing->angle(), 0, 0, 1);
			glBegin(GL_LINES);
			glVertex3f(0.0f, 0.0f, 0.0f);
			glVertex3f(radius, 0.0f, 0.0f);
			glVertex3f(radius, 0.0f, 0.0f);
			glVertex3f(radius - (radius * 0.2f), -radius * 0.2f, 0.0f);
			glVertex3f(radius, 0.0f, 0.0f);
			glVertex3f(radius - (radius * 0.2f), radius * 0.2f, 0.0f);
			glEnd();
			glPopMatrix();
		}

		glDepthMask(GL_TRUE);
		glEnable(GL_CULL_FACE);
	}
}

// -----------------------------------------------------------------------------
// Renders selection overlay for all selected things
// -----------------------------------------------------------------------------
void MapRenderer3D::renderThingSelection(const ItemSelection& selection, float alpha)
{
	// Do nothing if no things visible
	if (render_3d_things == 0 || !render_selection_)
		return;

	// Setup gl stuff
	glLineWidth(2.0f);
	glDisable(GL_TEXTURE_2D);
	glDisable(GL_FOG);
	glDisable(GL_DEPTH_TEST);
	glEnable(GL_LINE_SMOOTH);

	// Setup colour
	auto col1 = colourconfig::colour("map_3d_selection");
	col1.a *= alpha;
	gl::setColour(col1);
	auto col2 = col1;
	col2.a *= 0.5;

	// Go through selection
	double halfwidth, theight, x1, y1, x2, y2;
	for (auto item : selection)
	{
		// Ignore if not a thing selection
		if (item.type != mapeditor::ItemType::Thing)
			continue;

		// Get thing
		auto thing = item.asThing(*map_);
		if (!thing)
			return;

		// Update if required
		if (things_[item.index].type == nullptr)
			updateThing(item.index, thing);

		// Skip if not shown
		if (!things_[item.index].type->decoration() && render_3d_things == 2)
			continue;

		// Determine coordinates
		auto& tex_info = gl::Texture::info(things_[item.index].sprite);
		halfwidth      = tex_info.size.x * 0.5;
		theight        = tex_info.size.y;
		if (things_[item.index].flags & ICON)
		{
			halfwidth = render_thing_icon_size * 0.5;
			theight   = render_thing_icon_size;
		}
		x1 = thing->xPos() - cam_strafe_.x * halfwidth;
		y1 = thing->yPos() - cam_strafe_.y * halfwidth;
		x2 = thing->xPos() + cam_strafe_.x * halfwidth;
		y2 = thing->yPos() + cam_strafe_.y * halfwidth;

		// Render outline
		double z = things_[item.index].z;
		gl::setColour(col1);
		glBegin(GL_LINE_LOOP);
		glVertex3f(x1, y1, z + theight);
		glVertex3f(x1, y1, z);
		glVertex3f(x2, y2, z);
		glVertex3f(x2, y2, z + theight);
		glEnd();

		// Render fill
		gl::setColour(col2);
		glBegin(GL_QUADS);
		glVertex3f(x1, y1, z + theight);
		glVertex3f(x1, y1, z);
		glVertex3f(x2, y2, z);
		glVertex3f(x2, y2, z + theight);
		glEnd();
	}
}

// -----------------------------------------------------------------------------
// (Re)builds the flats Vertex Buffer Object
// -----------------------------------------------------------------------------
void MapRenderer3D::updateFlatsVBO()
{
	if (!flats_use_vbo)
		return;

	// Create VBOs if needed
	if (vbo_flats_ == 0)
		glGenBuffers(1, &vbo_flats_);

	// Get total size needed
	unsigned totalsize = 0;
	for (unsigned a = 0; a < map_->nSectors(); a++)
	{
		// Create the sector flats structure, but don't try to update VBOs yet
		// (since this function is recreating them)
		if (isSectorStale(a))
			updateSectorFlats(a);

		MapSector* sector = map_->sector(a);
		Polygon2D* poly   = sector->polygon();
		totalsize += poly->vboDataSize() * sector_flats_[a].size();
	}

	// Allocate buffer data
	glBindBuffer(GL_ARRAY_BUFFER, vbo_flats_);
	Polygon2D::setupVBOPointers();
	glBufferData(GL_ARRAY_BUFFER, totalsize, nullptr, GL_STATIC_DRAW);

	// Write polygon data to VBO
	unsigned offset = 0;
	for (unsigned a = 0; a < sector_flats_.size(); a++)
	{
		MapSector* sector = sector_flats_[a][0].sector;
		Polygon2D* poly   = sector->polygon();

		// TODO i realize we'll have to do this if any 3d floors are /added/, too
		for (unsigned b = 0; b < sector_flats_[a].size(); b++)
		{
			// Write flat to VBO
			sector_flats_[a][b].vbo_offset = offset;
			updateFlatTexCoords(a, b);
			poly->setZ(sector_flats_[a][b].plane);
			offset = poly->writeToVBO(offset);
		}

		// Reset polygon z
		poly->setZ(0.0f);
	}

	// Clean up
	glBindBuffer(GL_ARRAY_BUFFER, 0);
}

// -----------------------------------------------------------------------------
// (Re)builds the walls Vertex Buffer Object
// (or would, if it were used for wall rendering)
// -----------------------------------------------------------------------------
void MapRenderer3D::updateWallsVBO() const {}

// -----------------------------------------------------------------------------
// Runs a quick check of all sector bounding boxes against the current view to
// hide any that are outside it
// -----------------------------------------------------------------------------
void MapRenderer3D::quickVisDiscard()
{
	// Create sector distance array if needed
	if (dist_sectors_.size() != map_->nSectors())
		dist_sectors_.resize(map_->nSectors());

	// Go through all sectors
	auto   cam = cam_position_.get2d();
	double min_dist, dist;
	Seg2d  strafe(cam, cam + cam_strafe_.get2d());
	for (unsigned a = 0; a < map_->nSectors(); a++)
	{
		// Get sector bbox
		auto bbox = map_->sector(a)->boundingBox();

		// Init to visible
		dist_sectors_[a] = 0.0f;

		// Check if within bbox
		if (bbox.contains(cam))
			continue;

		// Check side of camera
		if (cam_pitch_ > -0.9 && cam_pitch_ < 0.9)
		{
			if (math::lineSide(bbox.min, strafe) > 0 && math::lineSide(Vec2d(bbox.max.x, bbox.min.y), strafe) > 0
				&& math::lineSide(bbox.max, strafe) > 0 && math::lineSide(Vec2d(bbox.min.x, bbox.max.y), strafe) > 0)
			{
				// Behind camera, invisible
				dist_sectors_[a] = -1.0f;
				continue;
			}
		}

		// Check distance to bbox
		if (render_max_dist > 0)
		{
			min_dist = 9999999;
			dist     = math::distanceToLine(cam, bbox.leftSide());
			if (dist < min_dist)
				min_dist = dist;
			dist = math::distanceToLine(cam, bbox.topSide());
			if (dist < min_dist)
				min_dist = dist;
			dist = math::distanceToLine(cam, bbox.rightSide());
			if (dist < min_dist)
				min_dist = dist;
			dist = math::distanceToLine(cam, bbox.bottomSide());
			if (dist < min_dist)
				min_dist = dist;

			dist_sectors_[a] = dist;
		}
	}

	// Set all lines that are part of invisible sectors to invisible
	for (unsigned a = 0; a < map_->nSides(); a++)
	{
		dist = dist_sectors_[map_->side(a)->sector()->index()];

		lines_[map_->side(a)->parentLine()->index()].visible = !(
			dist < 0 || (render_max_dist > 0 && dist > render_max_dist));
	}
}

// -----------------------------------------------------------------------------
// Calculates and returns the faded alpha value for [distance] from the camera
// -----------------------------------------------------------------------------
float MapRenderer3D::calcDistFade(double distance, double max) const
{
	if (max <= 0)
		return 1.0f;

	float faderange = max * 0.2f;
	if (distance > max - faderange)
		return 1.0f - ((distance - (max - faderange)) / faderange);
	else
		return 1.0f;
}

// -----------------------------------------------------------------------------
// Checks and hides any quads that are not currently in view
// -----------------------------------------------------------------------------
void MapRenderer3D::checkVisibleQuads()
{
	// Create quads array if empty
	if (!quads_)
		quads_ = new Quad*[map_->nLines() * 4];

	// Go through lines
	MapLine* line;
	float    distfade;
	n_quads_         = 0;
	unsigned updates = 0;
	bool     update  = false;
	Seg2d    strafe(cam_position_.get2d(), (cam_position_ + cam_strafe_).get2d());
	for (unsigned a = 0; a < lines_.size(); a++)
	{
		line = map_->line(a);

		// Skip if not visible
		if (!lines_[a].visible)
			continue;

		// Check side of camera
		if (cam_pitch_ > -0.9 && cam_pitch_ < 0.9)
		{
			if (math::lineSide(line->start(), strafe) > 0 && math::lineSide(line->end(), strafe) > 0)
				continue;
		}

		// Check for distance fade
		if (render_max_dist > 0)
			distfade = calcDistFade(math::distanceToLine(cam_position_.get2d(), line->seg()), render_max_dist);
		else
			distfade = 1.0f;

		// Update line if needed
		update = false;
		if (lines_[a].updated_time < line->modifiedTime()) // Check line modified
			update = true;
		if (lines_[a].line != line)
			update = true;
		if (!update && line->s1())
		{
			// Check front side/sector modified
			if (lines_[a].updated_time < line->s1()->modifiedTime()
				|| lines_[a].updated_time < line->frontSector()->modifiedTime()
				|| lines_[a].updated_time < line->frontSector()->geometryUpdatedTime())
				update = true;

			MapSector* sector = line->frontSector();
			for (const auto& extra_floor : sector->extraFloors())
			{
				MapLine* control_line = map_->line(extra_floor.control_line_index);
				if (lines_[a].updated_time < control_line->s1()->modifiedTime()
					|| lines_[a].updated_time < control_line->frontSector()->modifiedTime()
					|| lines_[a].updated_time < control_line->frontSector()->geometryUpdatedTime())
					update = true;
			}
		}
		if (!update && line->s2())
		{
			// Check back side/sector modified
			if (lines_[a].updated_time < line->s2()->modifiedTime()
				|| lines_[a].updated_time < line->backSector()->modifiedTime()
				|| lines_[a].updated_time < line->backSector()->geometryUpdatedTime())
				update = true;

			MapSector* sector = line->backSector();
			for (const auto& extra_floor : sector->extraFloors())
			{
				MapLine* control_line = map_->line(extra_floor.control_line_index);
				if (lines_[a].updated_time < control_line->s1()->modifiedTime()
					|| lines_[a].updated_time < control_line->frontSector()->modifiedTime()
					|| lines_[a].updated_time < control_line->frontSector()->geometryUpdatedTime())
					update = true;
			}
		}
		if (update)
		{
			updateLine(a);
			// updates++;
			// if (updates > 500)
			//	break;
		}

		// Determine quads to be drawn
		for (auto& quad : lines_[a].quads)
		{
			// Check we're on the right side of the quad
			if (!(quad.flags & DRAWBOTH)
				&& math::lineSide(
					   cam_position_.get2d(),
					   Seg2d(quad.points[0].x, quad.points[0].y, quad.points[2].x, quad.points[2].y))
					   < 0)
				continue;

			quads_[n_quads_] = &quad;
			quad.alpha       = distfade;
			n_quads_++;
		}
	}
}

// -----------------------------------------------------------------------------
// Checks and hides any flats that are not currently in view
// -----------------------------------------------------------------------------
void MapRenderer3D::checkVisibleFlats()
{
	// Update flats array
	delete[] flats_;
	n_flats_ = 0;
	for (unsigned a = 0; a < sector_flats_.size(); a++)
	{
		// Skip if invisible
		if (dist_sectors_[a] < 0)
			continue;

		n_flats_ += sector_flats_[a].size();
	}
	flats_ = new Flat*[n_flats_];

	for(unsigned a = 0; a < n_flats_; a++)
		flats_[a] = nullptr;

	// Go through sectors
	MapSector* sector;
	float      alpha;
	unsigned   flat_idx = 0;
	auto       cam      = cam_position_.get2d();
	for (unsigned a = 0; a < map_->nSectors(); a++)
	{
		sector = map_->sector(a);

		// Skip if invisible
		if (dist_sectors_[a] < 0)
			continue;

		// Check distance if needed
		if (render_max_dist > 0)
		{
			if (dist_sectors_[a] > render_max_dist)
				continue;

			// Double-check distance
			dist_sectors_[a] = sector->distanceTo(cam, render_max_dist);
			if (dist_sectors_[a] > render_max_dist && !sector->boundingBox().contains(cam))
			{
				dist_sectors_[a] = -1;
				continue;
			}
		}

		// Update sector info if needed
		if (isSectorStale(a))
			updateSector(a);

		// Set distance fade alpha
		if (render_max_dist > 0)
			alpha = calcDistFade(dist_sectors_[a], render_max_dist);
		else
			alpha = 1.0f;

		// TODO this used to add all the floors, then all the ceilings, which would reduce the number of GL state calls
		// -- can probably fix that

		// Add flats
		for (unsigned b = 0; b < sector_flats_[a].size(); b++)
		{
			Flat& flat         = sector_flats_[a][b];
			flat.alpha         = alpha;
			flats_[flat_idx++] = &flat;

			// For two-sided flats, update which plane is currently visible
			/*if (flat.flags & DRAWBOTH)
			{
				if (cam_position_.z < flat.plane.height_at(cam_position_.x, cam_position_.y))
					flat.flags |= CEIL;
				else
					flat.flags &= ~CEIL;
			}*/
		}
	}
}

// -----------------------------------------------------------------------------
// Finds the closest wall/flat/thing to the camera along the view vector
// -----------------------------------------------------------------------------
mapeditor::Item MapRenderer3D::determineHilight()
{
	// Init
	double          min_dist = 9999999;
	mapeditor::Item current;
	Seg2d           strafe(cam_position_.get2d(), (cam_position_ + cam_strafe_).get2d());

	// Check for required map structures
	if (!map_ || lines_.size() != map_->nLines() || sector_flats_.size() != map_->nSectors()
		|| things_.size() != map_->nThings())
		return current;

	// Check lines
	double height, dist;
	for (unsigned a = 0; a < map_->nLines(); a++)
	{
		// Ignore if not visible
		if (!lines_[a].visible)
			continue;

		auto line = map_->line(a);

		// Find (2d) distance to line
		dist = math::distanceRayLine(
			cam_position_.get2d(), (cam_position_ + cam_dir3d_).get2d(), line->start(), line->end());

		// Ignore if no intersection or something was closer
		if (dist < 0 || dist >= min_dist)
			continue;

		// Find quad intersect if any
		auto intersection = cam_position_ + cam_dir3d_ * dist;
		for (auto& quad : lines_[a].quads)
		{
			// Check side of camera
			if (!(quad.flags & DRAWBOTH)
				&& math::lineSide(
					   cam_position_.get2d(),
					   Seg2d(quad.points[0].x, quad.points[0].y, quad.points[2].x, quad.points[2].y))
					   < 0)
				continue;

			// Check intersection height
			// Need to handle slopes by finding the floor and ceiling height of
			// the quad at the intersection point
			Vec2d  seg_left           = Vec2d(quad.points[1].x, quad.points[1].y);
			Vec2d  seg_right          = Vec2d(quad.points[2].x, quad.points[2].y);
			double dist_along_segment = (intersection.get2d() - seg_left).magnitude()
										/ (seg_right - seg_left).magnitude();
			double top    = quad.points[0].z + (quad.points[3].z - quad.points[0].z) * dist_along_segment;
			double bottom = quad.points[1].z + (quad.points[2].z - quad.points[1].z) * dist_along_segment;
			if (bottom <= intersection.z && intersection.z <= top)
			{
				// Determine selected item from quad flags

				// Side index
				if (quad.flags & BACK)
					current.index = line->s2Index();
				else
					current.index = line->s1Index();

				// Side part
				if (quad.control_side >= 0)
				{
					current.type         = mapeditor::ItemType::WallMiddle;
					current.real_index   = current.index;
					current.control_line = quad.control_line;
					current.index        = quad.control_side;
				}
				else if (quad.flags & UPPER)
					current.type = mapeditor::ItemType::WallTop;
				else if (quad.flags & LOWER)
					current.type = mapeditor::ItemType::WallBottom;
				else
					current.type = mapeditor::ItemType::WallMiddle;

				min_dist = dist;
			}
		}
	}

	// Check sectors
	for (unsigned a = 0; a < map_->nSectors(); a++)
	{
		// Ignore if not visible
		if (dist_sectors_[a] < 0)
			continue;

		// Check distance to sector planes
		for (unsigned b = 0; b < sector_flats_[a].size(); b++)
		{
			const Flat& flat = sector_flats_[a][b];

			dist = math::distanceRayPlane(cam_position_, cam_dir3d_, sector_flats_[a][b].plane);
			if (dist < 0 || dist >= min_dist)
				continue;

			// Check if on the correct side of the plane
			double flat_z = sector_flats_[a][b].plane.heightAt(cam_position_.x, cam_position_.y);
			if (!(flat.flags & DRAWBOTH))
			{
				if (flat.flags & FLATFLIP)
				{
					if (flat.flags & CEIL && cam_position_.z <= flat_z)
						continue;
					if (!(flat.flags & CEIL) && cam_position_.z >= flat_z)
						continue;
				}
				else
				{
					if (flat.flags & CEIL && cam_position_.z >= flat_z)
						continue;
					if (!(flat.flags & CEIL) && cam_position_.z <= flat_z)
						continue;
				}
			}

			// Check if intersection is within sector
			if (!map_->sector(a)->containsPoint((cam_position_ + cam_dir3d_ * dist).get2d()))
				continue;

			if (flat.extra_floor_index < 0)
				current.index = a;
			else
			{
				current.index      = flat.control_sector->index();
				current.real_index = a;
			}

			min_dist = dist;
			if (flat.flags & CEIL)
				current.type = mapeditor::ItemType::Ceiling;
			else
				current.type = mapeditor::ItemType::Floor;
		}
	}

	// Update item distance
	if (min_dist >= 9999999 || min_dist < 0)
		item_dist_ = -1;
	else
		item_dist_ = math::round(min_dist);

	// Check things (if visible)
	if (render_3d_things == 0)
		return current;
	double halfwidth, theight;
	for (unsigned a = 0; a < map_->nThings(); a++)
	{
		// Ignore if no sprite
		if (!things_[a].sprite)
			continue;

		// Ignore if not visible
		auto thing = map_->thing(a);
		if (math::lineSide(thing->position(), strafe) > 0)
			continue;

		// Ignore if not shown
		if (!things_[a].type->decoration() && render_3d_things == 2)
			continue;

		// Find distance to thing sprite
		auto& tex_info = gl::Texture::info(things_[a].sprite);
		halfwidth      = tex_info.size.x * 0.5;
		if (things_[a].flags & ICON)
			halfwidth = render_thing_icon_size * 0.5;
		dist = math::distanceRayLine(
			cam_position_.get2d(),
			(cam_position_ + cam_dir3d_).get2d(),
			thing->position() - cam_strafe_.get2d() * halfwidth,
			thing->position() + cam_strafe_.get2d() * halfwidth);

		// Ignore if no intersection or something was closer
		if (dist < 0 || dist >= min_dist)
			continue;

		// Check intersection height
		theight = tex_info.size.y;
		height  = cam_position_.z + cam_dir3d_.z * dist;
		if (things_[a].flags & ICON)
			theight = render_thing_icon_size;
		if (height >= things_[a].z && height <= things_[a].z + theight)
		{
			current.index = a;
			current.type  = mapeditor::ItemType::Thing;
			min_dist      = dist;
		}
	}

	// Update item distance
	if (min_dist >= 9999999 || min_dist < 0)
		item_dist_ = -1;
	else
		item_dist_ = math::round(min_dist);

	return current;
}

// -----------------------------------------------------------------------------
// Renders the hilight overlay for the currently hilighted object
// -----------------------------------------------------------------------------
void MapRenderer3D::renderHilight(mapeditor::Item hilight, float alpha)
{
	// Do nothing if no item hilighted
	if (hilight.index < 0 || render_3d_hilight == 0 || !render_hilight_)
		return;

	// Setup gl stuff
	glLineWidth(3.0f);
	glDisable(GL_TEXTURE_2D);
	glDisable(GL_FOG);
	glDisable(GL_DEPTH_TEST);
	glEnable(GL_LINE_SMOOTH);
	auto& def         = colourconfig::colDef("map_3d_hilight");
	auto  col_hilight = def.colour;
	col_hilight.a *= alpha;
	gl::setColour(col_hilight);

	// Quad hilight
	if (hilight.type == mapeditor::ItemType::WallBottom || hilight.type == mapeditor::ItemType::WallMiddle
		|| hilight.type == mapeditor::ItemType::WallTop /*|| hilight.type == MapEditor::ItemType::Wall3DFloor*/)
	{
		// Get side
		auto side = map_->side(hilight.real_index >= 0 ? hilight.real_index : hilight.index);
		if (!side)
			return;

		// Get parent line index
		int line = side->parentLine()->index();

		// Get appropriate quad
		Quad* quad = nullptr;
		for (unsigned a = 0; a < lines_[line].quads.size(); a++)
		{
			// Check quad is correct side
			if (map_->line(line)->s1() == side && lines_[line].quads[a].flags & BACK)
				continue;

			// Check quad is correct part
			if (hilight.real_index >= 0)
			{
				for (unsigned m = a; m < lines_[line].quads.size(); m++)
				{
					if (hilight.control_line == lines_[line].quads[a].control_line)
					{
						quad = &lines_[line].quads[a];
						break;
					}
				}
			}
			else if (lines_[line].quads[a].flags & UPPER)
			{
				if (hilight.type == mapeditor::ItemType::WallTop)
				{
					quad = &lines_[line].quads[a];
					break;
				}
			}
			else if (lines_[line].quads[a].flags & LOWER)
			{
				if (hilight.type == mapeditor::ItemType::WallBottom)
				{
					quad = &lines_[line].quads[a];
					break;
				}
			}
			else if (hilight.type == mapeditor::ItemType::WallMiddle)
			{
				quad = &lines_[line].quads[a];
				break;
			}
		}

		if (!quad)
			return;

		// Render outline
		glBegin(GL_LINE_LOOP);
		for (auto& point : quad->points)
			glVertex3f(point.x, point.y, point.z);
		glEnd();

		// Render fill (if needed)
		if (render_3d_hilight > 1)
		{
			glCullFace(GL_BACK);
			col_hilight.a *= 0.3;
			gl::setColour(col_hilight);
			glBegin(GL_QUADS);
			for (auto& point : quad->points)
				glVertex3f(point.x, point.y, point.z);
			glEnd();
		}
	}

	// Sector hilight
	if (hilight.type == mapeditor::ItemType::Floor || hilight.type == mapeditor::ItemType::Ceiling)
	{
		// Get sector
		auto sector = map_->sector(hilight.real_index >= 0 ? hilight.real_index : hilight.index);
		if (!sector)
			return;

		// Get plane
		Plane plane;
		if (hilight.real_index >= 0)
		{
			for (const auto& extra_floor : sector->extraFloors())
			{
				if (extra_floor.control_sector_index == hilight.index)
				{
					auto& extra = extra_floor;
					if (hilight.type == mapeditor::ItemType::Floor)
						plane = extra.floor_plane;
					else
						plane = extra.ceiling_plane;
				}
			}
		}
		else
		{
			if (hilight.type == mapeditor::ItemType::Floor)
				plane = sector->floor().plane;
			else
				plane = sector->ceiling().plane;
		}

		// Render sector outline
		vector<MapLine*> lines;
		sector->putLines(lines);
		glBegin(GL_LINES);
		for (auto& line : lines)
		{
			glVertex3d(line->x1(), line->y1(), plane.heightAt(line->x1(), line->y1()));
			glVertex3d(line->x2(), line->y2(), plane.heightAt(line->x2(), line->y2()));
		}
		glEnd();

		// Render fill if needed
		if (render_3d_hilight > 1)
		{
			col_hilight.a *= 0.3;
			gl::setColour(col_hilight);
			glDisable(GL_CULL_FACE);
			sector->polygon()->setZ(plane);
			sector->polygon()->render();
			sector->polygon()->setZ(0);
			glEnable(GL_CULL_FACE);
		}
	}

	// Thing hilight
	double x1, y1, x2, y2;
	if (hilight.type == mapeditor::ItemType::Thing)
	{
		// Get thing
		auto thing = hilight.asThing(*map_);
		if (!thing)
			return;

		// Determine coordinates
		auto&  tex_info  = gl::Texture::info(things_[hilight.index].sprite);
		double halfwidth = things_[hilight.index].type->scaleX() * tex_info.size.x * 0.5;
		double theight   = things_[hilight.index].type->scaleY() * tex_info.size.y;
		if (things_[hilight.index].flags & ICON)
		{
			halfwidth = render_thing_icon_size * 0.5;
			theight   = render_thing_icon_size;
		}
		x1 = thing->xPos() - cam_strafe_.x * halfwidth;
		y1 = thing->yPos() - cam_strafe_.y * halfwidth;
		x2 = thing->xPos() + cam_strafe_.x * halfwidth;
		y2 = thing->yPos() + cam_strafe_.y * halfwidth;

		// Render outline of sprite
		double z = things_[hilight.index].z;
		glBegin(GL_LINE_LOOP);
		glVertex3f(x1, y1, z + theight);
		glVertex3f(x1, y1, z);
		glVertex3f(x2, y2, z);
		glVertex3f(x2, y2, z + theight);
		glEnd();

		// Render fill if needed
		if (render_3d_hilight > 1)
		{
			glCullFace(GL_BACK);
			col_hilight.a *= 0.3;
			gl::setColour(col_hilight);
			glBegin(GL_QUADS);
			glVertex3f(x1, y1, z + theight);
			glVertex3f(x1, y1, z);
			glVertex3f(x2, y2, z);
			glVertex3f(x2, y2, z + theight);
			glEnd();
		}
	}

	// glEnable(GL_DEPTH_TEST);
	gl::setColour(ColRGBA::WHITE);
}<|MERGE_RESOLUTION|>--- conflicted
+++ resolved
@@ -1511,13 +1511,10 @@
 	if (!line->s1())
 		return;
 
-<<<<<<< HEAD
-=======
 	// Process line special
 	map_->mapSpecials()->processLineSpecial(line);
 	bool line_translucent = map_->mapSpecials()->lineIsTranslucent(line);
 
->>>>>>> e4eea332
 	// Get relevant line info
 	auto   map_format = mapeditor::editContext().mapDesc().format;
 	bool   upeg       = game::configuration().lineBasicFlagSet("dontpegtop", line, map_format);
