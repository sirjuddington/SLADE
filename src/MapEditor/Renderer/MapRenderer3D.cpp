--- conflicted
+++ resolved
@@ -352,20 +352,14 @@
 void MapRenderer3D::cameraApplyGravity(double mult) const
 {
 	// Get current sector
-	auto pos    = camera_->position().get2d();
-	auto sector = map_->sectors().atPos(pos);
+	auto cam2d  = camera_->position().get2d();
+	auto sector = map_->sectors().atPos(cam2d);
 	if (!sector)
 		return;
 
-<<<<<<< HEAD
-	// Get target height
-	auto fheight = sector->floor().plane.heightAt(pos) + game::configuration().playerEyeHeight();
-	auto cheight = sector->ceiling().plane.heightAt(pos);
-=======
 	// Get target height from nearest floor down, including 3D floors
-	auto  view_height = game::configuration().playerEyeHeight();
-	Vec2d cam2d       = cam_position_.get2d();
-	int   fheight     = (int)sector->floor().plane.heightAt(cam2d) + view_height;
+	auto view_height = game::configuration().playerEyeHeight();
+	int  fheight     = static_cast<int>(sector->floor().plane.heightAt(cam2d)) + view_height;
 	for (const auto& extra : sector->extraFloors())
 	{
 		// Only check solid floors
@@ -375,11 +369,10 @@
 		// Allow stepping up from one 3D floor to another by the default Doom step height of 24
 		auto* control_sector = map_->sector(extra.control_sector_index);
 		int   this_height    = control_sector->ceiling().plane.heightAt(cam2d) + view_height;
-		if (this_height <= cam_position_.z + 24 && this_height > fheight)
+		if (this_height <= camera_->position().z + 24 && this_height > fheight)
 			fheight = this_height;
 	}
 	int cheight = sector->ceiling().plane.heightAt(cam2d);
->>>>>>> 8a2446cd
 	if (fheight > cheight - 4)
 		fheight = cheight - 4;
 
@@ -500,7 +493,6 @@
 		things_.resize(map_->nThings());
 
 	// Init VBO stuff
-<<<<<<< HEAD
 	// if (gl::vboSupport())
 	//{
 	//	// Check if any polygon vertex data has changed (in this case we need to refresh the entire vbo)
@@ -517,36 +509,12 @@
 	//	}*/
 
 	//	// Create VBO if necessary
-	//	if (!vbo_updated && vbo_floors_ == 0)
+	//	if (!vbo_updated && vbo_flats_ == 0)
 	//		updateFlatsVBO();
 
 	//	glEnableClientState(GL_VERTEX_ARRAY);
 	//	glEnableClientState(GL_TEXTURE_COORD_ARRAY);
 	//}
-=======
-	if (gl::vboSupport())
-	{
-		// Check if any polygon vertex data has changed (in this case we need to refresh the entire vbo)
-		bool vbo_updated = false;
-		for (unsigned a = 0; a < map_->nSectors(); a++)
-		{
-			auto poly = map_->sector(a)->polygon();
-			if (poly && poly->vboUpdate() > 1)
-			{
-				updateFlatsVBO();
-				vbo_updated = true;
-				break;
-			}
-		}
-
-		// Create VBO if necessary
-		if (!vbo_updated && vbo_flats_ == 0)
-			updateFlatsVBO();
-
-		glEnableClientState(GL_VERTEX_ARRAY);
-		glEnableClientState(GL_TEXTURE_COORD_ARRAY);
-	}
->>>>>>> 8a2446cd
 
 	// Quick distance vis check
 	sf::Clock clock;
@@ -795,11 +763,7 @@
 // -----------------------------------------------------------------------------
 // Updates the vertex texture coordinates of all polygons for sector [index]
 // -----------------------------------------------------------------------------
-<<<<<<< HEAD
-void MapRenderer3D::updateFlatTexCoords(unsigned index, bool floor) const
-=======
 void MapRenderer3D::updateFlatTexCoords(unsigned index, unsigned flat_index) const
->>>>>>> 8a2446cd
 {
 	using game::UDMFFeature;
 
@@ -859,18 +823,9 @@
 	ox /= sx;
 	oy /= sy;
 
-<<<<<<< HEAD
-	//// Update polygon texture coordinates
-	// if (floor)
-	//	sector->polygon()->setTexture(floors_[index].texture);
-	// else
-	//	sector->polygon()->setTexture(ceilings_[index].texture);
+	// Update polygon texture coordinates
+	// sector->polygon()->setTexture(sector_flats_[index][flat_index].texture);
 	// sector->polygon()->updateTextureCoords(sx, sy, ox, oy, rot);
-=======
-	// Update polygon texture coordinates
-	sector->polygon()->setTexture(sector_flats_[index][flat_index].texture);
-	sector->polygon()->updateTextureCoords(sx, sy, ox, oy, rot);
->>>>>>> 8a2446cd
 }
 
 // -----------------------------------------------------------------------------
@@ -910,21 +865,7 @@
 	floor_flat.plane             = sector->floor().plane;
 	floor_flat.base_alpha        = 1.0f;
 	if (strutil::equalCI(sector->floor().texture, game::configuration().skyFlat()))
-<<<<<<< HEAD
-		floors_[index].flags |= SKY;
-
-	//// Update floor VBO
-	// if (gl::vboSupport())
-	//{
-	//	updateFlatTexCoords(index, true);
-	//	glBindBuffer(GL_ARRAY_BUFFER, vbo_floors_);
-	//	Polygon2D::setupVBOPointers();
-	//	sector->polygon()->setZ(floors_[index].plane);
-	//	sector->polygon()->updateVBOData();
-	// }
-=======
 		floor_flat.flags |= SKY;
->>>>>>> 8a2446cd
 
 	// Update ceiling
 	Flat& ceiling_flat             = sector_flats_[index][1];
@@ -941,28 +882,6 @@
 	ceiling_flat.plane             = sector->ceiling().plane;
 	ceiling_flat.base_alpha        = 1.0f;
 	if (strutil::equalCI(sector->ceiling().texture, game::configuration().skyFlat()))
-<<<<<<< HEAD
-		ceilings_[index].flags |= SKY;
-
-	//// Update ceiling VBO
-	// if (gl::vboSupport())
-	//{
-	//	updateFlatTexCoords(index, false);
-	//	glBindBuffer(GL_ARRAY_BUFFER, vbo_ceilings_);
-	//	Polygon2D::setupVBOPointers();
-	//	sector->polygon()->setZ(ceilings_[index].plane);
-	//	sector->polygon()->updateVBOData();
-	// }
-
-	//// Finish up
-	// floors_[index].updated_time   = app::runTimer();
-	// ceilings_[index].updated_time = app::runTimer();
-	// if (gl::vboSupport())
-	//{
-	//	glBindBuffer(GL_ARRAY_BUFFER, 0);
-	//	sector->polygon()->setZ(0);
-	// }
-=======
 		ceiling_flat.flags |= SKY;
 
 	// Deal with 3D floors
@@ -1034,12 +953,11 @@
 	for (auto& flat : sector_flats_[index])
 		flat.updated_time = app::runTimer();
 
-	if (gl::vboSupport())
-	{
-		glBindBuffer(GL_ARRAY_BUFFER, 0);
-		sector->polygon()->setZ(0);
-	}
->>>>>>> 8a2446cd
+	// if (gl::vboSupport())
+	//{
+	//	glBindBuffer(GL_ARRAY_BUFFER, 0);
+	//	sector->polygon()->setZ(0);
+	// }
 }
 
 // -----------------------------------------------------------------------------
@@ -1047,28 +965,28 @@
 // -----------------------------------------------------------------------------
 void MapRenderer3D::updateSectorVBOs(unsigned index) const
 {
-	if (!gl::vboSupport())
-		return;
-
-	// Check index
-	if (index >= map_->nSectors())
-		return;
-	MapSector* sector = map_->sector(index);
-	Polygon2D* poly   = sector->polygon();
-
-	// Update VBOs
-	glBindBuffer(GL_ARRAY_BUFFER, vbo_flats_);
-	Polygon2D::setupVBOPointers();
-
-	for (unsigned a = 0; a < sector_flats_[index].size(); a++)
-	{
-		updateFlatTexCoords(index, a);
-		poly->setZ(sector_flats_[index][a].plane);
-		poly->writeToVBO(sector_flats_[index][a].vbo_offset);
-	}
-
-	glBindBuffer(GL_ARRAY_BUFFER, 0);
-	poly->setZ(0);
+	// if (!gl::vboSupport())
+	//	return;
+
+	//// Check index
+	// if (index >= map_->nSectors())
+	//	return;
+	// MapSector* sector = map_->sector(index);
+	// Polygon2D* poly   = sector->polygon();
+
+	//// Update VBOs
+	// glBindBuffer(GL_ARRAY_BUFFER, vbo_flats_);
+	// Polygon2D::setupVBOPointers();
+
+	// for (unsigned a = 0; a < sector_flats_[index].size(); a++)
+	//{
+	//	updateFlatTexCoords(index, a);
+	//	poly->setZ(sector_flats_[index][a].plane);
+	//	poly->writeToVBO(sector_flats_[index][a].vbo_offset);
+	// }
+
+	// glBindBuffer(GL_ARRAY_BUFFER, 0);
+	// poly->setZ(0);
 }
 
 // -----------------------------------------------------------------------------
@@ -1117,25 +1035,6 @@
 		// Setup for floor or ceiling
 		if (flat->flags & CEIL)
 		{
-<<<<<<< HEAD
-			if (flat_last_ != 2)
-			{
-				glCullFace(GL_BACK);
-				glBindBuffer(GL_ARRAY_BUFFER, vbo_ceilings_);
-				// Polygon2D::setupVBOPointers();
-				flat_last_ = 2;
-			}
-		}
-		else
-		{
-			if (flat_last_ != 1)
-			{
-				glCullFace(GL_FRONT);
-				glBindBuffer(GL_ARRAY_BUFFER, vbo_floors_);
-				// Polygon2D::setupVBOPointers();
-				flat_last_ = 1;
-			}
-=======
 			glCullFace((flat->flags & FLATFLIP) ? GL_FRONT : GL_BACK);
 			flat_last_ = 2;
 		}
@@ -1143,24 +1042,19 @@
 		{
 			glCullFace((flat->flags & FLATFLIP) ? GL_BACK : GL_FRONT);
 			flat_last_ = 1;
->>>>>>> 8a2446cd
-		}
-
-		glBindBuffer(GL_ARRAY_BUFFER, vbo_flats_);
-		Polygon2D::setupVBOPointers();
+		}
+
+		// glBindBuffer(GL_ARRAY_BUFFER, vbo_flats_);
+		// Polygon2D::setupVBOPointers();
 
 		if (flat->flags & DRAWBOTH)
 			glDisable(GL_CULL_FACE);
 
 		// Render
-<<<<<<< HEAD
-		// flat->sector->polygon()->renderVBO();
-=======
-		flat->sector->polygon()->renderVBO(flat->vbo_offset);
+		// flat->sector->polygon()->renderVBO(flat->vbo_offset);
 
 		if (flat->flags & DRAWBOTH)
 			glEnable(GL_CULL_FACE);
->>>>>>> 8a2446cd
 	}
 	else
 	{
@@ -1375,18 +1269,7 @@
 // -----------------------------------------------------------------------------
 // Sets up coordinates for a quad
 // -----------------------------------------------------------------------------
-<<<<<<< HEAD
-void MapRenderer3D::setupQuad(
-	MapRenderer3D::Quad* quad,
-	double               x1,
-	double               y1,
-	double               x2,
-	double               y2,
-	const Plane&         top,
-	const Plane&         bottom) const
-=======
 void MapRenderer3D::setupQuad(Quad* quad, Seg2d seg, Plane top, Plane bottom) const
->>>>>>> 8a2446cd
 {
 	// Left
 	quad->points[0].x = quad->points[1].x = seg.x1();
@@ -2815,32 +2698,6 @@
 	unsigned totalsize = 0;
 	/*for (unsigned a = 0; a < map_->nSectors(); a++)
 	{
-<<<<<<< HEAD
-		auto poly = map_->sector(a)->polygon();
-		totalsize += poly->vboDataSize();
-	}*/
-
-	// --- Floors ---
-
-	// Allocate buffer data
-	glBindBuffer(GL_ARRAY_BUFFER, vbo_floors_);
-	// Polygon2D::setupVBOPointers();
-	glBufferData(GL_ARRAY_BUFFER, totalsize, nullptr, GL_STATIC_DRAW);
-
-	// Write polygon data to VBO
-	unsigned offset = 0;
-	unsigned index  = 0;
-	// for (unsigned a = 0; a < map_->nSectors(); a++)
-	//{
-	//	// Set polygon z height
-	//	auto poly = map_->sector(a)->polygon();
-	//	poly->setZ(map_->sector(a)->floor().height);
-
-	//	// Write to VBO
-	//	offset = poly->writeToVBO(offset, index);
-	//	index += poly->totalVertices();
-	//}
-=======
 		// Create the sector flats structure, but don't try to update VBOs yet
 		// (since this function is recreating them)
 		if (isSectorStale(a))
@@ -2849,49 +2706,28 @@
 		MapSector* sector = map_->sector(a);
 		Polygon2D* poly   = sector->polygon();
 		totalsize += poly->vboDataSize() * sector_flats_[a].size();
-	}
->>>>>>> 8a2446cd
+	}*/
 
 	// Allocate buffer data
-<<<<<<< HEAD
-	glBindBuffer(GL_ARRAY_BUFFER, vbo_ceilings_);
+	glBindBuffer(GL_ARRAY_BUFFER, vbo_flats_);
 	// Polygon2D::setupVBOPointers();
 	glBufferData(GL_ARRAY_BUFFER, totalsize, nullptr, GL_STATIC_DRAW);
 
 	// Write polygon data to VBO
-	offset = 0;
-	index  = 0;
-	// for (unsigned a = 0; a < map_->nSectors(); a++)
+	// for (unsigned a = 0; a < sector_flats_.size(); a++)
 	//{
-	//	// Set polygon z height
-	//	auto poly = map_->sector(a)->polygon();
-	//	poly->setZ(map_->sector(a)->ceiling().height);
-
-	//	// Write to VBO
-	//	offset = poly->writeToVBO(offset, index);
-	//	index += poly->totalVertices();
-=======
-	glBindBuffer(GL_ARRAY_BUFFER, vbo_flats_);
-	Polygon2D::setupVBOPointers();
-	glBufferData(GL_ARRAY_BUFFER, totalsize, nullptr, GL_STATIC_DRAW);
-
-	// Write polygon data to VBO
-	unsigned offset = 0;
-	for (unsigned a = 0; a < sector_flats_.size(); a++)
-	{
-		MapSector* sector = sector_flats_[a][0].sector;
-		Polygon2D* poly   = sector->polygon();
-
-		// TODO i realize we'll have to do this if any 3d floors are /added/, too
-		for (unsigned b = 0; b < sector_flats_[a].size(); b++)
-		{
-			// Write flat to VBO
-			sector_flats_[a][b].vbo_offset = offset;
-			updateFlatTexCoords(a, b);
-			poly->setZ(sector_flats_[a][b].plane);
-			offset = poly->writeToVBO(offset);
-		}
->>>>>>> 8a2446cd
+	//	MapSector* sector = sector_flats_[a][0].sector;
+	//	Polygon2D* poly   = sector->polygon();
+
+	//	// TODO i realize we'll have to do this if any 3d floors are /added/, too
+	//	for (unsigned b = 0; b < sector_flats_[a].size(); b++)
+	//	{
+	//		// Write flat to VBO
+	//		sector_flats_[a][b].vbo_offset = offset;
+	//		updateFlatTexCoords(a, b);
+	//		poly->setZ(sector_flats_[a][b].plane);
+	//		offset = poly->writeToVBO(offset);
+	//	}
 
 	//	// Reset polygon z
 	//	poly->setZ(0.0f);
@@ -3083,16 +2919,10 @@
 		for (auto& quad : lines_[a].quads)
 		{
 			// Check we're on the right side of the quad
-<<<<<<< HEAD
-			if (math::lineSide(cam_pos, Seg2d(quad.points[0].x, quad.points[0].y, quad.points[2].x, quad.points[2].y))
-				< 0)
-=======
 			if (!(quad.flags & DRAWBOTH)
 				&& math::lineSide(
-					   cam_position_.get2d(),
-					   Seg2d(quad.points[0].x, quad.points[0].y, quad.points[2].x, quad.points[2].y))
+					   cam_pos, Seg2d(quad.points[0].x, quad.points[0].y, quad.points[2].x, quad.points[2].y))
 					   < 0)
->>>>>>> 8a2446cd
 				continue;
 
 			quads_[n_quads_] = &quad;
@@ -3120,20 +2950,14 @@
 	}
 	flats_ = new Flat*[n_flats_];
 
-	for(unsigned a = 0; a < n_flats_; a++)
+	for (unsigned a = 0; a < n_flats_; a++)
 		flats_[a] = nullptr;
 
 	// Go through sectors
 	MapSector* sector;
-<<<<<<< HEAD
-	n_flats_ = 0;
-	float alpha;
-	auto  cam = camera_->position().get2d();
-=======
 	float      alpha;
 	unsigned   flat_idx = 0;
-	auto       cam      = cam_position_.get2d();
->>>>>>> 8a2446cd
+	auto       cam      = camera_->position().get2d();
 	for (unsigned a = 0; a < map_->nSectors(); a++)
 	{
 		sector = map_->sector(a);
@@ -3228,17 +3052,10 @@
 		for (auto& quad : lines_[a].quads)
 		{
 			// Check side of camera
-<<<<<<< HEAD
-			if (math::lineSide(
-					cam_pos.get2d(), Seg2d(quad.points[0].x, quad.points[0].y, quad.points[2].x, quad.points[2].y))
-				< 0)
-=======
 			if (!(quad.flags & DRAWBOTH)
 				&& math::lineSide(
-					   cam_position_.get2d(),
-					   Seg2d(quad.points[0].x, quad.points[0].y, quad.points[2].x, quad.points[2].y))
+					   cam_pos.get2d(), Seg2d(quad.points[0].x, quad.points[0].y, quad.points[2].x, quad.points[2].y))
 					   < 0)
->>>>>>> 8a2446cd
 				continue;
 
 			// Check intersection height
@@ -3287,66 +3104,37 @@
 		if (dist_sectors_[a] < 0)
 			continue;
 
-<<<<<<< HEAD
-		// Check distance to floor plane
-		dist = math::distanceRayPlane(cam_pos, cam_dir, floors_[a].plane);
-		if (dist >= 0 && dist < min_dist)
-=======
 		// Check distance to sector planes
 		for (unsigned b = 0; b < sector_flats_[a].size(); b++)
->>>>>>> 8a2446cd
 		{
 			const Flat& flat = sector_flats_[a][b];
 
-			dist = math::distanceRayPlane(cam_position_, cam_dir3d_, sector_flats_[a][b].plane);
+			dist = math::distanceRayPlane(cam_pos, cam_dir, sector_flats_[a][b].plane);
 			if (dist < 0 || dist >= min_dist)
 				continue;
 
 			// Check if on the correct side of the plane
-<<<<<<< HEAD
-			if (cam_pos.z > floors_[a].plane.heightAt(cam_pos.x, cam_pos.y))
-			{
-				// Check if intersection is within sector
-				if (map_->sector(a)->containsPoint((cam_pos + cam_dir * dist).get2d()))
-=======
-			double flat_z = sector_flats_[a][b].plane.heightAt(cam_position_.x, cam_position_.y);
+			double flat_z = sector_flats_[a][b].plane.heightAt(cam_pos.x, cam_pos.y);
 			if (!(flat.flags & DRAWBOTH))
 			{
 				if (flat.flags & FLATFLIP)
->>>>>>> 8a2446cd
 				{
-					if (flat.flags & CEIL && cam_position_.z <= flat_z)
+					if (flat.flags & CEIL && cam_pos.z <= flat_z)
 						continue;
-					if (!(flat.flags & CEIL) && cam_position_.z >= flat_z)
+					if (!(flat.flags & CEIL) && cam_pos.z >= flat_z)
 						continue;
 				}
 				else
 				{
-					if (flat.flags & CEIL && cam_position_.z >= flat_z)
+					if (flat.flags & CEIL && cam_pos.z >= flat_z)
 						continue;
-					if (!(flat.flags & CEIL) && cam_position_.z <= flat_z)
+					if (!(flat.flags & CEIL) && cam_pos.z <= flat_z)
 						continue;
 				}
 			}
 
-<<<<<<< HEAD
-		// Check distance to ceiling plane
-		dist = math::distanceRayPlane(cam_pos, cam_dir, ceilings_[a].plane);
-		if (dist >= 0 && dist < min_dist)
-		{
-			// Check if on the correct side of the plane
-			if (cam_pos.z < ceilings_[a].plane.heightAt(cam_pos.x, cam_pos.y))
-			{
-				// Check if intersection is within sector
-				if (map_->sector(a)->containsPoint((cam_pos + cam_dir * dist).get2d()))
-				{
-					current.index = a;
-					current.type  = mapeditor::ItemType::Ceiling;
-					min_dist      = dist;
-				}
-=======
 			// Check if intersection is within sector
-			if (!map_->sector(a)->containsPoint((cam_position_ + cam_dir3d_ * dist).get2d()))
+			if (!map_->sector(a)->containsPoint((cam_pos + cam_dir * dist).get2d()))
 				continue;
 
 			if (flat.extra_floor_index < 0)
@@ -3355,7 +3143,6 @@
 			{
 				current.index      = flat.control_sector->index();
 				current.real_index = a;
->>>>>>> 8a2446cd
 			}
 
 			min_dist = dist;
