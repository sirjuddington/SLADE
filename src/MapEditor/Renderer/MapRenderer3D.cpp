--- conflicted
+++ resolved
@@ -3109,25 +3109,12 @@
 
 		n_flats_ += sector_flats_[a].size();
 	}
-<<<<<<< HEAD
-	flats_ = new Flat*[n_flats_];
-
-	for (unsigned a = 0; a < n_flats_; a++)
-		flats_[a] = nullptr;
-
-	// Go through sectors
-	MapSector* sector;
-	float      alpha;
-	unsigned   flat_idx = 0;
-	auto       cam      = cam_position_.xy();
-=======
 	flats_.resize(n_flats_);
 
 	// Go through sectors
 	float    alpha;
 	unsigned flat_idx = 0;
-	auto     cam      = cam_position_.get2d();
->>>>>>> 1af7d45e
+	auto     cam      = cam_position_.xy();
 	for (unsigned a = 0; a < map_->nSectors(); a++)
 	{
 		const auto sector = map_->sector(a);
