--- conflicted
+++ resolved
@@ -9,7 +9,6 @@
 class Polygon2D;
 class MapRenderer2D;
 class MapRenderer3D;
-<<<<<<< HEAD
 namespace gl
 {
 	enum class Blend;
@@ -23,12 +22,10 @@
 		struct Context;
 	}
 } // namespace gl
-=======
 namespace mapeditor
 {
 	enum class ItemType;
 }
->>>>>>> f4bdecfc
 
 class MCAnimation
 {
@@ -67,7 +64,6 @@
 class MCAThingSelection : public MCAnimation
 {
 public:
-<<<<<<< HEAD
 	MCAThingSelection(
 		long                     start,
 		const vector<MapThing*>& things,
@@ -75,10 +71,6 @@
 		gl::PointSpriteType      ps_type,
 		bool                     select = true);
 	~MCAThingSelection() override;
-=======
-	MCAThingSelection(long start, double x, double y, double radius, double scale_inv, bool select = true);
-	~MCAThingSelection() override = default;
->>>>>>> f4bdecfc
 
 	bool update(long time) override;
 	void draw(gl::draw2d::Context& dc) override;
@@ -117,11 +109,7 @@
 class MCAVertexSelection : public MCAnimation
 {
 public:
-<<<<<<< HEAD
 	MCAVertexSelection(long start, const vector<MapVertex*>& verts, float size, bool select = true);
-=======
-	MCAVertexSelection(long start, const vector<MapVertex*>& verts, double size, bool select = true);
->>>>>>> f4bdecfc
 	~MCAVertexSelection() override = default;
 
 	bool update(long time) override;
@@ -138,13 +126,8 @@
 class MCASectorSelection : public MCAnimation
 {
 public:
-<<<<<<< HEAD
 	MCASectorSelection(long start, const vector<MapSector*>& sectors, bool select = true);
 	~MCASectorSelection() override;
-=======
-	MCASectorSelection(long start, const vector<Polygon2D*>& polys, bool select = true);
-	~MCASectorSelection() override = default;
->>>>>>> f4bdecfc
 
 	bool update(long time) override;
 	void draw(gl::draw2d::Context& dc) override;
@@ -178,11 +161,7 @@
 {
 public:
 	MCA3dFlatSelection(long start, MapSector* sector, const Plane& plane, bool select = true);
-<<<<<<< HEAD
-	~MCA3dFlatSelection() = default;
-=======
 	~MCA3dFlatSelection() override = default;
->>>>>>> f4bdecfc
 
 	bool update(long time) override;
 	void draw() override;
