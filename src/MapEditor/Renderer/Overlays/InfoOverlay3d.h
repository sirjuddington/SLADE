#pragma once

<<<<<<< HEAD
#include "MapEditor/MapEditor.h"
=======
#include "MapEditor/Item.h"
>>>>>>> f4bdecfc

// Forward declarations
namespace slade
{
<<<<<<< HEAD
class SLADEMap;
class MapObject;

namespace mapeditor
{
	enum class ItemType;
}
namespace gl::draw2d
{
	struct Context;
}
} // namespace slade

namespace slade
{
=======
>>>>>>> f4bdecfc
class InfoOverlay3D
{
public:
	InfoOverlay3D()  = default;
	~InfoOverlay3D() = default;

	void update(mapeditor::Item item, SLADEMap* map);
	void draw(gl::draw2d::Context& dc, float alpha = 1.0f);
	void reset()
	{
		texture_ = 0;
		object_  = nullptr;
	}

private:
	vector<string>      info_;
	vector<string>      info2_;
	mapeditor::ItemType current_type_;
	mapeditor::Item     current_item_;
	string              texname_;
	unsigned            texture_     = 0;
	bool                thing_icon_  = false;
	MapObject*          object_      = nullptr;
	long                last_update_ = 0;

	void drawTexture(gl::draw2d::Context& dc, float alpha, float x, float y) const;
};
} // namespace slade<|MERGE_RESOLUTION|>--- conflicted
+++ resolved
@@ -1,22 +1,13 @@
 #pragma once
 
-<<<<<<< HEAD
-#include "MapEditor/MapEditor.h"
-=======
 #include "MapEditor/Item.h"
->>>>>>> f4bdecfc
 
 // Forward declarations
 namespace slade
 {
-<<<<<<< HEAD
 class SLADEMap;
 class MapObject;
 
-namespace mapeditor
-{
-	enum class ItemType;
-}
 namespace gl::draw2d
 {
 	struct Context;
@@ -25,8 +16,6 @@
 
 namespace slade
 {
-=======
->>>>>>> f4bdecfc
 class InfoOverlay3D
 {
 public:
