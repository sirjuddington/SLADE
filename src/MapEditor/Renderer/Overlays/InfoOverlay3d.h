#pragma once

// Forward declarations
namespace slade
{
class SLADEMap;
class MapObject;

namespace mapeditor
{
	enum class ItemType;
}
namespace gl::draw2d
{
	struct Context;
}
} // namespace slade

namespace slade
{
class InfoOverlay3D
{
public:
	InfoOverlay3D()  = default;
	~InfoOverlay3D() = default;

<<<<<<< HEAD
	void update(int item_index, mapeditor::ItemType item_type, SLADEMap* map);
	void draw(gl::draw2d::Context& dc, float alpha = 1.0f);
=======
	void update(mapeditor::Item item, SLADEMap* map);
	void draw(int bottom, int right, int middle, float alpha = 1.0f);
	void drawTexture(float alpha, int x, int y) const;
>>>>>>> 8a2446cd
	void reset()
	{
		texture_ = 0;
		object_  = nullptr;
	}

private:
	vector<string>      info_;
	vector<string>      info2_;
<<<<<<< HEAD
	mapeditor::ItemType current_type_;
=======
	mapeditor::ItemType current_type_ = mapeditor::ItemType::WallMiddle;
	mapeditor::Item     current_item_;
>>>>>>> 8a2446cd
	string              texname_;
	unsigned            texture_     = 0;
	bool                thing_icon_  = false;
	MapObject*          object_      = nullptr;
	long                last_update_ = 0;

	void drawTexture(gl::draw2d::Context& dc, float alpha, float x, float y) const;
};
} // namespace slade<|MERGE_RESOLUTION|>--- conflicted
+++ resolved
@@ -1,4 +1,6 @@
 #pragma once
+
+#include "MapEditor/MapEditor.h"
 
 // Forward declarations
 namespace slade
@@ -24,14 +26,8 @@
 	InfoOverlay3D()  = default;
 	~InfoOverlay3D() = default;
 
-<<<<<<< HEAD
-	void update(int item_index, mapeditor::ItemType item_type, SLADEMap* map);
+	void update(mapeditor::Item item, SLADEMap* map);
 	void draw(gl::draw2d::Context& dc, float alpha = 1.0f);
-=======
-	void update(mapeditor::Item item, SLADEMap* map);
-	void draw(int bottom, int right, int middle, float alpha = 1.0f);
-	void drawTexture(float alpha, int x, int y) const;
->>>>>>> 8a2446cd
 	void reset()
 	{
 		texture_ = 0;
@@ -41,12 +37,8 @@
 private:
 	vector<string>      info_;
 	vector<string>      info2_;
-<<<<<<< HEAD
 	mapeditor::ItemType current_type_;
-=======
-	mapeditor::ItemType current_type_ = mapeditor::ItemType::WallMiddle;
 	mapeditor::Item     current_item_;
->>>>>>> 8a2446cd
 	string              texname_;
 	unsigned            texture_     = 0;
 	bool                thing_icon_  = false;
