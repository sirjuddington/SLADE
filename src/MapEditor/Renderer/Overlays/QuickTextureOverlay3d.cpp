
// -----------------------------------------------------------------------------
// SLADE - It's a Doom Editor
// Copyright(C) 2008 - 2024 Simon Judd
//
// Email:       sirjuddington@gmail.com
// Web:         http://slade.mancubus.net
// Filename:    QuickTextureOverlay.cpp
// Description: QuickTextureOverlay class - A full screen map editor overlay
//              that shows a scrollable list of textures in 3d mode.
//              The currently selected texture is applied in real-time to the
//              currently selected walls/flats, giving a quick 'preview' of how
//              it would look
//
// This program is free software; you can redistribute it and/or modify it
// under the terms of the GNU General Public License as published by the Free
// Software Foundation; either version 2 of the License, or (at your option)
// any later version.
//
// This program is distributed in the hope that it will be useful, but WITHOUT
// ANY WARRANTY; without even the implied warranty of MERCHANTABILITY or
// FITNESS FOR A PARTICULAR PURPOSE. See the GNU General Public License for
// more details.
//
// You should have received a copy of the GNU General Public License along with
// this program; if not, write to the Free Software Foundation, Inc.,
// 51 Franklin Street, Fifth Floor, Boston, MA  02110 - 1301, USA.
// -----------------------------------------------------------------------------


// -----------------------------------------------------------------------------
//
// Includes
//
// -----------------------------------------------------------------------------
#include "Main.h"
#include "QuickTextureOverlay3d.h"
#include "Game/Configuration.h"
#include "MapEditor/ItemSelection.h"
#include "MapEditor/MapEditContext.h"
#include "MapEditor/MapEditor.h"
#include "MapEditor/MapTextureManager.h"
#include "OpenGL/Draw2D.h"
#include "OpenGL/OpenGL.h"
<<<<<<< HEAD
=======
#include "SLADEMap/MapObject/MapSector.h"
#include "SLADEMap/MapObject/MapSide.h"
>>>>>>> f4bdecfc
#include "SLADEMap/SLADEMap.h"
#include "Utility/StringUtils.h"

using namespace slade;
using namespace mapeditor;


// -----------------------------------------------------------------------------
//
// QuickTextureOverlay3d Class Functions
//
// -----------------------------------------------------------------------------


// -----------------------------------------------------------------------------
// QuickTextureOverlay3d class constructor
// -----------------------------------------------------------------------------
QuickTextureOverlay3d::QuickTextureOverlay3d(MapEditContext* editor) : MCOverlay(true), editor_{ editor }
{
	if (editor)
	{
		auto& sel = editor->selection();

		if (!ok(sel))
		{
			active_ = false;
			return;
		}

		// Determine texture type
		int initial = 0;
		if (!game::configuration().featureSupported(game::Feature::MixTexFlats))
		{
			sel_walls_ = false;
			for (unsigned a = 0; a < sel.size(); a++)
			{
				if (sel[a].type != ItemType::Thing && sel[a].type != ItemType::Ceiling
					&& sel[a].type != ItemType::Floor)
				{
					sel_walls_ = true;
					initial    = a;
					break;
				}
			}
		}

		// Get initial texture
		string tex_init;
		if (sel[initial].type == ItemType::Ceiling)
			tex_init = editor->map().sector(sel[initial].index)->ceiling().texture;
		else if (sel[initial].type == ItemType::Floor)
			tex_init = editor->map().sector(sel[initial].index)->floor().texture;
		else if (sel[initial].type == ItemType::WallTop)
			tex_init = editor->map().side(sel[initial].index)->texUpper();
		else if (sel[initial].type == ItemType::WallMiddle)
			tex_init = editor->map().side(sel[initial].index)->texMiddle();
		else if (sel[initial].type == ItemType::WallBottom)
			tex_init = editor->map().side(sel[initial].index)->texLower();

		auto map_format = editor->map().currentFormat();

		// Get all available texture names (sorted alphabetically)
		vector<string> tex_names;

		if (sel_walls_)
		{
			for (auto& tex_info : mapeditor::textureManager().allTexturesInfo())
			{
				bool skip = false;
				for (auto& texname : tex_names)
				{
					if (texname == tex_info.short_name)
					{
						skip = true;
						break;
					}
				}

				if (map_format == MapFormat::UDMF && game::configuration().featureSupported(game::Feature::LongNames)
					&& !strutil::equalCI(tex_info.short_name, tex_info.long_name))
					tex_names.push_back(tex_info.long_name);

				if (skip)
					continue;

				if (map_format == MapFormat::UDMF || tex_info.short_name.size() <= 8)
					tex_names.push_back(tex_info.short_name);
			}
		}
		if (sel_flats_)
		{
			for (auto& tex_info : mapeditor::textureManager().allFlatsInfo())
			{
				bool skip = false;
				for (auto& texname : tex_names)
				{
					if (texname == tex_info.short_name)
					{
						skip = true;
						break;
					}
				}

				if (map_format == MapFormat::UDMF && game::configuration().featureSupported(game::Feature::LongNames)
					&& !strutil::equalCI(tex_info.short_name, tex_info.long_name))
					tex_names.push_back(tex_info.long_name);

				if (skip)
					continue;

				if (map_format == MapFormat::UDMF || tex_info.short_name.size() <= 8)
					tex_names.push_back(tex_info.short_name);
			}
		}
		std::sort(tex_names.begin(), tex_names.end());

		// Init textures
		for (const auto& tex_name : tex_names)
			textures_.emplace_back(tex_name);

		// Set initial texture
		setTexture(tex_init);

		// Begin recording undo step
		editor->beginUndoRecord("Quick Texture", true, false, false);
	}
}

// -----------------------------------------------------------------------------
// Sets the currentl texture to [name], if it exists
// -----------------------------------------------------------------------------
void QuickTextureOverlay3d::setTexture(string_view name)
{
	for (unsigned a = 0; a < textures_.size(); a++)
	{
		if (strutil::equalCI(textures_[a].name, name))
		{
			current_index_ = a;
			anim_offset_   = a;
			return;
		}
	}
}

// -----------------------------------------------------------------------------
// Applies the current texture to all selected walls/flats
// -----------------------------------------------------------------------------
void QuickTextureOverlay3d::applyTexture() const
{
	// Check editor is associated
	if (!editor_)
		return;

	// Get selection/hilight
	auto& selection = editor_->selection();

	// Go through items
	if (!selection.empty())
	{
		for (auto& item : selection)
		{
			// Thing (skip)
			if (item.type == ItemType::Thing)
				continue;

			// Floor
			if (item.type == ItemType::Floor && sel_flats_)
			{
				if (auto sector = item.asSector(editor_->map()))
					sector->setFloorTexture(textures_[current_index_].name);
			}

			// Ceiling
			else if (item.type == ItemType::Ceiling && sel_flats_)
			{
				if (auto sector = item.asSector(editor_->map()))
					sector->setCeilingTexture(textures_[current_index_].name);
			}

			// Wall
			else if (sel_walls_)
			{
				if (auto side = item.asSide(editor_->map()))
				{
					// Upper
					if (item.type == ItemType::WallTop)
						side->setTexUpper(textures_[current_index_].name);
					// Middle
					else if (item.type == ItemType::WallMiddle)
						side->setTexMiddle(textures_[current_index_].name);
					// Lower
					else if (item.type == ItemType::WallBottom)
						side->setTexLower(textures_[current_index_].name);
				}
			}
		}
	}
}

// -----------------------------------------------------------------------------
// Updates the overlay (animations, etc.)
// -----------------------------------------------------------------------------
void QuickTextureOverlay3d::update(long frametime)
{
	double target = current_index_;
	float  mult   = static_cast<float>(frametime) / 10.0f;
	if (anim_offset_ < target - 0.01)
		anim_offset_ += (target - anim_offset_) * (0.2 * mult);
	else if (anim_offset_ > target + 0.01)
		anim_offset_ -= (anim_offset_ - target) * (0.2 * mult);
	else
		anim_offset_ = current_index_;
}

// -----------------------------------------------------------------------------
// Draws the overlay
// -----------------------------------------------------------------------------
void QuickTextureOverlay3d::draw(gl::draw2d::Context& dc, float fade)
{
	// Don't draw if invisible
	if (fade < 0.001f)
		return;

	// Draw background
	dc.colour.set(0, 0, 0, 140 * fade);
	dc.drawRect({ 0, dc.viewSize().y - 120, dc.viewSize().x, dc.viewSize().y });

	// Draw textures
<<<<<<< HEAD
	dc.colour.set(255, 255, 255, 255 * fade);
	auto x = (dc.viewSize().x * 0.5f) - (anim_offset_ * 136.0f);
	for (unsigned i = 0; i < textures_.size(); i++)
=======
	double x = (static_cast<double>(width) * 0.5) - (anim_offset_ * 136.0);
	glColor4f(1.0f, 1.0f, 1.0f, fade);
	for (unsigned a = 0; a < textures_.size(); a++)
>>>>>>> f4bdecfc
	{
		// Skip until first texture to show on left
		if (x < -96)
		{
			x += 136;
			continue;
		}

		// Draw texture
		drawTexture(dc, i, x, dc.viewSize().y - dc.textLineHeight() - 2, determineSize(x, dc.viewSize().x), fade);
		x += 136;

		// Stop when we get to the right edge of the screen
		if (x > dc.viewSize().x + 96)
			break;
	}
}

// -----------------------------------------------------------------------------
// Draws the texture in the list at [index]
// -----------------------------------------------------------------------------
void QuickTextureOverlay3d::drawTexture(
	gl::draw2d::Context& dc,
	unsigned             index,
	double               x,
	double               bottom,
	double               size,
	float                fade)
{
	// Get texture if needed
	if (!textures_[index].texture)
	{
		if (sel_walls_ && !sel_flats_)
			textures_[index].texture = mapeditor::textureManager().texture(textures_[index].name, false).gl_id;
		else if (!sel_walls_ && sel_flats_)
			textures_[index].texture = mapeditor::textureManager().flat(textures_[index].name, false).gl_id;
		else
			textures_[index].texture = mapeditor::textureManager().texture(textures_[index].name, true).gl_id;
	}

	// Draw name
	double brightness = 0.5 + (size - 1.0);
	dc.colour.set(brightness * 255, brightness * 255, brightness * 255, brightness * 255 * fade);
	dc.font           = index == current_index_ ? gl::draw2d::Font::Bold : gl::draw2d::Font::Normal;
	dc.text_alignment = gl::draw2d::Align::Center;
	dc.drawText(textures_[index].name, { x, bottom + 2 });

	// Draw texture
	dc.texture = textures_[index].texture;
	dc.drawTextureWithin({ x - 48 * size, bottom - (96 * size), x + 48 * size, bottom }, 0, 2);
}

// -----------------------------------------------------------------------------
// Calculates the size to draw a texture of [width] at position [x]
// (towards the middle of the screen is larger)
// -----------------------------------------------------------------------------
double QuickTextureOverlay3d::determineSize(double x, int width) const
{
	double mid = static_cast<double>(width) * 0.5;
	if (x < mid - 384 || x > mid + 384)
		return 1.0;

	double diff = (x < mid) ? mid - x : x - mid;
	double mult = ((384 - diff) / 384);
	return 1 + (0.5 * mult * mult);
}

// -----------------------------------------------------------------------------
// Called when the user closes the overlay. Applies changes if [cancel] is false
// -----------------------------------------------------------------------------
void QuickTextureOverlay3d::close(bool cancel)
{
	if (editor_)
	{
		editor_->endUndoRecord(true);
		editor_->selection().lockHilight(false);
		if (cancel)
			editor_->doUndo();
	}

	active_ = false;
}

// -----------------------------------------------------------------------------
// Finds and selects the first texture matching the current search
// -----------------------------------------------------------------------------
void QuickTextureOverlay3d::doSearch()
{
	if (!search_.empty())
	{
		for (unsigned a = 0; a < textures_.size(); a++)
		{
			if (strutil::startsWithCI(textures_[a].name, search_))
			{
				current_index_ = a;
				applyTexture();
				return;
			}
		}
	}
}

// -----------------------------------------------------------------------------
// Called when a key is pressed
// -----------------------------------------------------------------------------
void QuickTextureOverlay3d::keyDown(string_view key)
{
	// Up texture
	if ((key == "right" || key == "mwheeldown") && current_index_ < textures_.size() - 1)
	{
		current_index_++;
		search_ = "";
		applyTexture();
	}

	// Down texture
	else if ((key == "left" || key == "mwheelup") && current_index_ > 0)
	{
		current_index_--;
		search_ = "";
		applyTexture();
	}

	// Character (search)
	else if (key.length() == 1)
	{
		search_ += key;
		doSearch();
	}
}

// -----------------------------------------------------------------------------
// Returns true if [sel] is valid for quick texture selection
// -----------------------------------------------------------------------------
bool QuickTextureOverlay3d::ok(const ItemSelection& sel)
{
	// Cancel if no selection
	if (sel.empty())
		return false;

	// Cancel if only things selected
	bool ok = false;
	for (auto item : sel)
	{
		if (item.type != ItemType::Thing)
		{
			ok = true;
			break;
		}
	}
	return ok;
}<|MERGE_RESOLUTION|>--- conflicted
+++ resolved
@@ -36,17 +36,14 @@
 #include "Main.h"
 #include "QuickTextureOverlay3d.h"
 #include "Game/Configuration.h"
+#include "Geometry/Rect.h"
 #include "MapEditor/ItemSelection.h"
 #include "MapEditor/MapEditContext.h"
 #include "MapEditor/MapEditor.h"
 #include "MapEditor/MapTextureManager.h"
 #include "OpenGL/Draw2D.h"
-#include "OpenGL/OpenGL.h"
-<<<<<<< HEAD
-=======
 #include "SLADEMap/MapObject/MapSector.h"
 #include "SLADEMap/MapObject/MapSide.h"
->>>>>>> f4bdecfc
 #include "SLADEMap/SLADEMap.h"
 #include "Utility/StringUtils.h"
 
@@ -275,15 +272,9 @@
 	dc.drawRect({ 0, dc.viewSize().y - 120, dc.viewSize().x, dc.viewSize().y });
 
 	// Draw textures
-<<<<<<< HEAD
 	dc.colour.set(255, 255, 255, 255 * fade);
 	auto x = (dc.viewSize().x * 0.5f) - (anim_offset_ * 136.0f);
 	for (unsigned i = 0; i < textures_.size(); i++)
-=======
-	double x = (static_cast<double>(width) * 0.5) - (anim_offset_ * 136.0);
-	glColor4f(1.0f, 1.0f, 1.0f, fade);
-	for (unsigned a = 0; a < textures_.size(); a++)
->>>>>>> f4bdecfc
 	{
 		// Skip until first texture to show on left
 		if (x < -96)
