--- conflicted
+++ resolved
@@ -2,16 +2,11 @@
 
 namespace slade
 {
-<<<<<<< HEAD
-class MapLine;
 namespace gl::draw2d
 {
 	struct Context;
 	class TextBox;
 } // namespace gl::draw2d
-=======
-class TextBox;
->>>>>>> f4bdecfc
 
 class LineInfoOverlay
 {
@@ -23,16 +18,10 @@
 	void draw(gl::draw2d::Context& dc, float alpha = 1.0f);
 
 private:
-<<<<<<< HEAD
 	float scale_     = 1.0f;
 	float last_size_ = 100.0f;
 
 	unique_ptr<gl::draw2d::TextBox> text_box_;
-=======
-	double              scale_ = 1.;
-	unique_ptr<TextBox> text_box_;
-	int                 last_size_ = 100;
->>>>>>> f4bdecfc
 
 	struct Side
 	{
@@ -49,7 +38,6 @@
 	Side side_front_{};
 	Side side_back_{};
 
-<<<<<<< HEAD
 	void drawSide(gl::draw2d::Context& dc, float bottom, float alpha, const Side& side, float xstart = 0) const;
 	void drawTexture(
 		gl::draw2d::Context& dc,
@@ -59,9 +47,5 @@
 		string_view          texture,
 		bool                 needed,
 		string_view          pos = "U") const;
-=======
-	void drawSide(int bottom, float alpha, const Side& side, int xstart = 0) const;
-	void drawTexture(float alpha, int x, int y, string_view texture, bool needed, string_view pos = "U") const;
->>>>>>> f4bdecfc
 };
 } // namespace slade