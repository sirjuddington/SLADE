#pragma once

<<<<<<< HEAD
// Forward declarations
#include "SLADEMap/SLADEMapFwd.h"
=======
#include "SLADEMap/Types.h"

>>>>>>> f4bdecfc
namespace slade
{
class ItemSelection;
<<<<<<< HEAD
class ObjectEditGroup;
=======
>>>>>>> f4bdecfc
namespace game
{
	class ThingType;
}
<<<<<<< HEAD
namespace gl
{
	class IndexBuffer;
	class PointSpriteBuffer;
	class LineBuffer;
	class VertexBuffer2D;
	class View;
	class ThingBuffer2D;
	namespace draw2d
	{
		struct Context;
	}
} // namespace gl
namespace mapeditor
{
	struct Item;
}
} // namespace slade

=======
namespace mapeditor
{
	struct Item;
	class ObjectEditGroup;
} // namespace mapeditor
>>>>>>> f4bdecfc

namespace slade
{
class MapRenderer2D
{
public:
	MapRenderer2D(SLADEMap* map, gl::View* view);
	~MapRenderer2D();

	// Vertices
	static unsigned vertexTexture(bool overlay = false);
	float           vertexRadius(float scale = 1.0f) const;
	void            renderVertices(float alpha = 1.0f);
	void            renderVertexHilight(int index, float fade) const;
	void renderVertexSelection(gl::draw2d::Context& dc, const ItemSelection& selection, float fade = 1.0f) const;

	// Lines
	void renderLines(bool show_direction, float alpha = 1.0f);
	void renderLineHilight(gl::draw2d::Context& dc, int index, float fade) const;
	void renderLineSelection(gl::draw2d::Context& dc, const ItemSelection& selection, float fade = 1.0f) const;
	void renderTaggedLines(gl::draw2d::Context& dc, const vector<MapLine*>& lines, float fade) const;
	void renderTaggingLines(gl::draw2d::Context& dc, const vector<MapLine*>& lines, float fade) const;

	// Things
	enum ThingDrawType
	{
		Square,
		Round,
		Sprite,
		SquareSprite,
		FramedSprite,
	};
<<<<<<< HEAD
	void renderThingOverlays(
		gl::draw2d::Context&     dc,
		const vector<MapThing*>& things,
		float                    radius_extra = 0.0f,
		const Vec2d&             offset       = {}) const;
=======
	bool setupThingOverlay() const;
	void renderThingOverlay(double x, double y, double radius, bool point) const;
	void renderRoundThing(
		double                 x,
		double                 y,
		double                 angle,
		const game::ThingType& type,
		const map::ArgSet&     args,
		float                  alpha       = 1.0f,
		double                 radius_mult = 1.0) const;
	bool renderSpriteThing(
		double                 x,
		double                 y,
		double                 angle,
		const game::ThingType& type,
		const map::ArgSet&     args,
		unsigned               index,
		float                  alpha     = 1.0f,
		bool                   fitradius = false);
	void renderSimpleSquareThing(
		double                 x,
		double                 y,
		double                 angle,
		const game::ThingType& type,
		const map::ArgSet&     args,
		float                  alpha = 1.0f) const;
	bool renderSquareThing(
		double                 x,
		double                 y,
		double                 angle,
		const game::ThingType& type,
		const map::ArgSet&     args,
		float                  alpha    = 1.0f,
		bool                   showicon = true,
		bool                   framed   = false) const;
>>>>>>> f4bdecfc
	void renderThings(float alpha = 1.0f, bool force_dir = false);
	void renderThings(const vector<MapThing*>& things, float alpha = 1.0f, const Vec2d& offset = {}) const;
	void renderThingHilight(gl::draw2d::Context& dc, int index, float fade, bool redraw_thing = true) const;
	void renderThingSelection(gl::draw2d::Context& dc, const ItemSelection& selection, float fade = 1.0f) const;
	void renderTaggedThings(gl::draw2d::Context& dc, const vector<MapThing*>& things, float fade) const;
	void renderTaggingThings(gl::draw2d::Context& dc, const vector<MapThing*>& things, float fade) const;
	void renderPathedThings(gl::draw2d::Context& dc, const vector<MapThing*>& things);
	void renderPointLightPreviews(gl::draw2d::Context& dc, float alpha, int hilight_index) const;

	// Flats (sectors)
	void renderFlats(bool ceilings, float alpha = 1.0f);
	void renderFlatHilight(gl::draw2d::Context& dc, int index, float fade) const;
	void renderFlatOverlays(const gl::draw2d::Context& dc, const vector<MapSector*>& sectors) const;
	void renderFlatSelection(gl::draw2d::Context& dc, const ItemSelection& selection, float fade = 1.0f) const;
	void renderTaggedFlats(gl::draw2d::Context& dc, const vector<MapSector*>& sectors, float fade) const;

	// Moving
<<<<<<< HEAD
	void renderMovingVertices(gl::draw2d::Context& dc, const vector<mapeditor::Item>& vertices, const Vec2d& move_vec)
		const;
	void renderMovingLines(gl::draw2d::Context& dc, const vector<mapeditor::Item>& lines, const Vec2d& move_vec) const;
	void renderMovingSectors(gl::draw2d::Context& dc, const vector<mapeditor::Item>& sectors, const Vec2d& move_vec)
		const;
	void renderMovingThings(gl::draw2d::Context& dc, const vector<mapeditor::Item>& things, const Vec2d& move_vec)
		const;

	// Paste
	void renderPasteThings(gl::draw2d::Context& dc, const vector<MapThing*>& things, const Vec2d& pos) const;

	// Object Edit
	void renderObjectEditGroup(gl::draw2d::Context& dc, ObjectEditGroup* group) const;

	// Misc
	void forceUpdate(bool flats_ceilings);
	void clearTextureCache();
=======
	void renderMovingVertices(const vector<mapeditor::Item>& vertices, const Vec2d& move_vec) const;
	void renderMovingLines(const vector<mapeditor::Item>& lines, const Vec2d& move_vec) const;
	void renderMovingSectors(const vector<mapeditor::Item>& sectors, const Vec2d& move_vec) const;
	void renderMovingThings(const vector<mapeditor::Item>& things, const Vec2d& move_vec);

	// Paste
	void renderPasteThings(const vector<MapThing*>& things, const Vec2d& pos);

	// Object Edit
	void renderObjectEditGroup(const mapeditor::ObjectEditGroup* group);

	// VBOs
	void updateVerticesVBO();
	void updateLinesVBO(bool show_direction, float base_alpha);
	void updateFlatsVBO();

	// Misc
	void setScale(double scale)
	{
		view_scale_     = scale;
		view_scale_inv_ = 1.0 / scale;
	}
	void   updateVisibility(const Vec2d& view_tl, const Vec2d& view_br);
	void   forceUpdate(float line_alpha = 1.0f);
	double scaledRadius(int radius) const;
	bool   visOK() const;
	void   clearTextureCache() { tex_flats_.clear(); }
>>>>>>> f4bdecfc

private:
	SLADEMap* map_              = nullptr;
	gl::View* view_             = nullptr;
	long      vertices_updated_ = 0;
	long      lines_updated_    = 0;
	long      flats_updated_    = 0;
	long      things_updated_   = 0;

	// OpenGL Buffers
	unique_ptr<gl::LineBuffer>            lines_buffer_;
	unique_ptr<gl::VertexBuffer2D>        lines_buffer_basic_;
	unique_ptr<gl::LineBuffer>            temp_lines_buffer_;
	unique_ptr<gl::PointSpriteBuffer>     vertices_buffer_;
	unique_ptr<gl::VertexBuffer2D>        flats_buffer_;
	vector<unique_ptr<gl::ThingBuffer2D>> thing_buffers_; // One per thing type
	unique_ptr<gl::PointSpriteBuffer>     thing_overlay_buffer_;
	unique_ptr<gl::VertexBuffer2D>        thing_light_preview_buffer_;
	unique_ptr<gl::ThingBuffer2D>         temp_things_buffer_;

	// Flats
	struct Flat
	{
		unsigned texture       = 0;
		long     updated_time  = 0;
		unsigned buffer_offset = 0;
		unsigned vertex_count  = 0;
	};
	struct FlatGroup
	{
		unsigned                    texture = 0;
		unique_ptr<gl::IndexBuffer> index_buffer;
	};
	vector<Flat>      flats_;
	vector<FlatGroup> flat_groups_;

	// Other
<<<<<<< HEAD
	bool     lines_dirs_ = false;
	unsigned n_vertices_ = 0;
	unsigned n_lines_    = 0;
=======
	bool     lines_dirs_     = false;
	unsigned n_vertices_     = 0;
	unsigned n_lines_        = 0;
	double   view_scale_     = 0.;
	double   view_scale_inv_ = 0.;
	bool     things_angles_  = false;

	vector<unsigned> tex_flats_;
	int              last_flat_type_ = -1;
	vector<unsigned> thing_sprites_;
	long             thing_sprites_updated_ = 0;
>>>>>>> f4bdecfc

	// Thing paths
	enum class PathType
	{
		Normal,
		NormalBoth,
		Dragon,
		DragonBoth
	};
	struct ThingPath
	{
		unsigned from_index;
		unsigned to_index;
		PathType type;
	};
	vector<ThingPath> thing_paths_;
	long              thing_paths_updated_ = 0;

	// Buffer updates
	void updateVerticesBuffer();
	void updateLinesBuffer(bool show_direction);
	void updateFlatsBuffer(bool ceilings);
	void updateThingBuffers();

	// Misc.
	void   updateThingPaths(const vector<MapThing*>& things);
	double scaledRadius(int radius) const;
};
} // namespace slade<|MERGE_RESOLUTION|>--- conflicted
+++ resolved
@@ -1,24 +1,12 @@
 #pragma once
 
-<<<<<<< HEAD
-// Forward declarations
-#include "SLADEMap/SLADEMapFwd.h"
-=======
-#include "SLADEMap/Types.h"
-
->>>>>>> f4bdecfc
 namespace slade
 {
 class ItemSelection;
-<<<<<<< HEAD
-class ObjectEditGroup;
-=======
->>>>>>> f4bdecfc
 namespace game
 {
 	class ThingType;
 }
-<<<<<<< HEAD
 namespace gl
 {
 	class IndexBuffer;
@@ -35,16 +23,10 @@
 namespace mapeditor
 {
 	struct Item;
-}
+	class ObjectEditGroup;
+} // namespace mapeditor
 } // namespace slade
 
-=======
-namespace mapeditor
-{
-	struct Item;
-	class ObjectEditGroup;
-} // namespace mapeditor
->>>>>>> f4bdecfc
 
 namespace slade
 {
@@ -77,49 +59,11 @@
 		SquareSprite,
 		FramedSprite,
 	};
-<<<<<<< HEAD
 	void renderThingOverlays(
 		gl::draw2d::Context&     dc,
 		const vector<MapThing*>& things,
 		float                    radius_extra = 0.0f,
 		const Vec2d&             offset       = {}) const;
-=======
-	bool setupThingOverlay() const;
-	void renderThingOverlay(double x, double y, double radius, bool point) const;
-	void renderRoundThing(
-		double                 x,
-		double                 y,
-		double                 angle,
-		const game::ThingType& type,
-		const map::ArgSet&     args,
-		float                  alpha       = 1.0f,
-		double                 radius_mult = 1.0) const;
-	bool renderSpriteThing(
-		double                 x,
-		double                 y,
-		double                 angle,
-		const game::ThingType& type,
-		const map::ArgSet&     args,
-		unsigned               index,
-		float                  alpha     = 1.0f,
-		bool                   fitradius = false);
-	void renderSimpleSquareThing(
-		double                 x,
-		double                 y,
-		double                 angle,
-		const game::ThingType& type,
-		const map::ArgSet&     args,
-		float                  alpha = 1.0f) const;
-	bool renderSquareThing(
-		double                 x,
-		double                 y,
-		double                 angle,
-		const game::ThingType& type,
-		const map::ArgSet&     args,
-		float                  alpha    = 1.0f,
-		bool                   showicon = true,
-		bool                   framed   = false) const;
->>>>>>> f4bdecfc
 	void renderThings(float alpha = 1.0f, bool force_dir = false);
 	void renderThings(const vector<MapThing*>& things, float alpha = 1.0f, const Vec2d& offset = {}) const;
 	void renderThingHilight(gl::draw2d::Context& dc, int index, float fade, bool redraw_thing = true) const;
@@ -137,7 +81,6 @@
 	void renderTaggedFlats(gl::draw2d::Context& dc, const vector<MapSector*>& sectors, float fade) const;
 
 	// Moving
-<<<<<<< HEAD
 	void renderMovingVertices(gl::draw2d::Context& dc, const vector<mapeditor::Item>& vertices, const Vec2d& move_vec)
 		const;
 	void renderMovingLines(gl::draw2d::Context& dc, const vector<mapeditor::Item>& lines, const Vec2d& move_vec) const;
@@ -150,40 +93,11 @@
 	void renderPasteThings(gl::draw2d::Context& dc, const vector<MapThing*>& things, const Vec2d& pos) const;
 
 	// Object Edit
-	void renderObjectEditGroup(gl::draw2d::Context& dc, ObjectEditGroup* group) const;
+	void renderObjectEditGroup(gl::draw2d::Context& dc, const mapeditor::ObjectEditGroup* group) const;
 
 	// Misc
 	void forceUpdate(bool flats_ceilings);
 	void clearTextureCache();
-=======
-	void renderMovingVertices(const vector<mapeditor::Item>& vertices, const Vec2d& move_vec) const;
-	void renderMovingLines(const vector<mapeditor::Item>& lines, const Vec2d& move_vec) const;
-	void renderMovingSectors(const vector<mapeditor::Item>& sectors, const Vec2d& move_vec) const;
-	void renderMovingThings(const vector<mapeditor::Item>& things, const Vec2d& move_vec);
-
-	// Paste
-	void renderPasteThings(const vector<MapThing*>& things, const Vec2d& pos);
-
-	// Object Edit
-	void renderObjectEditGroup(const mapeditor::ObjectEditGroup* group);
-
-	// VBOs
-	void updateVerticesVBO();
-	void updateLinesVBO(bool show_direction, float base_alpha);
-	void updateFlatsVBO();
-
-	// Misc
-	void setScale(double scale)
-	{
-		view_scale_     = scale;
-		view_scale_inv_ = 1.0 / scale;
-	}
-	void   updateVisibility(const Vec2d& view_tl, const Vec2d& view_br);
-	void   forceUpdate(float line_alpha = 1.0f);
-	double scaledRadius(int radius) const;
-	bool   visOK() const;
-	void   clearTextureCache() { tex_flats_.clear(); }
->>>>>>> f4bdecfc
 
 private:
 	SLADEMap* map_              = nullptr;
@@ -221,23 +135,9 @@
 	vector<FlatGroup> flat_groups_;
 
 	// Other
-<<<<<<< HEAD
 	bool     lines_dirs_ = false;
 	unsigned n_vertices_ = 0;
 	unsigned n_lines_    = 0;
-=======
-	bool     lines_dirs_     = false;
-	unsigned n_vertices_     = 0;
-	unsigned n_lines_        = 0;
-	double   view_scale_     = 0.;
-	double   view_scale_inv_ = 0.;
-	bool     things_angles_  = false;
-
-	vector<unsigned> tex_flats_;
-	int              last_flat_type_ = -1;
-	vector<unsigned> thing_sprites_;
-	long             thing_sprites_updated_ = 0;
->>>>>>> f4bdecfc
 
 	// Thing paths
 	enum class PathType
