
// -----------------------------------------------------------------------------
// SLADE - It's a Doom Editor
// Copyright(C) 2008 - 2024 Simon Judd
//
// Email:       sirjuddington@gmail.com
// Web:         http://slade.mancubus.net
// Filename:    LineDraw.cpp
// Description: Map Editor line drawing implementation
//
// This program is free software; you can redistribute it and/or modify it
// under the terms of the GNU General Public License as published by the Free
// Software Foundation; either version 2 of the License, or (at your option)
// any later version.
//
// This program is distributed in the hope that it will be useful, but WITHOUT
// ANY WARRANTY; without even the implied warranty of MERCHANTABILITY or
// FITNESS FOR A PARTICULAR PURPOSE. See the GNU General Public License for
// more details.
//
// You should have received a copy of the GNU General Public License along with
// this program; if not, write to the Free Software Foundation, Inc.,
// 51 Franklin Street, Fifth Floor, Boston, MA  02110 - 1301, USA.
// -----------------------------------------------------------------------------


// -----------------------------------------------------------------------------
//
// Includes
//
// -----------------------------------------------------------------------------
#include "Main.h"
#include "LineDraw.h"
#include "General/KeyBind.h"
#include "Input.h"
#include "MapEditor/MapEditContext.h"
#include "MapEditor/MapEditor.h"
#include "SLADEMap/MapObject/MapLine.h"
#include "SLADEMap/MapObject/MapSide.h"
#include "SLADEMap/MapObject/MapVertex.h"
#include "SLADEMap/MapObjectList/LineList.h"
#include "SLADEMap/MapObjectList/VertexList.h"
#include "SLADEMap/SLADEMap.h"
#include "Utility/MathStuff.h"

using namespace slade;
using namespace mapeditor;


// -----------------------------------------------------------------------------
//
// Variables
//
// -----------------------------------------------------------------------------
CVAR(Int, shapedraw_shape, 0, CVar::Flag::Save)
CVAR(Bool, shapedraw_centered, false, CVar::Flag::Save)
CVAR(Bool, shapedraw_lockratio, false, CVar::Flag::Save)
CVAR(Int, shapedraw_sides, 16, CVar::Flag::Save)


// -----------------------------------------------------------------------------
//
// LineDraw Class Functions
//
// -----------------------------------------------------------------------------


// -----------------------------------------------------------------------------
// Returns the line drawing point at [index]
// -----------------------------------------------------------------------------
Vec2d LineDraw::point(unsigned index) const
{
	// Check index
	if (index >= draw_points_.size())
		return { 0, 0 };

	return draw_points_[index];
}

// -----------------------------------------------------------------------------
// Adds a line drawing point at [point], or at the nearest vertex to [point] if
// [nearest] is true
// -----------------------------------------------------------------------------
bool LineDraw::addPoint(Vec2d point, bool nearest)
{
	// Snap to nearest vertex if necessary
	if (nearest)
	{
		auto vertex = context_->map().vertices().nearest(point);
		if (vertex)
			point = vertex->position();
	}

	// Otherwise, snap to grid if necessary
	else if (context_->gridSnap())
	{
		point.x = context_->snapToGrid(point.x);
		point.y = context_->snapToGrid(point.y);
	}

	// Check if this is the same as the last point
	if (!draw_points_.empty() && point.x == draw_points_.back().x && point.y == draw_points_.back().y)
	{
		// End line drawing
		end(true);
		mapeditor::showShapeDrawPanel(false);
		return true;
	}

	// Add point
	draw_points_.push_back(point);

	// Check if first and last points match
	if (draw_points_.size() > 1 && point.x == draw_points_[0].x && point.y == draw_points_[0].y)
	{
		end(true);
		mapeditor::showShapeDrawPanel(false);
		return true;
	}

	return false;
}

// -----------------------------------------------------------------------------
// Removes the most recent line drawing point, or cancels line drawing if there
// are no points
// -----------------------------------------------------------------------------
void LineDraw::removePoint()
{
	if (draw_points_.empty())
	{
		end(false);
		mapeditor::showShapeDrawPanel(false);
	}
	else
	{
		draw_points_.pop_back();
	}
}

// -----------------------------------------------------------------------------
// Sets the shape drawing origin to [point], or the nearest vertex to [point] if
// [nearest] is true
// -----------------------------------------------------------------------------
void LineDraw::setShapeOrigin(Vec2d point, bool nearest)
{
	// Snap to nearest vertex if necessary
	if (nearest)
	{
		auto vertex = context_->map().vertices().nearest(point);
		if (vertex)
			point = vertex->position();
	}

	// Otherwise, snap to grid if necessary
	else if (context_->gridSnap())
	{
		point.x = context_->snapToGrid(point.x);
		point.y = context_->snapToGrid(point.y);
	}

	draw_origin_ = point;
}

// -----------------------------------------------------------------------------
// Builds the current shape as line drawing points using the shape draw origin
// and [point] for the size
// -----------------------------------------------------------------------------
void LineDraw::updateShape(Vec2d point)
{
	// Clear line draw points
	draw_points_.clear();

	// Snap edge to grid if needed
	if (context_->gridSnap())
	{
		point.x = context_->snapToGrid(point.x);
		point.y = context_->snapToGrid(point.y);
	}

	// Lock width:height at 1:1 if needed
	Vec2d  origin = draw_origin_;
	double width  = fabs(point.x - origin.x);
	double height = fabs(point.y - origin.y);
	if (shapedraw_lockratio)
	{
		if (width < height)
		{
			if (origin.x < point.x)
				point.x = origin.x + height;
			else
				point.x = origin.x - height;
		}

		if (height < width)
		{
			if (origin.y < point.y)
				point.y = origin.y + width;
			else
				point.y = origin.y - width;
		}
	}

	// Center on origin if needed
	if (shapedraw_centered)
	{
		origin.x -= (point.x - origin.x);
		origin.y -= (point.y - origin.y);
	}

	// Get box from tl->br
	Vec2d tl(glm::min(origin.x, point.x), glm::min(origin.y, point.y));
	Vec2d br(glm::max(origin.x, point.x), glm::max(origin.y, point.y));
	width  = br.x - tl.x;
	height = br.y - tl.y;

	// Rectangle
	if (shapedraw_shape == 0)
	{
		draw_points_.emplace_back(tl.x, tl.y);
		draw_points_.emplace_back(tl.x, br.y);
		draw_points_.emplace_back(br.x, br.y);
		draw_points_.emplace_back(br.x, tl.y);
		draw_points_.emplace_back(tl.x, tl.y);
	}

	// Ellipse
	else if (shapedraw_shape == 1)
	{
		// Get midpoint
		Vec2d mid;
		mid.x = tl.x + ((br.x - tl.x) * 0.5);
		mid.y = tl.y + ((br.y - tl.y) * 0.5);

		// Get x/y radius
		width *= 0.5;
		height *= 0.5;

		// Add ellipse points
		double rot = 0;
		Vec2d  start;
		for (int a = 0; a < shapedraw_sides; a++)
		{
			// Calculate point (rounded)
			Vec2d p(math::round(mid.x + sin(rot) * width), math::round(mid.y - cos(rot) * height));

			// Add point
			draw_points_.push_back(p);
			rot -= (3.1415926535897932384626433832795 * 2) / static_cast<double>(shapedraw_sides);

			if (a == 0)
				start = p;
		}

		// Close ellipse
		draw_points_.push_back(start);
	}
}

// -----------------------------------------------------------------------------
// Begins a line or shape (if [shape] = true) drawing operation
// -----------------------------------------------------------------------------
void LineDraw::begin(bool shape)
{
	// Setup state
	state_current_ = shape ? State::ShapeOrigin : State::Line;
	context_->input().setMouseState(Input::MouseState::LineDraw);

	// Setup help text
	auto key_accept = KeyBind::bind("map_edit_accept").keysAsString();
	auto key_cancel = KeyBind::bind("map_edit_cancel").keysAsString();
	if (shape)
	{
<<<<<<< HEAD
		context_->setFeatureHelp({ "Shape Drawing",
								   fmt::format("{} = Accept", key_accept),
								   fmt::format("{} = Cancel", key_cancel),
								   "Left Click = Draw point",
								   "Right Click = Undo previous point" });
=======
		context_.setFeatureHelp(
			{ "Shape Drawing",
			  fmt::format("{} = Accept", key_accept),
			  fmt::format("{} = Cancel", key_cancel),
			  "Left Click = Draw point",
			  "Right Click = Undo previous point" });
>>>>>>> db6270d0
		mapeditor::showShapeDrawPanel(true);
	}
	else
	{
<<<<<<< HEAD
		context_->setFeatureHelp({ "Line Drawing",
								   fmt::format("{} = Accept", key_accept),
								   fmt::format("{} = Cancel", key_cancel),
								   "Left Click = Draw point",
								   "Right Click = Undo previous point",
								   "Shift = Snap to nearest vertex" });
=======
		context_.setFeatureHelp(
			{ "Line Drawing",
			  fmt::format("{} = Accept", key_accept),
			  fmt::format("{} = Cancel", key_cancel),
			  "Left Click = Draw point",
			  "Right Click = Undo previous point",
			  "Shift = Snap to nearest vertex" });
>>>>>>> db6270d0
	}
}

// -----------------------------------------------------------------------------
// Ends the line drawing operation and applies changes if [accept] is true
// -----------------------------------------------------------------------------
void LineDraw::end(bool apply)
{
	// Hide shape draw panel
	mapeditor::showShapeDrawPanel(true);

	// Do nothing if we don't need to create any lines
	if (!apply || draw_points_.size() <= 1)
	{
		draw_points_.clear();
		context_->setFeatureHelp({});
		return;
	}

	// Begin undo level
	context_->beginUndoRecord("Line Draw");

	// Add extra points if any lines overlap existing vertices
	auto& map = context_->map();
	for (unsigned a = 0; a < draw_points_.size() - 1; a++)
	{
		auto v = map.vertices().firstCrossed({ draw_points_[a], draw_points_[a + 1] });
		while (v)
		{
			draw_points_.insert(draw_points_.begin() + a + 1, Vec2d(v->xPos(), v->yPos()));
			a++;
			v = map.vertices().firstCrossed({ draw_points_[a], draw_points_[a + 1] });
		}
	}

	// Create vertices
	for (auto& draw_point : draw_points_)
		map.createVertex(draw_point, 1);

	// Create lines
	unsigned nl_start = map.nLines();
	for (unsigned a = 0; a < draw_points_.size() - 1; a++)
	{
		// Check for intersections
		Seg2d line_seg{ draw_points_[a], draw_points_[a + 1] };
		auto  intersect = map.lines().cutPoints(line_seg);
		log::info(2, "{} intersect points", intersect.size());

		// Create line normally if no intersections
		if (intersect.empty())
			map.createLine(line_seg.tl, line_seg.br, 1);
		else
		{
			// Intersections exist, create multiple lines between intersection points

			// From first point to first intersection
			map.createLine(line_seg.tl, line_seg.br, 1);

			// Between intersection points
			for (unsigned p = 0; p < intersect.size() - 1; p++)
				map.createLine(intersect[p], intersect[p + 1], 1);

			// From last intersection to next point
			map.createLine(intersect.back(), draw_points_[a + 1], 1);
		}
	}

	// Build new sectors
	vector<MapLine*> new_lines;
	for (unsigned a = nl_start; a < map.nLines(); a++)
		new_lines.push_back(map.line(a));
	map.correctSectors(new_lines);

	// Check for and attempt to correct invalid lines
	vector<MapLine*> invalid_lines;
	for (auto& new_line : new_lines)
	{
		if (new_line->s1())
			continue;

		new_line->flip();
		invalid_lines.push_back(new_line);
	}
	map.correctSectors(invalid_lines);

	// End recording undo level
	context_->endUndoRecord(true);

	// Clear draw points
	draw_points_.clear();

	// Clear feature help text
	context_->setFeatureHelp({});
}<|MERGE_RESOLUTION|>--- conflicted
+++ resolved
@@ -271,40 +271,23 @@
 	auto key_cancel = KeyBind::bind("map_edit_cancel").keysAsString();
 	if (shape)
 	{
-<<<<<<< HEAD
-		context_->setFeatureHelp({ "Shape Drawing",
-								   fmt::format("{} = Accept", key_accept),
-								   fmt::format("{} = Cancel", key_cancel),
-								   "Left Click = Draw point",
-								   "Right Click = Undo previous point" });
-=======
-		context_.setFeatureHelp(
+		context_->setFeatureHelp(
 			{ "Shape Drawing",
 			  fmt::format("{} = Accept", key_accept),
 			  fmt::format("{} = Cancel", key_cancel),
 			  "Left Click = Draw point",
 			  "Right Click = Undo previous point" });
->>>>>>> db6270d0
 		mapeditor::showShapeDrawPanel(true);
 	}
 	else
 	{
-<<<<<<< HEAD
-		context_->setFeatureHelp({ "Line Drawing",
-								   fmt::format("{} = Accept", key_accept),
-								   fmt::format("{} = Cancel", key_cancel),
-								   "Left Click = Draw point",
-								   "Right Click = Undo previous point",
-								   "Shift = Snap to nearest vertex" });
-=======
-		context_.setFeatureHelp(
+		context_->setFeatureHelp(
 			{ "Line Drawing",
 			  fmt::format("{} = Accept", key_accept),
 			  fmt::format("{} = Cancel", key_cancel),
 			  "Left Click = Draw point",
 			  "Right Click = Undo previous point",
 			  "Shift = Snap to nearest vertex" });
->>>>>>> db6270d0
 	}
 }
 
