--- conflicted
+++ resolved
@@ -47,7 +47,6 @@
 #include "SLADEMap/MapObject/MapVertex.h"
 #include "SLADEMap/SLADEMap.h"
 #include "Utility/MathStuff.h"
-
 #include <queue>
 #include <set>
 
@@ -424,11 +423,7 @@
 // -----------------------------------------------------------------------------
 // Aligns texture offsets beginning from the wall selection [start]
 // -----------------------------------------------------------------------------
-<<<<<<< HEAD
-void Edit3D::autoAlignX(Item start) const
-=======
-void Edit3D::autoAlign(mapeditor::Item start, AlignType align_type) const
->>>>>>> db6270d0
+void Edit3D::autoAlign(Item start, AlignType align_type) const
 {
 	// Check align type
 	if (align_type != AlignType::AlignX && align_type != AlignType::AlignY && align_type != AlignType::AlignXY)
@@ -442,13 +437,8 @@
 		return;
 
 	// Get starting side
-<<<<<<< HEAD
-	auto side = context_->map().side(start.index);
-	if (!side)
-=======
-	auto first_side = context_.map().side(start.index);
+	auto first_side = context_->map().side(start.index);
 	if (!first_side)
->>>>>>> db6270d0
 		return;
 
 	// Get texture to match
@@ -482,13 +472,6 @@
 		return;
 	}
 
-<<<<<<< HEAD
-	// Init aligned wall list
-	vector<Item> walls_done;
-
-	// Begin undo level
-	context_->beginUndoRecord("Auto Align X", true, false, false);
-=======
 	// Get vertical texture anchor
 	// We cannot guarantee all textures of bottom, middle and top to
 	// be aligned consistently. However, we assume that by selecting the
@@ -507,15 +490,14 @@
 	string axis_names;
 	switch (align_type)
 	{
-	case AlignType::AlignX: axis_names = "X axis"; break;
-	case AlignType::AlignY: axis_names = "Y axis"; break;
+	case AlignType::AlignX:  axis_names = "X axis"; break;
+	case AlignType::AlignY:  axis_names = "Y axis"; break;
 	case AlignType::AlignXY: axis_names = "X and Y axis"; break;
 	}
-	context_.beginUndoRecord("Auto Align on " + axis_names, true, false, false);
+	context_->beginUndoRecord("Auto Align on " + axis_names, true, false, false);
 
 	// Queue of jobs to process
 	std::queue<AlignmentJob> jobs;
->>>>>>> db6270d0
 
 	// Set of sides already processed
 	std::set<unsigned int> processed_sides;
@@ -574,7 +556,7 @@
 
 			// Adjust the y-offset (but only, if we're not adjusting the middle part on a two-sided wall)
 			if (start.type != ItemType::WallMiddle
-				|| !game::configuration().lineBasicFlagSet("twosided", current_line, context_.mapDesc().format))
+				|| !game::configuration().lineBasicFlagSet("twosided", current_line, context_->mapDesc().format))
 			{
 				if (tex_height > 0)
 				{
@@ -602,11 +584,7 @@
 	context_->endUndoRecord();
 
 	// Editor message
-<<<<<<< HEAD
-	context_->addEditorMessage("Auto-aligned on X axis");
-=======
-	context_.addEditorMessage("Auto-aligned on " + axis_names);
->>>>>>> db6270d0
+	context_->addEditorMessage("Auto-aligned on " + axis_names);
 }
 
 // -----------------------------------------------------------------------------
@@ -1728,28 +1706,13 @@
 // Determine the height of the top end of the texture on the respective wall part
 // of the given line using the given texture height.
 // -----------------------------------------------------------------------------
-<<<<<<< HEAD
-void Edit3D::doAlignX(MapSide* side, int offset, string_view tex, vector<Item>& walls_done, int tex_width)
-=======
 int Edit3D::getTextureTopHeight(MapLine* firstLine, ItemType wallType, int tex_height) const
->>>>>>> db6270d0
 {
 	assert(wallType == ItemType::WallBottom || wallType == ItemType::WallMiddle || wallType == ItemType::WallTop);
 	if (wallType == ItemType::WallBottom)
 	{
-<<<<<<< HEAD
-		if (item.index == static_cast<int>(side->index()))
-			return;
-	}
-
-	// Add to 'done' list
-	walls_done.emplace_back(static_cast<int>(side->index()), ItemType::WallMiddle);
-
-	// Wrap offset
-	if (tex_width > 0)
-=======
 		const bool unpegged = game::configuration().lineBasicFlagSet(
-			"dontpegbottom", firstLine, context_.mapDesc().format);
+			"dontpegbottom", firstLine, context_->mapDesc().format);
 		// If the "lower unpegged" flag is set: Top of texture is at the highest ceiling
 		// Otherwise: Top of texture is at the highest floor
 		if (unpegged)
@@ -1758,10 +1721,9 @@
 			return firstLine->highestFloor();
 	}
 	else if (wallType == ItemType::WallMiddle)
->>>>>>> db6270d0
 	{
 		const bool unpegged = game::configuration().lineBasicFlagSet(
-			"dontpegbottom", firstLine, context_.mapDesc().format);
+			"dontpegbottom", firstLine, context_->mapDesc().format);
 		// If the "lower unpegged" flag is set: Top of texture is at the highest floor plus texture height
 		// Otherwise: Top of texture is at the lowest ceiling
 		if (unpegged)
@@ -1775,7 +1737,7 @@
 		// If the "upper unpegged" flag is set: Top of texture is at the highest ceiling
 		// Otherwise: Top of texture is at lowest ceiling plus texture height
 		const bool unpegged = game::configuration().lineBasicFlagSet(
-			"dontpegtop", firstLine, context_.mapDesc().format);
+			"dontpegtop", firstLine, context_->mapDesc().format);
 		if (unpegged)
 			return firstLine->highestCeiling();
 		else
