
// -----------------------------------------------------------------------------
// SLADE - It's a Doom Editor
// Copyright(C) 2008 - 2024 Simon Judd
//
// Email:       sirjuddington@gmail.com
// Web:         http://slade.mancubus.net
// Filename:    ObjectEdit.cpp
// Description: ObjectEditGroup class - used for the object edit feature in the
//              map editor, takes a bunch of vertices or things and applies
//              rotation/translation/scaling to them. Also keeps track of any
//              connected lines for visual purposes
//
// This program is free software; you can redistribute it and/or modify it
// under the terms of the GNU General Public License as published by the Free
// Software Foundation; either version 2 of the License, or (at your option)
// any later version.
//
// This program is distributed in the hope that it will be useful, but WITHOUT
// ANY WARRANTY; without even the implied warranty of MERCHANTABILITY or
// FITNESS FOR A PARTICULAR PURPOSE. See the GNU General Public License for
// more details.
//
// You should have received a copy of the GNU General Public License along with
// this program; if not, write to the Free Software Foundation, Inc.,
// 51 Franklin Street, Fifth Floor, Boston, MA  02110 - 1301, USA.
// -----------------------------------------------------------------------------


// -----------------------------------------------------------------------------
//
// Includes
//
// -----------------------------------------------------------------------------
#include "Main.h"
#include "ObjectEdit.h"
#include "General/KeyBind.h"
#include "Geometry/Geometry.h"
#include "Input.h"
#include "MapEditor/ItemSelection.h"
#include "MapEditor/MapEditContext.h"
#include "MapEditor/MapEditor.h"
#include "MapEditor/Renderer/Renderer.h"
#include "OpenGL/View.h"
#include "SLADEMap/MapObject/MapLine.h"
#include "SLADEMap/MapObject/MapSector.h"
#include "SLADEMap/MapObject/MapThing.h"
#include "SLADEMap/MapObject/MapVertex.h"
#include "SLADEMap/SLADEMap.h"
#include "UI/UI.h"

using namespace slade;
using namespace mapeditor;


// -----------------------------------------------------------------------------
//
// External Variables
//
// -----------------------------------------------------------------------------
EXTERN_CVAR(Bool, map_merge_undo_step)


// -----------------------------------------------------------------------------
//
// ObjectEditGroup Class Functions
//
// -----------------------------------------------------------------------------


// -----------------------------------------------------------------------------
// Adds [vertex] to the group.
// If [ignored] is set, the vertex won't be modified by the object edit
// -----------------------------------------------------------------------------
void ObjectEditGroup::addVertex(MapVertex* vertex, bool ignored)
{
	auto v = new Vertex{ { vertex->xPos(), vertex->yPos() }, { vertex->xPos(), vertex->yPos() }, vertex, ignored };

	if (!ignored)
	{
		bbox_.extend(v->position.x, v->position.y);
		old_bbox_.extend(v->position.x, v->position.y);
		original_bbox_.extend(v->position.x, v->position.y);
	}

	vertices_.emplace_back(v);
}

// -----------------------------------------------------------------------------
// Builds a list of all lines connected to the group vertices
// -----------------------------------------------------------------------------
void ObjectEditGroup::addConnectedLines()
{
	const auto n_v = vertices_.size();
	for (unsigned v = 0; v < n_v; ++v) // Can't use a range-for loop here due to addVertex usage
	{
		auto map_vertex = vertices_[v]->map_vertex;
		for (unsigned l = 0; l < map_vertex->nConnectedLines(); l++)
		{
			const auto map_line = map_vertex->connectedLine(l);
			if (!hasLine(map_line))
			{
				// Create line
				Line line{ findVertex(map_line->v1()), findVertex(map_line->v2()), map_line };

				// Add extra vertex if needed (will be ignored for editing)
				if (!line.v1)
				{
					addVertex(map_line->v1(), true);
					line.v1 = vertices_.back().get();
				}
				if (!line.v2)
				{
					addVertex(map_line->v2(), true);
					line.v2 = vertices_.back().get();
				}

				// Add line
				lines_.push_back(line);
			}
		}
	}
}

// -----------------------------------------------------------------------------
// Adds [thing] to the group
// -----------------------------------------------------------------------------
void ObjectEditGroup::addThing(MapThing* thing)
{
	// Add thing
	Thing t;
	t.map_thing    = thing;
	t.position.x   = thing->xPos();
	t.position.y   = thing->yPos();
	t.old_position = t.position;
	t.angle        = thing->angle();
	things_.push_back(t);

	// Update bbox
	bbox_.extend(t.position.x, t.position.y);
	old_bbox_.extend(t.position.x, t.position.y);
	original_bbox_.extend(t.position.x, t.position.y);
}

// -----------------------------------------------------------------------------
// Returns true if [line] is connected to the group vertices
// -----------------------------------------------------------------------------
bool ObjectEditGroup::hasLine(const MapLine* line) const
{
	for (auto& l : lines_)
		if (l.map_line == line)
			return true;

	return false;
}

// -----------------------------------------------------------------------------
// Returns the group info about [vertex]
// -----------------------------------------------------------------------------
ObjectEditGroup::Vertex* ObjectEditGroup::findVertex(const MapVertex* vertex) const
{
	for (auto& v : vertices_)
		if (v->map_vertex == vertex)
			return v.get();

	return nullptr;
}

// -----------------------------------------------------------------------------
// Clears all group items
// -----------------------------------------------------------------------------
void ObjectEditGroup::clear()
{
	vertices_.clear();
	lines_.clear();
	things_.clear();
	bbox_.reset();
	old_bbox_.reset();
	original_bbox_.reset();
	offset_prev_ = { 0, 0 };
	rotation_    = 0;
}

// -----------------------------------------------------------------------------
// Sets filtering on all group objects to [filter]
// -----------------------------------------------------------------------------
void ObjectEditGroup::filterObjects(bool filter) const
{
	// Vertices
	for (auto& vertex : vertices_)
		if (!vertex->ignored)
			vertex->map_vertex->filter(filter);

	// Lines
	for (auto& line : lines_)
		line.map_line->filter(filter);

	// Things
	for (auto& thing : things_)
		thing.map_thing->filter(filter);
}

// -----------------------------------------------------------------------------
// Resets the position of all group objects to their original positions
// (ie. current position on the actual map)
// -----------------------------------------------------------------------------
void ObjectEditGroup::resetPositions()
{
	bbox_.reset();

	// Vertices
	for (auto& vertex : vertices_)
	{
		vertex->old_position = vertex->position;

		if (!vertex->ignored)
			bbox_.extend(vertex->position.x, vertex->position.y);
	}

	// Things
	for (auto& thing : things_)
	{
		thing.old_position = thing.position;
		bbox_.extend(thing.position.x, thing.position.y);
	}

	old_bbox_ = bbox_;
	rotation_ = 0;
}

// -----------------------------------------------------------------------------
// Finds the nearest line to [pos] (that is closer than [min] in distance),
// and sets [v1]/[v2] to the line vertices.
// Returns true if a line was found within the distance specified
// -----------------------------------------------------------------------------
bool ObjectEditGroup::nearestLineEndpoints(const Vec2d& pos, double min, Vec2d& v1, Vec2d& v2) const
{
	double min_dist = min;
	for (auto& line : lines_)
	{
		double d = geometry::distanceToLineFast(pos, { line.v1->position, line.v2->position });

		if (d < min_dist)
		{
			min_dist = d;
			v1       = line.v1->position;
			v2       = line.v2->position;
		}
	}

	return (min_dist < min);
}

// -----------------------------------------------------------------------------
// Fills [list] with the positions of all group vertices
// -----------------------------------------------------------------------------
void ObjectEditGroup::putVerticesToDraw(vector<Vec2d>& list) const
{
	for (auto& vertex : vertices_)
		if (!vertex->ignored)
			list.push_back(vertex->position);
}

// -----------------------------------------------------------------------------
// Fills [list] with all lines in the group
// -----------------------------------------------------------------------------
void ObjectEditGroup::putLinesToDraw(vector<Line>& list) const
{
	for (auto line : lines_)
		list.push_back(line);
}

// -----------------------------------------------------------------------------
// Fills [list] with all things in the group
// -----------------------------------------------------------------------------
void ObjectEditGroup::putThingsToDraw(vector<Thing>& list) const
{
	for (const auto& thing : things_)
		list.push_back(thing);
}

// -----------------------------------------------------------------------------
// Moves all group objects by [xoff,yoff]
// -----------------------------------------------------------------------------
void ObjectEditGroup::doMove(double xoff, double yoff)
{
	if (xoff == offset_prev_.x && yoff == offset_prev_.y)
		return;

	// Update vertices
	for (auto& vertex : vertices_)
	{
		// Skip ignored
		if (vertex->ignored)
			continue;

		vertex->position.x = vertex->old_position.x + xoff;
		vertex->position.y = vertex->old_position.y + yoff;
	}

	// Update things
	for (auto& thing : things_)
	{
		thing.position.x = thing.old_position.x + xoff;
		thing.position.y = thing.old_position.y + yoff;
	}

	// Update bbox
	bbox_.max.x = old_bbox_.max.x + xoff;
	bbox_.max.y = old_bbox_.max.y + yoff;
	bbox_.min.x = old_bbox_.min.x + xoff;
	bbox_.min.y = old_bbox_.min.y + yoff;

	offset_prev_.x = xoff;
	offset_prev_.y = yoff;
}

// -----------------------------------------------------------------------------
// Modifies the group bounding box by [xoff]/[yoff], and scales all objects to
// fit within the resulting bbox.
// This is used when dragging bbox edges via the mouse
// -----------------------------------------------------------------------------
void ObjectEditGroup::doScale(double xoff, double yoff, bool left, bool top, bool right, bool bottom)
{
	if (xoff == offset_prev_.x && yoff == offset_prev_.y)
		return;

	// Update bbox
	if (left)
	{
		// Check for left >= right
		if (old_bbox_.min.x + xoff >= old_bbox_.max.x)
			return;
		else
			bbox_.min.x = old_bbox_.min.x + xoff;
	}
	if (right)
	{
		// Check for right <= left
		if (old_bbox_.max.x + xoff <= old_bbox_.min.x)
			return;
		else
			bbox_.max.x = old_bbox_.max.x + xoff;
	}
	if (top)
	{
		// Check for top <= bottom
		if (old_bbox_.max.y + yoff <= old_bbox_.min.y)
			return;
		else
			bbox_.max.y = old_bbox_.max.y + yoff;
	}
	if (bottom)
	{
		// Check for bottom >= top
		if (old_bbox_.min.y + yoff >= old_bbox_.max.y)
			return;
		else
			bbox_.min.y = old_bbox_.min.y + yoff;
	}

	// Determine offset and scale values
	double xofs   = bbox_.min.x - old_bbox_.min.x;
	double yofs   = bbox_.min.y - old_bbox_.min.y;
	double xscale = 1;
	double yscale = 1;
	if (old_bbox_.width() > 0)
		xscale = bbox_.width() / old_bbox_.width();
	if (old_bbox_.height() > 0)
		yscale = bbox_.height() / old_bbox_.height();

	// Update vertices
	for (auto& vertex : vertices_)
	{
		// Skip ignored
		if (vertex->ignored)
			continue;

		// Scale
		vertex->position.x = old_bbox_.min.x + ((vertex->old_position.x - old_bbox_.min.x) * xscale);
		vertex->position.y = old_bbox_.min.y + ((vertex->old_position.y - old_bbox_.min.y) * yscale);

		// Move
		vertex->position.x += xofs;
		vertex->position.y += yofs;
	}

	// Update things
	for (auto& thing : things_)
	{
		// Scale
		thing.position.x = old_bbox_.min.x + ((thing.old_position.x - old_bbox_.min.x) * xscale);
		thing.position.y = old_bbox_.min.y + ((thing.old_position.y - old_bbox_.min.y) * yscale);

		// Move
		thing.position.x += xofs;
		thing.position.y += yofs;
	}

	offset_prev_.x = xoff;
	offset_prev_.y = yoff;
}

// -----------------------------------------------------------------------------
// Rotates all objects in the group.
// The rotation angle is calculated from [p1]->mid and mid->[p2].
// This is used when rotating via the mouse ([p1] is the drag origin and [p2]
// is the current point)
// -----------------------------------------------------------------------------
void ObjectEditGroup::doRotate(const Vec2d& p1, const Vec2d& p2, bool lock45)
{
	// Get midpoint
	Vec2d mid(old_bbox_.min.x + old_bbox_.width() * 0.5, old_bbox_.min.y + old_bbox_.height() * 0.5);

	// Determine angle
	double angle = geometry::angle2DRad(p1, mid, p2);
	rotation_    = geometry::radToDeg(angle);

	// Lock to 45 degree increments if needed
	if (lock45)
	{
		rotation_ = ceil(rotation_ / 45.0 - 0.5) * 45.0;
		if (rotation_ > 325 || rotation_ < 0)
			rotation_ = 0;
	}

	// Rotate vertices
	for (auto& vertex : vertices_)
	{
		if (!vertex->ignored)
			vertex->position = geometry::rotatePoint(mid, vertex->old_position, rotation_);
	}

	// Rotate things
	for (auto& thing : things_)
		thing.position = geometry::rotatePoint(mid, thing.old_position, rotation_);
}

// -----------------------------------------------------------------------------
// Moves all group objects by [xoff,yoff], scales all group objects by
// [xscale,yscale] and rotates all group objects by [rotation]
// -----------------------------------------------------------------------------
void ObjectEditGroup::doAll(
	double xoff,
	double yoff,
	double xscale,
	double yscale,
	double rotation,
	bool   mirror_x,
	bool   mirror_y)
{
	// Update bbox
	bbox_ = original_bbox_;

	// Apply offsets
	bbox_.min.x += xoff;
	bbox_.max.x += xoff;
	bbox_.min.y += yoff;
	bbox_.max.y += yoff;

	// Apply scale (from center)
	double xgrow = (bbox_.width() * xscale) - bbox_.width();
	double ygrow = (bbox_.height() * yscale) - bbox_.height();
	bbox_.min.x -= (xgrow * 0.5);
	bbox_.max.x += (xgrow * 0.5);
	bbox_.min.y -= (ygrow * 0.5);
	bbox_.max.y += (ygrow * 0.5);
	old_bbox_ = bbox_;


	// Update vertices
	for (auto& vertex : vertices_)
	{
		// Skip ignored
		if (vertex->ignored)
			continue;

		// Reset first
		vertex->position.x = vertex->map_vertex->xPos();
		vertex->position.y = vertex->map_vertex->yPos();

		// Mirror
		if (mirror_x)
			vertex->position.x = original_bbox_.midX() - (vertex->position.x - original_bbox_.midX());
		if (mirror_y)
			vertex->position.y = original_bbox_.midY() - (vertex->position.y - original_bbox_.midY());

		// Scale
		vertex->position.x = original_bbox_.midX() + (vertex->position.x - original_bbox_.midX()) * xscale;
		vertex->position.y = original_bbox_.midY() + (vertex->position.y - original_bbox_.midY()) * yscale;

		// Move
		vertex->position.x += xoff;
		vertex->position.y += yoff;

		// Rotate
		if (rotation != 0)
			vertex->position = geometry::rotatePoint(bbox_.mid(), vertex->position, rotation);

		vertex->old_position = vertex->position;
	}


	// Update things
	for (auto& thing : things_)
	{
		// Reset first
		thing.position.x = thing.map_thing->xPos();
		thing.position.y = thing.map_thing->yPos();
		thing.angle      = thing.map_thing->angle();

		// Mirror
		if (mirror_x)
		{
			thing.position.x = original_bbox_.midX() - (thing.position.x - original_bbox_.midX());
			thing.angle += 90;
			thing.angle = 360 - thing.angle;
			thing.angle -= 90;
			while (thing.angle < 0)
				thing.angle += 360;
		}
		if (mirror_y)
		{
			thing.position.y = original_bbox_.midY() - (thing.position.y - original_bbox_.midY());
			thing.angle      = 360 - thing.angle;
			while (thing.angle < 0)
				thing.angle += 360;
		}

		// Scale
		thing.position.x = original_bbox_.midX() + (thing.position.x - original_bbox_.midX()) * xscale;
		thing.position.y = original_bbox_.midY() + (thing.position.y - original_bbox_.midY()) * yscale;

		// Move
		thing.position.x += xoff;
		thing.position.y += yoff;

		// Rotate
		if (rotation != 0)
			thing.position = geometry::rotatePoint(bbox_.mid(), thing.position, rotation);

		thing.old_position = thing.position;
	}

	// Update bbox again for rotation if needed
	if (rotation != 0)
	{
		bbox_.reset();
		for (auto& vertex : vertices_)
			if (!vertex->ignored)
				bbox_.extend(vertex->position.x, vertex->position.y);
		for (auto& thing : things_)
			bbox_.extend(thing.position.x, thing.position.y);
		old_bbox_ = bbox_;
	}

	// Check if mirrored once (ie. lines need flipping)
	if ((mirror_x || mirror_y) && !(mirror_x && mirror_y))
		mirrored_ = true;
	else
		mirrored_ = false;
}

// -----------------------------------------------------------------------------
// Applies new group object positions to the actual map objects being edited
// -----------------------------------------------------------------------------
void ObjectEditGroup::applyEdit() const
{
	// Get map
	SLADEMap* map;
	if (!vertices_.empty())
		map = vertices_[0]->map_vertex->parentMap();
	else if (!things_.empty())
		map = things_[0].map_thing->parentMap();
	else
		return;

	// Move vertices
	for (auto& vertex : vertices_)
		vertex->map_vertex->move(vertex->position.x, vertex->position.y);

	// Move things
	for (auto& thing : things_)
	{
		thing.map_thing->move(thing.position);
		thing.map_thing->setAngle(thing.angle);
	}

	// Flip lines if needed
	if (mirrored_)
	{
		for (auto& line : lines_)
		{
			if (!line.isExtra())
				line.map_line->flip(false);
		}
	}
}

// -----------------------------------------------------------------------------
// Adds all group vertices to [list]
// -----------------------------------------------------------------------------
void ObjectEditGroup::putMapVertices(vector<MapVertex*>& list) const
{
	for (auto& vertex : vertices_)
	{
		if (!vertex->ignored)
			list.push_back(vertex->map_vertex);
	}
}


// -----------------------------------------------------------------------------
//
// ObjectEdit Class Functions
//
// -----------------------------------------------------------------------------


// -----------------------------------------------------------------------------
// Begins an object edit operation
// -----------------------------------------------------------------------------
bool ObjectEdit::begin()
{
	// Things mode
	if (context_->editMode() == Mode::Things)
	{
		// Get selected things
		auto edit_objects = context_->selection().selectedObjects();

		// Setup object group
		group_.clear();
		for (auto& object : edit_objects)
			group_.addThing(dynamic_cast<MapThing*>(object));

		// Filter objects
		group_.filterObjects(true);
	}
	else
	{
		vector<MapObject*> edit_objects;

		// Vertices mode
		if (context_->editMode() == Mode::Vertices)
		{
			// Get selected vertices
			edit_objects = context_->selection().selectedObjects();
		}

		// Lines mode
		else if (context_->editMode() == Mode::Lines)
		{
			// Get vertices of selected lines
			auto lines = context_->selection().selectedLines();
			for (auto& line : lines)
			{
				VECTOR_ADD_UNIQUE(edit_objects, line->v1());
				VECTOR_ADD_UNIQUE(edit_objects, line->v2());
			}
		}

		// Sectors mode
		else if (context_->editMode() == Mode::Sectors)
		{
			// Get vertices of selected sectors
			auto sectors = context_->selection().selectedSectors();
			for (auto& sector : sectors)
				sector->putVertices(edit_objects);
		}

		// Setup object group
		group_.clear();
		for (auto& object : edit_objects)
			group_.addVertex(dynamic_cast<MapVertex*>(object));
		group_.addConnectedLines();

		// Filter objects
		group_.filterObjects(true);
	}

	if (group_.empty())
		return false;

	mapeditor::showObjectEditPanel(true, &group_);

	context_->input().setMouseState(Input::MouseState::ObjectEdit);
	context_->renderer().forceUpdate(true, false);

	// Setup help text
	auto key_accept = KeyBind::bind("map_edit_accept").keysAsString();
	auto key_cancel = KeyBind::bind("map_edit_cancel").keysAsString();
	auto key_toggle = KeyBind::bind("me2d_begin_object_edit").keysAsString();
<<<<<<< HEAD
	context_->setFeatureHelp({ "Object Edit",
							   fmt::format("{} = Accept", key_accept),
							   fmt::format("{} or {} = Cancel", key_cancel, key_toggle),
							   "Shift = Disable grid snapping",
							   "Ctrl = Rotate" });
=======
	context_.setFeatureHelp(
		{ "Object Edit",
		  fmt::format("{} = Accept", key_accept),
		  fmt::format("{} or {} = Cancel", key_cancel, key_toggle),
		  "Shift = Disable grid snapping",
		  "Ctrl = Rotate" });
>>>>>>> db6270d0

	return true;
}

// -----------------------------------------------------------------------------
// Ends the object edit operation and applies changes if [accept] is true
// -----------------------------------------------------------------------------
void ObjectEdit::end(bool accept) const
{
	// Un-filter objects
	group_.filterObjects(false);

	// Apply change if accepted
	if (accept)
	{
		// Begin recording undo level
		context_->beginUndoRecord(fmt::format("Edit {}", context_->modeString()));

		// Apply changes
		group_.applyEdit();

		// Do merge
		bool merge = true;
		if (context_->editMode() != Mode::Things)
		{
			// Begin extra 'Merge' undo step if wanted
			if (map_merge_undo_step)
			{
				context_->endUndoRecord(true);
				context_->beginUndoRecord("Merge");
			}

			vector<MapVertex*> vertices;
			group_.putMapVertices(vertices);
			merge = context_->map().mergeArch(vertices);
		}

		// Clear selection
		context_->selection().clear();

		context_->endUndoRecord(merge || !map_merge_undo_step);
	}

	mapeditor::showObjectEditPanel(false, nullptr);
	context_->setFeatureHelp({});
}

// -----------------------------------------------------------------------------
// Determines the current object edit state depending on the mouse cursor
// position relative to the object edit bounding box
// -----------------------------------------------------------------------------
void ObjectEdit::determineState()
{
	// Get object edit bbox
	auto bbox     = group_.bbox();
	int  bbox_pad = 8;
	int  left     = context_->renderer().view().screenX(bbox.min.x) - bbox_pad;
	int  right    = context_->renderer().view().screenX(bbox.max.x) + bbox_pad;
	int  top      = context_->renderer().view().screenY(bbox.max.y) - bbox_pad;
	int  bottom   = context_->renderer().view().screenY(bbox.min.y) + bbox_pad;
	rotating_     = context_->input().ctrlDown();

	// Check if mouse is outside the bbox
	auto mouse_pos = context_->input().mousePos();
	if (mouse_pos.x < left || mouse_pos.x > right || mouse_pos.y < top || mouse_pos.y > bottom)
	{
		// Outside bbox
		state_ = State::None;
		context_->setCursor(ui::MouseCursor::Normal);
		return;
	}

	// Left side
	if (mouse_pos.x < left + bbox_pad && bbox.width() > 0)
	{
		// Top left
		if (mouse_pos.y < top + bbox_pad && bbox.height() > 0)
		{
			state_ = State::TopLeft;
			context_->setCursor(rotating_ ? ui::MouseCursor::Cross : ui::MouseCursor::SizeNWSE);
		}

		// Bottom left
		else if (mouse_pos.y > bottom - bbox_pad && bbox.height() > 0)
		{
			state_ = State::BottomLeft;
			context_->setCursor(rotating_ ? ui::MouseCursor::Cross : ui::MouseCursor::SizeNESW);
		}

		// Left
		else if (!rotating_)
		{
			state_ = State::Left;
			context_->setCursor(ui::MouseCursor::SizeWE);
		}
	}

	// Right side
	else if (mouse_pos.x > right - bbox_pad && bbox.width() > 0)
	{
		// Top right
		if (mouse_pos.y < top + bbox_pad && bbox.height() > 0)
		{
			state_ = State::TopRight;
			context_->setCursor(rotating_ ? ui::MouseCursor::Cross : ui::MouseCursor::SizeNESW);
		}

		// Bottom right
		else if (mouse_pos.y > bottom - bbox_pad && bbox.height() > 0)
		{
			state_ = State::BottomRight;
			context_->setCursor(rotating_ ? ui::MouseCursor::Cross : ui::MouseCursor::SizeNWSE);
		}

		// Right
		else if (!rotating_)
		{
			state_ = State::Right;
			context_->setCursor(ui::MouseCursor::SizeWE);
		}
	}

	// Top
	else if (mouse_pos.y < top + bbox_pad && bbox.height() > 0 && !rotating_)
	{
		state_ = State::Top;
		context_->setCursor(ui::MouseCursor::SizeNS);
	}

	// Bottom
	else if (mouse_pos.y > bottom - bbox_pad && bbox.height() > 0 && !rotating_)
	{
		state_ = State::Bottom;
		context_->setCursor(ui::MouseCursor::SizeNS);
	}

	// Middle
	else
	{
		state_ = rotating_ ? State::None : State::Move;
		context_->setCursor(rotating_ ? ui::MouseCursor::Normal : ui::MouseCursor::Move);
	}
}<|MERGE_RESOLUTION|>--- conflicted
+++ resolved
@@ -690,20 +690,12 @@
 	auto key_accept = KeyBind::bind("map_edit_accept").keysAsString();
 	auto key_cancel = KeyBind::bind("map_edit_cancel").keysAsString();
 	auto key_toggle = KeyBind::bind("me2d_begin_object_edit").keysAsString();
-<<<<<<< HEAD
-	context_->setFeatureHelp({ "Object Edit",
-							   fmt::format("{} = Accept", key_accept),
-							   fmt::format("{} or {} = Cancel", key_cancel, key_toggle),
-							   "Shift = Disable grid snapping",
-							   "Ctrl = Rotate" });
-=======
-	context_.setFeatureHelp(
+	context_->setFeatureHelp(
 		{ "Object Edit",
 		  fmt::format("{} = Accept", key_accept),
 		  fmt::format("{} or {} = Cancel", key_cancel, key_toggle),
 		  "Shift = Disable grid snapping",
 		  "Ctrl = Rotate" });
->>>>>>> db6270d0
 
 	return true;
 }
