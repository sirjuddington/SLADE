--- conflicted
+++ resolved
@@ -57,23 +57,13 @@
 	bool       ctrlDown() const { return ctrl_down_; }
 	bool       altDown() const { return alt_down_; }
 
-<<<<<<< HEAD
 	// Mouse handling
 	void setMouseState(MouseState state) { mouse_state_ = state; }
 	bool mouseMove(int new_x, int new_y);
-	bool mouseDown(MouseButton button, bool double_click = false);
+	bool mouseDown(MouseButton button, int x, int y, bool double_click = false);
 	bool mouseUp(MouseButton button);
 	void mouseWheel(bool up, double amount);
 	void mouseLeave();
-=======
-		// Mouse handling
-		void setMouseState(MouseState state) { mouse_state_ = state; }
-		bool mouseMove(int new_x, int new_y);
-		bool mouseDown(MouseButton button, int x, int y, bool double_click = false);
-		bool mouseUp(MouseButton button);
-		void mouseWheel(bool up, double amount);
-		void mouseLeave();
->>>>>>> 8ad66097
 
 	// Keyboard handling
 	void updateKeyModifiers(bool shift, bool ctrl, bool alt)
