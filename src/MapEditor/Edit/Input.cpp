
// -----------------------------------------------------------------------------
// SLADE - It's a Doom Editor
// Copyright(C) 2008 - 2024 Simon Judd
//
// Email:       sirjuddington@gmail.com
// Web:         http://slade.mancubus.net
// Filename:    Input.cpp
// Description: Input class - handles input for the map editor
//
// This program is free software; you can redistribute it and/or modify it
// under the terms of the GNU General Public License as published by the Free
// Software Foundation; either version 2 of the License, or (at your option)
// any later version.
//
// This program is distributed in the hope that it will be useful, but WITHOUT
// ANY WARRANTY; without even the implied warranty of MERCHANTABILITY or
// FITNESS FOR A PARTICULAR PURPOSE. See the GNU General Public License for
// more details.
//
// You should have received a copy of the GNU General Public License along with
// this program; if not, write to the Free Software Foundation, Inc.,
// 51 Franklin Street, Fifth Floor, Boston, MA  02110 - 1301, USA.
// -----------------------------------------------------------------------------


// -----------------------------------------------------------------------------
//
// Includes
//
// -----------------------------------------------------------------------------
#include "Main.h"
#include "Input.h"
#include "App.h"
#include "Edit2D.h"
<<<<<<< HEAD
=======
#include "Edit3D.h"
>>>>>>> f4bdecfc
#include "General/Clipboard.h"
#include "General/KeyBind.h"
#include "General/SAction.h"
#include "General/UI.h"
#include "LineDraw.h"
<<<<<<< HEAD
#include "MapEditor/ItemSelection.h"
#include "MapEditor/MapEditContext.h"
#include "MapEditor/Renderer/Camera.h"
#include "MapEditor/Renderer/MCAnimations.h"
=======
#include "MapEditor/MapEditContext.h"
#include "MapEditor/MapEditor.h"
#include "MapEditor/Renderer/MCAnimations.h"
#include "MapEditor/Renderer/MapRenderer2D.h"
>>>>>>> f4bdecfc
#include "MapEditor/Renderer/MapRenderer3D.h"
#include "MapEditor/Renderer/Overlays/MCOverlay.h"
#include "MapEditor/Renderer/Renderer.h"
#include "MapEditor/UI/MapEditorWindow.h"
#include "MapEditor/UI/ObjectEditPanel.h"
#include "MoveObjects.h"
#include "ObjectEdit.h"
#include "OpenGL/View.h"
<<<<<<< HEAD
=======
#include "SLADEMap/MapObject/MapThing.h"
>>>>>>> f4bdecfc

using namespace slade;
using namespace mapeditor;


// -----------------------------------------------------------------------------
//
// Variables
//
// -----------------------------------------------------------------------------
CVAR(Bool, property_edit_dclick, true, CVar::Flag::Save)
CVAR(Bool, selection_clear_click, false, CVar::Flag::Save)


// -----------------------------------------------------------------------------
//
// External Variables
//
// -----------------------------------------------------------------------------
EXTERN_CVAR(Int, flat_drawtype)
EXTERN_CVAR(Bool, map_show_selection_numbers)
EXTERN_CVAR(Float, render_3d_brightness)
EXTERN_CVAR(Bool, camera_3d_gravity)
EXTERN_CVAR(Int, render_3d_things)
EXTERN_CVAR(Int, render_3d_things_style)
EXTERN_CVAR(Int, render_3d_hilight)
EXTERN_CVAR(Bool, info_overlay_3d)


// -----------------------------------------------------------------------------
//
// Input Class Functions
//
// -----------------------------------------------------------------------------


// -----------------------------------------------------------------------------
// Input class constructor
// -----------------------------------------------------------------------------
Input::Input(MapEditContext& context) : context_{ &context } {}

// -----------------------------------------------------------------------------
// Handles mouse movement to [new_x],[new_y] on the map editor view
// -----------------------------------------------------------------------------
bool Input::mouseMove(int new_x, int new_y)
{
	// Check if a full screen overlay is active
	if (context_->overlayActive())
	{
		context_->currentOverlay()->mouseMotion(new_x, new_y);
		return false;
	}

	// Panning
	if (panning_)
		context_->renderer().pan(mouse_pos_.x - new_x, -(mouse_pos_.y - new_y), true);

	// Update mouse variables
	mouse_pos_     = { new_x, new_y };
	mouse_pos_map_ = context_->renderer().view().canvasPos(mouse_pos_);

	// Update coordinates on status bar
	double mx = context_->snapToGrid(mouse_pos_map_.x, false);
	double my = context_->snapToGrid(mouse_pos_map_.y, false);
	string status_text;
	if (context_->mapDesc().format == MapFormat::UDMF)
		status_text = fmt::format("Position: ({:1.3f}, {:1.3f})", mx, my);
	else
		status_text = fmt::format("Position: ({}, {})", static_cast<int>(mx), static_cast<int>(my));
	mapeditor::setStatusText(status_text, 3);

	// Object edit
	auto edit_state = context_->objectEdit().state();
	if (mouse_state_ == MouseState::ObjectEdit)
	{
		// Do dragging if left mouse is down
		if (mouse_button_down_[Left] && edit_state != ObjectEdit::State::None)
		{
			auto& group = context_->objectEdit().group();

			if (context_->objectEdit().rotating())
			{
				// Rotate
				group.doRotate(mouse_down_pos_map_, mouse_pos_map_, !shift_down_);
				mapeditor::window()->objectEditPanel()->update(&group, true);
			}
			else
			{
				// Get dragged offsets
				double xoff = mouse_pos_map_.x - mouse_down_pos_map_.x;
				double yoff = mouse_pos_map_.y - mouse_down_pos_map_.y;

				// Snap to grid if shift not held down
				if (!shift_down_)
				{
					xoff = context_->snapToGrid(xoff);
					yoff = context_->snapToGrid(yoff);
				}

				if (edit_state == ObjectEdit::State::Move)
				{
					// Move objects
					group.doMove(xoff, yoff);
					mapeditor::window()->objectEditPanel()->update(&group);
				}
				else
				{
					// Scale objects
					group.doScale(
						xoff,
						yoff,
						context_->objectEdit().stateLeft(false),
						context_->objectEdit().stateTop(false),
						context_->objectEdit().stateRight(false),
						context_->objectEdit().stateBottom(false));
					mapeditor::window()->objectEditPanel()->update(&group);
				}
			}
		}
		else
			context_->objectEdit().determineState();

		return false;
	}

	// Check if we want to start a selection box
	if (mouse_drag_ == DragType::Selection
		&& glm::length(Vec2d(mouse_pos_.x - mouse_down_pos_.x, mouse_pos_.y - mouse_down_pos_.y)) > 16)
	{
		mouse_state_ = MouseState::Selection;
		mouse_drag_  = DragType::None;
	}

	// Check if we want to start moving
	if (mouse_drag_ == DragType::Move
		&& glm::length(Vec2d(mouse_pos_.x - mouse_down_pos_.x, mouse_pos_.y - mouse_down_pos_.y)) > 4)
	{
		mouse_state_ = MouseState::Move;
		mouse_drag_  = DragType::None;
<<<<<<< HEAD
		context_.moveObjects().begin(mouse_down_pos_map_);
		context_.renderer().forceUpdate(true, false);
=======
		context_->moveObjects().begin(mouse_down_pos_map_);
		context_->renderer().renderer2D().forceUpdate();
>>>>>>> f4bdecfc
	}

	// Check if we are in thing quick angle state
	if (mouse_state_ == MouseState::ThingAngle)
		context_->edit2D().thingQuickAngle(mouse_pos_map_);

	// Update shape drawing if needed
	if (mouse_state_ == MouseState::LineDraw && context_->lineDraw().state() == LineDraw::State::ShapeEdge)
		context_->lineDraw().updateShape(mouse_pos_map_);

	return true;
}

// -----------------------------------------------------------------------------
// Handles mouse [button] press on the map editor view.
// If [double_click] is true, this is a double-click event
// -----------------------------------------------------------------------------
bool Input::mouseDown(MouseButton button, bool double_click)
{
	// Update hilight
	if (mouse_state_ == MouseState::Normal)
<<<<<<< HEAD
		context_.selection().updateHilight(mouse_pos_map_, context_.renderer().view().scale().x);
=======
		context_->selection().updateHilight(mouse_pos_map_, context_->renderer().view().scale());
>>>>>>> f4bdecfc

	// Update mouse variables
	mouse_down_pos_            = mouse_pos_;
	mouse_down_pos_map_        = mouse_pos_map_;
	mouse_button_down_[button] = true;
	mouse_drag_                = DragType::None;

	// Check if a full screen overlay is active
	if (context_->overlayActive())
	{
		// Left click
		if (button == Left)
			context_->currentOverlay()->mouseLeftClick();

		// Right click
		else if (button == Right)
			context_->currentOverlay()->mouseRightClick();

		return false;
	}

	// Left button
	if (button == Left)
	{
		// 3d mode
		if (context_->editMode() == Mode::Visual)
		{
			// If the mouse is unlocked, lock the mouse
			if (!context_->mouseLocked())
				context_->lockMouse(true);
			else
			{
				// Shift down, select all matching adjacent structures
				if (shift_down_)
					context_->edit3D().selectAdjacent(context_->hilightItem());

				// Otherwise toggle selection
				else
					context_->selection().toggleCurrent();
			}

			return false;
		}

		// Line drawing state, add line draw point
		if (mouse_state_ == MouseState::LineDraw)
		{
			// Snap point to nearest vertex if shift is held down
			bool nearest_vertex = false;
			if (shift_down_)
				nearest_vertex = true;

			// Line drawing
			if (context_->lineDraw().state() == LineDraw::State::Line)
			{
				if (context_->lineDraw().addPoint(mouse_down_pos_map_, nearest_vertex))
				{
					// If line drawing finished, revert to normal state
					mouse_state_ = MouseState::Normal;
				}
			}

			// Shape drawing
			else
			{
				if (context_->lineDraw().state() == LineDraw::State::ShapeOrigin)
				{
					// Set shape origin
					context_->lineDraw().setShapeOrigin(mouse_down_pos_map_, nearest_vertex);
					context_->lineDraw().setState(LineDraw::State::ShapeEdge);
				}
				else
				{
					// Finish shape draw
					context_->lineDraw().end(true);
					mapeditor::window()->showShapeDrawPanel(false);
					mouse_state_ = MouseState::Normal;
				}
			}
		}

		// Paste state, accept paste
		else if (mouse_state_ == MouseState::Paste)
		{
			context_->edit2D().paste(mouse_pos_map_);
			if (!shift_down_)
				mouse_state_ = MouseState::Normal;
		}

		// Sector tagging state
		else if (mouse_state_ == MouseState::TagSectors)
		{
			context_->tagSectorAt(mouse_pos_map_);
		}

		else if (mouse_state_ == MouseState::Normal)
		{
			// Double click to edit the current selection
			if (double_click && property_edit_dclick)
			{
				context_->edit2D().editObjectProperties();
				if (context_->selection().size() == 1)
					context_->selection().clear();
			}
			// Begin box selection if shift is held down, otherwise toggle selection on hilighted object
			else if (shift_down_)
				mouse_state_ = MouseState::Selection;
			else
			{
				if (!context_->selection().toggleCurrent(selection_clear_click))
					mouse_drag_ = DragType::Selection;
			}
		}
	}

	// Right button
	else if (button == Right)
	{
		// 3d mode
		if (context_->editMode() == Mode::Visual)
		{
			// Get selection or hilight
			auto sel = context_->selection().selectionOrHilight();
			if (!sel.empty())
			{
				// Check type
				if (sel[0].type == ItemType::Thing)
					context_->edit2D().changeThingType();
				else
					context_->edit3D().changeTexture();
			}
		}

		// Remove line draw point if in line drawing state
		else if (mouse_state_ == MouseState::LineDraw)
		{
			// Line drawing
			if (context_->lineDraw().state() == LineDraw::State::Line)
				context_->lineDraw().removePoint();

			// Shape drawing
			else if (context_->lineDraw().state() == LineDraw::State::ShapeEdge)
			{
				context_->lineDraw().end(false);
				context_->lineDraw().setState(LineDraw::State::ShapeOrigin);
			}
		}

		// Normal state
		else if (mouse_state_ == MouseState::Normal)
		{
			// Begin move if something is selected/hilighted
			if (context_->selection().hasHilightOrSelection())
				mouse_drag_ = DragType::Move;
		}
	}

	// Any other mouse button (let keybind system handle it)
	else
		KeyBind::keyPressed(Keypress(mouseButtonKBName(button), alt_down_, ctrl_down_, shift_down_));

	return true;
}

// -----------------------------------------------------------------------------
// Handles mouse [button] release on the map editor view
// -----------------------------------------------------------------------------
bool Input::mouseUp(MouseButton button)
{
	// Update mouse variables
	mouse_button_down_[button] = false;

	// Check if a full screen overlay is active
	if (context_->overlayActive())
		return false;

	// Left button
	if (button == Left)
	{
		mouse_drag_ = DragType::None;

		// If we're ending a box selection
		if (mouse_state_ == MouseState::Selection)
		{
			// Reset mouse state
			mouse_state_ = MouseState::Normal;

			// Select
			context_->selection().selectWithin(
				{ glm::min(mouse_down_pos_map_.x, mouse_pos_map_.x),
				  glm::min(mouse_down_pos_map_.y, mouse_pos_map_.y),
				  glm::max(mouse_down_pos_map_.x, mouse_pos_map_.x),
				  glm::max(mouse_down_pos_map_.y, mouse_pos_map_.y) },
				shift_down_);

			// Begin selection box fade animation
			context_->renderer().addAnimation(
				std::make_unique<MCASelboxFader>(app::runTimer(), mouse_down_pos_map_, mouse_pos_map_));
		}

		// If we're in object edit mode
		if (mouse_state_ == MouseState::ObjectEdit)
			context_->objectEdit().group().resetPositions();
	}

	// Right button
	else if (button == Right)
	{
		mouse_drag_ = DragType::None;

		if (mouse_state_ == MouseState::Move)
		{
			context_->moveObjects().end();
			mouse_state_ = MouseState::Normal;
<<<<<<< HEAD
			context_.renderer().forceUpdate(true, false);
=======
			context_->renderer().renderer2D().forceUpdate();
>>>>>>> f4bdecfc
		}

		// Paste state, cancel paste
		else if (mouse_state_ == MouseState::Paste)
			mouse_state_ = MouseState::Normal;

		else if (mouse_state_ == MouseState::Normal)
			mapeditor::openContextMenu();
	}

	// Any other mouse button (let keybind system handle it)
	else if (mouse_state_ != MouseState::Selection)
		KeyBind::keyReleased(mouseButtonKBName(button));

	return true;
}

// -----------------------------------------------------------------------------
// Handles mouse wheel movement depending on [up]
// -----------------------------------------------------------------------------
void Input::mouseWheel(bool up, double amount)
{
	mouse_wheel_speed_ = amount;

	if (up)
	{
		KeyBind::keyPressed(Keypress("mwheelup", alt_down_, ctrl_down_, shift_down_));

		// Send to overlay if active
		if (context_->overlayActive())
			context_->currentOverlay()->keyDown("mwheelup");

		KeyBind::keyReleased("mwheelup");
	}
	else
	{
		KeyBind::keyPressed(Keypress("mwheeldown", alt_down_, ctrl_down_, shift_down_));

		// Send to overlay if active
		if (context_->overlayActive())
			context_->currentOverlay()->keyDown("mwheeldown");

		KeyBind::keyReleased("mwheeldown");
	}
}

// -----------------------------------------------------------------------------
// Handles the mouse pointer leaving the map editor view
// -----------------------------------------------------------------------------
void Input::mouseLeave()
{
	// Stop panning
	if (panning_)
	{
		panning_ = false;
		context_->setCursor(ui::MouseCursor::Normal);
	}
}

// -----------------------------------------------------------------------------
// Updates key modifier variables based on a wxWidgets key modifier bit field
// -----------------------------------------------------------------------------
void Input::updateKeyModifiersWx(int modifiers)
{
	updateKeyModifiers((modifiers & wxMOD_SHIFT) > 0, (modifiers & wxMOD_CONTROL) > 0, (modifiers & wxMOD_ALT) > 0);
}

// -----------------------------------------------------------------------------
// Handles [key] being pressed in the map editor
// -----------------------------------------------------------------------------
bool Input::keyDown(string_view key) const
{
	// Send to overlay if active
	if (context_->overlayActive())
		context_->currentOverlay()->keyDown(key);

	// Let keybind system handle it
	return KeyBind::keyPressed({ key, alt_down_, ctrl_down_, shift_down_ });
}

// -----------------------------------------------------------------------------
// Handles [key] being released in the map editor
// -----------------------------------------------------------------------------
bool Input::keyUp(string_view key) const
{
	// Let keybind system handle it
	return KeyBind::keyReleased(key);
}

// -----------------------------------------------------------------------------
// Called when the key bind [name] is pressed
// -----------------------------------------------------------------------------
void Input::onKeyBindPress(string_view name)
{
	// Check if an overlay is active
	if (context_->overlayActive())
	{
		// Accept edit
		if (name == "map_edit_accept")
		{
			context_->closeCurrentOverlay();
			context_->renderer().renderer3D().enableHilight(true);
			context_->renderer().renderer3D().enableSelection(true);
		}

		// Cancel edit
		else if (name == "map_edit_cancel")
		{
			context_->closeCurrentOverlay(true);
			context_->renderer().renderer3D().enableHilight(true);
			context_->renderer().renderer3D().enableSelection(true);
		}

		// Nothing else
		return;
	}

	// Toggle 3d mode
	if (name == "map_toggle_3d")
	{
		if (context_->editMode() == Mode::Visual)
			context_->setPrevEditMode();
		else
			context_->setEditMode(Mode::Visual);
	}

	// Send to edit context first
	if (mouse_state_ == MouseState::Normal)
	{
		if (context_->handleKeyBind(name, mouse_pos_map_))
			return;
	}

	// Handle keybinds depending on mode
	if (context_->editMode() == Mode::Visual)
		handleKeyBind3d(name);
	else
	{
		handleKeyBind2dView(name);
		handleKeyBind2d(name);
	}
}

// -----------------------------------------------------------------------------
// Called when the key bind [name] is released
// -----------------------------------------------------------------------------
void Input::onKeyBindRelease(string_view name)
{
	if (name == "me2d_pan_view" && panning_)
	{
		panning_ = false;
		if (mouse_state_ == MouseState::Normal)
<<<<<<< HEAD
			context_.selection().updateHilight(mouse_pos_map_, context_.renderer().view().scale().x);
		context_.setCursor(ui::MouseCursor::Normal);
=======
			context_->selection().updateHilight(mouse_pos_map_, context_->renderer().view().scale());
		context_->setCursor(ui::MouseCursor::Normal);
>>>>>>> f4bdecfc
	}

	else if (name == "me2d_thing_quick_angle" && mouse_state_ == MouseState::ThingAngle)
	{
		mouse_state_ = MouseState::Normal;
<<<<<<< HEAD
		context_.endUndoRecord(true);
		context_.selection().updateHilight(mouse_pos_map_, context_.renderer().view().scale().x);
=======
		context_->endUndoRecord(true);
		context_->selection().updateHilight(mouse_pos_map_, context_->renderer().view().scale());
>>>>>>> f4bdecfc
	}
}

// -----------------------------------------------------------------------------
// Handles 2d mode view-related keybinds
// (can generally be used no matter the current editor state)
// -----------------------------------------------------------------------------
void Input::handleKeyBind2dView(string_view name)
{
	// Pan left
	if (name == "me2d_left")
		context_->renderer().pan(-128, 0, true);

	// Pan right
	else if (name == "me2d_right")
		context_->renderer().pan(128, 0, true);

	// Pan up
	else if (name == "me2d_up")
		context_->renderer().pan(0, 128, true);

	// Pan down
	else if (name == "me2d_down")
		context_->renderer().pan(0, -128, true);

	// Zoom out
	else if (name == "me2d_zoom_out")
		context_->renderer().zoom(0.8);

	// Zoom in
	else if (name == "me2d_zoom_in")
		context_->renderer().zoom(1.25);

	// Zoom out (follow mouse)
	if (name == "me2d_zoom_out_m")
		context_->renderer().zoom(1.0 - (0.2 * mouse_wheel_speed_), true);

	// Zoom in (follow mouse)
	else if (name == "me2d_zoom_in_m")
		context_->renderer().zoom(1.0 + (0.25 * mouse_wheel_speed_), true);

	// Zoom in (show object)
	else if (name == "me2d_show_object")
		context_->showItem(-1);

	// Zoom out (full map)
	else if (name == "me2d_show_all")
		context_->renderer().viewFitToMap();

	// Pan view
	else if (name == "me2d_pan_view")
	{
		mouse_down_pos_ = mouse_pos_;
		panning_        = true;
		if (mouse_state_ == MouseState::Normal)
			context_->selection().clearHilight();
		context_->setCursor(ui::MouseCursor::Move);
	}

	// Increment grid
	else if (name == "me2d_grid_inc")
		context_->incrementGrid();

	// Decrement grid
	else if (name == "me2d_grid_dec")
		context_->decrementGrid();
}

// -----------------------------------------------------------------------------
// Handles 2d mode key binds
// -----------------------------------------------------------------------------
void Input::handleKeyBind2d(string_view name)
{
	// --- Line Drawing ---
	if (mouse_state_ == MouseState::LineDraw)
	{
		// Accept line draw
		if (name == "map_edit_accept")
		{
			mouse_state_ = MouseState::Normal;
			context_->lineDraw().end();
			mapeditor::window()->showShapeDrawPanel(false);
		}

		// Cancel line draw
		else if (name == "map_edit_cancel")
		{
			mouse_state_ = MouseState::Normal;
			context_->lineDraw().end(false);
			mapeditor::window()->showShapeDrawPanel(false);
		}
	}

	// --- Paste ---
	else if (mouse_state_ == MouseState::Paste)
	{
		// Accept paste
		if (name == "map_edit_accept")
		{
			mouse_state_ = MouseState::Normal;
			context_->edit2D().paste(mouse_pos_map_);
		}

		// Cancel paste
		else if (name == "map_edit_cancel")
			mouse_state_ = MouseState::Normal;
	}

	// --- Tag edit ---
	else if (mouse_state_ == MouseState::TagSectors)
	{
		// Accept
		if (name == "map_edit_accept")
		{
			mouse_state_ = MouseState::Normal;
			context_->endTagEdit(true);
		}

		// Cancel
		else if (name == "map_edit_cancel")
		{
			mouse_state_ = MouseState::Normal;
			context_->endTagEdit(false);
		}
	}
	else if (mouse_state_ == MouseState::TagThings)
	{
		// Accept
		if (name == "map_edit_accept")
		{
			mouse_state_ = MouseState::Normal;
			context_->endTagEdit(true);
		}

		// Cancel
		else if (name == "map_edit_cancel")
		{
			mouse_state_ = MouseState::Normal;
			context_->endTagEdit(false);
		}
	}

	// --- Moving ---
	else if (mouse_state_ == MouseState::Move)
	{
		// Move toggle
		if (name == "me2d_move")
		{
			context_->moveObjects().end();
			mouse_state_ = MouseState::Normal;
<<<<<<< HEAD
			context_.renderer().forceUpdate(true, false);
=======
			context_->renderer().renderer2D().forceUpdate();
>>>>>>> f4bdecfc
		}

		// Accept move
		else if (name == "map_edit_accept")
		{
			context_->moveObjects().end();
			mouse_state_ = MouseState::Normal;
<<<<<<< HEAD
			context_.renderer().forceUpdate(true, false);
=======
			context_->renderer().renderer2D().forceUpdate();
>>>>>>> f4bdecfc
		}

		// Cancel move
		else if (name == "map_edit_cancel")
		{
			context_->moveObjects().end(false);
			mouse_state_ = MouseState::Normal;
<<<<<<< HEAD
			context_.renderer().forceUpdate(true, false);
=======
			context_->renderer().renderer2D().forceUpdate();
>>>>>>> f4bdecfc
		}
	}

	// --- Object Edit ---
	else if (mouse_state_ == MouseState::ObjectEdit)
	{
		// Accept edit
		if (name == "map_edit_accept")
		{
			context_->objectEdit().end(true);
			mouse_state_ = MouseState::Normal;
<<<<<<< HEAD
			context_.renderer().forceUpdate(true, false);
			context_.setCursor(ui::MouseCursor::Normal);
=======
			context_->renderer().renderer2D().forceUpdate();
			context_->setCursor(ui::MouseCursor::Normal);
>>>>>>> f4bdecfc
		}

		// Cancel edit
		else if (name == "map_edit_cancel" || name == "me2d_begin_object_edit")
		{
			context_->objectEdit().end(false);
			mouse_state_ = MouseState::Normal;
<<<<<<< HEAD
			context_.renderer().forceUpdate(true, false);
			context_.setCursor(ui::MouseCursor::Normal);
=======
			context_->renderer().renderer2D().forceUpdate();
			context_->setCursor(ui::MouseCursor::Normal);
>>>>>>> f4bdecfc
		}
	}

	// --- Normal mouse state ---
	else if (mouse_state_ == MouseState::Normal)
	{
		// --- All edit modes ---

		// Vertices mode
		if (name == "me2d_mode_vertices")
			context_->setEditMode(Mode::Vertices);

		// Lines mode
		else if (name == "me2d_mode_lines")
			context_->setEditMode(Mode::Lines);

		// Sectors mode
		else if (name == "me2d_mode_sectors")
			context_->setEditMode(Mode::Sectors);

		// Things mode
		else if (name == "me2d_mode_things")
			context_->setEditMode(Mode::Things);

		// 3d mode
		else if (name == "me2d_mode_3d")
			context_->setEditMode(Mode::Visual);

		// Cycle flat type
		if (name == "me2d_flat_type")
		{
			flat_drawtype = flat_drawtype + 1;
			if (flat_drawtype > 2)
				flat_drawtype = 0;

			// Editor message and toolbar update
			switch (flat_drawtype)
			{
			case 0:  SAction::fromId("mapw_flat_none")->setChecked(); break;
			case 1:  SAction::fromId("mapw_flat_untextured")->setChecked(); break;
			case 2:  SAction::fromId("mapw_flat_textured")->setChecked(); break;
			default: break;
			}

			mapeditor::window()->refreshToolBar();
		}

		// Move items (toggle)
		else if (name == "me2d_move")
		{
			if (context_->moveObjects().begin(mouse_pos_map_))
			{
				mouse_state_ = MouseState::Move;
<<<<<<< HEAD
				context_.renderer().forceUpdate(true, false);
=======
				context_->renderer().renderer2D().forceUpdate();
>>>>>>> f4bdecfc
			}
		}

		// Edit items
		else if (name == "me2d_begin_object_edit")
			context_->objectEdit().begin();

		// Split line
		else if (name == "me2d_split_line")
<<<<<<< HEAD
			context_.edit2D().splitLine(mouse_pos_map_.x, mouse_pos_map_.y, 16 / context_.renderer().view().scale().x);
=======
			context_->edit2D().splitLine(mouse_pos_map_.x, mouse_pos_map_.y, 16 / context_->renderer().view().scale());
>>>>>>> f4bdecfc

		// Begin line drawing
		else if (name == "me2d_begin_linedraw")
			context_->lineDraw().begin();

		// Begin shape drawing
		else if (name == "me2d_begin_shapedraw")
			context_->lineDraw().begin(true);

		// Create object
		else if (name == "me2d_create_object")
		{
			// If in lines mode, begin line drawing
			if (context_->editMode() == Mode::Lines)
			{
				context_->lineDraw().setState(LineDraw::State::Line);
				mouse_state_ = MouseState::LineDraw;
			}
			else
				context_->edit2D().createObject(mouse_pos_map_);
		}

		// Delete object
		else if (name == "me2d_delete_object")
			context_->edit2D().deleteObject();

		// Copy properties
		else if (name == "me2d_copy_properties")
			context_->edit2D().copyProperties();

		// Paste properties
		else if (name == "me2d_paste_properties")
			context_->edit2D().pasteProperties();

		// Paste object(s)
		else if (name == "paste")
		{
			// Check if any data is copied
			ClipboardItem* item = nullptr;
			for (unsigned a = 0; a < app::clipboard().size(); a++)
			{
				if (app::clipboard().item(a)->type() == ClipboardItem::Type::MapArchitecture
					|| app::clipboard().item(a)->type() == ClipboardItem::Type::MapThings)
				{
					item = app::clipboard().item(a);
					break;
				}
			}

			// Begin paste if appropriate data exists
			if (item)
				mouse_state_ = MouseState::Paste;
		}

		// Toggle selection numbers
		else if (name == "me2d_toggle_selection_numbers")
		{
			map_show_selection_numbers = !map_show_selection_numbers;

			if (map_show_selection_numbers)
				context_->addEditorMessage("Selection numbers enabled");
			else
				context_->addEditorMessage("Selection numbers disabled");
		}

		// Mirror
		else if (name == "me2d_mirror_x")
			context_->edit2D().mirror(true);
		else if (name == "me2d_mirror_y")
			context_->edit2D().mirror(false);

		// Object Properties
		else if (name == "me2d_object_properties")
			context_->edit2D().editObjectProperties();


		// --- Lines edit mode ---
		if (context_->editMode() == Mode::Lines)
		{
			// Change line texture
			if (name == "me2d_line_change_texture")
				context_->openLineTextureOverlay();

			// Flip line
			else if (name == "me2d_line_flip")
				context_->edit2D().flipLines();

			// Flip line (no sides)
			else if (name == "me2d_line_flip_nosides")
				context_->edit2D().flipLines(false);

			// Edit line tags
			else if (name == "me2d_line_tag_edit")
			{
				if (context_->beginTagEdit() > 0)
				{
					mouse_state_ = MouseState::TagSectors;

					// Setup help text
					auto key_accept = KeyBind::bind("map_edit_accept").keysAsString();
					auto key_cancel = KeyBind::bind("map_edit_cancel").keysAsString();
					context_->setFeatureHelp({ "Tag Edit",
											   fmt::format("{} = Accept", key_accept),
											   fmt::format("{} = Cancel", key_cancel),
											   "Left Click = Toggle tagged sector" });
				}
			}
		}


		// --- Things edit mode ---
		else if (context_->editMode() == Mode::Things)
		{
			// Change type
			if (name == "me2d_thing_change_type")
				context_->edit2D().changeThingType();

			// Quick angle
			else if (name == "me2d_thing_quick_angle")
			{
				if (mouse_state_ == MouseState::Normal)
				{
					if (context_->selection().hasHilightOrSelection())
						context_->beginUndoRecord("Thing Direction Change", true, false, false);

					mouse_state_ = MouseState::ThingAngle;
				}
			}

			// Rotate Clockwise
			else if (name == "me2d_thing_rotate_clockwise")
			{
				context_->beginUndoRecord("Rotate Things Clockwise", true, false, false);
				auto things  = context_->selection().selectedThings(true);
				bool success = false;
				for (auto& thing : things)
				{
					short angle = thing->angle() - 45;
					if (angle < 0)
						angle += 360;
					thing->setAngle(angle);
					success = true;
				}
				context_->endUndoRecord(success);
			}

			// Rotate Counterclockwise
			else if (name == "me2d_thing_rotate_counterclockwise")
			{
				context_->beginUndoRecord("Rotate Things Counterclockwise", true, false, false);
				auto things  = context_->selection().selectedThings(true);
				bool success = false;
				for (auto& thing : things)
				{
					thing->setAngle((thing->angle() + 45) % 360);
					success = true;
				}
				context_->endUndoRecord(success);
			}
		}


		// --- Sectors edit mode ---
		else if (context_->editMode() == Mode::Sectors)
		{
			// Change sector texture
			if (name == "me2d_sector_change_texture")
				context_->edit2D().changeSectorTexture();
		}
	}
}

// -----------------------------------------------------------------------------
// Handles 3d mode key binds
// -----------------------------------------------------------------------------
void Input::handleKeyBind3d(string_view name) const
{
	// Escape from 3D mode
	if (name == "map_edit_cancel")
		context_->setPrevEditMode();

	// Toggle fog
	else if (name == "me3d_toggle_fog")
	{
		bool fog = context_->renderer().renderer3D().fogEnabled();
		context_->renderer().renderer3D().enableFog(!fog);
		if (fog)
			context_->addEditorMessage("Fog disabled");
		else
			context_->addEditorMessage("Fog enabled");
	}

	// Toggle fullbright
	else if (name == "me3d_toggle_fullbright")
	{
		bool fb = context_->renderer().renderer3D().fullbrightEnabled();
		context_->renderer().renderer3D().enableFullbright(!fb);
		if (fb)
			context_->addEditorMessage("Fullbright disabled");
		else
			context_->addEditorMessage("Fullbright enabled");
	}

	// Adjust brightness
	else if (name == "me3d_adjust_brightness")
	{
		render_3d_brightness = render_3d_brightness + 0.1;
		if (render_3d_brightness > 2.0)
		{
			render_3d_brightness = 1.0;
		}
		context_->addEditorMessage(fmt::format("Brightness set to {:1.1f}", static_cast<double>(render_3d_brightness)));
	}

	// Toggle gravity
	else if (name == "me3d_toggle_gravity")
	{
		camera_3d_gravity = !camera_3d_gravity;
		if (!camera_3d_gravity)
			context_->addEditorMessage("Gravity disabled");
		else
			context_->addEditorMessage("Gravity enabled");
	}

	// Release mouse cursor
	else if (name == "me3d_release_mouse")
		context_->lockMouse(false);

	// Toggle things
	else if (name == "me3d_toggle_things")
	{
		// Change thing display type
		render_3d_things = render_3d_things + 1;
		if (render_3d_things > 2)
			render_3d_things = 0;

		// Editor message
		if (render_3d_things == 0)
			context_->addEditorMessage("Things disabled");
		else if (render_3d_things == 1)
			context_->addEditorMessage("Things enabled: All");
		else
			context_->addEditorMessage("Things enabled: Decorations only");
	}

	// Change thing render style
	else if (name == "me3d_thing_style")
	{
		// Change thing display style
		render_3d_things_style = render_3d_things_style + 1;
		if (render_3d_things_style > 2)
			render_3d_things_style = 0;

		// Editor message
		if (render_3d_things_style == 0)
			context_->addEditorMessage("Thing render style: Sprites only");
		else if (render_3d_things_style == 1)
			context_->addEditorMessage("Thing render style: Sprites + Ground boxes");
		else
			context_->addEditorMessage("Thing render style: Sprites + Full boxes");
	}

	// Toggle hilight
	else if (name == "me3d_toggle_hilight")
	{
		// Change hilight type
		render_3d_hilight = render_3d_hilight + 1;
		if (render_3d_hilight > 2)
			render_3d_hilight = 0;

		// Editor message
		if (render_3d_hilight == 0)
			context_->addEditorMessage("Hilight disabled");
		else if (render_3d_hilight == 1)
			context_->addEditorMessage("Hilight enabled: Outline");
		else if (render_3d_hilight == 2)
			context_->addEditorMessage("Hilight enabled: Solid");
	}

	// Toggle info overlay
	else if (name == "me3d_toggle_info")
		info_overlay_3d = !info_overlay_3d;

	// Quick texture
	else if (name == "me3d_quick_texture")
		context_->openQuickTextureOverlay();

	// Send to map editor
	else
		context_->handleKeyBind(name, mouse_pos_map_);
}

// -----------------------------------------------------------------------------
// Updates the 3d mode camera depending on what keybinds are currently pressed
// -----------------------------------------------------------------------------
bool Input::updateCamera3d(double mult) const
{
	// --- Check for held-down keys ---
	bool   moving = false;
	double speed  = shift_down_ ? mult * 8 : mult * 4;
<<<<<<< HEAD
	auto&  r3d    = context_.renderer().renderer3D();
	auto&  camera = r3d.camera();
=======
	auto&  r3d    = context_->renderer().renderer3D();
>>>>>>> f4bdecfc

	// Camera forward
	if (KeyBind::isPressed("me3d_camera_forward"))
	{
		camera.move(speed, !camera_3d_gravity);
		moving = true;
	}

	// Camera backward
	if (KeyBind::isPressed("me3d_camera_back"))
	{
		camera.move(-speed, !camera_3d_gravity);
		moving = true;
	}

	// Camera left (strafe)
	if (KeyBind::isPressed("me3d_camera_left"))
	{
		camera.strafe(-speed);
		moving = true;
	}

	// Camera right (strafe)
	if (KeyBind::isPressed("me3d_camera_right"))
	{
		camera.strafe(speed);
		moving = true;
	}

	// Camera up
	if (KeyBind::isPressed("me3d_camera_up"))
	{
		camera.moveUp(speed);
		moving = true;
	}

	// Camera down
	if (KeyBind::isPressed("me3d_camera_down"))
	{
		camera.moveUp(-speed);
		moving = true;
	}

	// Camera turn left
	if (KeyBind::isPressed("me3d_camera_turn_left"))
	{
		camera.turn(shift_down_ ? mult * 2 : mult);
		moving = true;
	}

	// Camera turn right
	if (KeyBind::isPressed("me3d_camera_turn_right"))
	{
		camera.turn(shift_down_ ? -mult * 2 : -mult);
		moving = true;
	}

	// Apply gravity to camera if needed
	if (camera_3d_gravity)
		r3d.cameraApplyGravity(mult);

	return moving;
}

// -----------------------------------------------------------------------------
// Returns the KeyBind name for the given mouse [button]
// -----------------------------------------------------------------------------
string Input::mouseButtonKBName(MouseButton button)
{
	switch (button)
	{
	case Left:   return "mouse1";
	case Right:  return "mouse2";
	case Middle: return "mouse3";
	case Mouse4: return "mouse4";
	case Mouse5: return "mouse5";
	default:     return fmt::format("mouse{}", static_cast<int>(button));
	}
}<|MERGE_RESOLUTION|>--- conflicted
+++ resolved
@@ -33,26 +33,17 @@
 #include "Input.h"
 #include "App.h"
 #include "Edit2D.h"
-<<<<<<< HEAD
-=======
 #include "Edit3D.h"
->>>>>>> f4bdecfc
 #include "General/Clipboard.h"
 #include "General/KeyBind.h"
 #include "General/SAction.h"
 #include "General/UI.h"
 #include "LineDraw.h"
-<<<<<<< HEAD
 #include "MapEditor/ItemSelection.h"
 #include "MapEditor/MapEditContext.h"
+#include "MapEditor/MapEditor.h"
 #include "MapEditor/Renderer/Camera.h"
 #include "MapEditor/Renderer/MCAnimations.h"
-=======
-#include "MapEditor/MapEditContext.h"
-#include "MapEditor/MapEditor.h"
-#include "MapEditor/Renderer/MCAnimations.h"
-#include "MapEditor/Renderer/MapRenderer2D.h"
->>>>>>> f4bdecfc
 #include "MapEditor/Renderer/MapRenderer3D.h"
 #include "MapEditor/Renderer/Overlays/MCOverlay.h"
 #include "MapEditor/Renderer/Renderer.h"
@@ -61,10 +52,7 @@
 #include "MoveObjects.h"
 #include "ObjectEdit.h"
 #include "OpenGL/View.h"
-<<<<<<< HEAD
-=======
 #include "SLADEMap/MapObject/MapThing.h"
->>>>>>> f4bdecfc
 
 using namespace slade;
 using namespace mapeditor;
@@ -204,13 +192,8 @@
 	{
 		mouse_state_ = MouseState::Move;
 		mouse_drag_  = DragType::None;
-<<<<<<< HEAD
-		context_.moveObjects().begin(mouse_down_pos_map_);
-		context_.renderer().forceUpdate(true, false);
-=======
 		context_->moveObjects().begin(mouse_down_pos_map_);
-		context_->renderer().renderer2D().forceUpdate();
->>>>>>> f4bdecfc
+		context_->renderer().forceUpdate(true, false);
 	}
 
 	// Check if we are in thing quick angle state
@@ -232,11 +215,7 @@
 {
 	// Update hilight
 	if (mouse_state_ == MouseState::Normal)
-<<<<<<< HEAD
-		context_.selection().updateHilight(mouse_pos_map_, context_.renderer().view().scale().x);
-=======
-		context_->selection().updateHilight(mouse_pos_map_, context_->renderer().view().scale());
->>>>>>> f4bdecfc
+		context_->selection().updateHilight(mouse_pos_map_, context_->renderer().view().scale().x);
 
 	// Update mouse variables
 	mouse_down_pos_            = mouse_pos_;
@@ -451,11 +430,7 @@
 		{
 			context_->moveObjects().end();
 			mouse_state_ = MouseState::Normal;
-<<<<<<< HEAD
-			context_.renderer().forceUpdate(true, false);
-=======
-			context_->renderer().renderer2D().forceUpdate();
->>>>>>> f4bdecfc
+			context_->renderer().forceUpdate(true, false);
 		}
 
 		// Paste state, cancel paste
@@ -608,25 +583,15 @@
 	{
 		panning_ = false;
 		if (mouse_state_ == MouseState::Normal)
-<<<<<<< HEAD
-			context_.selection().updateHilight(mouse_pos_map_, context_.renderer().view().scale().x);
-		context_.setCursor(ui::MouseCursor::Normal);
-=======
-			context_->selection().updateHilight(mouse_pos_map_, context_->renderer().view().scale());
+			context_->selection().updateHilight(mouse_pos_map_, context_->renderer().view().scale().x);
 		context_->setCursor(ui::MouseCursor::Normal);
->>>>>>> f4bdecfc
 	}
 
 	else if (name == "me2d_thing_quick_angle" && mouse_state_ == MouseState::ThingAngle)
 	{
 		mouse_state_ = MouseState::Normal;
-<<<<<<< HEAD
-		context_.endUndoRecord(true);
-		context_.selection().updateHilight(mouse_pos_map_, context_.renderer().view().scale().x);
-=======
 		context_->endUndoRecord(true);
-		context_->selection().updateHilight(mouse_pos_map_, context_->renderer().view().scale());
->>>>>>> f4bdecfc
+		context_->selection().updateHilight(mouse_pos_map_, context_->renderer().view().scale().x);
 	}
 }
 
@@ -777,11 +742,7 @@
 		{
 			context_->moveObjects().end();
 			mouse_state_ = MouseState::Normal;
-<<<<<<< HEAD
-			context_.renderer().forceUpdate(true, false);
-=======
-			context_->renderer().renderer2D().forceUpdate();
->>>>>>> f4bdecfc
+			context_->renderer().forceUpdate(true, false);
 		}
 
 		// Accept move
@@ -789,11 +750,7 @@
 		{
 			context_->moveObjects().end();
 			mouse_state_ = MouseState::Normal;
-<<<<<<< HEAD
-			context_.renderer().forceUpdate(true, false);
-=======
-			context_->renderer().renderer2D().forceUpdate();
->>>>>>> f4bdecfc
+			context_->renderer().forceUpdate(true, false);
 		}
 
 		// Cancel move
@@ -801,11 +758,7 @@
 		{
 			context_->moveObjects().end(false);
 			mouse_state_ = MouseState::Normal;
-<<<<<<< HEAD
-			context_.renderer().forceUpdate(true, false);
-=======
-			context_->renderer().renderer2D().forceUpdate();
->>>>>>> f4bdecfc
+			context_->renderer().forceUpdate(true, false);
 		}
 	}
 
@@ -817,13 +770,8 @@
 		{
 			context_->objectEdit().end(true);
 			mouse_state_ = MouseState::Normal;
-<<<<<<< HEAD
-			context_.renderer().forceUpdate(true, false);
-			context_.setCursor(ui::MouseCursor::Normal);
-=======
-			context_->renderer().renderer2D().forceUpdate();
+			context_->renderer().forceUpdate(true, false);
 			context_->setCursor(ui::MouseCursor::Normal);
->>>>>>> f4bdecfc
 		}
 
 		// Cancel edit
@@ -831,13 +779,8 @@
 		{
 			context_->objectEdit().end(false);
 			mouse_state_ = MouseState::Normal;
-<<<<<<< HEAD
-			context_.renderer().forceUpdate(true, false);
-			context_.setCursor(ui::MouseCursor::Normal);
-=======
-			context_->renderer().renderer2D().forceUpdate();
+			context_->renderer().forceUpdate(true, false);
 			context_->setCursor(ui::MouseCursor::Normal);
->>>>>>> f4bdecfc
 		}
 	}
 
@@ -891,11 +834,7 @@
 			if (context_->moveObjects().begin(mouse_pos_map_))
 			{
 				mouse_state_ = MouseState::Move;
-<<<<<<< HEAD
-				context_.renderer().forceUpdate(true, false);
-=======
-				context_->renderer().renderer2D().forceUpdate();
->>>>>>> f4bdecfc
+				context_->renderer().forceUpdate(true, false);
 			}
 		}
 
@@ -905,11 +844,8 @@
 
 		// Split line
 		else if (name == "me2d_split_line")
-<<<<<<< HEAD
-			context_.edit2D().splitLine(mouse_pos_map_.x, mouse_pos_map_.y, 16 / context_.renderer().view().scale().x);
-=======
-			context_->edit2D().splitLine(mouse_pos_map_.x, mouse_pos_map_.y, 16 / context_->renderer().view().scale());
->>>>>>> f4bdecfc
+			context_->edit2D().splitLine(
+				mouse_pos_map_.x, mouse_pos_map_.y, 16 / context_->renderer().view().scale().x);
 
 		// Begin line drawing
 		else if (name == "me2d_begin_linedraw")
@@ -1210,12 +1146,8 @@
 	// --- Check for held-down keys ---
 	bool   moving = false;
 	double speed  = shift_down_ ? mult * 8 : mult * 4;
-<<<<<<< HEAD
-	auto&  r3d    = context_.renderer().renderer3D();
+	auto&  r3d    = context_->renderer().renderer3D();
 	auto&  camera = r3d.camera();
-=======
-	auto&  r3d    = context_->renderer().renderer3D();
->>>>>>> f4bdecfc
 
 	// Camera forward
 	if (KeyBind::isPressed("me3d_camera_forward"))
