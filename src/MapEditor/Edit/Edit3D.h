#pragma once

<<<<<<< HEAD
// Forward declarations
namespace slade
{
=======
#include "MapEditor/MapEditor.h"
#include "SLADEMap/MapObject/MapThing.h"
#include <queue>

namespace slade
{
class MapEditContext;
class MapVertex;
class MapSide;
>>>>>>> db6270d0
class UndoManager;

namespace mapeditor
{
	enum class ItemType;
	struct Item;
	class MapEditContext;
} // namespace mapeditor
} // namespace slade

namespace slade::mapeditor
{
class Edit3D
{
public:
	enum class CopyType
	{
		TexType,
		Offsets,
		Scale
	};

	enum class AlignType
	{
		AlignX  = 1,
		AlignY  = 2,
		AlignXY = AlignX | AlignY
	};

	explicit Edit3D(MapEditContext& context);

	UndoManager* undoManager() const { return undo_manager_.get(); }
	bool         lightLinked() const { return link_light_; }
	bool         offsetsLinked() const { return link_offset_; }
	bool         toggleLightLink()
	{
		link_light_ = !link_light_;
		return link_light_;
	}
	bool toggleOffsetLink()
	{
		link_offset_ = !link_offset_;
		return link_offset_;
	}

	void setLinked(bool light, bool offsets)
	{
		link_light_  = light;
		link_offset_ = offsets;
	}

	void selectAdjacent(Item item) const;
	void changeSectorLight(int amount) const;
	void changeOffset(int amount, bool x) const;
	void changeSectorHeight(int amount) const;
<<<<<<< HEAD
	void autoAlignX(Item start) const;
=======
	void autoAlign(mapeditor::Item start, AlignType alignType = AlignType::AlignX) const;
>>>>>>> db6270d0
	void resetOffsets() const;
	void toggleUnpegged(bool lower) const;
	void copy(CopyType type);
	void paste(CopyType type) const;
	void floodFill(CopyType type) const;
	void changeThingZ(int amount) const;
	void deleteThing() const;
	void changeScale(double amount, bool x) const;
	void changeHeight(int amount) const;
	void changeTexture() const;
	void deleteTexture() const;

private:
	MapEditContext*         context_ = nullptr;
	unique_ptr<UndoManager> undo_manager_;
	bool                    link_light_  = false;
	bool                    link_offset_ = false;
	string                  copy_texture_;
	unique_ptr<MapThing>    copy_thing_;

	vector<Item> getAdjacent(Item item) const;

	// Helper for selectAdjacent
	static bool wallMatches(const MapSide* side, ItemType part, string_view tex);
	void        getAdjacentWalls(Item item, vector<Item>& list) const;
	void        getAdjacentFlats(Item item, vector<Item>& list) const;

<<<<<<< HEAD
	// Helper for autoAlignX
	static void doAlignX(MapSide* side, int offset, string_view tex, vector<Item>& walls_done, int tex_width);
=======
	// Helper type for texture auto-alignment
	struct AlignmentJob
	{
		MapSide* side;
		int      tex_offset_x;
	};

	// Helper functions for texture auto-alignment
	int         getTextureTopHeight(MapLine* firstLine, mapeditor::ItemType wall_type, int tex_height) const;
	static void enqueueConnectedLines(std::queue<AlignmentJob>& jobs, MapVertex* common_vertex, int tex_offset_x);
	static void enqueueSide(std::queue<AlignmentJob>& jobs, MapSide* side, MapVertex* common_vertex, int tex_offset_x);
>>>>>>> db6270d0
};
} // namespace slade::mapeditor<|MERGE_RESOLUTION|>--- conflicted
+++ resolved
@@ -1,20 +1,10 @@
 #pragma once
 
-<<<<<<< HEAD
-// Forward declarations
+#include <queue>
+
+// Forward Declarations
 namespace slade
 {
-=======
-#include "MapEditor/MapEditor.h"
-#include "SLADEMap/MapObject/MapThing.h"
-#include <queue>
-
-namespace slade
-{
-class MapEditContext;
-class MapVertex;
-class MapSide;
->>>>>>> db6270d0
 class UndoManager;
 
 namespace mapeditor
@@ -70,11 +60,7 @@
 	void changeSectorLight(int amount) const;
 	void changeOffset(int amount, bool x) const;
 	void changeSectorHeight(int amount) const;
-<<<<<<< HEAD
-	void autoAlignX(Item start) const;
-=======
-	void autoAlign(mapeditor::Item start, AlignType alignType = AlignType::AlignX) const;
->>>>>>> db6270d0
+	void autoAlign(Item start, AlignType alignType = AlignType::AlignX) const;
 	void resetOffsets() const;
 	void toggleUnpegged(bool lower) const;
 	void copy(CopyType type);
@@ -102,10 +88,6 @@
 	void        getAdjacentWalls(Item item, vector<Item>& list) const;
 	void        getAdjacentFlats(Item item, vector<Item>& list) const;
 
-<<<<<<< HEAD
-	// Helper for autoAlignX
-	static void doAlignX(MapSide* side, int offset, string_view tex, vector<Item>& walls_done, int tex_width);
-=======
 	// Helper type for texture auto-alignment
 	struct AlignmentJob
 	{
@@ -117,6 +99,5 @@
 	int         getTextureTopHeight(MapLine* firstLine, mapeditor::ItemType wall_type, int tex_height) const;
 	static void enqueueConnectedLines(std::queue<AlignmentJob>& jobs, MapVertex* common_vertex, int tex_offset_x);
 	static void enqueueSide(std::queue<AlignmentJob>& jobs, MapSide* side, MapVertex* common_vertex, int tex_offset_x);
->>>>>>> db6270d0
 };
 } // namespace slade::mapeditor