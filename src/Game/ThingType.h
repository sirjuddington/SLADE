#pragma once

#include "Args.h"
#include "Utility/Colour.h"

class PropertyList;
class ParseTreeNode;

namespace Game
{
enum class TagType;

class ThingType
{
public:
	enum Flags
	{
		Pathed    = 1 << 0, // Things that work in paths (ZDoom's interpolation points and patrol points)
		Dragon    = 1 << 1, // Dragon makes its own paths, without using special things
		Script    = 1 << 2, // Special is actually a script number (like Hexen's Heresiarch)
		CoOpStart = 1 << 3, // Thing is a numbered player start
		DMStart   = 1 << 4, // Thing is a free-for-all player start
		TeamStart = 1 << 5, // Thing is a team-game player start
		Obsolete  = 1 << 6, // Thing is flagged as obsolete
	};

	ThingType(string_view name = "Unknown", string_view group = "", string_view class_name = "");
	~ThingType() = default;

	void copy(const ThingType& copy);

<<<<<<< HEAD
	const string&  name() const { return name_; }
	const string&  group() const { return group_; }
	ColRGBA        colour() const { return colour_; }
	int            radius() const { return radius_; }
	int            height() const { return height_; }
	float          scaleX() const { return scale_.x; }
	float          scaleY() const { return scale_.y; }
	bool           angled() const { return angled_; }
	bool           hanging() const { return hanging_; }
	bool           fullbright() const { return fullbright_; }
	bool           shrinkOnZoom() const { return shrink_; }
	bool           decoration() const { return decoration_; }
	bool           solid() const { return solid_; }
	int            zethIcon() const { return zeth_icon_; }
	int            flags() const { return flags_; }
	int            nextType() const { return next_type_; }
	int            nextArgs() const { return next_args_; }
	TagType        needsTag() const { return tagged_; }
	const string&  sprite() const { return sprite_; }
	const string&  icon() const { return icon_; }
	const string&  translation() const { return translation_; }
	const string&  palette() const { return palette_; }
	const ArgSpec& argSpec() const { return args_; }
	int            number() const { return number_; }
	bool           decorate() const { return decorate_; }
	const string&  className() const { return class_name_; }
=======
		const string&	name() const { return name_; }
		const string&	group() const { return group_; }
		rgba_t			colour() const { return colour_; }
		int				radius() const { return radius_; }
		int				height() const { return height_; }
		float			scaleX() const { return scale_.x; }
		float			scaleY() const { return scale_.y; }
		bool			angled() const { return angled_; }
		bool			hanging() const { return hanging_; }
		bool			fullbright() const { return fullbright_; }
		bool			shrinkOnZoom() const { return shrink_; }
		bool			decoration() const { return decoration_; }
		bool			solid() const { return solid_; }
		int				zethIcon() const { return zeth_icon_; }
		int				flags() const { return flags_; }
		int				nextType() const { return next_type_; }
		int				nextArgs() const { return next_args_; }
		TagType			needsTag() const { return tagged_; }
		const string&	sprite() const { return sprite_; }
		const string&	icon() const { return icon_; }
		const string&	translation() const { return translation_; }
		const string&	palette() const { return palette_; }
		const ArgSpec&	argSpec() const { return args_; }
		int				number() const { return number_; }
		bool 			decorate() const { return decorate_; }
		const string&	className() const { return class_name_; }
		bool            zHeightAbsolute() const { return z_height_absolute_; }
>>>>>>> 1eb8171c

	void setSprite(string_view sprite) { sprite_ = sprite; }

	bool defined() const { return number_ >= 0; }
	void define(int number, string_view name, string_view group);

	void   reset();
	void   parse(ParseTreeNode* node);
	string stringDesc() const;
	void   loadProps(PropertyList& props, bool decorate = true, bool zscript = false);

	static const ThingType& unknown() { return unknown_; }
	static void             initGlobal();

<<<<<<< HEAD
private:
	string  name_;
	string  group_;
	ColRGBA colour_     = { 170, 170, 180, 255 };
	int     radius_     = 20;
	int     height_     = -1;
	Vec2f   scale_      = { 1., 1. };
	bool    angled_     = true;
	bool    hanging_    = false;
	bool    shrink_     = false;
	bool    fullbright_ = false;
	bool    decoration_ = false;
	int     zeth_icon_  = -1;
	string  sprite_;
	string  icon_;
	string  translation_;
	string  palette_;
	ArgSpec args_;
	bool    decorate_  = false;
	bool    solid_     = false;
	int     next_type_ = 0;
	int     next_args_ = 0;
	int     flags_     = 0;
	TagType tagged_;
	int     number_ = -1;
	string  class_name_;
=======
	private:
		string		name_;
		string		group_;
		rgba_t		colour_;
		int			radius_;
		int			height_;
		fpoint2_t	scale_;
		bool		angled_;
		bool		hanging_;
		bool		shrink_;
		bool		fullbright_;
		bool		decoration_;
		int			zeth_icon_;
		string		sprite_;
		string		icon_;
		string		translation_;
		string		palette_;
		ArgSpec		args_;
		bool		decorate_;
		bool		solid_;
		int			next_type_;
		int			next_args_;
		int			flags_;
		TagType		tagged_;
		int			number_;
		string		class_name_;
		bool        z_height_absolute_;
>>>>>>> 1eb8171c

	static ThingType unknown_;
};
} // namespace Game<|MERGE_RESOLUTION|>--- conflicted
+++ resolved
@@ -29,7 +29,6 @@
 
 	void copy(const ThingType& copy);
 
-<<<<<<< HEAD
 	const string&  name() const { return name_; }
 	const string&  group() const { return group_; }
 	ColRGBA        colour() const { return colour_; }
@@ -56,35 +55,7 @@
 	int            number() const { return number_; }
 	bool           decorate() const { return decorate_; }
 	const string&  className() const { return class_name_; }
-=======
-		const string&	name() const { return name_; }
-		const string&	group() const { return group_; }
-		rgba_t			colour() const { return colour_; }
-		int				radius() const { return radius_; }
-		int				height() const { return height_; }
-		float			scaleX() const { return scale_.x; }
-		float			scaleY() const { return scale_.y; }
-		bool			angled() const { return angled_; }
-		bool			hanging() const { return hanging_; }
-		bool			fullbright() const { return fullbright_; }
-		bool			shrinkOnZoom() const { return shrink_; }
-		bool			decoration() const { return decoration_; }
-		bool			solid() const { return solid_; }
-		int				zethIcon() const { return zeth_icon_; }
-		int				flags() const { return flags_; }
-		int				nextType() const { return next_type_; }
-		int				nextArgs() const { return next_args_; }
-		TagType			needsTag() const { return tagged_; }
-		const string&	sprite() const { return sprite_; }
-		const string&	icon() const { return icon_; }
-		const string&	translation() const { return translation_; }
-		const string&	palette() const { return palette_; }
-		const ArgSpec&	argSpec() const { return args_; }
-		int				number() const { return number_; }
-		bool 			decorate() const { return decorate_; }
-		const string&	className() const { return class_name_; }
-		bool            zHeightAbsolute() const { return z_height_absolute_; }
->>>>>>> 1eb8171c
+	bool           zHeightAbsolute() const { return z_height_absolute_; }
 
 	void setSprite(string_view sprite) { sprite_ = sprite; }
 
@@ -99,7 +70,6 @@
 	static const ThingType& unknown() { return unknown_; }
 	static void             initGlobal();
 
-<<<<<<< HEAD
 private:
 	string  name_;
 	string  group_;
@@ -126,35 +96,7 @@
 	TagType tagged_;
 	int     number_ = -1;
 	string  class_name_;
-=======
-	private:
-		string		name_;
-		string		group_;
-		rgba_t		colour_;
-		int			radius_;
-		int			height_;
-		fpoint2_t	scale_;
-		bool		angled_;
-		bool		hanging_;
-		bool		shrink_;
-		bool		fullbright_;
-		bool		decoration_;
-		int			zeth_icon_;
-		string		sprite_;
-		string		icon_;
-		string		translation_;
-		string		palette_;
-		ArgSpec		args_;
-		bool		decorate_;
-		bool		solid_;
-		int			next_type_;
-		int			next_args_;
-		int			flags_;
-		TagType		tagged_;
-		int			number_;
-		string		class_name_;
-		bool        z_height_absolute_;
->>>>>>> 1eb8171c
+	bool    z_height_absolute_ = false;
 
 	static ThingType unknown_;
 };
