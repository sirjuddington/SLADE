
// -----------------------------------------------------------------------------
// SLADE - It's a Doom Editor
// Copyright(C) 2008 - 2024 Simon Judd
//
// Email:       sirjuddington@gmail.com
// Web:         http://slade.mancubus.net
// Filename:    Game.cpp
// Description: Game namespace, brings together all game-handling stuff like
//              game configurations, port features, etc.
//
// This program is free software; you can redistribute it and/or modify it
// under the terms of the GNU General Public License as published by the Free
// Software Foundation; either version 2 of the License, or (at your option)
// any later version.
//
// This program is distributed in the hope that it will be useful, but WITHOUT
// ANY WARRANTY; without even the implied warranty of MERCHANTABILITY or
// FITNESS FOR A PARTICULAR PURPOSE. See the GNU General Public License for
// more details.
//
// You should have received a copy of the GNU General Public License along with
// this program; if not, write to the Free Software Foundation, Inc.,
// 51 Franklin Street, Fifth Floor, Boston, MA  02110 - 1301, USA.
// -----------------------------------------------------------------------------


// -----------------------------------------------------------------------------
//
// Includes
//
// -----------------------------------------------------------------------------
#include "Main.h"
#include "Game.h"
#include "ActionSpecial.h"
#include "App.h"
#include "Archive/Archive.h"
#include "Archive/ArchiveDir.h"
#include "Archive/ArchiveEntry.h"
#include "Archive/ArchiveFormat.h"
#include "Archive/ArchiveManager.h"
#include "Configuration.h"
#include "SpecialPreset.h"
#include "TextEditor/TextLanguage.h"
<<<<<<< HEAD
#include "ThingType.h"
=======
#include "Utility/FileUtils.h"
>>>>>>> f8584231
#include "Utility/Parser.h"
#include "Utility/StringUtils.h"
#include "ZScript.h"
#include <thread>

using namespace slade;
using namespace game;


// -----------------------------------------------------------------------------
//
// Variables
//
// -----------------------------------------------------------------------------
namespace slade::game
{
std::map<string, GameDef> game_defs;
GameDef                   game_def_unknown;
std::map<string, PortDef> port_defs;
PortDef                   port_def_unknown;
zscript::Definitions      zscript_base;
zscript::Definitions      zscript_custom;
unique_ptr<std::thread>   zscript_parse_thread;
} // namespace slade::game
CVAR(String, game_configuration, "", CVar::Flag::Save)
CVAR(String, port_configuration, "", CVar::Flag::Save)
CVAR(String, zdoom_pk3_path, "", CVar::Flag::Save)


// -----------------------------------------------------------------------------
//
// GameDef Struct Functions
//
// -----------------------------------------------------------------------------


// -----------------------------------------------------------------------------
// Parses the basic game definition in [mc]
// -----------------------------------------------------------------------------
bool GameDef::parse(const MemChunk& mc)
{
	// Parse configuration
	Parser parser;
	parser.parseText(mc, "");

	// Check for game section
	ParseTreeNode* node_game = nullptr;
	for (unsigned a = 0; a < parser.parseTreeRoot()->nChildren(); a++)
	{
		auto child = parser.parseTreeRoot()->childPTN(a);
		if (child->type() == "game")
		{
			node_game = child;
			break;
		}
	}
	if (node_game)
	{
		// Game id
		name = node_game->name();

		// Game name
		auto node_name = node_game->childPTN("name");
		if (node_name)
			title = node_name->stringValue();

		// Supported map formats
		auto node_maps = node_game->childPTN("map_formats");
		if (node_maps)
		{
			for (const auto& str_val : node_maps->stringValues())
			{
				if (strutil::equalCI(str_val, "doom"))
					supported_formats[MapFormat::Doom] = true;
				else if (strutil::equalCI(str_val, "hexen"))
					supported_formats[MapFormat::Hexen] = true;
				else if (strutil::equalCI(str_val, "doom64"))
					supported_formats[MapFormat::Doom64] = true;
				else if (strutil::equalCI(str_val, "doom32x"))
					supported_formats[MapFormat::Doom32X] = true;
				else if (strutil::equalCI(str_val, "udmf"))
					supported_formats[MapFormat::UDMF] = true;
			}
		}
		// Filters
		auto node_filters = node_game->childPTN("filters");
		if (node_filters)
		{
			for (unsigned a = 0; a < node_filters->nValues(); a++)
				filters.push_back(strutil::lower(node_filters->stringValue(a)));
		}
	}

	return (node_game != nullptr);
}

// -----------------------------------------------------------------------------
// Checks if this game supports [filter]
// -----------------------------------------------------------------------------
bool GameDef::supportsFilter(string_view filter) const
{
	for (auto& f : filters)
		if (strutil::equalCI(f, filter))
			return true;

	return false;
}


// -----------------------------------------------------------------------------
//
// PortDef Struct Functions
//
// -----------------------------------------------------------------------------


// -----------------------------------------------------------------------------
// Parses the basic port definition in [mc]
// -----------------------------------------------------------------------------
bool PortDef::parse(const MemChunk& mc)
{
	// Parse configuration
	Parser parser;
	parser.parseText(mc, "");

	// Check for port section
	ParseTreeNode* node_port = nullptr;
	for (unsigned a = 0; a < parser.parseTreeRoot()->nChildren(); a++)
	{
		auto child = parser.parseTreeRoot()->childPTN(a);
		if (child->type() == "port")
		{
			node_port = child;
			break;
		}
	}
	if (node_port)
	{
		// Port id
		name = node_port->name();

		// Port name
		auto node_name = node_port->childPTN("name");
		if (node_name)
			title = node_name->stringValue();

		// Supported games
		auto node_games = node_port->childPTN("games");
		if (node_games)
		{
			for (unsigned a = 0; a < node_games->nValues(); a++)
				supported_games.emplace_back(node_games->stringValue(a));
		}

		// Supported map formats
		auto node_maps = node_port->childPTN("map_formats");
		if (node_maps)
		{
			for (const auto& str_val : node_maps->stringValues())
			{
				if (strutil::equalCI(str_val, "doom"))
					supported_formats[MapFormat::Doom] = true;
				else if (strutil::equalCI(str_val, "hexen"))
					supported_formats[MapFormat::Hexen] = true;
				else if (strutil::equalCI(str_val, "doom64"))
					supported_formats[MapFormat::Doom64] = true;
				else if (strutil::equalCI(str_val, "doom32x"))
					supported_formats[MapFormat::Doom32X] = true;
				else if (strutil::equalCI(str_val, "udmf"))
					supported_formats[MapFormat::UDMF] = true;
			}
		}
	}

	return (node_port != nullptr);
}


// -----------------------------------------------------------------------------
//
// Game Namespace Functions
//
// -----------------------------------------------------------------------------


// -----------------------------------------------------------------------------
// Clears and re-parses custom definitions in all open archives
// (DECORATE, *MAPINFO, ZScript etc.)
// -----------------------------------------------------------------------------
void game::updateCustomDefinitions()
{
	auto& config_current = configuration();

	// Clear out all existing custom definitions
	config_current.clearDecorateDefs();
	config_current.clearMapInfo();
	zscript_custom.clear();

	// Parse custom definitions in base resource
	auto base_resource = app::archiveManager().baseResourceArchive();
	if (base_resource)
	{
		zscript_custom.parseZScript(base_resource);
		config_current.parseDecorateDefs(base_resource);
		config_current.parseMapInfo(*base_resource);
	}

	// Parse custom definitions in all resource archives
	auto resource_archives = app::archiveManager().allArchives(true);

	// ZScript first
	for (const auto& archive : resource_archives)
		zscript_custom.parseZScript(archive.get());

	// Other definitions
	for (const auto& archive : resource_archives)
	{
		config_current.parseDecorateDefs(archive.get());
		config_current.parseMapInfo(*archive);
	}

	// Process custom definitions
	config_current.importZScriptDefs(zscript_custom);
	config_current.linkDoomEdNums();

	auto lang = TextLanguage::fromId("zscript");
	if (lang)
	{
		lang->clearCustomDefs();
		lang->loadZScript(zscript_custom, true);
	}
}

// -----------------------------------------------------------------------------
// Returns the tagged type of the parsed tree node [tagged]
// -----------------------------------------------------------------------------
TagType game::parseTagged(const ParseTreeNode* tagged)
{
	static std::map<string, TagType> tag_type_map{
		{ "no", TagType::None },
		{ "sector", TagType::Sector },
		{ "line", TagType::Line },
		{ "lineid", TagType::LineId },
		{ "lineid_hi5", TagType::LineIdHi5 },
		{ "thing", TagType::Thing },
		{ "sector_back", TagType::Back },
		{ "sector_or_back", TagType::SectorOrBack },
		{ "sector_and_back", TagType::SectorAndBack },
		{ "line_negative", TagType::LineNegative },
		{ "ex_1thing_2sector", TagType::Thing1Sector2 },
		{ "ex_1thing_3sector", TagType::Thing1Sector3 },
		{ "ex_1thing_2thing", TagType::Thing1Thing2 },
		{ "ex_1thing_4thing", TagType::Thing1Thing4 },
		{ "ex_1thing_2thing_3thing", TagType::Thing1Thing2Thing3 },
		{ "ex_1sector_2thing_3thing_5thing", TagType::Sector1Thing2Thing3Thing5 },
		{ "ex_1lineid_2line", TagType::LineId1Line2 },
		{ "ex_4thing", TagType::Thing4 },
		{ "ex_5thing", TagType::Thing5 },
		{ "ex_1line_2sector", TagType::Line1Sector2 },
		{ "ex_1sector_2sector", TagType::Sector1Sector2 },
		{ "ex_1sector_2sector_3sector_4_sector", TagType::Sector1Sector2Sector3Sector4 },
		{ "ex_sector_2is3_line", TagType::Sector2Is3Line },
		{ "ex_1sector_2thing", TagType::Sector1Thing2 },
		{ "patrol", TagType::Patrol },
		{ "interpolation", TagType::Interpolation }
	};

	return tag_type_map[strutil::lower(tagged->stringValue())];
}

// -----------------------------------------------------------------------------
// Game related initialisation (read basic definitions, etc.)
// -----------------------------------------------------------------------------
void game::init()
{
	// Init static ThingTypes
	ThingType::initGlobal();

	// Init static ActionSpecials
	ActionSpecial::initGlobal();

	// Add game configurations from user dir
	auto game_configs = fileutil::allFilesInDir(app::path("games", app::Dir::User), false, true);
	for (const auto& filename : game_configs)
	{
		// Read config info
		MemChunk mc;
		mc.importFile(filename);

		// Add to list if valid
		GameDef gdef;
		if (gdef.parse(mc))
		{
			gdef.filename        = strutil::Path::fileNameOf(filename);
			gdef.user            = true;
			game_defs[gdef.name] = gdef;
		}
	}

	// Add port configurations from user dir
	auto port_configs = fileutil::allFilesInDir(app::path("ports", app::Dir::User), false, true);
	for (const auto& filename : game_configs)
	{
		// Read config info
		MemChunk mc;
		mc.importFile(filename);

		// Add to list if valid
		PortDef pdef;
		if (pdef.parse(mc))
		{
			pdef.filename        = strutil::Path::fileNameOf(filename);
			pdef.user            = true;
			port_defs[pdef.name] = pdef;
		}
	}

	// Add game configurations from program resource
	auto dir = app::archiveManager().programResourceArchive()->dirAtPath("config/games");
	if (dir)
	{
		for (auto& entry : dir->entries())
		{
			// Read config info
			GameDef conf;
			if (!conf.parse(entry->data()))
				continue; // Ignore if invalid

			// Add to list if it doesn't already exist
			if (game_defs.find(conf.name) == game_defs.end())
			{
				conf.filename        = entry->nameNoExt();
				conf.user            = false;
				game_defs[conf.name] = conf;
			}
		}
	}

	// Add port configurations from program resource
	dir = app::archiveManager().programResourceArchive()->dirAtPath("config/ports");
	if (dir)
	{
		for (auto& entry : dir->entries())
		{
			// Read config info
			PortDef conf;
			if (!conf.parse(entry->data()))
				continue; // Ignore if invalid

			// Add to list if it doesn't already exist
			if (port_defs.find(conf.name) == port_defs.end())
			{
				conf.filename        = entry->nameNoExt();
				conf.user            = false;
				port_defs[conf.name] = conf;
			}
		}
	}

	// Load last configuration if any
	if (!game_configuration.value.empty())
		configuration().openConfig(game_configuration, port_configuration);

	// Load custom special presets
	if (!loadCustomSpecialPresets())
		log::warning("An error occurred loading user special_presets.cfg");

	// Load zdoom.pk3 stuff
	if (wxFileExists(zdoom_pk3_path))
	{
		zscript_parse_thread = std::make_unique<std::thread>(
			[=]()
			{
				Archive zdoom_pk3(ArchiveFormat::Zip);
				if (!zdoom_pk3.open(zdoom_pk3_path))
					return;

				// ZScript
				auto zscript_entry = zdoom_pk3.entryAtPath("zscript.txt");

				if (!zscript_entry)
				{
					// Bail out if no entry is found.
<<<<<<< HEAD
					log::warning(1, "Could not find \'zscript.txt\' in " + zdoom_pk3_path.value);
=======
					log::warning(1, "Could not find \'zscript.txt\' in {}", zdoom_pk3_path.value);
>>>>>>> f8584231
				}
				else
				{
					zscript_base.parseZScript(zscript_entry);

					auto lang = TextLanguage::fromId("zscript");
					if (lang)
						lang->loadZScript(zscript_base);

					// MapInfo
					configuration().parseMapInfo(zdoom_pk3);
				}
			});
		zscript_parse_thread->detach();
	}

	// Update custom definitions when an archive is opened or closed
	app::archiveManager().signals().archive_added.connect([](unsigned) { updateCustomDefinitions(); });
	app::archiveManager().signals().archive_closed.connect([](unsigned) { updateCustomDefinitions(); });
}

// -----------------------------------------------------------------------------
// Returns a vector of all basic game definitions
// -----------------------------------------------------------------------------
const std::map<string, GameDef>& game::gameDefs()
{
	return game_defs;
}

// -----------------------------------------------------------------------------
// Returns the basic game configuration matching [id]
// -----------------------------------------------------------------------------
const GameDef& game::gameDef(const string& id)
{
	return game_defs.empty() ? game_def_unknown : game_defs[id];
}

// -----------------------------------------------------------------------------
// Returns a vector of all basic port definitions
// -----------------------------------------------------------------------------
const std::map<string, PortDef>& game::portDefs()
{
	return port_defs;
}

// -----------------------------------------------------------------------------
// Returns the basic port configuration matching [id]
// -----------------------------------------------------------------------------
const PortDef& game::portDef(const string& id)
{
	return port_defs.empty() ? port_def_unknown : port_defs[id];
}

// -----------------------------------------------------------------------------
// Checks if the combination of [game] and [port] supports the map [format]
// -----------------------------------------------------------------------------
bool game::mapFormatSupported(MapFormat format, const string& game, const string& port)
{
	if (format == MapFormat::Unknown)
		return false;

	if (!port.empty())
		return port_defs[port].supported_formats[format];

	if (!game.empty())
		return game_defs[game].supported_formats[format];

	return false;
}





#if 0

// XLAT Parser to generate Special Presets from ZDoom XLAT definitions

namespace
{
	typedef std::map<string, int> enummap;
	struct xlatline_t
	{
		int type;
		int flags;
		string special;
		string args[5];
		string description;
		string group;
		string game;
		bool operator<(const xlatline_t &other)
		{
			return type < other.type;
			//return special.Cmp(other.special) < 0 ||
			//	(special.Cmp(other.special) == 0 && other.type < type);
		}
	};
	bool parseXlat(Archive* archive)
	{
		if (!archive)
			return false;

		char* entries[] = { "xlat/defines.i", "xlat/base.txt", "xlat/heretic.txt", "xlat/strife.txt", "xlat/eternity.txt" };
		char* games[] = { "", "doom2", "heretic", "strife", "doom2" };
		char* groups[] = { "", "", "Heretic", "Strife", "Eternity" };

		enummap enums;
		std::vector<xlatline_t> lines;
		long line = 0;

		ArchiveEntry* entry;
		for (uint8_t i = 0; i < 5; ++i)
		{
			entry = archive->entryAtPath(entries[i]);
			if (entry)
			{
				Tokenizer tz;
				Tokenizer tl;
				tz.setSpecialCharacters("(),[=|");
				if (tz.openMem(&(entry->getMCData()), entries[i]))
				{
					string token = tz.getToken();
					while (!token.empty())
					{
						if (S_CMPNOCASE(token, "enum"))
						{
							// enum
							int val = 0;
							string def;
							tz.checkToken("{");
							while (!S_CMP(tz.peekToken(), "}"))
							{
								def = tz.getToken();
								if (S_CMP(tz.peekToken(), "="))
								{
									tz.skipToken();
									val = tz.getInteger();
								}
								enums[def] = val;
								++val;
								if (S_CMP(tz.peekToken(), ","))
									tz.skipToken();
							}
						}

						else if (S_CMPNOCASE(token, "define"))
						{
							string def = tz.getToken();
							tz.skipToken();
							int val = tz.getInteger();
							tz.skipToken();
							enums[def] = val;
						}

						else if (token.ToLong(&line, 0) && S_CMP(tz.peekToken(), "="))
						{
							tz.setSpecialCharacters("");
							string lnstr = tz.getLine();
							tz.setSpecialCharacters("(),[=|");
							tl.openString(lnstr, 0, 0, wxString::Format("Line %d", line));
							tl.setSpecialCharacters("(),[=|");
#if 1
							// Create line
							xlatline_t xline;
							xline.type = (int)line;
							xline.game = groups[i];

							// skip =
							tl.skipToken();

							// Parse flags
							tl.enableDebug(true);
							token = tl.getToken();
							int flags = 0;
							long tmp;
							while (!S_CMP(token, ","))
							{
								if (enums.find(token) != enums.end())
									flags |= enums[token];
								else if (token.ToLong(&tmp, 0))
									flags |= tmp;
								if (S_CMP(tl.peekToken(), "|"))
									tl.skipToken();
								token = tl.getToken();
							}
							tl.enableDebug(false);
							xline.flags = flags;

							// Parse special
							xline.special = tl.getToken();

							// Parse arg
							tl.skipToken(); // Skip (
							for (int a = 0; a < 5 && !token.empty(); ++a)
							{
								int val = -666;
								xline.args[a] = "";
								token = tl.getToken();
								int loop = 0;

								while (!S_CMP(token, ",") && !token.empty())
								{
									if (S_CMP(token, ")"))
										break;
									if (enums.find(token) != enums.end())
									{
										if (val == -666) val = 0;
										val |= enums[token];
									}
									else if (token.ToLong(&tmp, 0))
									{
										if (val == -666) val = 0;
										val |= tmp;
									}
									else xline.args[a].append(token);

									if (S_CMP(tl.peekToken(), "|"))
										tl.skipToken();
									token = tl.getToken();
								}

								if (val != -666 && xline.args[a].IsEmpty())
									xline.args[a] = wxString::Format("%d", val);

								if (S_CMP(tl.peekToken(), ")"))
									break;
							}
							if (!S_CMP(token, ")")) tl.skipToken(); // skip )

							lines.push_back(xline);
#endif
						}

						else if (S_CMPNOCASE(token, "include"))
							tz.skipLineComment();
						else if (S_CMPNOCASE(token, "lineflag"))
							tz.skipLineComment();
						else if (S_CMPNOCASE(token, "sector"))
							tz.skipLineComment();

						// Skip generalized line definitions...
						else if (S_CMPNOCASE(token, "["))
						{
							break;
						}

						token = tz.getToken();
					}
				}
			}
			// Read configuration
			if (i > 0 && configuration().openConfig(games[i], i < 4 ? "zdoom" : "eternity", MapFormat::Doom))
			{
				for (size_t z = 0; z < lines.size(); ++z)
				{
					lines[z].description = configuration().actionSpecialName(lines[z].type);
					if (lines[z].game.empty())
						lines[z].group = configuration().actionSpecial(lines[z].type).group();
					else
						lines[z].group = wxString::Format("%s/%s", lines[z].game, configuration().actionSpecial(lines[z].type).group());
				}
			}
			// Convert special names to numbers
			configuration().openConfig("doom2", "zdoom", MapFormat::Hexen);
			for (auto& l : lines)
			{
				for (auto& i : configuration().allActionSpecials())
					if (i.second.defined() && i.second.name() == l.special)
						l.special = wxString::Format("%d", i.first);
			}
		}
#if 0
		for (enummap::iterator it = enums.begin(); it != enums.end(); ++it)
		{
			DPrintf("%s: %d", it->first, it->second);
		}
#endif
#if 1
		std::sort(lines.begin(), lines.end());

		// Remove duplicates
		for (size_t l = 1; l < lines.size(); l++)
		{
			// Check special
			if (lines[l].special != lines[l - 1].special)
				continue;

			// Check flags
			if (lines[l].flags != lines[l - 1].flags)
				continue;

			// Check args
			bool diff = false;
			for (size_t a = 0; a < 5; a++)
			{
				if (lines[l].args[a] != lines[l-1].args[a])
				{
					diff = true;
					break;
				}
			}
			if (diff)
				continue;

			// Duplicate, remove
			lines.erase(lines.begin() + l);
			l--;
		}

		string file;
		for (size_t l = 0; l < lines.size(); ++l)
		{
			string output = wxString::Format("preset \"%d: %s\"\n{\n", lines[l].type, lines[l].description);
			output += wxString::Format("\tgroup = \"%s\";\n", lines[l].group);
			output += wxString::Format("\tspecial = %s;\n", lines[l].special);
			for (size_t i = 0; i < 5; ++i)
			{
				if (lines[l].args[i].size() && lines[l].args[i] != "tag" && lines[l].args[i] != "0")
					output += wxString::Format("\targ%d = %s;\n", i+1, lines[l].args[i]);
			}
			int spac = 1 << ((lines[l].flags & 15) >> 1);
			string flags = "";
			if (spac == 1) flags = "playercross, ";
			else if (spac == 2) flags = "playeruse, ";
			else if (spac == 4) flags = "monstercross, ";
			else flags = "impact, missilecross, ";
			if (lines[l].flags & 1)  flags += "repeatspecial, ";
			if (lines[l].flags & 16) flags += "monsteractivate, ";
			flags.RemoveLast(2);
			output += wxString::Format("\tflags = %s;\n", flags);
			output += "}\n\n";
			log::debug(wxString::Format("%s", output));
			file += output;
			//		DPrintf("%d = %s : %d, %s (%s, %s, %s, %s, %s)",
			//			lines[l].type, lines[l].description, lines[l].flags, lines[l].special,
			//			lines[l].args[0], lines[l].args[1], lines[l].args[2], lines[l].args[3], lines[l].args[4]);
		}
		wxFile tempfile(app::path("prefabs.txt", app::Dir::Executable), wxFile::write);
		tempfile.Write(file);
		tempfile.Close();
#endif
		return false;
	}
}

#include "General/Console.h"

CONSOLE_COMMAND(parsexlat, 0, false)
{
	parseXlat(app::archiveManager().getArchive(0));
}

#endif<|MERGE_RESOLUTION|>--- conflicted
+++ resolved
@@ -42,11 +42,8 @@
 #include "Configuration.h"
 #include "SpecialPreset.h"
 #include "TextEditor/TextLanguage.h"
-<<<<<<< HEAD
 #include "ThingType.h"
-=======
 #include "Utility/FileUtils.h"
->>>>>>> f8584231
 #include "Utility/Parser.h"
 #include "Utility/StringUtils.h"
 #include "ZScript.h"
@@ -430,11 +427,7 @@
 				if (!zscript_entry)
 				{
 					// Bail out if no entry is found.
-<<<<<<< HEAD
-					log::warning(1, "Could not find \'zscript.txt\' in " + zdoom_pk3_path.value);
-=======
 					log::warning(1, "Could not find \'zscript.txt\' in {}", zdoom_pk3_path.value);
->>>>>>> f8584231
 				}
 				else
 				{
