
// -----------------------------------------------------------------------------
// SLADE - It's a Doom Editor
// Copyright(C) 2008 - 2024 Simon Judd
//
// Email:       sirjuddington@gmail.com
// Web:         http://slade.mancubus.net
// Filename:    EntryOperations.cpp
// Description: Functions that perform specific operations on entries
//
// This program is free software; you can redistribute it and/or modify it
// under the terms of the GNU General Public License as published by the Free
// Software Foundation; either version 2 of the License, or (at your option)
// any later version.
//
// This program is distributed in the hope that it will be useful, but WITHOUT
// ANY WARRANTY; without even the implied warranty of MERCHANTABILITY or
// FITNESS FOR A PARTICULAR PURPOSE. See the GNU General Public License for
// more details.
//
// You should have received a copy of the GNU General Public License along with
// this program; if not, write to the Free Software Foundation, Inc.,
// 51 Franklin Street, Fifth Floor, Boston, MA  02110 - 1301, USA.
// -----------------------------------------------------------------------------


// -----------------------------------------------------------------------------
//
// Includes
//
// -----------------------------------------------------------------------------
#include "Main.h"
#include "EntryOperations.h"
#include "App.h"
#include "Archive/Archive.h"
#include "Archive/ArchiveDir.h"
#include "Archive/ArchiveEntry.h"
#include "Archive/ArchiveFormat.h"
#include "Archive/ArchiveManager.h"
#include "Archive/EntryType/EntryDataFormat.h"
#include "Archive/EntryType/EntryType.h"
#include "Archive/MapDesc.h"
#include "BinaryControlLump.h"
<<<<<<< HEAD
#include "Conversions.h"
#include "General/Misc.h"
#include "General/UndoRedo.h"
#include "General/UndoSteps/EntryDataUS.h"
#include "Graphics/CTexture/CTexture.h"
#include "Graphics/CTexture/PatchTable.h"
#include "Graphics/CTexture/TextureXList.h"
=======
#include "General/Clipboard.h"
#include "General/Console.h"
#include "General/Misc.h"
#include "GfxOffsetsClipboardItem.h"
>>>>>>> db6270d0
#include "Graphics/Graphics.h"
#include "Graphics/SImage/SIFormat.h"
#include "Graphics/Translation.h"
#include "MainEditor/MainEditor.h"
#include "SLADEWxApp.h"
#include "UI/Controls/PaletteChooser.h"
#include "UI/Dialogs/ExtMessageDialog.h"
#include "UI/Dialogs/GfxColouriseDialog.h"
#include "UI/Dialogs/GfxConvDialog.h"
#include "UI/Dialogs/GfxTintDialog.h"
#include "UI/Dialogs/ModifyOffsetsDialog.h"
#include "UI/Dialogs/SettingsDialog.h"
#include "UI/Dialogs/TranslationEditorDialog.h"
#include "UI/EntryPanel/EntryPanel.h"
#include "UI/MainWindow.h"
#include "UI/TextureXEditor/TextureXEditor.h"
#include "UI/UI.h"
#include "Utility/Colour.h"
#include "Utility/FileMonitor.h"
#include "Utility/SFileDialog.h"
#include "Utility/StringUtils.h"
#include "Utility/Tokenizer.h"

using namespace slade;


// -----------------------------------------------------------------------------
//
// Variables
//
// -----------------------------------------------------------------------------
CVAR(String, path_acc, "", CVar::Flag::Save)
CVAR(String, path_acc_libs, "", CVar::Flag::Save)
CVAR(String, path_java, "", CVar::Flag::Save)
CVAR(String, path_decohack, "", CVar::Flag::Save)
CVAR(String, path_pngout, "", CVar::Flag::Save)
CVAR(String, path_pngcrush, "", CVar::Flag::Save)
CVAR(String, path_deflopt, "", CVar::Flag::Save)
CVAR(String, path_db2, "", CVar::Flag::Save)
CVAR(Bool, acc_always_show_output, false, CVar::Flag::Save)
CVAR(Bool, decohack_always_show_output, false, CVar::Flag::Save)
CVAR(String, last_colour, "RGB(255, 0, 0)", CVar::Flag::Save)
CVAR(String, last_tint_colour, "RGB(255, 0, 0)", CVar::Flag::Save)
CVAR(Int, last_tint_amount, 50, CVar::Flag::Save)
namespace
{
const auto ERROR_UNWRITABLE_IMAGE_FORMAT = "Could not write image data to entry %s, unsupported format for writing";
}


// -----------------------------------------------------------------------------
//
// Functions
//
// -----------------------------------------------------------------------------
namespace
{
// -----------------------------------------------------------------------------
// Creates a vector of namespaces in a predefined order
// -----------------------------------------------------------------------------
void initNamespaceVector(vector<wxString>& ns, bool flathack)
{
	ns.clear();
	if (flathack)
		ns.emplace_back("flats");
	ns.emplace_back("global");
	ns.emplace_back("colormaps");
	ns.emplace_back("acs");
	ns.emplace_back("maps");
	ns.emplace_back("sounds");
	ns.emplace_back("music");
	ns.emplace_back("voices");
	ns.emplace_back("voxels");
	ns.emplace_back("graphics");
	ns.emplace_back("sprites");
	ns.emplace_back("patches");
	ns.emplace_back("textures");
	ns.emplace_back("hires");
	if (!flathack)
		ns.emplace_back("flats");
}

// -----------------------------------------------------------------------------
// Checks through a MapDesc vector and returns which one, if any, the entry
// index is in, -1 otherwise
// -----------------------------------------------------------------------------
int isInMap(size_t index, const vector<MapDesc>& maps)
{
	for (size_t m = 0; m < maps.size(); ++m)
	{
		// Get map header and ending entries
		auto m_head = maps[m].head.lock();
		auto m_end  = maps[m].end.lock();
		if (!m_head || !m_end)
			continue;

		// Check indices
		size_t head_index = m_head->index();
		size_t end_index  = m_head->parentDir()->entryIndex(m_end.get(), head_index);
		if (index >= head_index && index <= end_index)
			return m;
	}
	return -1;
}

// -----------------------------------------------------------------------------
// Returns the position of the given entry's detected namespace in the
// namespace vector. Also hacks around a bit to put less entries in the global
// namespace and allow sorting a bit by categories.
// -----------------------------------------------------------------------------
size_t getNamespaceNumber(const ArchiveEntry* entry, size_t index, vector<wxString>& ns, const vector<MapDesc>& maps)
{
	auto ens = entry->parent()->detectNamespace(index);
	if (strutil::equalCI(ens, "global"))
	{
		if (!maps.empty() && isInMap(index, maps) >= 0)
			ens = "maps";
		else if (strutil::equalCI(entry->type()->category(), "Graphics"))
			ens = "graphics";
		else if (strutil::equalCI(entry->type()->category(), "Audio"))
		{
			if (strutil::equalCI(entry->type()->icon(), "music"))
				ens = "music";
			else
				ens = "sounds";
		}
	}
	for (size_t n = 0; n < ns.size(); ++n)
		if (S_CMPNOCASE(ns[n], ens))
			return n;

	ns.emplace_back(ens);
	return ns.size();
}
} // namespace


// -----------------------------------------------------------------------------
//
// EntryOperations Namespace Functions
//
// -----------------------------------------------------------------------------

// -----------------------------------------------------------------------------
// Opens a dialog to rename one or more [entries].
// If multiple entries are given, a mass-rename is performed
// -----------------------------------------------------------------------------
bool entryoperations::rename(const vector<ArchiveEntry*>& entries, Archive* archive, bool each)
{
	// Define alphabet
	static const string alphabet       = "ABCDEFGHIJKLMNOPQRSTUVWXYZ";
	static const string alphabet_lower = "abcdefghijklmnopqrstuvwxyz";

	// Check any are selected
	if (each || entries.size() == 1)
	{
		// If only one entry is selected, or "rename each" mode is desired, just do basic rename
		for (auto* entry : entries)
		{
			// Prompt for a new name
			wxString new_name = wxGetTextFromUser("Enter new entry name:", "Rename", entry->name());

			// Rename entry (if needed)
			if (!new_name.IsEmpty() && entry->name() != new_name)
			{
				if (!archive->renameEntry(entry, new_name.ToStdString()))
					wxMessageBox(
						wxString::Format("Unable to rename entry %s: %s", entry->name(), global::error),
						"Rename Entry",
						wxICON_EXCLAMATION | wxOK);
			}
		}
	}
	else if (entries.size() > 1)
	{
		// Get a list of entry names
		vector<string> names;
		for (auto& entry : entries)
			names.emplace_back(entry->nameNoExt());

		// Get filter string
		auto filter = misc::massRenameFilter(names);

		// Prompt for a new name
		auto new_name = wxGetTextFromUser(
							"Enter new entry name: (* = unchanged, ^ = alphabet letter, ^^ = lower case\n% = alphabet "
							"repeat number, "
							"& = entry number, %% or && = n-1)",
							"Rename",
							filter)
							.ToStdString();

		// Apply mass rename to list of names
		if (!new_name.empty())
		{
			misc::doMassRename(names, new_name);

			// Go through the list
			for (size_t a = 0; a < entries.size(); a++)
			{
				auto entry = entries[a];

				// If the entry is a folder then skip it
				if (entry->type() == EntryType::folderType())
					continue;

				// Get current name as wxFileName for processing
				strutil::Path fn(entry->name());

				// Rename the entry (if needed)
				if (fn.fileName(false) != names[a])
				{
					auto filename = names[a];
					int  num      = a / alphabet.size();
					int  cn       = a - (num * alphabet.size());
					strutil::replaceIP(filename, "^^", { alphabet_lower.data() + cn, 1 });
					strutil::replaceIP(filename, "^", { alphabet.data() + cn, 1 });
					strutil::replaceIP(filename, "%%", fmt::format("{}", num));
					strutil::replaceIP(filename, "%", fmt::format("{}", num + 1));
					strutil::replaceIP(filename, "&&", fmt::format("{}", a));
					strutil::replaceIP(filename, "&", fmt::format("{}", a + 1));
					fn.setFileName(filename); // Change name

					// Rename in archive
					if (!archive->renameEntry(entry, fn.fileName(), true))
						wxMessageBox(
							wxString::Format("Unable to rename entry %s: %s", entries[a]->name(), global::error),
							"Rename Entry",
							wxICON_EXCLAMATION | wxOK);
				}
			}
		}
	}

	return true;
}

// -----------------------------------------------------------------------------
// Opens a dialog to rename one or more [dirs]
// -----------------------------------------------------------------------------
bool entryoperations::renameDir(const vector<ArchiveDir*>& dirs, Archive* archive)
{
	// Go through the list
	for (auto* dir : dirs)
	{
		// Get the current directory's name
		auto old_name = dir->name();

		// Prompt for a new name
		auto new_name = wxGetTextFromUser(
							"Enter new directory name:", wxString::Format("Rename Directory %s", old_name), old_name)
							.ToStdString();

		// Do nothing if no name was entered
		if (new_name.empty())
			continue;

		// Discard any given path (for now)
		new_name = strutil::Path::fileNameOf(new_name);

		// Rename the directory if the new entered name is different from the original
		if (new_name != old_name)
			archive->renameDir(dir, new_name);
	}

	return true;
}

// -----------------------------------------------------------------------------
// Opens a save file dialog to export an [entry] to a file
// -----------------------------------------------------------------------------
bool entryoperations::exportEntry(ArchiveEntry* entry)
{
	wxString   name = misc::lumpNameToFileName(entry->name());
	wxFileName fn(name);

	// Add appropriate extension if needed
	if (fn.GetExt().Len() == 0)
		fn.SetExt(entry->type()->extension());

	// Run save file dialog
	filedialog::FDInfo info;
	if (filedialog::saveFile(
			info,
			"Export Entry \"" + entry->name() + "\"",
			"Any File (*.*)|*",
			maineditor::windowWx(),
			fn.GetFullName().ToStdString()))
		entry->exportFile(info.filenames[0]); // Export entry if ok was clicked

	return true;
}

// -----------------------------------------------------------------------------
// Opens a directory selection dialog to export multiple [entries] and [dirs] to
// -----------------------------------------------------------------------------
bool entryoperations::exportEntries(const vector<ArchiveEntry*>& entries, const vector<ArchiveDir*>& dirs)
{
	// Run save files dialog
	filedialog::FDInfo info;
	if (filedialog::saveFiles(
			info, "Export Multiple Entries (Filename is ignored)", "Any File (*.*)|*", maineditor::windowWx()))
	{
		// Go through the selected entries
		for (auto& entry : entries)
		{
			// Setup entry filename
			wxFileName fn(entry->name());
			fn.SetPath(info.path);

			// Add file extension if it doesn't exist
			if (!fn.HasExt())
			{
				fn.SetExt(entry->type()->extension());

				// ...unless a file already exists with said extension
				if (wxFileExists(fn.GetFullPath()))
					fn.SetEmptyExt();
			}

			// Do export
			entry->exportFile(fn.GetFullPath().ToStdString());
		}

		// Go through selected dirs
		for (auto& dir : dirs)
			dir->exportTo(string{ info.path + "/" + dir->name() });
	}

	return true;
}

// -----------------------------------------------------------------------------
// Sorts all given [entries]. If the vector is empty or only contains one
// single entry, sort the entire [archive] instead.
// Note that a simple sort is not desired for three reasons:
// 1. Map lumps have to remain in sequence
// 2. Namespaces should be respected
// 3. Marker lumps used as separators should also be respected
// The way we're doing that is more than a bit hacky, sorry.
// The basic idea is to assign to each entry a sortkey (thanks to ExProps for
// that) which is prefixed with namespace information. Also, the name of map
// lumps is replaced by the map name so that they stay together. Finally, the
// original index is appended so that duplicate names are disambiguated.
// -----------------------------------------------------------------------------
bool entryoperations::sortEntries(
	Archive&                     archive,
	const vector<ArchiveEntry*>& entries,
	ArchiveDir&                  dir,
	UndoManager*                 undo_manager)
{
	// Get vector of entry indices
	vector<unsigned> indices;
	for (const auto& entry : entries)
		indices.push_back(entry->index());

	size_t start, stop;

	// Without selection of multiple entries, sort everything instead
	if (indices.size() < 2)
	{
		start = 0;
		stop  = dir.numEntries();
	}
	// We need sorting to be contiguous, otherwise it'll destroy maps
	else
	{
		start = indices[0];
		stop  = indices[indices.size() - 1] + 1;
	}

	// Make sure everything in the range is selected
	indices.clear();
	indices.resize(stop - start);
	for (size_t i = start; i < stop; ++i)
		indices[i - start] = i;

	// No sorting needed even after adding everything
	if (indices.size() < 2)
		return false;

	vector<wxString> nspaces;
	initNamespaceVector(nspaces, dir.archive()->hasFlatHack());
	auto maps = dir.archive()->detectMaps();

	wxString ns  = dir.archive()->detectNamespace(dir.entryAt(indices[0]));
	size_t   nsn = 0, lnsn = 0;

	// Fill a map with <entry name, entry index> pairs
	std::map<wxString, size_t> emap;
	emap.clear();
	for (size_t i = 0; i < indices.size(); ++i)
	{
		bool     ns_changed = false;
		int      mapindex   = isInMap(indices[i], maps);
		wxString mapname;
		auto     entry = dir.entryAt(indices[i]);
		if (!entry)
			continue;

		// Ignore subdirectories
		if (entry->type() == EntryType::folderType())
			continue;

		// If not a WAD, do basic alphabetical sorting
		if (archive.formatId() != "wad" && archive.formatId() != "wadj")
		{
			auto sortkey             = wxString::Format("%-64s%8d", entry->upperName(), indices[i]);
			emap[sortkey]            = indices[i];
			entry->exProp("sortkey") = sortkey.ToStdString();

			continue;
		}

		// If this is a map entry, deal with it
		if (!maps.empty() && mapindex > -1)
		{
			auto head = maps[mapindex].head.lock();
			if (!head)
				return false;

			// Keep track of the name
			mapname = maps[mapindex].name;

			// If part of a map is selected, make sure the rest is selected as well
			size_t head_index = head->index();
			size_t end_index  = head->parentDir()->entryIndex(maps[mapindex].end.lock().get(), head_index);
			// Good thing we can rely on selection being contiguous
			for (size_t a = head_index; a <= end_index; ++a)
			{
				bool selected = (a >= start && a < stop);
				if (!selected)
					indices.push_back(a);
			}
			if (head_index < start)
				start = head_index;
			if (end_index + 1 > stop)
				stop = end_index + 1;
		}
		else if (dir.archive()->detectNamespace(indices[i]) != ns)
		{
			ns         = dir.archive()->detectNamespace(indices[i]);
			nsn        = getNamespaceNumber(entry, indices[i], nspaces, maps) * 1000;
			ns_changed = true;
		}
		else if (mapindex < 0 && (entry->size() == 0))
		{
			nsn++;
			ns_changed = true;
		}

		// Local namespace number is not necessarily computed namespace number.
		// This is because the global namespace in wads is bloated and we want more
		// categories than it actually has to offer.
		lnsn = (nsn == 0 ? getNamespaceNumber(entry, indices[i], nspaces, maps) * 1000 : nsn);
		string name, ename = entry->upperName();
		// Want to get another hack in this stuff? Yeah, of course you do!
		// This here hack will sort Doom II songs by their associated map.
		if (strutil::startsWith(ename, "D_") && strutil::equalCI(entry->type()->icon(), "music"))
		{
			if (ename == "D_RUNNIN")
				ename = "D_MAP01";
			else if (ename == "D_STALKS")
				ename = "D_MAP02";
			else if (ename == "D_COUNTD")
				ename = "D_MAP03";
			else if (ename == "D_BETWEE")
				ename = "D_MAP04";
			else if (ename == "D_DOOM")
				ename = "D_MAP05";
			else if (ename == "D_THE_DA")
				ename = "D_MAP06";
			else if (ename == "D_SHAWN")
				ename = "D_MAP07";
			else if (ename == "D_DDTBLU")
				ename = "D_MAP08";
			else if (ename == "D_IN_CIT")
				ename = "D_MAP09";
			else if (ename == "D_DEAD")
				ename = "D_MAP10";
			else if (ename == "D_STLKS2")
				ename = "D_MAP11";
			else if (ename == "D_THEDA2")
				ename = "D_MAP12";
			else if (ename == "D_DOOM2")
				ename = "D_MAP13";
			else if (ename == "D_DDTBL2")
				ename = "D_MAP14";
			else if (ename == "D_RUNNI2")
				ename = "D_MAP15";
			else if (ename == "D_DEAD2")
				ename = "D_MAP16";
			else if (ename == "D_STLKS3")
				ename = "D_MAP17";
			else if (ename == "D_ROMERO")
				ename = "D_MAP18";
			else if (ename == "D_SHAWN2")
				ename = "D_MAP19";
			else if (ename == "D_MESSAG")
				ename = "D_MAP20";
			else if (ename == "D_COUNT2")
				ename = "D_MAP21";
			else if (ename == "D_DDTBL3")
				ename = "D_MAP22";
			else if (ename == "D_AMPIE")
				ename = "D_MAP23";
			else if (ename == "D_THEDA3")
				ename = "D_MAP24";
			else if (ename == "D_ADRIAN")
				ename = "D_MAP25";
			else if (ename == "D_MESSG2")
				ename = "D_MAP26";
			else if (ename == "D_ROMER2")
				ename = "D_MAP27";
			else if (ename == "D_TENSE")
				ename = "D_MAP28";
			else if (ename == "D_SHAWN3")
				ename = "D_MAP29";
			else if (ename == "D_OPENIN")
				ename = "D_MAP30";
			else if (ename == "D_EVIL")
				ename = "D_MAP31";
			else if (ename == "D_ULTIMA")
				ename = "D_MAP32";
			else if (ename == "D_READ_M")
				ename = "D_MAP33";
			else if (ename == "D_DM2TTL")
				ename = "D_MAP34";
			else if (ename == "D_DM2INT")
				ename = "D_MAP35";
		}
		// All map lumps have the same sortkey name so they stay grouped
		if (mapindex > -1)
		{
			name = wxString::Format("%08d%-64s%8d", lnsn, mapname, indices[i]);
		}
		// Yet another hack! Make sure namespace start markers are first
		else if (ns_changed)
		{
			name = wxString::Format("%08d%-64s%8d", lnsn, wxEmptyString, indices[i]);
		}
		// Generic case: actually use the entry name to sort
		else
		{
			name = wxString::Format("%08d%-64s%8d", lnsn, ename, indices[i]);
		}
		// Let the entry remember how it was sorted this time
		entry->exProp("sortkey") = name;
		// Insert sortkey into entry map so it'll be sorted
		emap[name] = indices[i];
	}

	// And now, sort the entries based on the map
	if (undo_manager)
		undo_manager->beginRecord("Sort Entries");
	auto itr = emap.begin();
	for (size_t i = start; i < stop; ++i, ++itr)
	{
		if (itr == emap.end())
			break;

		auto entry = dir.entryAt(i);

		// Ignore subdirectories
		if (entry->type() == EntryType::folderType())
			continue;

		// If the entry isn't in its sorted place already
		if (i != (size_t)itr->second)
		{
			// Swap the entry in the spot with the sorted one
			archive.swapEntries(i, itr->second, &dir);

			// Update the position of the displaced entry in the emap
			auto name  = entry->exProp<string>("sortkey");
			emap[name] = itr->second;
		}
	}
	if (undo_manager)
		undo_manager->endRecord(true);

	archive.setModified(true);

	return true;
}

// -----------------------------------------------------------------------------
// Opens the map at [entry] with Doom Builder 2, including all open resource
// archives.
// Sets up a FileMonitor to update the map in the archive if any changes are
// made to it in DB2
// -----------------------------------------------------------------------------
bool entryoperations::openMapDB2(ArchiveEntry* entry)
{
#ifdef __WXMSW__ // Windows only
	wxString path = path_db2;

	if (path.IsEmpty())
	{
		// Check for DB2 location registry key
		wxRegKey key(wxRegKey::HKLM, "SOFTWARE\\CodeImp\\Doom Builder");
		key.QueryValue("Location", path);

		// Browse for executable if DB2 isn't installed
		if (path.IsEmpty())
		{
			wxMessageBox(
				"Could not find the installation directory of Doom Builder 2, please browse for the DB2 executable",
				"Doom Builder 2 Not Found");

			filedialog::FDInfo info;
			if (filedialog::openFile(
					info, "Browse for DB2 Executable", filedialog::executableExtensionString(), nullptr, "Builder.exe"))
			{
				path_db2 = info.filenames[0];
				path     = info.filenames[0];
			}
			else
				return false;
		}
		else
		{
			// Add default executable name
			path += "\\Builder.exe";
		}
	}

	// Get map info for entry
	auto map = entry->parent()->mapDesc(entry);

	// Check valid map
	if (!map.archive && map.format == MapFormat::Unknown)
		return false;

	// Export the map to a temp .wad file
	auto filename = app::path(
		fmt::format("{}-{}.wad", entry->parent()->filename(false), entry->nameNoExt()), app::Dir::Temp);
	std::replace(filename.begin(), filename.end(), '/', '-');
	if (map.archive)
	{
		entry->exportFile(filename);
		entry->lock();
	}
	else
	{
		// Write map entries to temporary wad archive
		if (auto m_head = map.head.lock())
		{
			auto    m_end = map.end.lock();
			Archive archive(ArchiveFormat::Wad);

			// Add map entries to archive
			auto parent = entry->parent();
			auto e      = m_head;
			auto index  = parent->entryIndex(m_head.get());
			while (true)
			{
				archive.addEntry(std::make_shared<ArchiveEntry>(*e), "");
				e->lock();
				if (e == m_end)
					break;
				e = parent->entryAt(++index)->getShared();
			}

			// Write archive to file
			archive.save(filename);
		}
	}

	// Generate Doom Builder command line
	wxString cmd = wxString::Format("%s \"%s\" -map %s", path, filename, entry->name());

	// Add base resource archive to command line
	auto base = app::archiveManager().baseResourceArchive();
	if (base)
	{
		if (base->format() == ArchiveFormat::Wad)
			cmd += wxString::Format(" -resource wad \"%s\"", base->filename());
		else if (base->format() == ArchiveFormat::Zip)
			cmd += wxString::Format(" -resource pk3 \"%s\"", base->filename());
	}

	// Add resource archives to command line
	for (int a = 0; a < app::archiveManager().numArchives(); ++a)
	{
		auto archive = app::archiveManager().getArchive(a);

		// Check archive type (only wad and zip supported by db2)
		if (archive->format() == ArchiveFormat::Wad)
			cmd += wxString::Format(" -resource wad \"%s\"", archive->filename());
		else if (archive->format() == ArchiveFormat::Zip)
			cmd += wxString::Format(" -resource pk3 \"%s\"", archive->filename());
	}

	// Run DB2
	FileMonitor* fm = new DB2MapFileMonitor(filename, entry->parent(), string{ entry->nameNoExt() });
	wxExecute(cmd, wxEXEC_ASYNC, fm->process());

	return true;
#else
	return false;
#endif //__WXMSW__
}

// -----------------------------------------------------------------------------
// Adds all [entries] to their parent archive's patch table, if it exists.
// If not, the user is prompted to create or import texturex entries
// -----------------------------------------------------------------------------
bool entryoperations::addToPatchTable(const vector<ArchiveEntry*>& entries)
{
	// Check any entries were given
	if (entries.empty())
		return true;

	// Get parent archive
	auto parent = entries[0]->parent();
	if (parent == nullptr)
		return true;

	// Find patch table in parent archive
	ArchiveSearchOptions opt;
	opt.match_type = EntryType::fromId("pnames");
	auto pnames    = parent->findLast(opt);

	// Check it exists
	if (!pnames)
	{
		// Create texture entries
		if (!TextureXEditor::setupTextureEntries(parent))
			return false;

		pnames = parent->findLast(opt);

		// If the archive already has ZDoom TEXTURES, it might still
		// not have a PNAMES lump; so create an empty one.
		if (!pnames)
		{
			auto new_pnames = std::make_shared<ArchiveEntry>("PNAMES.lmp", 4);
			pnames          = new_pnames.get();
			uint32_t nada   = 0;
			pnames->write(&nada, 4);
			pnames->seek(0, SEEK_SET);
			parent->addEntry(new_pnames);
		}
	}

	// Check it isn't locked (texturex editor open or iwad)
	if (pnames->isLocked())
	{
		if (parent->isReadOnly())
			wxMessageBox("Cannot perform this action on an IWAD", "Error", wxICON_ERROR);
		else
			wxMessageBox(
				"Cannot perform this action because one or more texture related entries is locked. Please close the "
				"archive's texture editor if it is open.",
				"Error",
				wxICON_ERROR);

		return false;
	}

	// Load to patch table
	PatchTable ptable;
	ptable.loadPNAMES(pnames);

	// Add entry names to patch table
	for (auto& entry : entries)
	{
		// Check entry type
		if (!(entry->type()->extraProps().contains("image")))
		{
			log::error("Entry {} is not a valid image", entry->name());
			continue;
		}

		// Check entry name
		if (entry->nameNoExt().size() > 8)
		{
			log::error(
				"Entry {} has too long a name to add to the patch table (name must be 8 characters max)",
				entry->name());
			continue;
		}

		ptable.addPatch(entry->nameNoExt());
	}

	// Write patch table data back to pnames entry
	return ptable.writePNAMES(pnames);
}

// -----------------------------------------------------------------------------
// Same as addToPatchTable, but also creates a single-patch texture from each
// added patch
// -----------------------------------------------------------------------------
bool entryoperations::createTexture(const vector<ArchiveEntry*>& entries)
{
	// Check any entries were given
	if (entries.empty())
		return true;

	// Get parent archive
	auto parent = entries[0]->parent();

	// Create texture entries if needed
	if (!TextureXEditor::setupTextureEntries(parent))
		return false;

	// Find texturex entry to add to
	ArchiveSearchOptions opt;
	opt.match_type = EntryType::fromId("texturex");
	auto texturex  = parent->findFirst(opt);

	// Check it exists
	bool zdtextures = false;
	if (!texturex)
	{
		opt.match_type = EntryType::fromId("zdtextures");
		texturex       = parent->findFirst(opt);

		if (!texturex)
			return false;
		else
			zdtextures = true;
	}

	// Find patch table in parent archive
	ArchiveEntry* pnames = nullptr;
	if (!zdtextures)
	{
		opt.match_type = EntryType::fromId("pnames");
		pnames         = parent->findLast(opt);

		// Check it exists
		if (!pnames)
			return false;
	}

	// Check entries aren't locked (texture editor open or iwad)
	if ((pnames && pnames->isLocked()) || texturex->isLocked())
	{
		if (parent->isReadOnly())
			wxMessageBox("Cannot perform this action on an IWAD", "Error", wxICON_ERROR);
		else
			wxMessageBox(
				"Cannot perform this action because one or more texture related entries is locked. Please close the "
				"archive's texture editor if it is open.",
				"Error",
				wxICON_ERROR);

		return false;
	}

	TextureXList tx;
	PatchTable   ptable;
	if (zdtextures)
	{
		// Load TEXTURES
		tx.readTEXTURESData(texturex);
	}
	else
	{
		// Load patch table
		ptable.loadPNAMES(pnames);

		// Load TEXTUREx
		tx.readTEXTUREXData(texturex, ptable);
	}

	// Create textures from entries
	SImage image;
	for (auto& entry : entries)
	{
		// Check entry type
		if (!(entry->type()->extraProps().contains("image")))
		{
			log::error(wxString::Format("Entry %s is not a valid image", entry->name()));
			continue;
		}

		// Check entry name
		string name{ entry->nameNoExt() };
		if (name.size() > 8)
		{
			log::error(
				"Entry {} has too long a name to add to the patch table (name must be 8 characters max)",
				entry->name());
			continue;
		}

		// Add to patch table
		if (!zdtextures)
			ptable.addPatch(name);

		// Load patch to temp image
		misc::loadImageFromEntry(&image, entry);

		// Create texture
		auto ntex = std::make_unique<CTexture>(zdtextures);
		ntex->setName(name);
		ntex->addPatch(name, 0, 0);
		ntex->setWidth(image.width());
		ntex->setHeight(image.height());

		// Setup texture scale
		if (tx.format() == TextureXList::Format::Textures)
			ntex->setScale({ 1., 1. });
		else
			ntex->setScale({ 0., 0. });

		// Add to texture list
		tx.addTexture(std::move(ntex));
	}

	if (zdtextures)
	{
		// Write texture data back to textures entry
		tx.writeTEXTURESData(texturex);
	}
	else
	{
		// Write patch table data back to pnames entry
		ptable.writePNAMES(pnames);

		// Write texture data back to texturex entry
		tx.writeTEXTUREXData(texturex, ptable);
	}

	return true;
}

// -----------------------------------------------------------------------------
// Converts multiple TEXTURE1/2 entries to a single ZDoom text-based TEXTURES
// entry
// -----------------------------------------------------------------------------
bool entryoperations::convertTextures(const vector<ArchiveEntry*>& entries)
{
	// Check any entries were given
	if (entries.empty())
		return false;

	// Get parent archive of entries
	auto parent = entries[0]->parent();

	// Can't do anything if entry isn't in an archive
	if (!parent)
		return false;

	// Find patch table in parent archive
	ArchiveSearchOptions opt;
	opt.match_type = EntryType::fromId("pnames");
	auto pnames    = parent->findLast(opt);

	// Check it exists
	if (!pnames)
	{
		wxMessageBox("Unable to convert - could not find PNAMES entry", "Convert to TEXTURES", wxICON_ERROR | wxOK);
		return false;
	}

	// Load patch table
	PatchTable ptable;
	ptable.loadPNAMES(pnames);

	// Read all texture entries to a single list
	TextureXList tx;
	for (auto& entry : entries)
		tx.readTEXTUREXData(entry, ptable, true);

	// Convert to extended (TEXTURES) format
	tx.convertToTEXTURES();

	// Create new TEXTURES entry and write to it
	auto textures = parent->addNewEntry("TEXTURES", parent->entryIndex(entries[0]));
	if (textures)
	{
		bool ok = tx.writeTEXTURESData(textures.get());
		EntryType::detectEntryType(*textures);
		textures->setExtensionByType();
		return ok;
	}
	else
		return false;
}

// -----------------------------------------------------------------------------
// Detect errors in a TEXTUREx entry
// -----------------------------------------------------------------------------
bool entryoperations::findTextureErrors(const vector<ArchiveEntry*>& entries)
{
	// Check any entries were given
	if (entries.empty())
		return false;

	// Get parent archive of entries
	auto parent = entries[0]->parent();

	// Can't do anything if entry isn't in an archive
	if (!parent)
		return false;

	// Find patch table in parent archive
	ArchiveSearchOptions opt;
	opt.match_type = EntryType::fromId("pnames");
	auto pnames    = parent->findLast(opt);

	// Check it exists
	if (!pnames)
		return false;

	// Load patch table
	PatchTable ptable;
	ptable.loadPNAMES(pnames);

	// Read all texture entries to a single list
	TextureXList tx;
	for (auto& entry : entries)
		tx.readTEXTUREXData(entry, ptable, true);

	// Detect errors
	tx.findErrors();

	return true;
}

// -----------------------------------------------------------------------------
// Clean texture entries that are duplicates of entries in the iwad
// -----------------------------------------------------------------------------
bool entryoperations::cleanTextureIwadDupes(const vector<ArchiveEntry*>& entries)
{
	// Check any entries were given
	if (entries.empty())
		return false;

	int dialog_answer = wxMessageBox(
		"Don't run this on TEXTURE entries unless your wad/archive is intended for newer more advanced source ports "
		"like GZDoom. The newer source ports can still properly access iwad textures if you don't include their "
		"entries in a pwad. However, older engines may rely on all of the iwad TEXTUREs being redefined in a pwad to "
		"work correctly. You should have nothing to worry about for ZDoom Format TEXTURES files.",
		"Remove duplicate texture entries.",
		wxOK | wxCANCEL | wxICON_WARNING);

	if (dialog_answer != wxOK)
	{
		return false;
	}

	// Get parent archive of entries
	auto parent = entries[0]->parent();

	// Can't do anything if entry isn't in an archive
	if (!parent)
		return false;

	// Do nothing if there is no base resource archive,
	// or if the archive *is* the base resource archive.
	auto bra = app::archiveManager().baseResourceArchive();
	if (bra == nullptr || bra == parent)
		return false;

	// Now load base resource archive textures into a single list
	TextureXList bra_tx_list;

	ArchiveSearchOptions opt;
	opt.match_type  = EntryType::fromId("pnames");
	auto bra_pnames = bra->findLast(opt);

	// Load patch table
	PatchTable bra_ptable;
	if (bra_pnames)
	{
		bra_ptable.loadPNAMES(bra_pnames);

		// Load all Texturex entries
		ArchiveSearchOptions texturexopt;
		texturexopt.match_type = EntryType::fromId("texturex");

		for (ArchiveEntry* texturexentry : bra->findAll(texturexopt))
		{
			bra_tx_list.readTEXTUREXData(texturexentry, bra_ptable, true);
		}
	}

	// Load all zdtextures entries
	ArchiveSearchOptions zdtexturesopt;
	zdtexturesopt.match_type = EntryType::fromId("zdtextures");

	for (ArchiveEntry* texturesentry : bra->findAll(zdtexturesopt))
	{
		bra_tx_list.readTEXTURESData(texturesentry);
	}

	// If we ended up not loading textures from base resource archive
	if (!bra_tx_list.size())
	{
		log::error("Base resource archive has no texture entries to compare against");
		return false;
	}

	// Find patch table in parent archive
	auto pnames = parent->findLast(opt);

	// Load patch table if we have it
	PatchTable ptable;
	if (pnames)
		ptable.loadPNAMES(pnames);

	bool ret = false;

	// For each selected entry, perform the clean operation and save it out
	for (auto& entry : entries)
	{
		TextureXList tx;

		bool is_texturex = false;

		// If it's a texturex entry
		if (entry->type()->id() == "texturex")
		{
			if (pnames)
			{
				tx.readTEXTUREXData(entry, ptable, true);
				is_texturex = true;
				log::info(wxString::Format("Cleaning duplicate entries from TEXTUREx entry %s.", entry->name()));
			}
			else
			{
				log::error(
					wxString::Format(
						"Skipping cleaning TEXTUREx entry %s since this archive has no patch table.", entry->name()));
				// Skip cleaning this texturex entry if there is no patch table for us to load it with
				continue;
			}
		}
		else if (entry->type()->id() == "zdtextures")
		{
			tx.readTEXTURESData(entry);
			log::info(wxString::Format("Cleaning duplicate entries from ZDoom TEXTURES entry %s.", entry->name()));
		}

		if (tx.removeDupesFoundIn(bra_tx_list))
		{
			log::info(wxString::Format("Cleaned entries from: %s.", entry->name()));

			if (tx.size())
			{
				if (is_texturex)
				{
					tx.writeTEXTUREXData(entry, ptable);
				}
				else
				{
					tx.writeTEXTURESData(entry);
				}
			}
			else
			{
				// If we emptied out the entry, just delete it
				parent->removeEntry(entry);
				log::info(wxString::Format("%s no longer has any entries so deleting it.", entry->name()));
			}

			ret = true;
		}
		else
		{
			log::info(wxString::Format("Found no entries to clean from: %s.", entry->name()));
		}
	}

	if (ret)
	{
		wxMessageBox(
			"Found duplicate texture entries to remove. Check the console for output info. The PATCH table was left "
			"untouched. You can either delete it or clean it using the Remove Unused Patches tool.",
			"Remove duplicate texture entries.",
			wxOK | wxCENTER | wxICON_INFORMATION);
	}
	else
	{
		wxMessageBox(
			"Didn't find any duplicate texture entries to remove. Check the console for output info.",
			"Remove duplicate texture entries.",
			wxOK | wxCENTER | wxICON_INFORMATION);
	}

	return ret;
}

// -----------------------------------------------------------------------------
// Clean ZDTEXTURES entries that are just a single patch
// -----------------------------------------------------------------------------
bool entryoperations::cleanZdTextureSinglePatch(const vector<ArchiveEntry*>& entries)
{
	// Check any entries were given
	if (entries.empty())
		return false;

	// Get parent archive of entries
	auto parent = entries[0]->parent();

	// Can't do anything if entry isn't in an archive
	if (!parent)
		return false;

	if (parent->formatInfo().supports_dirs)
	{
		int dialog_answer = wxMessageBox(
			"This will remove all textures that are made out of a basic single patch from this textures entry. It will "
			"also rename all of the patches to the texture name and move them from the patches to the textures folder.",
			"Clean single patch texture entries.",
			wxOK | wxCANCEL | wxICON_WARNING);

		if (dialog_answer != wxOK)
		{
			return false;
		}
	}
	else
	{
		// Warn that patch to texture conversion only works archives that support folders
		wxMessageBox(
			"This currently only works with archives that support directories",
			"Clean single patch texture entries.",
			wxOK | wxICON_WARNING);
		return false;
	}

	bool ret = false;

	for (auto& entry : entries)
	{
		TextureXList tx;
		tx.readTEXTURESData(entry);
		if (tx.cleanTEXTURESsinglePatch(parent))
		{
			log::info(wxString::Format("Cleaned entries from: %s.", entry->name()));

			if (tx.size())
			{
				tx.writeTEXTURESData(entry);
			}
			else
			{
				// If we emptied out the entry, just delete it
				parent->removeEntry(entry);
				log::info(wxString::Format("%s no longer has any entries so deleting it.", entry->name()));
			}

			ret = true;
		}
	}

	if (ret)
	{
		wxMessageBox(
			"Found texture entries to clean. Check the console for output info.",
			"Clean single patch texture entries.",
			wxOK | wxCENTER | wxICON_INFORMATION);
	}
	else
	{
		wxMessageBox(
			"Didn't find any texture entries to clean. Check the console for output info.",
			"Clean single patch texture entries.",
			wxOK | wxCENTER | wxICON_INFORMATION);
	}

	return ret;
}

// -----------------------------------------------------------------------------
// Attempts to compile [entry] as an ACS script.
// If the entry is named SCRIPTS, the compiled data is imported to the BEHAVIOR
// entry previous to it, otherwise it is imported to a same-name compiled
// library entry in the acs namespace
// -----------------------------------------------------------------------------
bool entryoperations::compileACS(ArchiveEntry* entry, bool hexen, ArchiveEntry* target, wxFrame* parent)
{
	// Check entry was given
	if (!entry)
		return false;

	// Check entry has a parent (this is useless otherwise)
	auto* archive = entry->parent();
	if (!target && !archive)
		return false;

	// Check entry is text
	if (!EntryDataFormat::format("text")->isThisFormat(entry->data()))
	{
		wxMessageBox("Error: Entry does not appear to be text", "Error", wxOK | wxCENTRE | wxICON_ERROR);
		return false;
	}

	// Check if the ACC path is set up
	wxString accpath = path_acc;
	if (accpath.IsEmpty() || !wxFileExists(accpath))
	{
		wxMessageBox(
			"Error: ACC path not defined, please configure in SLADE preferences",
			"Error",
			wxOK | wxCENTRE | wxICON_ERROR);
		ui::SettingsDialog::popupSettingsPage(parent, ui::SettingsPage::Scripting);
		return false;
	}

	// Setup some path strings
	auto srcfile       = app::path(fmt::format("{}.acs", entry->nameNoExt()), app::Dir::Temp);
	auto ofile         = app::path(fmt::format("{}.o", entry->nameNoExt()), app::Dir::Temp);
	auto include_paths = wxSplit(path_acc_libs, ';');

	// Setup command options
	wxString opt;
	if (hexen)
		opt += " -h";
	if (!include_paths.IsEmpty())
	{
		for (const auto& include_path : include_paths)
			opt += wxString::Format(" -i \"%s\"", include_path);
	}

	// Find/export any resource libraries
	ArchiveSearchOptions sopt;
	sopt.match_type       = EntryType::fromId("acs");
	sopt.search_subdirs   = true;
	auto          entries = app::archiveManager().findAllResourceEntries(sopt);
	wxArrayString lib_paths;
	for (auto& res_entry : entries)
	{
		// Ignore SCRIPTS
		if (res_entry->upperNameNoExt() == "SCRIPTS")
			continue;

		// Ignore entries from other archives
		if (archive && (archive->filename(true) != res_entry->parent()->filename(true)))
			continue;

		auto path = app::path(fmt::format("{}.acs", res_entry->nameNoExt()), app::Dir::Temp);
		res_entry->exportFile(path);
		lib_paths.Add(path);
		log::info(2, "Exporting ACS library {}", res_entry->name());
	}

	// Export script to file
	entry->exportFile(srcfile);

	// Execute acc
	wxString      command = "\"" + path_acc.value + "\"" + " " + opt + " \"" + srcfile + "\" \"" + ofile + "\"";
	wxArrayString output;
	wxArrayString errout;
	wxGetApp().SetTopWindow(parent);
	wxExecute(command, output, errout, wxEXEC_SYNC);
	wxGetApp().SetTopWindow(maineditor::windowWx());

	// Log output
	log::console("ACS compiler output:");
	wxString output_log;
	if (!output.IsEmpty())
	{
		const char* title1 = "=== Log: ===\n";
		log::console(title1);
		output_log += title1;
		for (const auto& line : output)
		{
			log::console(line);
			output_log += line;
		}
	}

	if (!errout.IsEmpty())
	{
		const char* title2 = "\n=== Error log: ===\n";
		log::console(title2);
		output_log += title2;
		for (const auto& line : errout)
		{
			log::console(line);
			output_log += line + "\n";
		}
	}

	// Delete source file
	wxRemoveFile(srcfile);

	// Delete library files
	for (const auto& lib_path : lib_paths)
		wxRemoveFile(lib_path);

	// Check it compiled successfully
	bool success = wxFileExists(ofile);
	if (success)
	{
		// If no target entry was given, find one
		if (!target)
		{
			// Check if the script is a map script (BEHAVIOR)
			if (entry->upperName() == "SCRIPTS")
			{
				// Get entry before SCRIPTS
				auto prev = archive->entryAt(archive->entryIndex(entry) - 1);

				// Create a new entry there if it isn't BEHAVIOR
				if (!prev || prev->upperName() != "BEHAVIOR")
					prev = archive->addNewEntry("BEHAVIOR", archive->entryIndex(entry)).get();

				// Import compiled script
				prev->importFile(ofile);
			}
			else
			{
				// Otherwise, treat it as a library

				// See if the compiled library already exists as an entry
				ArchiveSearchOptions opt;
				opt.match_namespace = "acs";
				opt.match_name      = entry->nameNoExt();
				if (archive->formatInfo().names_extensions)
				{
					opt.match_name += ".o";
					opt.ignore_ext = false;
				}
				auto lib = archive->findLast(opt);

				// If it doesn't exist, create it
				if (!lib)
				{
					auto new_lib = std::make_shared<ArchiveEntry>(fmt::format("{}.o", entry->nameNoExt()));
					lib          = archive->addEntry(new_lib, "acs").get();
				}

				// Import compiled script
				lib->importFile(ofile);
			}
		}
		else
			target->importFile(ofile);

		// Delete compiled script file
		wxRemoveFile(ofile);
	}

	if (!success || acc_always_show_output)
	{
		wxString errors;
		if (wxFileExists(app::path("acs.err", app::Dir::Temp)))
		{
			// Read acs.err to string
			wxFile       file(app::path("acs.err", app::Dir::Temp));
			vector<char> buf(file.Length());
			file.Read(buf.data(), file.Length());
			errors = wxString::From8BitData(buf.data(), file.Length());
		}
		else
			errors = output_log;

		if (!errors.empty() || !success)
		{
			ExtMessageDialog dlg(nullptr, success ? "ACC Output" : "Error Compiling");
			dlg.setMessage(
				success ? "The following errors were encountered while compiling, please fix them and recompile:"
						: "Compiler output shown below: ");
			dlg.setExt(errors);
			dlg.ShowModal();
		}

		return success;
	}

	return true;
}

// -----------------------------------------------------------------------------
// Attempts to compile [entry] as DECOHack.
// -----------------------------------------------------------------------------
bool entryoperations::compileDECOHack(ArchiveEntry* entry, ArchiveEntry* target, wxFrame* parent)
{
	// Check entry was given
	if (!entry)
		return false;

	// Check entry has a parent (this is useless otherwise)
	auto* archive = entry->parent();
	if (!target && !archive)
		return false;

	// Check entry is text
	if (!EntryDataFormat::format("text")->isThisFormat(entry->data()))
	{
		wxMessageBox("Error: Entry does not appear to be text", "Error", wxOK | wxCENTRE | wxICON_ERROR);
		return false;
	}

	// Check if the DoomTools path is set up
	wxString decohackpath = path_decohack;
	if (decohackpath.IsEmpty() || !wxFileExists(decohackpath))
	{
		wxMessageBox(
			"Error: DoomTools path not defined, please configure in SLADE preferences",
			"Error",
			wxOK | wxCENTRE | wxICON_ERROR);
		ui::SettingsDialog::popupSettingsPage(parent, ui::SettingsPage::Scripting);
		return false;
	}

	// Check if the Java path is set up
	wxString javapath = path_java;
	if (javapath.IsEmpty() || !wxFileExists(javapath))
	{
		wxMessageBox(
			"Error: Java path not defined, please configure in SLADE preferences",
			"Error",
			wxOK | wxCENTRE | wxICON_ERROR);
		ui::SettingsDialog::popupSettingsPage(parent, ui::SettingsPage::Scripting);
		return false;
	}

	// Setup some path strings
	auto srcfile = app::path(fmt::format("{}.dh", entry->nameNoExt()), app::Dir::Temp);
	auto dehfile = app::path(fmt::format("{}.deh", entry->nameNoExt()), app::Dir::Temp);

	// Find/export any resource libraries
	ArchiveSearchOptions sopt;
	sopt.match_type       = EntryType::fromId("decohack");
	sopt.search_subdirs   = true;
	auto          entries = app::archiveManager().findAllResourceEntries(sopt);
	wxArrayString lib_paths;
	for (auto& res_entry : entries)
	{
		// Ignore entries from other archives
		if (archive && (archive->filename(true) != res_entry->parent()->filename(true)))
			continue;

		auto path = app::path(fmt::format("{}.dh", res_entry->nameNoExt()), app::Dir::Temp);
		res_entry->exportFile(path);
		lib_paths.Add(path);
		log::info(2, "Exporting DECOHack file {}", res_entry->name());
	}

	// Export script to file
	entry->exportFile(srcfile);

	// Execute DECOHack
<<<<<<< HEAD
	wxString command = "\"" + path_java.value + "\" -cp \"" + path_decohack.value + "\""
					   + " -Xms64M -Xmx4G net.mtrop.doom.tools.DecoHackMain \"" + srcfile + "\" -o \"" + dehfile + "\"";
=======
	wxString command = "\"" + path_java + "\" -cp \"" + path_decohack + "\""
					   + " -Xms64M -Xmx1G net.mtrop.doom.tools.DecoHackMain \"" + srcfile + "\" -o \"" + dehfile + "\"";
>>>>>>> db6270d0
	wxArrayString output;
	wxArrayString errout;
	wxGetApp().SetTopWindow(parent);
	wxExecute(command, output, errout, wxEXEC_SYNC);
	wxGetApp().SetTopWindow(maineditor::windowWx());

	// Log output
	log::console("DECOHack compiler output:");
	wxString output_log;
	if (!output.IsEmpty())
	{
		const char* title1 = "=== Log: ===\n";
		log::console(title1);
		output_log += title1;
		for (const auto& line : output)
		{
			log::console(line);
			output_log += line;
		}
	}

	if (!errout.IsEmpty())
	{
		const char* title2 = "\n=== Error log: ===\n";
		log::console(title2);
		output_log += title2;
		for (const auto& line : errout)
		{
			log::console(line);
			output_log += line + "\n";
		}
	}

	// Delete source file
	wxRemoveFile(srcfile);

	// Delete library files
	for (const auto& lib_path : lib_paths)
		wxRemoveFile(lib_path);

	// Check it compiled successfully
	bool success = wxFileExists(dehfile);
	if (success)
	{
		// If no target entry was given, find one
		if (!target)
		{
			// Get entry before DECOHACK
			auto prev = archive->entryAt(archive->entryIndex(entry) - 1);

			// Create a new entry there
			prev = archive->addNewEntry("DEHACKED", archive->entryIndex(entry)).get();

			// Import compiled dehacked
			prev->importFile(dehfile);
		}
		else
			target->importFile(dehfile);

		// Delete compiled script file
		wxRemoveFile(dehfile);
	}

	if (!success || decohack_always_show_output)
	{
		wxString errors = output_log;

		if (!errors.empty() || !success)
		{
			ExtMessageDialog dlg(nullptr, success ? "DECOHack Output" : "Error Compiling");
			dlg.setMessage(
				success ? "The following errors were encountered while compiling, please fix them and recompile:"
						: "Compiler output shown below: ");
			dlg.setExt(errors);
			dlg.ShowModal();
		}

		return success;
	}

	return true;
}

// -----------------------------------------------------------------------------
// Converts [entry] to a PNG image (if possible) and saves the PNG data to a
// file [filename]. Does not alter the entry data itself
// -----------------------------------------------------------------------------
bool entryoperations::exportAsPNG(ArchiveEntry* entry, const wxString& filename)
{
	// Check entry was given
	if (!entry)
		return false;

	// Create image from entry
	SImage image;
	if (!misc::loadImageFromEntry(&image, entry))
	{
		log::error(wxString::Format("Error converting %s: %s", entry->name(), global::error));
		return false;
	}

	// Write png data
	MemChunk png;
	auto     fmt_png = SIFormat::getFormat("png");
	if (!fmt_png->saveImage(image, png, maineditor::currentPalette(entry)))
	{
		log::error(wxString::Format("Error converting %s", entry->name()));
		return false;
	}

	// Export file
	return png.exportFile(filename.ToStdString());
}

// -----------------------------------------------------------------------------
// Attempts to optimize [entry] using external PNG optimizers
// -----------------------------------------------------------------------------
bool entryoperations::optimizePNG(ArchiveEntry* entry)
{
	// Check entry was given
	if (!entry)
		return false;

	// Check entry has a parent (this is useless otherwise)
	if (!entry->parent())
		return false;

	// Check entry is PNG
	if (!EntryDataFormat::format("img_png")->isThisFormat(entry->data()))
	{
		wxMessageBox("Error: Entry does not appear to be PNG", "Error", wxOK | wxCENTRE | wxICON_ERROR);
		return false;
	}

	// Check if the PNG tools path are set up, at least one of them should be
	wxString pngpathc = path_pngcrush;
	wxString pngpatho = path_pngout;
	wxString pngpathd = path_deflopt;
	if ((pngpathc.IsEmpty() || !wxFileExists(pngpathc)) && (pngpatho.IsEmpty() || !wxFileExists(pngpatho))
		&& (pngpathd.IsEmpty() || !wxFileExists(pngpathd)))
	{
		log::error(1, "PNG tool paths not defined or invalid, no optimization done.");
		return false;
	}

	// Save special chunks
	bool          alphchunk     = gfx::pngGetalPh(entry->data());
	auto          grabchunk     = gfx::getImageOffsets(entry->data());
	wxString      errormessages = "";
	wxArrayString output;
	wxArrayString errors;
	size_t        oldsize   = entry->size();
	size_t        crushsize = 0, outsize = 0, deflsize = 0;
	bool          crushed = false, outed = false;

	// Run PNGCrush
	if (!pngpathc.IsEmpty() && wxFileExists(pngpathc))
	{
		wxFileName fn(pngpathc);
		fn.SetExt("opt");
		wxString pngfile = fn.GetFullPath();
		fn.SetExt("png");
		wxString optfile = fn.GetFullPath();
		entry->exportFile(pngfile.ToStdString());

		wxString command = path_pngcrush.value + " -brute \"" + pngfile + "\" \"" + optfile + "\"";
		output.Empty();
		errors.Empty();
		wxExecute(command, output, errors, wxEXEC_SYNC);

		if (wxFileExists(optfile))
		{
			if (optfile.size() < oldsize)
			{
				entry->importFile(optfile.ToStdString());
				wxRemoveFile(optfile);
				wxRemoveFile(pngfile);
			}
			else
				errormessages += "PNGCrush failed to reduce file size further.\n";
			crushed = true;
		}
		else
			errormessages += "PNGCrush failed to create optimized file.\n";
		crushsize = entry->size();

		// send app output to console if wanted
		if (false)
		{
			wxString crushlog = "";
			if (errors.GetCount())
			{
				crushlog += "PNGCrush error messages:\n";
				for (size_t i = 0; i < errors.GetCount(); ++i)
					crushlog += errors[i] + "\n";
				errormessages += crushlog;
			}
			if (output.GetCount())
			{
				crushlog += "PNGCrush output messages:\n";
				for (size_t i = 0; i < output.GetCount(); ++i)
					crushlog += output[i] + "\n";
			}
			log::info(1, crushlog);
		}
	}

	// Run PNGOut
	if (!pngpatho.IsEmpty() && wxFileExists(pngpatho))
	{
		wxFileName fn(pngpatho);
		fn.SetExt("opt");
		wxString pngfile = fn.GetFullPath();
		fn.SetExt("png");
		wxString optfile = fn.GetFullPath();
		entry->exportFile(pngfile.ToStdString());

		wxString command = path_pngout.value + " /y \"" + pngfile + "\" \"" + optfile + "\"";
		output.Empty();
		errors.Empty();
		wxExecute(command, output, errors, wxEXEC_SYNC);

		if (wxFileExists(optfile))
		{
			if (optfile.size() < oldsize)
			{
				entry->importFile(optfile.ToStdString());
				wxRemoveFile(optfile);
				wxRemoveFile(pngfile);
			}
			else
				errormessages += "PNGout failed to reduce file size further.\n";
			outed = true;
		}
		else if (!crushed)
			// Don't treat it as an error if PNGout couldn't create a smaller file than PNGCrush
			errormessages += "PNGout failed to create optimized file.\n";
		outsize = entry->size();

		// send app output to console if wanted
		if (false)
		{
			wxString pngoutlog = "";
			if (errors.GetCount())
			{
				pngoutlog += "PNGOut error messages:\n";
				for (size_t i = 0; i < errors.GetCount(); ++i)
					pngoutlog += errors[i] + "\n";
				errormessages += pngoutlog;
			}
			if (output.GetCount())
			{
				pngoutlog += "PNGOut output messages:\n";
				for (size_t i = 0; i < output.GetCount(); ++i)
					pngoutlog += output[i] + "\n";
			}
			log::info(1, pngoutlog);
		}
	}

	// Run deflopt
	if (!pngpathd.IsEmpty() && wxFileExists(pngpathd))
	{
		wxFileName fn(pngpathd);
		fn.SetExt("png");
		wxString pngfile = fn.GetFullPath();
		entry->exportFile(pngfile.ToStdString());

		wxString command = path_deflopt.value + " /sf \"" + pngfile + "\"";
		output.Empty();
		errors.Empty();
		wxExecute(command, output, errors, wxEXEC_SYNC);

		entry->importFile(pngfile.ToStdString());
		wxRemoveFile(pngfile);
		deflsize = entry->size();

		// send app output to console if wanted
		if (false)
		{
			wxString defloptlog = "";
			if (errors.GetCount())
			{
				defloptlog += "DeflOpt error messages:\n";
				for (size_t i = 0; i < errors.GetCount(); ++i)
					defloptlog += errors[i] + "\n";
				errormessages += defloptlog;
			}
			if (output.GetCount())
			{
				defloptlog += "DeflOpt output messages:\n";
				for (size_t i = 0; i < output.GetCount(); ++i)
					defloptlog += output[i] + "\n";
			}
			log::info(1, defloptlog);
		}
	}
	output.Clear();
	errors.Clear();

	// Rewrite special chunks
	if (alphchunk || grabchunk)
	{
		MemChunk data(entry->data());

		if (alphchunk)
			gfx::pngSetalPh(data, true);
		if (grabchunk)
			gfx::setImageOffsets(data, grabchunk->x, grabchunk->y);

		entry->importMemChunk(data);
	}


	log::info(
		"PNG {} size {} =PNGCrush=> {} =PNGout=> {} =DeflOpt=> {} =+grAb/alPh=> {}",
		entry->name(),
		oldsize,
		crushsize,
		outsize,
		deflsize,
		entry->size());


	if (!crushed && !outed && !errormessages.IsEmpty())
	{
		ExtMessageDialog dlg(nullptr, "Optimizing Report");
		dlg.setMessage("The following issues were encountered while optimizing:");
		dlg.setExt(errormessages);
		dlg.ShowModal();

		return false;
	}

	return true;
}

// -----------------------------------------------------------------------------
<<<<<<< HEAD
// Exports multiple gfx [entries] as png format images
// -----------------------------------------------------------------------------
bool entryoperations::exportEntriesAsPNG(const vector<ArchiveEntry*>& entries)
{
	// If we're just exporting 1 entry
	if (entries.size() == 1)
	{
		wxString   name = misc::lumpNameToFileName(entries[0]->name());
		wxFileName fn(name);

		// Set extension
		fn.SetExt("png");

		// Run save file dialog
		filedialog::FDInfo info;
		if (filedialog::saveFile(
				info,
				"Export Entry \"" + entries[0]->name() + "\" as PNG",
				"PNG Files (*.png)|*.png",
				maineditor::windowWx(),
				fn.GetFullName().ToStdString()))
		{
			// If a filename was selected, export it
			if (!exportAsPNG(entries[0], info.filenames[0]))
			{
				wxMessageBox(wxString::Format("Error: %s", global::error), "Error", wxOK | wxICON_ERROR);
				return false;
			}
		}

		return true;
	}
	else
	{
		// Run save files dialog
		filedialog::FDInfo info;
		if (filedialog::saveFiles(
				info,
				"Export Entries as PNG (Filename will be ignored)",
				"PNG Files (*.png)|*.png",
				maineditor::windowWx()))
		{
			// Go through the entries
			for (auto& entry : entries)
			{
				// Setup entry filename
				wxFileName fn(entry->name());
				fn.SetPath(info.path);
				fn.SetExt("png");

				// Do export
				exportAsPNG(entry, fn.GetFullPath());
			}
		}
	}

	return true;
}

// -----------------------------------------------------------------------------
// Attempts to optimize multiple PNG [entries] using external PNG optimizers
// -----------------------------------------------------------------------------
bool entryoperations::optimizePNGEntries(const vector<ArchiveEntry*>& entries, UndoManager* undo_manager)
{
	// Check if the PNG tools path are set up, at least one of them should be
	wxString pngpathc = path_pngcrush;
	wxString pngpatho = path_pngout;
	wxString pngpathd = path_deflopt;
	if ((pngpathc.IsEmpty() || !wxFileExists(pngpathc)) && (pngpatho.IsEmpty() || !wxFileExists(pngpatho))
		&& (pngpathd.IsEmpty() || !wxFileExists(pngpathd)))
	{
		wxMessageBox(
			"Error: PNG tool paths not defined or invalid, please configure in SLADE preferences",
			"Error",
			wxOK | wxCENTRE | wxICON_ERROR);
		return false;
	}

	ui::showSplash("Running external programs, please wait...", true);

	// Begin recording undo level
	if (undo_manager)
		undo_manager->beginRecord("Optimize PNG");

	// Go through entries
	for (unsigned a = 0; a < entries.size(); a++)
	{
		ui::setSplashProgressMessage(entries[a]->nameNoExt());
		ui::setSplashProgress(a, entries.size());
		if (entries[a]->type()->formatId() == "img_png")
		{
			if (undo_manager)
				undo_manager->recordUndoStep(std::make_unique<EntryDataUS>(entries[a]));

			optimizePNG(entries[a]);
		}
	}
	ui::hideSplash();

	// Finish recording undo level
	if (undo_manager)
		undo_manager->endRecord(true);

	return true;
}

// -----------------------------------------------------------------------------
// Opens a graphics conversion dialog for the given [entries]
// -----------------------------------------------------------------------------
bool entryoperations::convertGfxEntries(const vector<ArchiveEntry*>& entries, UndoManager* undo_manager)
{
	// Create gfx conversion dialog
	GfxConvDialog gcd(maineditor::windowWx());

	// Send entries to the gcd
	gcd.openEntries(entries);

	// Run the gcd
	gcd.ShowModal();

	// Show splash window
	ui::showSplash("Writing converted image data...", true);

	// Begin recording undo level
	if (undo_manager)
		undo_manager->beginRecord("Gfx Format Conversion");

	// Write any changes
	for (unsigned a = 0; a < entries.size(); a++)
	{
		// Update splash window
		ui::setSplashProgressMessage(entries[a]->name());
		ui::setSplashProgress(a, entries.size());

		// Skip if the image wasn't converted
		if (!gcd.itemModified(a))
			continue;

		// Get image and conversion info
		auto image  = gcd.itemImage(a);
		auto format = gcd.itemFormat(a);

		// Write converted image back to entry
		MemChunk mc;
		format->saveImage(*image, mc, gcd.itemPalette(a));
		entries[a]->importMemChunk(mc);
		EntryType::detectEntryType(*entries[a]);
		entries[a]->setExtensionByType();
	}

	// Finish recording undo level
	if (undo_manager)
		undo_manager->endRecord(true);

	// Hide splash window
	ui::hideSplash();
	maineditor::currentEntryPanel()->callRefresh();

	return true;
}

// -----------------------------------------------------------------------------
// Opens a graphics translation dialog for the given [entries].
// [translation] is used as the initial translation, and updated with the
// selected translation on return.
// -----------------------------------------------------------------------------
bool entryoperations::remapGfxEntries(
	const vector<ArchiveEntry*>& entries,
	Translation&                 translation,
	UndoManager*                 undo_manager)
{
	// Create preview image (just use first selected entry)
	SImage image(SImage::Type::PalMask);
	misc::loadImageFromEntry(&image, entries[0]);

	// Create translation editor dialog
	auto                    pal = maineditor::window()->paletteChooser()->selectedPalette();
	TranslationEditorDialog ted(maineditor::windowWx(), *pal, "Colour Remap", &image);
	ted.openTranslation(translation);

	// Run dialog
	if (ted.ShowModal() == wxID_OK)
	{
		// Begin recording undo level
		if (undo_manager)
			undo_manager->beginRecord("Gfx Colour Remap");

		// Apply translation to all entry images
		SImage   temp;
		MemChunk mc;
		for (auto entry : entries)
		{
			if (misc::loadImageFromEntry(&temp, entry))
			{
				// Apply translation
				temp.applyTranslation(&ted.getTranslation(), pal);

				// Create undo step
				if (undo_manager)
					undo_manager->recordUndoStep(std::make_unique<EntryDataUS>(entry));

				// Write modified image data
				if (!temp.format()->saveImage(temp, mc, pal))
					log::error(1, wxString::Format(ERROR_UNWRITABLE_IMAGE_FORMAT, entry->name()));
				else
					entry->importMemChunk(mc);
			}
		}

		// Update translation
		translation.copy(ted.getTranslation());

		// Finish recording undo level
		if (undo_manager)
			undo_manager->endRecord(true);
	}

	maineditor::currentEntryPanel()->callRefresh();

	return true;
}

// -----------------------------------------------------------------------------
// Opens the Colourise dialog to batch-colour gfx [entries]
// -----------------------------------------------------------------------------
bool entryoperations::colourizeGfxEntries(const vector<ArchiveEntry*>& entries, UndoManager* undo_manager)
{
	// Create colourise dialog
	auto               pal = theMainWindow->paletteChooser()->selectedPalette();
	GfxColouriseDialog gcd(maineditor::windowWx(), entries[0], *pal);
	gcd.setColour(last_colour);

	// Run dialog
	if (gcd.ShowModal() == wxID_OK)
	{
		// Begin recording undo level
		if (undo_manager)
			undo_manager->beginRecord("Gfx Colourise");

		// Apply translation to all entry images
		SImage   temp;
		MemChunk mc;
		for (auto entry : entries)
		{
			if (misc::loadImageFromEntry(&temp, entry))
			{
				// Apply translation
				temp.colourise(gcd.colour(), pal);

				// Create undo step
				if (undo_manager)
					undo_manager->recordUndoStep(std::make_unique<EntryDataUS>(entry));

				// Write modified image data
				if (!temp.format()->saveImage(temp, mc, pal))
					log::error(wxString::Format(ERROR_UNWRITABLE_IMAGE_FORMAT, entry->name()));
				else
					entry->importMemChunk(mc);
			}
		}

		// Finish recording undo level
		if (undo_manager)
			undo_manager->endRecord(true);
	}
	last_colour = colour::toString(gcd.colour(), colour::StringFormat::RGB);
	maineditor::currentEntryPanel()->callRefresh();

	return true;
}

// -----------------------------------------------------------------------------
// Opens the Tint dialog to batch-tint gfx [entries]
// -----------------------------------------------------------------------------
bool entryoperations::tintGfxEntries(const vector<ArchiveEntry*>& entries, UndoManager* undo_manager)
{
	// Create colourise dialog
	auto          pal = theMainWindow->paletteChooser()->selectedPalette();
	GfxTintDialog gtd(maineditor::windowWx(), entries[0], *pal);
	gtd.setValues(last_tint_colour, last_tint_amount);

	// Run dialog
	if (gtd.ShowModal() == wxID_OK)
	{
		// Begin recording undo level
		if (undo_manager)
			undo_manager->beginRecord("Gfx Tint");

		// Apply translation to all entry images
		SImage   temp;
		MemChunk mc;
		for (auto entry : entries)
		{
			if (misc::loadImageFromEntry(&temp, entry))
			{
				// Apply translation
				temp.tint(gtd.colour(), gtd.amount(), pal);

				// Create undo step
				if (undo_manager)
					undo_manager->recordUndoStep(std::make_unique<EntryDataUS>(entry));

				// Write modified image data
				if (!temp.format()->saveImage(temp, mc, pal))
					log::info(wxString::Format(ERROR_UNWRITABLE_IMAGE_FORMAT, entry->name()));
				else
					entry->importMemChunk(mc);
			}
		}

		// Finish recording undo level
		if (undo_manager)
			undo_manager->endRecord(true);
	}

	last_tint_colour = colour::toString(gtd.colour(), colour::StringFormat::RGB);
	last_tint_amount = static_cast<int>(gtd.amount() * 100.0f);

	maineditor::currentEntryPanel()->callRefresh();
=======
// Copies the offsets from the given entry to the clipboard
// -----------------------------------------------------------------------------
bool entryoperations::copyGfxOffsets(ArchiveEntry& entry)
{
	// Check entry type
	if (!gfx::supportsOffsets(entry))
	{
		log::error(
			wxString::Format(
				"Entry \"%s\" is of type \"%s\" which does not support offsets", entry.name(), entry.type()->name()));
		return false;
	}

	// Get offsets
	auto offsets = gfx::getImageOffsets(entry.data());
	if (!offsets)
	{
		log::error(wxString::Format("Entry \"%s\" has no offsets to copy", entry.name()));
		return false;
	}

	// Add/update offsets on clipboard
	GfxOffsetsClipboardItem* offset_item = nullptr;
	for (auto i = 0; i < app::clipboard().size(); ++i)
	{
		auto item = app::clipboard().item(i);
		if (item->type() == ClipboardItem::Type::GfxOffsets)
		{
			offset_item = dynamic_cast<GfxOffsetsClipboardItem*>(item);
			break;
		}
	}
	if (offset_item)
		offset_item->setOffsets(*offsets);
	else
		app::clipboard().add(std::make_unique<GfxOffsetsClipboardItem>(*offsets));
>>>>>>> db6270d0

	return true;
}

// -----------------------------------------------------------------------------
<<<<<<< HEAD
// Opens the Modify Offsets dialog to mass-modify offsets of any
// offset-compatible gfx [entries]
// -----------------------------------------------------------------------------
bool entryoperations::modifyOffsets(const vector<ArchiveEntry*>& entries, UndoManager* undo_manager)
{
	// Create modify offsets dialog
	ModifyOffsetsDialog mod;

	// Run the dialog
	if (mod.ShowModal() == wxID_CANCEL)
		return false;

	// Begin recording undo level
	if (undo_manager)
		undo_manager->beginRecord("Gfx Modify Offsets");

	// Go through selected entries
	for (auto& entry : entries)
	{
		if (undo_manager)
			undo_manager->recordUndoStep(std::make_unique<EntryDataUS>(entry));

		mod.apply(*entry);
	}
	maineditor::currentEntryPanel()->callRefresh();

	// Finish recording undo level
	if (undo_manager)
		undo_manager->endRecord(true);

	return true;
}

// -----------------------------------------------------------------------------
// Convert the given vox-format [entries] to kvx format
// -----------------------------------------------------------------------------
bool entryoperations::convertVoxelEntries(const vector<ArchiveEntry*>& entries, UndoManager* undo_manager)
{
	// Begin recording undo level
	if (undo_manager)
		undo_manager->beginRecord("Convert .vox -> .kvx");

	// Go through entries
	bool errors = false;
	for (auto* entry : entries)
	{
		if (entry->type()->formatId() == "voxel_vox")
		{
			MemChunk kvx;
			// Attempt conversion
			if (!conversion::voxToKvx(entry->data(), kvx))
			{
				log::error(wxString::Format("Unable to convert entry %s: %s", entry->name(), global::error));
				errors = true;
				continue;
			}
			if (undo_manager)
				undo_manager->recordUndoStep(std::make_unique<EntryDataUS>(entry)); // Create undo step
			entry->importMemChunk(kvx);                                             // Load kvx data
			EntryType::detectEntryType(*entry);                                     // Update entry type
			entry->setExtensionByType();                                            // Update extension if necessary
		}
	}

	// Finish recording undo level
	if (undo_manager)
		undo_manager->endRecord(true);

	// Show message if errors occurred
	if (errors)
		wxMessageBox("Some entries could not be converted, see console log for details", "SLADE", wxICON_INFORMATION);
=======
// Pastes the offsets from the clipboard to the given entries
// -----------------------------------------------------------------------------
bool entryoperations::pasteGfxOffsets(const vector<ArchiveEntry*>& entries)
{
	// Check for copied offsets
	auto offset_item = app::clipboard().firstItem(ClipboardItem::Type::GfxOffsets);
	if (!offset_item)
		return false;

	auto offsets = dynamic_cast<GfxOffsetsClipboardItem*>(offset_item)->offsets();

	for (auto entry : entries)
	{
		// Check entry is gfx that supports offsets
		if (!gfx::supportsOffsets(*entry))
		{
			log::warning(
				"Entry \"{}\" is of type \"{}\" which does not support offsets", entry->name(), entry->type()->name());
			continue;
		}

		// Set offsets in gfx entry
		MemChunk data(entry->rawData(), entry->size());
		gfx::setImageOffsets(data, offsets.x, offsets.y);
		entry->importMemChunk(data);
	}
>>>>>>> db6270d0

	return true;
}

// -----------------------------------------------------------------------------
// Converts ANIMATED data in [entry] to ANIMDEFS format, written to [animdata]
// -----------------------------------------------------------------------------
bool entryoperations::convertAnimated(const ArchiveEntry* entry, MemChunk* animdata, bool animdefs)
{
	auto                 cursor = entry->rawData();
	auto                 eodata = cursor + entry->size();
	const AnimatedEntry* animation;
	wxString             conversion;
	int                  lasttype = -1;

	while (cursor < eodata && *cursor != animtype::STOP)
	{
		// reads an entry
		if (cursor + sizeof(AnimatedEntry) > eodata)
		{
			log::error(1, "ANIMATED entry is corrupt");
			return false;
		}
		animation = reinterpret_cast<const AnimatedEntry*>(cursor);
		cursor += sizeof(AnimatedEntry);

		// Create animation string
		if (animdefs)
		{
			conversion = wxString::Format(
				"%s\tOptional\t%-8s\tRange\t%-8s\tTics %i%s",
				(animation->type ? "Texture" : "Flat"),
				animation->first,
				animation->last,
				animation->speed,
				(animation->type == animtype::DECALS ? " AllowDecals\n" : "\n"));
		}
		else
		{
			if ((animation->type > 1 ? 1 : animation->type) != lasttype)
			{
				conversion = wxString::Format(
					"#animated %s, spd is number of frames between changes\n"
					"[%s]\n#spd    last        first\n",
					animation->type ? "textures" : "flats",
					animation->type ? "TEXTURES" : "FLATS");
				lasttype = animation->type;
				if (lasttype > 1)
					lasttype = 1;
				animdata->reSize(animdata->size() + conversion.length(), true);
				animdata->write(conversion.data(), conversion.length());
			}
			conversion = wxString::Format("%-8d%-12s%-12s\n", animation->speed, animation->last, animation->first);
		}

		// Write string to animdata
		animdata->reSize(animdata->size() + conversion.length(), true);
		animdata->write(conversion.data(), conversion.length());
	}
	return true;
}

// -----------------------------------------------------------------------------
// Converts SWITCHES data in [entry] to ANIMDEFS format, written to [animdata]
// -----------------------------------------------------------------------------
bool entryoperations::convertSwitches(const ArchiveEntry* entry, MemChunk* animdata, bool animdefs)
{
	auto                 cursor = entry->rawData();
	auto                 eodata = cursor + entry->size();
	const SwitchesEntry* switches;
	wxString             conversion;

	if (!animdefs)
	{
		conversion =
			"#switches usable with each IWAD, 1=SW, 2=registered DOOM, 3=DOOM2\n"
			"[SWITCHES]\n#epi    texture1        texture2\n";
		animdata->reSize(animdata->size() + conversion.length(), true);
		animdata->write(conversion.data(), conversion.length());
	}

	while (cursor < eodata && *cursor != switchtype::STOP)
	{
		// reads an entry
		if (cursor + sizeof(SwitchesEntry) > eodata)
		{
			log::error(1, "SWITCHES entry is corrupt");
			return false;
		}
		switches = reinterpret_cast<const SwitchesEntry*>(cursor);
		cursor += sizeof(SwitchesEntry);

		// Create animation string
		if (animdefs)
		{
			conversion = wxString::Format(
				"Switch\tDoom %d\t\t%-8s\tOn Pic\t%-8s\tTics 0\n", switches->type, switches->off, switches->on);
		}
		else
		{
			conversion = wxString::Format("%-8d%-12s%-12s\n", switches->type, switches->off, switches->on);
		}

		// Write string to animdata
		animdata->reSize(animdata->size() + conversion.length(), true);
		animdata->write(conversion.data(), conversion.length());
	}
	return true;
}

// -----------------------------------------------------------------------------
// Converts SWANTBLS data in [entry] to binary format, written to [animdata]
// -----------------------------------------------------------------------------
bool entryoperations::convertSwanTbls(const ArchiveEntry* entry, MemChunk* animdata, bool switches)
{
	Tokenizer tz(Tokenizer::Hash);
	tz.openMem(entry->data(), entry->name());

	wxString token;
	char     buffer[23];
	while ((token = tz.getToken()).length())
	{
		// Animated flats or textures
		if (!switches && (token == "[FLATS]" || token == "[TEXTURES]"))
		{
			bool texture = token == "[TEXTURES]";
			do
			{
				int      speed = tz.getInteger();
				wxString last  = tz.getToken();
				wxString first = tz.getToken();
				if (last.length() > 8)
				{
					log::error(
						wxString::Format(
							"String %s is too long for an animated %s name!", last, (texture ? "texture" : "flat")));
					return false;
				}
				if (first.length() > 8)
				{
					log::error(
						wxString::Format(
							"String %s is too long for an animated %s name!", first, (texture ? "texture" : "flat")));
					return false;
				}

				// reset buffer
				int limit;
				memset(buffer, 0, 23);

				// Write animation type
				buffer[0] = texture;

				// Write last texture name
				limit = std::min<int>(8, last.length());
				for (int a = 0; a < limit; ++a)
					buffer[1 + a] = last[a];

				// Write first texture name
				limit = std::min<int>(8, first.length());
				for (int a = 0; a < limit; ++a)
					buffer[10 + a] = first[a];

				// Write animation duration
				buffer[19] = static_cast<uint8_t>(speed % 256);
				buffer[20] = static_cast<uint8_t>(speed >> 8) % 256;
				buffer[21] = static_cast<uint8_t>(speed >> 16) % 256;
				buffer[22] = static_cast<uint8_t>(speed >> 24) % 256;

				// Save buffer to MemChunk
				if (!animdata->reSize(animdata->size() + 23, true))
					return false;
				if (!animdata->write(buffer, 23))
					return false;

				// Look for possible end of loop
				token = tz.peekToken();
			} while (token.length() && token[0] != '[');
		}

		// Switches
		else if (switches && token == "[SWITCHES]")
		{
			do
			{
				int      type = tz.getInteger();
				wxString off  = tz.getToken();
				wxString on   = tz.getToken();
				if (off.length() > 8)
				{
					log::error(wxString::Format("String %s is too long for a switch name!", off));
					return false;
				}
				if (on.length() > 8)
				{
					log::error(wxString::Format("String %s is too long for a switch name!", on));
					return false;
				}

				// reset buffer
				int limit;
				memset(buffer, 0, 20);

				// Write off texture name
				limit = std::min<int>(8, off.length());
				for (int a = 0; a < limit; ++a)
					buffer[0 + a] = off[a];

				// Write first texture name
				limit = std::min<int>(8, on.length());
				for (int a = 0; a < limit; ++a)
					buffer[9 + a] = on[a];

				// Write switch type
				buffer[18] = static_cast<uint8_t>(type % 256);
				buffer[19] = static_cast<uint8_t>(type >> 8) % 256;

				// Save buffer to MemChunk
				if (!animdata->reSize(animdata->size() + 20, true))
					return false;
				if (!animdata->write(buffer, 20))
					return false;

				// Look for possible end of loop
				token = tz.peekToken();
			} while (token.length() && token[0] != '[');
		}
	}
	return true;
	// Note that we do not terminate the list here!
}

// -----------------------------------------------------------------------------
// Converts wav format [entries] to doom sound format
// -----------------------------------------------------------------------------
bool entryoperations::convertWavToDSound(const vector<ArchiveEntry*>& entries, UndoManager* undo_manager)
{
	// Begin recording undo level
	if (undo_manager)
		undo_manager->beginRecord("Convert Wav -> Doom Sound");

	// Go through entries
	bool errors = false;
	for (auto& entry : entries)
	{
		// Convert WAV -> Doom Sound if the entry is WAV format
		if (entry->type()->formatId() == "snd_wav")
		{
<<<<<<< HEAD
			MemChunk dsnd;
			// Attempt conversion
			if (!conversion::wavToDoomSnd(entry->data(), dsnd))
			{
				log::error(wxString::Format("Unable to convert entry %s: %s", entry->name(), global::error));
				errors = true;
				continue;
			}
			if (undo_manager)
				undo_manager->recordUndoStep(std::make_unique<EntryDataUS>(entry)); // Create undo step
			entry->importMemChunk(dsnd);                                            // Load doom sound data
			EntryType::detectEntryType(*entry);                                     // Update entry type
			entry->setExtensionByType();                                            // Update extension if necessary
=======
			log::error(
				wxString::Format(
					"Chunk %c%c%c%c has bad CRC",
					data[pointer + 4],
					data[pointer + 5],
					data[pointer + 6],
					data[pointer + 7]));
			neededchange              = true;
			data[pointer + 8 + chsz]  = crc >> 24;
			data[pointer + 9 + chsz]  = (crc & 0x00ffffff) >> 16;
			data[pointer + 10 + chsz] = (crc & 0x0000ffff) >> 8;
			data[pointer + 11 + chsz] = (crc & 0x000000ff);
>>>>>>> db6270d0
		}
	}

	// Finish recording undo level
	if (undo_manager)
		undo_manager->endRecord(true);

	// Show message if errors occurred
	if (errors)
		wxMessageBox("Some entries could not be converted, see console log for details", "SLADE", wxICON_INFORMATION);

	return true;
}

// -----------------------------------------------------------------------------
// Converts doom (or other game) sound format [entries] to wav format
// -----------------------------------------------------------------------------
bool entryoperations::convertSoundToWav(const vector<ArchiveEntry*>& entries, UndoManager* undo_manager)
{
	// Begin recording undo level
	if (undo_manager)
		undo_manager->beginRecord("Convert Doom Sound -> Wav");

	// Go through entries
	bool errors = false;
	for (auto& entry : entries)
	{
		bool     worked = false;
		MemChunk wav;
		// Convert Doom Sound -> WAV if the entry is Doom Sound format
		if (entry->type()->formatId() == "snd_doom" || entry->type()->formatId() == "snd_doom_mac")
			worked = conversion::doomSndToWav(entry->data(), wav);
		// Or Doom Speaker sound format
		else if (entry->type()->formatId() == "snd_speaker")
			worked = conversion::spkSndToWav(entry->data(), wav);
		// Or Jaguar Doom sound format
		else if (entry->type()->formatId() == "snd_jaguar")
			worked = conversion::jagSndToWav(entry->data(), wav);
		// Or Wolfenstein 3D sound format
		else if (entry->type()->formatId() == "snd_wolf")
			worked = conversion::wolfSndToWav(entry->data(), wav);
		// Or Creative Voice File format
		else if (entry->type()->formatId() == "snd_voc")
			worked = conversion::vocToWav(entry->data(), wav);
		// Or Blood SFX format (this one needs to be given the entry, not just the mem chunk)
		else if (entry->type()->formatId() == "snd_bloodsfx")
			worked = conversion::bloodToWav(entry, wav);
		// If successfully converted, update the entry
		if (worked)
		{
			if (undo_manager)
				undo_manager->recordUndoStep(std::make_unique<EntryDataUS>(entry)); // Create undo step
			entry->importMemChunk(wav);                                             // Load wav data
			EntryType::detectEntryType(*entry);                                     // Update entry type
			entry->setExtensionByType();                                            // Update extension if necessary
		}
		else
		{
			log::error(wxString::Format("Unable to convert entry %s: %s", entry->name(), global::error));
			errors = true;
		}
	}

	// Finish recording undo level
	if (undo_manager)
		undo_manager->endRecord(true);

	// Show message if errors occurred
	if (errors)
		wxMessageBox("Some entries could not be converted, see console log for details", "SLADE", wxICON_INFORMATION);

	return true;
}<|MERGE_RESOLUTION|>--- conflicted
+++ resolved
@@ -41,20 +41,16 @@
 #include "Archive/EntryType/EntryType.h"
 #include "Archive/MapDesc.h"
 #include "BinaryControlLump.h"
-<<<<<<< HEAD
 #include "Conversions.h"
+#include "General/Clipboard.h"
+#include "General/Console.h"
 #include "General/Misc.h"
 #include "General/UndoRedo.h"
 #include "General/UndoSteps/EntryDataUS.h"
+#include "GfxOffsetsClipboardItem.h"
 #include "Graphics/CTexture/CTexture.h"
 #include "Graphics/CTexture/PatchTable.h"
 #include "Graphics/CTexture/TextureXList.h"
-=======
-#include "General/Clipboard.h"
-#include "General/Console.h"
-#include "General/Misc.h"
-#include "GfxOffsetsClipboardItem.h"
->>>>>>> db6270d0
 #include "Graphics/Graphics.h"
 #include "Graphics/SImage/SIFormat.h"
 #include "Graphics/Translation.h"
@@ -1598,13 +1594,8 @@
 	entry->exportFile(srcfile);
 
 	// Execute DECOHack
-<<<<<<< HEAD
 	wxString command = "\"" + path_java.value + "\" -cp \"" + path_decohack.value + "\""
-					   + " -Xms64M -Xmx4G net.mtrop.doom.tools.DecoHackMain \"" + srcfile + "\" -o \"" + dehfile + "\"";
-=======
-	wxString command = "\"" + path_java + "\" -cp \"" + path_decohack + "\""
 					   + " -Xms64M -Xmx1G net.mtrop.doom.tools.DecoHackMain \"" + srcfile + "\" -o \"" + dehfile + "\"";
->>>>>>> db6270d0
 	wxArrayString output;
 	wxArrayString errout;
 	wxGetApp().SetTopWindow(parent);
@@ -1943,7 +1934,78 @@
 }
 
 // -----------------------------------------------------------------------------
-<<<<<<< HEAD
+// Copies the offsets from the given entry to the clipboard
+// -----------------------------------------------------------------------------
+bool entryoperations::copyGfxOffsets(ArchiveEntry& entry)
+{
+	// Check entry type
+	if (!gfx::supportsOffsets(entry))
+	{
+		log::error(
+			wxString::Format(
+				"Entry \"%s\" is of type \"%s\" which does not support offsets", entry.name(), entry.type()->name()));
+		return false;
+	}
+
+	// Get offsets
+	auto offsets = gfx::getImageOffsets(entry.data());
+	if (!offsets)
+	{
+		log::error(wxString::Format("Entry \"%s\" has no offsets to copy", entry.name()));
+		return false;
+	}
+
+	// Add/update offsets on clipboard
+	GfxOffsetsClipboardItem* offset_item = nullptr;
+	for (auto i = 0; i < app::clipboard().size(); ++i)
+	{
+		auto item = app::clipboard().item(i);
+		if (item->type() == ClipboardItem::Type::GfxOffsets)
+		{
+			offset_item = dynamic_cast<GfxOffsetsClipboardItem*>(item);
+			break;
+		}
+	}
+	if (offset_item)
+		offset_item->setOffsets(*offsets);
+	else
+		app::clipboard().add(std::make_unique<GfxOffsetsClipboardItem>(*offsets));
+
+	return true;
+}
+
+// -----------------------------------------------------------------------------
+// Pastes the offsets from the clipboard to the given entries
+// -----------------------------------------------------------------------------
+bool entryoperations::pasteGfxOffsets(const vector<ArchiveEntry*>& entries)
+{
+	// Check for copied offsets
+	auto offset_item = app::clipboard().firstItem(ClipboardItem::Type::GfxOffsets);
+	if (!offset_item)
+		return false;
+
+	auto offsets = dynamic_cast<GfxOffsetsClipboardItem*>(offset_item)->offsets();
+
+	for (auto entry : entries)
+	{
+		// Check entry is gfx that supports offsets
+		if (!gfx::supportsOffsets(*entry))
+		{
+			log::warning(
+				"Entry \"{}\" is of type \"{}\" which does not support offsets", entry->name(), entry->type()->name());
+			continue;
+		}
+
+		// Set offsets in gfx entry
+		MemChunk data(entry->rawData(), entry->size());
+		gfx::setImageOffsets(data, offsets.x, offsets.y);
+		entry->importMemChunk(data);
+	}
+
+	return true;
+}
+
+// -----------------------------------------------------------------------------
 // Exports multiple gfx [entries] as png format images
 // -----------------------------------------------------------------------------
 bool entryoperations::exportEntriesAsPNG(const vector<ArchiveEntry*>& entries)
@@ -2263,50 +2325,11 @@
 	last_tint_amount = static_cast<int>(gtd.amount() * 100.0f);
 
 	maineditor::currentEntryPanel()->callRefresh();
-=======
-// Copies the offsets from the given entry to the clipboard
-// -----------------------------------------------------------------------------
-bool entryoperations::copyGfxOffsets(ArchiveEntry& entry)
-{
-	// Check entry type
-	if (!gfx::supportsOffsets(entry))
-	{
-		log::error(
-			wxString::Format(
-				"Entry \"%s\" is of type \"%s\" which does not support offsets", entry.name(), entry.type()->name()));
-		return false;
-	}
-
-	// Get offsets
-	auto offsets = gfx::getImageOffsets(entry.data());
-	if (!offsets)
-	{
-		log::error(wxString::Format("Entry \"%s\" has no offsets to copy", entry.name()));
-		return false;
-	}
-
-	// Add/update offsets on clipboard
-	GfxOffsetsClipboardItem* offset_item = nullptr;
-	for (auto i = 0; i < app::clipboard().size(); ++i)
-	{
-		auto item = app::clipboard().item(i);
-		if (item->type() == ClipboardItem::Type::GfxOffsets)
-		{
-			offset_item = dynamic_cast<GfxOffsetsClipboardItem*>(item);
-			break;
-		}
-	}
-	if (offset_item)
-		offset_item->setOffsets(*offsets);
-	else
-		app::clipboard().add(std::make_unique<GfxOffsetsClipboardItem>(*offsets));
->>>>>>> db6270d0
 
 	return true;
 }
 
 // -----------------------------------------------------------------------------
-<<<<<<< HEAD
 // Opens the Modify Offsets dialog to mass-modify offsets of any
 // offset-compatible gfx [entries]
 // -----------------------------------------------------------------------------
@@ -2378,34 +2401,6 @@
 	// Show message if errors occurred
 	if (errors)
 		wxMessageBox("Some entries could not be converted, see console log for details", "SLADE", wxICON_INFORMATION);
-=======
-// Pastes the offsets from the clipboard to the given entries
-// -----------------------------------------------------------------------------
-bool entryoperations::pasteGfxOffsets(const vector<ArchiveEntry*>& entries)
-{
-	// Check for copied offsets
-	auto offset_item = app::clipboard().firstItem(ClipboardItem::Type::GfxOffsets);
-	if (!offset_item)
-		return false;
-
-	auto offsets = dynamic_cast<GfxOffsetsClipboardItem*>(offset_item)->offsets();
-
-	for (auto entry : entries)
-	{
-		// Check entry is gfx that supports offsets
-		if (!gfx::supportsOffsets(*entry))
-		{
-			log::warning(
-				"Entry \"{}\" is of type \"{}\" which does not support offsets", entry->name(), entry->type()->name());
-			continue;
-		}
-
-		// Set offsets in gfx entry
-		MemChunk data(entry->rawData(), entry->size());
-		gfx::setImageOffsets(data, offsets.x, offsets.y);
-		entry->importMemChunk(data);
-	}
->>>>>>> db6270d0
 
 	return true;
 }
@@ -2654,7 +2649,6 @@
 		// Convert WAV -> Doom Sound if the entry is WAV format
 		if (entry->type()->formatId() == "snd_wav")
 		{
-<<<<<<< HEAD
 			MemChunk dsnd;
 			// Attempt conversion
 			if (!conversion::wavToDoomSnd(entry->data(), dsnd))
@@ -2668,20 +2662,6 @@
 			entry->importMemChunk(dsnd);                                            // Load doom sound data
 			EntryType::detectEntryType(*entry);                                     // Update entry type
 			entry->setExtensionByType();                                            // Update extension if necessary
-=======
-			log::error(
-				wxString::Format(
-					"Chunk %c%c%c%c has bad CRC",
-					data[pointer + 4],
-					data[pointer + 5],
-					data[pointer + 6],
-					data[pointer + 7]));
-			neededchange              = true;
-			data[pointer + 8 + chsz]  = crc >> 24;
-			data[pointer + 9 + chsz]  = (crc & 0x00ffffff) >> 16;
-			data[pointer + 10 + chsz] = (crc & 0x0000ffff) >> 8;
-			data[pointer + 11 + chsz] = (crc & 0x000000ff);
->>>>>>> db6270d0
 		}
 	}
 
