
// -----------------------------------------------------------------------------
// SLADE - It's a Doom Editor
// Copyright(C) 2008 - 2024 Simon Judd
//
// Email:       sirjuddington@gmail.com
// Web:         http://slade.mancubus.net
// Filename:    EntryOperations.cpp
// Description: Functions that perform specific operations on entries
//
// This program is free software; you can redistribute it and/or modify it
// under the terms of the GNU General Public License as published by the Free
// Software Foundation; either version 2 of the License, or (at your option)
// any later version.
//
// This program is distributed in the hope that it will be useful, but WITHOUT
// ANY WARRANTY; without even the implied warranty of MERCHANTABILITY or
// FITNESS FOR A PARTICULAR PURPOSE. See the GNU General Public License for
// more details.
//
// You should have received a copy of the GNU General Public License along with
// this program; if not, write to the Free Software Foundation, Inc.,
// 51 Franklin Street, Fifth Floor, Boston, MA  02110 - 1301, USA.
// -----------------------------------------------------------------------------


// -----------------------------------------------------------------------------
//
// Includes
//
// -----------------------------------------------------------------------------
#include "Main.h"
#include "EntryOperations.h"
#include "App.h"
#include "Archive/Archive.h"
#include "Archive/ArchiveDir.h"
#include "Archive/ArchiveEntry.h"
#include "Archive/ArchiveFormat.h"
#include "Archive/ArchiveManager.h"
#include "Archive/EntryType/EntryDataFormat.h"
#include "Archive/EntryType/EntryType.h"
#include "Archive/MapDesc.h"
#include "BinaryControlLump.h"
#include "Conversions.h"
#include "General/Clipboard.h"
#include "General/Console.h"
#include "General/Misc.h"
#include "General/UndoRedo.h"
#include "General/UndoSteps/EntryDataUS.h"
#include "GfxOffsetsClipboardItem.h"
#include "Graphics/CTexture/CTexture.h"
#include "Graphics/CTexture/PatchTable.h"
#include "Graphics/CTexture/TextureXList.h"
#include "Graphics/Graphics.h"
#include "Graphics/SImage/SIFormat.h"
#include "Graphics/Translation.h"
#include "MainEditor/MainEditor.h"
#include "SLADEWxApp.h"
#include "UI/Controls/PaletteChooser.h"
#include "UI/Dialogs/ExtMessageDialog.h"
#include "UI/Dialogs/GfxColouriseDialog.h"
#include "UI/Dialogs/GfxConvDialog.h"
#include "UI/Dialogs/GfxTintDialog.h"
#include "UI/Dialogs/ModifyOffsetsDialog.h"
#include "UI/Dialogs/SettingsDialog.h"
#include "UI/Dialogs/TranslationEditorDialog.h"
#include "UI/EntryPanel/EntryPanel.h"
#include "UI/MainWindow.h"
#include "UI/TextureXEditor/TextureXEditor.h"
#include "UI/UI.h"
#include "Utility/Colour.h"
#include "Utility/FileMonitor.h"
<<<<<<< HEAD
=======
#include "Utility/FileUtils.h"
#include "Utility/Memory.h"
>>>>>>> f8584231
#include "Utility/SFileDialog.h"
#include "Utility/StringUtils.h"
#include "Utility/Tokenizer.h"

using namespace slade;


// -----------------------------------------------------------------------------
//
// Variables
//
// -----------------------------------------------------------------------------
CVAR(String, path_acc, "", CVar::Flag::Save)
CVAR(String, path_acc_libs, "", CVar::Flag::Save)
CVAR(String, path_java, "", CVar::Flag::Save)
CVAR(String, path_decohack, "", CVar::Flag::Save)
CVAR(String, path_pngout, "", CVar::Flag::Save)
CVAR(String, path_pngcrush, "", CVar::Flag::Save)
CVAR(String, path_deflopt, "", CVar::Flag::Save)
CVAR(String, path_db2, "", CVar::Flag::Save)
CVAR(Bool, acc_always_show_output, false, CVar::Flag::Save)
CVAR(Bool, decohack_always_show_output, false, CVar::Flag::Save)
CVAR(String, last_colour, "RGB(255, 0, 0)", CVar::Flag::Save)
CVAR(String, last_tint_colour, "RGB(255, 0, 0)", CVar::Flag::Save)
CVAR(Int, last_tint_amount, 50, CVar::Flag::Save)
namespace
{
const auto ERROR_UNWRITABLE_IMAGE_FORMAT = "Could not write image data to entry %s, unsupported format for writing";
}


// -----------------------------------------------------------------------------
//
// Functions
//
// -----------------------------------------------------------------------------
namespace
{
// -----------------------------------------------------------------------------
// Creates a vector of namespaces in a predefined order
// -----------------------------------------------------------------------------
void initNamespaceVector(vector<wxString>& ns, bool flathack)
{
	ns.clear();
	if (flathack)
		ns.emplace_back("flats");
	ns.emplace_back("global");
	ns.emplace_back("colormaps");
	ns.emplace_back("acs");
	ns.emplace_back("maps");
	ns.emplace_back("sounds");
	ns.emplace_back("music");
	ns.emplace_back("voices");
	ns.emplace_back("voxels");
	ns.emplace_back("graphics");
	ns.emplace_back("sprites");
	ns.emplace_back("patches");
	ns.emplace_back("textures");
	ns.emplace_back("hires");
	if (!flathack)
		ns.emplace_back("flats");
}

// -----------------------------------------------------------------------------
// Checks through a MapDesc vector and returns which one, if any, the entry
// index is in, -1 otherwise
// -----------------------------------------------------------------------------
int isInMap(size_t index, const vector<MapDesc>& maps)
{
	for (size_t m = 0; m < maps.size(); ++m)
	{
		// Get map header and ending entries
		auto m_head = maps[m].head.lock();
		auto m_end  = maps[m].end.lock();
		if (!m_head || !m_end)
			continue;

		// Check indices
		size_t head_index = m_head->index();
		size_t end_index  = m_head->parentDir()->entryIndex(m_end.get(), head_index);
		if (index >= head_index && index <= end_index)
			return m;
	}
	return -1;
}

// -----------------------------------------------------------------------------
// Returns the position of the given entry's detected namespace in the
// namespace vector. Also hacks around a bit to put less entries in the global
// namespace and allow sorting a bit by categories.
// -----------------------------------------------------------------------------
size_t getNamespaceNumber(const ArchiveEntry* entry, size_t index, vector<wxString>& ns, const vector<MapDesc>& maps)
{
	auto ens = entry->parent()->detectNamespace(index);
	if (strutil::equalCI(ens, "global"))
	{
		if (!maps.empty() && isInMap(index, maps) >= 0)
			ens = "maps";
		else if (strutil::equalCI(entry->type()->category(), "Graphics"))
			ens = "graphics";
		else if (strutil::equalCI(entry->type()->category(), "Audio"))
		{
			if (strutil::equalCI(entry->type()->icon(), "music"))
				ens = "music";
			else
				ens = "sounds";
		}
	}
	for (size_t n = 0; n < ns.size(); ++n)
		if (S_CMPNOCASE(ns[n], ens))
			return n;

	ns.emplace_back(ens);
	return ns.size();
}
} // namespace


// -----------------------------------------------------------------------------
//
// EntryOperations Namespace Functions
//
// -----------------------------------------------------------------------------

// -----------------------------------------------------------------------------
// Opens a dialog to rename one or more [entries].
// If multiple entries are given, a mass-rename is performed
// -----------------------------------------------------------------------------
bool entryoperations::rename(const vector<ArchiveEntry*>& entries, Archive* archive, bool each)
{
	// Define alphabet
	static const string alphabet       = "ABCDEFGHIJKLMNOPQRSTUVWXYZ";
	static const string alphabet_lower = "abcdefghijklmnopqrstuvwxyz";

	// Check any are selected
	if (each || entries.size() == 1)
	{
		// If only one entry is selected, or "rename each" mode is desired, just do basic rename
		for (auto* entry : entries)
		{
			// Prompt for a new name
			auto new_name = wxGetTextFromUser(
								wxS("Enter new entry name:"), wxS("Rename"), wxString::FromUTF8(entry->name()))
								.utf8_string();

			// Rename entry (if needed)
			if (!new_name.empty() && entry->name() != new_name)
			{
				if (!archive->renameEntry(entry, new_name))
					wxMessageBox(
						WX_FMT("Unable to rename entry {}: {}", entry->name(), global::error),
						wxS("Rename Entry"),
						wxICON_EXCLAMATION | wxOK);
			}
		}
	}
	else if (entries.size() > 1)
	{
		// Get a list of entry names
		vector<string> names;
		for (auto& entry : entries)
			names.emplace_back(entry->nameNoExt());

		// Get filter string
		auto filter = misc::massRenameFilter(names);

		// Prompt for a new name
		auto new_name = wxGetTextFromUser(
							wxS("Enter new entry name: (* = unchanged, ^ = alphabet letter, ^^ = lower case\n% = "
								"alphabet repeat number, & = entry number, %% or && = n-1)"),
							wxS("Rename"),
							wxString::FromUTF8(filter))
							.utf8_string();

		// Apply mass rename to list of names
		if (!new_name.empty())
		{
			misc::doMassRename(names, new_name);

			// Go through the list
			for (size_t a = 0; a < entries.size(); a++)
			{
				auto entry = entries[a];

				// If the entry is a folder then skip it
				if (entry->type() == EntryType::folderType())
					continue;

				// Get current name as wxFileName for processing
				strutil::Path fn(entry->name());

				// Rename the entry (if needed)
				if (fn.fileName(false) != names[a])
				{
					auto filename = names[a];
					int  num      = a / alphabet.size();
					int  cn       = a - (num * alphabet.size());
					strutil::replaceIP(filename, "^^", { alphabet_lower.data() + cn, 1 });
					strutil::replaceIP(filename, "^", { alphabet.data() + cn, 1 });
					strutil::replaceIP(filename, "%%", fmt::format("{}", num));
					strutil::replaceIP(filename, "%", fmt::format("{}", num + 1));
					strutil::replaceIP(filename, "&&", fmt::format("{}", a));
					strutil::replaceIP(filename, "&", fmt::format("{}", a + 1));
					fn.setFileName(filename); // Change name

					// Rename in archive
					if (!archive->renameEntry(entry, fn.fileName(), true))
						wxMessageBox(
							wxString::FromUTF8(
								fmt::format("Unable to rename entry {}: {}", entries[a]->name(), global::error)),
							wxS("Rename Entry"),
							wxICON_EXCLAMATION | wxOK);
				}
			}
		}
	}

	return true;
}

// -----------------------------------------------------------------------------
// Opens a dialog to rename one or more [dirs]
// -----------------------------------------------------------------------------
bool entryoperations::renameDir(const vector<ArchiveDir*>& dirs, Archive* archive)
{
	// Go through the list
	for (auto* dir : dirs)
	{
		// Get the current directory's name
		auto old_name = dir->name();

		// Prompt for a new name
		auto new_name = wxGetTextFromUser(
							wxS("Enter new directory name:"),
							WX_FMT("Rename Directory {}", old_name),
							wxString::FromUTF8(old_name))
							.utf8_string();

		// Do nothing if no name was entered
		if (new_name.empty())
			continue;

		// Discard any given path (for now)
		new_name = strutil::Path::fileNameOf(new_name);

		// Rename the directory if the new entered name is different from the original
		if (new_name != old_name)
			archive->renameDir(dir, new_name);
	}

	return true;
}

// -----------------------------------------------------------------------------
// Opens a save file dialog to export an [entry] to a file
// -----------------------------------------------------------------------------
bool entryoperations::exportEntry(ArchiveEntry* entry)
{
	auto          name = misc::lumpNameToFileName(entry->name());
	strutil::Path fn(name);

	// Add appropriate extension if needed
	if (!fn.hasExtension())
		fn.setExtension(entry->type()->extension());

	// Run save file dialog
	filedialog::FDInfo info;
	if (filedialog::saveFile(
			info, "Export Entry \"" + entry->name() + "\"", "Any File (*.*)|*", maineditor::windowWx(), fn.fullPath()))
		entry->exportFile(info.filenames[0]); // Export entry if ok was clicked

	return true;
}

// -----------------------------------------------------------------------------
// Opens a directory selection dialog to export multiple [entries] and [dirs] to
// -----------------------------------------------------------------------------
bool entryoperations::exportEntries(const vector<ArchiveEntry*>& entries, const vector<ArchiveDir*>& dirs)
{
	// Run save files dialog
	filedialog::FDInfo info;
	if (filedialog::saveFiles(
			info, "Export Multiple Entries (Filename is ignored)", "Any File (*.*)|*", maineditor::windowWx()))
	{
		// Go through the selected entries
		for (auto& entry : entries)
		{
			// Setup entry filename
			strutil::Path fn(entry->name());
			fn.setPath(info.path);

			// Add file extension if it doesn't exist
			if (!fn.hasExtension())
			{
				fn.setExtension(entry->type()->extension());

				// ...unless a file already exists with said extension
				if (fileutil::fileExists(fn.fullPath()))
					fn.setExtension("");
			}

			// Do export
			entry->exportFile(fn.fullPath());
		}

		// Go through selected dirs
		for (auto& dir : dirs)
			dir->exportTo(string{ info.path + "/" + dir->name() });
	}

	return true;
}

// -----------------------------------------------------------------------------
// Sorts all given [entries]. If the vector is empty or only contains one
// single entry, sort the entire [archive] instead.
// Note that a simple sort is not desired for three reasons:
// 1. Map lumps have to remain in sequence
// 2. Namespaces should be respected
// 3. Marker lumps used as separators should also be respected
// The way we're doing that is more than a bit hacky, sorry.
// The basic idea is to assign to each entry a sortkey (thanks to ExProps for
// that) which is prefixed with namespace information. Also, the name of map
// lumps is replaced by the map name so that they stay together. Finally, the
// original index is appended so that duplicate names are disambiguated.
// -----------------------------------------------------------------------------
bool entryoperations::sortEntries(
	Archive&                     archive,
	const vector<ArchiveEntry*>& entries,
	ArchiveDir&                  dir,
	UndoManager*                 undo_manager)
{
	// Get vector of entry indices
	vector<unsigned> indices;
	for (const auto& entry : entries)
		indices.push_back(entry->index());

	size_t start, stop;

	// Without selection of multiple entries, sort everything instead
	if (indices.size() < 2)
	{
		start = 0;
		stop  = dir.numEntries();
	}
	// We need sorting to be contiguous, otherwise it'll destroy maps
	else
	{
		start = indices[0];
		stop  = indices[indices.size() - 1] + 1;
	}

	// Make sure everything in the range is selected
	indices.clear();
	indices.resize(stop - start);
	for (size_t i = start; i < stop; ++i)
		indices[i - start] = i;

	// No sorting needed even after adding everything
	if (indices.size() < 2)
		return false;

	vector<wxString> nspaces;
	initNamespaceVector(nspaces, dir.archive()->hasFlatHack());
	auto maps = dir.archive()->detectMaps();

	wxString ns  = dir.archive()->detectNamespace(dir.entryAt(indices[0]));
	size_t   nsn = 0, lnsn = 0;

	// Fill a map with <entry name, entry index> pairs
	std::map<wxString, size_t> emap;
	emap.clear();
	for (size_t i = 0; i < indices.size(); ++i)
	{
		bool     ns_changed = false;
		int      mapindex   = isInMap(indices[i], maps);
		wxString mapname;
		auto     entry = dir.entryAt(indices[i]);
		if (!entry)
			continue;

		// Ignore subdirectories
		if (entry->type() == EntryType::folderType())
			continue;

		// If not a WAD, do basic alphabetical sorting
		if (archive.formatId() != "wad" && archive.formatId() != "wadj")
		{
			auto sortkey             = wxString::Format("%-64s%8d", entry->upperName(), indices[i]);
			emap[sortkey]            = indices[i];
			entry->exProp("sortkey") = sortkey.ToStdString();

			continue;
		}

		// If this is a map entry, deal with it
		if (!maps.empty() && mapindex > -1)
		{
			auto head = maps[mapindex].head.lock();
			if (!head)
				return false;

			// Keep track of the name
			mapname = maps[mapindex].name;

			// If part of a map is selected, make sure the rest is selected as well
			size_t head_index = head->index();
			size_t end_index  = head->parentDir()->entryIndex(maps[mapindex].end.lock().get(), head_index);
			// Good thing we can rely on selection being contiguous
			for (size_t a = head_index; a <= end_index; ++a)
			{
				bool selected = (a >= start && a < stop);
				if (!selected)
					indices.push_back(a);
			}
			if (head_index < start)
				start = head_index;
			if (end_index + 1 > stop)
				stop = end_index + 1;
		}
		else if (dir.archive()->detectNamespace(indices[i]) != ns)
		{
			ns         = dir.archive()->detectNamespace(indices[i]);
			nsn        = getNamespaceNumber(entry, indices[i], nspaces, maps) * 1000;
			ns_changed = true;
		}
		else if (mapindex < 0 && (entry->size() == 0))
		{
			nsn++;
			ns_changed = true;
		}

		// Local namespace number is not necessarily computed namespace number.
		// This is because the global namespace in wads is bloated and we want more
		// categories than it actually has to offer.
		lnsn = (nsn == 0 ? getNamespaceNumber(entry, indices[i], nspaces, maps) * 1000 : nsn);
		string name, ename = entry->upperName();
		// Want to get another hack in this stuff? Yeah, of course you do!
		// This here hack will sort Doom II songs by their associated map.
		if (strutil::startsWith(ename, "D_") && strutil::equalCI(entry->type()->icon(), "music"))
		{
			if (ename == "D_RUNNIN")
				ename = "D_MAP01";
			else if (ename == "D_STALKS")
				ename = "D_MAP02";
			else if (ename == "D_COUNTD")
				ename = "D_MAP03";
			else if (ename == "D_BETWEE")
				ename = "D_MAP04";
			else if (ename == "D_DOOM")
				ename = "D_MAP05";
			else if (ename == "D_THE_DA")
				ename = "D_MAP06";
			else if (ename == "D_SHAWN")
				ename = "D_MAP07";
			else if (ename == "D_DDTBLU")
				ename = "D_MAP08";
			else if (ename == "D_IN_CIT")
				ename = "D_MAP09";
			else if (ename == "D_DEAD")
				ename = "D_MAP10";
			else if (ename == "D_STLKS2")
				ename = "D_MAP11";
			else if (ename == "D_THEDA2")
				ename = "D_MAP12";
			else if (ename == "D_DOOM2")
				ename = "D_MAP13";
			else if (ename == "D_DDTBL2")
				ename = "D_MAP14";
			else if (ename == "D_RUNNI2")
				ename = "D_MAP15";
			else if (ename == "D_DEAD2")
				ename = "D_MAP16";
			else if (ename == "D_STLKS3")
				ename = "D_MAP17";
			else if (ename == "D_ROMERO")
				ename = "D_MAP18";
			else if (ename == "D_SHAWN2")
				ename = "D_MAP19";
			else if (ename == "D_MESSAG")
				ename = "D_MAP20";
			else if (ename == "D_COUNT2")
				ename = "D_MAP21";
			else if (ename == "D_DDTBL3")
				ename = "D_MAP22";
			else if (ename == "D_AMPIE")
				ename = "D_MAP23";
			else if (ename == "D_THEDA3")
				ename = "D_MAP24";
			else if (ename == "D_ADRIAN")
				ename = "D_MAP25";
			else if (ename == "D_MESSG2")
				ename = "D_MAP26";
			else if (ename == "D_ROMER2")
				ename = "D_MAP27";
			else if (ename == "D_TENSE")
				ename = "D_MAP28";
			else if (ename == "D_SHAWN3")
				ename = "D_MAP29";
			else if (ename == "D_OPENIN")
				ename = "D_MAP30";
			else if (ename == "D_EVIL")
				ename = "D_MAP31";
			else if (ename == "D_ULTIMA")
				ename = "D_MAP32";
			else if (ename == "D_READ_M")
				ename = "D_MAP33";
			else if (ename == "D_DM2TTL")
				ename = "D_MAP34";
			else if (ename == "D_DM2INT")
				ename = "D_MAP35";
		}
		// All map lumps have the same sortkey name so they stay grouped
		if (mapindex > -1)
		{
			name = wxString::Format("%08d%-64s%8d", lnsn, mapname, indices[i]);
		}
		// Yet another hack! Make sure namespace start markers are first
		else if (ns_changed)
		{
			name = wxString::Format("%08d%-64s%8d", lnsn, wxEmptyString, indices[i]);
		}
		// Generic case: actually use the entry name to sort
		else
		{
			name = wxString::Format("%08d%-64s%8d", lnsn, ename, indices[i]);
		}
		// Let the entry remember how it was sorted this time
		entry->exProp("sortkey") = name;
		// Insert sortkey into entry map so it'll be sorted
		emap[name] = indices[i];
	}

	// And now, sort the entries based on the map
	if (undo_manager)
		undo_manager->beginRecord("Sort Entries");
	auto itr = emap.begin();
	for (size_t i = start; i < stop; ++i, ++itr)
	{
		if (itr == emap.end())
			break;

		auto entry = dir.entryAt(i);

		// Ignore subdirectories
		if (entry->type() == EntryType::folderType())
			continue;

		// If the entry isn't in its sorted place already
		if (i != (size_t)itr->second)
		{
			// Swap the entry in the spot with the sorted one
			archive.swapEntries(i, itr->second, &dir);

			// Update the position of the displaced entry in the emap
			auto name  = entry->exProp<string>("sortkey");
			emap[name] = itr->second;
		}
	}
	if (undo_manager)
		undo_manager->endRecord(true);

	archive.setModified(true);

	return true;
}

// -----------------------------------------------------------------------------
// Opens the map at [entry] with Doom Builder 2, including all open resource
// archives.
// Sets up a FileMonitor to update the map in the archive if any changes are
// made to it in DB2
// -----------------------------------------------------------------------------
bool entryoperations::openMapDB2(ArchiveEntry* entry)
{
#ifdef __WXMSW__ // Windows only
	wxString path = path_db2;

	if (path.empty())
	{
		// Check for DB2 location registry key
		wxRegKey key(wxRegKey::HKLM, wxS("SOFTWARE\\CodeImp\\Doom Builder"));
		key.QueryValue(wxS("Location"), path);

		// Browse for executable if DB2 isn't installed
		if (path.IsEmpty())
		{
			wxMessageBox(
				wxS("Could not find the installation directory of Doom Builder 2, please browse for the DB2 "
					"executable"),
				wxS("Doom Builder 2 Not Found"));

			filedialog::FDInfo info;
			if (filedialog::openFile(
					info, "Browse for DB2 Executable", filedialog::executableExtensionString(), nullptr, "Builder.exe"))
			{
				path_db2 = info.filenames[0];
				path     = wxString::FromUTF8(info.filenames[0]);
			}
			else
				return false;
		}
		else
		{
			// Add default executable name
			path += wxS("\\Builder.exe");
		}
	}

	// Get map info for entry
	auto map = entry->parent()->mapDesc(entry);

	// Check valid map
	if (!map.archive && map.format == MapFormat::Unknown)
		return false;

	// Export the map to a temp .wad file
	auto filename = app::path(
		fmt::format("{}-{}.wad", entry->parent()->filename(false), entry->nameNoExt()), app::Dir::Temp);
	std::replace(filename.begin(), filename.end(), '/', '-');
	if (map.archive)
	{
		entry->exportFile(filename);
		entry->lock();
	}
	else
	{
		// Write map entries to temporary wad archive
		if (auto m_head = map.head.lock())
		{
			auto    m_end = map.end.lock();
			Archive archive(ArchiveFormat::Wad);

			// Add map entries to archive
			auto parent = entry->parent();
			auto e      = m_head;
			auto index  = parent->entryIndex(m_head.get());
			while (true)
			{
				archive.addEntry(std::make_shared<ArchiveEntry>(*e), "");
				e->lock();
				if (e == m_end)
					break;
				e = parent->entryAt(++index)->getShared();
			}

			// Write archive to file
			archive.save(filename);
		}
	}

	// Generate Doom Builder command line
	auto cmd = fmt::format("{} \"{}\" -map {}", path.utf8_string(), filename, entry->name());

	// Add base resource archive to command line
	auto base = app::archiveManager().baseResourceArchive();
	if (base)
	{
<<<<<<< HEAD
		if (base->format() == ArchiveFormat::Wad)
			cmd += wxString::Format(" -resource wad \"%s\"", base->filename());
		else if (base->format() == ArchiveFormat::Zip)
			cmd += wxString::Format(" -resource pk3 \"%s\"", base->filename());
=======
		if (base->formatId() == "wad")
			cmd += fmt::format(" -resource wad \"{}\"", base->filename());
		else if (base->formatId() == "zip")
			cmd += fmt::format(" -resource pk3 \"{}\"", base->filename());
>>>>>>> f8584231
	}

	// Add resource archives to command line
	for (int a = 0; a < app::archiveManager().numArchives(); ++a)
	{
		auto archive = app::archiveManager().getArchive(a);

		// Check archive type (only wad and zip supported by db2)
<<<<<<< HEAD
		if (archive->format() == ArchiveFormat::Wad)
			cmd += wxString::Format(" -resource wad \"%s\"", archive->filename());
		else if (archive->format() == ArchiveFormat::Zip)
			cmd += wxString::Format(" -resource pk3 \"%s\"", archive->filename());
=======
		if (archive->formatId() == "wad")
			cmd += fmt::format(" -resource wad \"{}\"", archive->filename());
		else if (archive->formatId() == "zip")
			cmd += fmt::format(" -resource pk3 \"{}\"", archive->filename());
>>>>>>> f8584231
	}

	// Run DB2
	FileMonitor* fm = new DB2MapFileMonitor(filename, entry->parent(), string{ entry->nameNoExt() });
	wxExecute(wxString::FromUTF8(cmd), wxEXEC_ASYNC, fm->process());

	return true;
#else
	return false;
#endif //__WXMSW__
}

// -----------------------------------------------------------------------------
// Adds all [entries] to their parent archive's patch table, if it exists.
// If not, the user is prompted to create or import texturex entries
// -----------------------------------------------------------------------------
bool entryoperations::addToPatchTable(const vector<ArchiveEntry*>& entries)
{
	// Check any entries were given
	if (entries.empty())
		return true;

	// Get parent archive
	auto parent = entries[0]->parent();
	if (parent == nullptr)
		return true;

	// Find patch table in parent archive
	ArchiveSearchOptions opt;
	opt.match_type = EntryType::fromId("pnames");
	auto pnames    = parent->findLast(opt);

	// Check it exists
	if (!pnames)
	{
		// Create texture entries
		if (!TextureXEditor::setupTextureEntries(parent))
			return false;

		pnames = parent->findLast(opt);

		// If the archive already has ZDoom TEXTURES, it might still
		// not have a PNAMES lump; so create an empty one.
		if (!pnames)
		{
			auto new_pnames = std::make_shared<ArchiveEntry>("PNAMES.lmp", 4);
			pnames          = new_pnames.get();
			uint32_t nada   = 0;
			pnames->write(&nada, 4);
			pnames->seek(0, SEEK_SET);
			parent->addEntry(new_pnames);
		}
	}

	// Check it isn't locked (texturex editor open or iwad)
	if (pnames->isLocked())
	{
		if (parent->isReadOnly())
			wxMessageBox(wxS("Cannot perform this action on an IWAD"), wxS("Error"), wxICON_ERROR);
		else
			wxMessageBox(
				wxS("Cannot perform this action because one or more texture related entries is locked. Please close "
					"the archive's texture editor if it is open."),
				wxS("Error"),
				wxICON_ERROR);

		return false;
	}

	// Load to patch table
	PatchTable ptable;
	ptable.loadPNAMES(pnames);

	// Add entry names to patch table
	for (auto& entry : entries)
	{
		// Check entry type
		if (!(entry->type()->extraProps().contains("image")))
		{
			log::error("Entry {} is not a valid image", entry->name());
			continue;
		}

		// Check entry name
		if (entry->nameNoExt().size() > 8)
		{
			log::error(
				"Entry {} has too long a name to add to the patch table (name must be 8 characters max)",
				entry->name());
			continue;
		}

		ptable.addPatch(entry->nameNoExt());
	}

	// Write patch table data back to pnames entry
	return ptable.writePNAMES(pnames);
}

// -----------------------------------------------------------------------------
// Same as addToPatchTable, but also creates a single-patch texture from each
// added patch
// -----------------------------------------------------------------------------
bool entryoperations::createTexture(const vector<ArchiveEntry*>& entries)
{
	// Check any entries were given
	if (entries.empty())
		return true;

	// Get parent archive
	auto parent = entries[0]->parent();

	// Create texture entries if needed
	if (!TextureXEditor::setupTextureEntries(parent))
		return false;

	// Find texturex entry to add to
	ArchiveSearchOptions opt;
	opt.match_type = EntryType::fromId("texturex");
	auto texturex  = parent->findFirst(opt);

	// Check it exists
	bool zdtextures = false;
	if (!texturex)
	{
		opt.match_type = EntryType::fromId("zdtextures");
		texturex       = parent->findFirst(opt);

		if (!texturex)
			return false;
		else
			zdtextures = true;
	}

	// Find patch table in parent archive
	ArchiveEntry* pnames = nullptr;
	if (!zdtextures)
	{
		opt.match_type = EntryType::fromId("pnames");
		pnames         = parent->findLast(opt);

		// Check it exists
		if (!pnames)
			return false;
	}

	// Check entries aren't locked (texture editor open or iwad)
	if ((pnames && pnames->isLocked()) || texturex->isLocked())
	{
		if (parent->isReadOnly())
			wxMessageBox(wxS("Cannot perform this action on an IWAD"), wxS("Error"), wxICON_ERROR);
		else
			wxMessageBox(
				wxS("Cannot perform this action because one or more texture related entries is locked. Please close "
					"the archive's texture editor if it is open."),
				wxS("Error"),
				wxICON_ERROR);

		return false;
	}

	TextureXList tx;
	PatchTable   ptable;
	if (zdtextures)
	{
		// Load TEXTURES
		tx.readTEXTURESData(texturex);
	}
	else
	{
		// Load patch table
		ptable.loadPNAMES(pnames);

		// Load TEXTUREx
		tx.readTEXTUREXData(texturex, ptable);
	}

	// Create textures from entries
	SImage image;
	for (auto& entry : entries)
	{
		// Check entry type
		if (!(entry->type()->extraProps().contains("image")))
		{
			log::error("Entry {} is not a valid image", entry->name());
			continue;
		}

		// Check entry name
		string name{ entry->nameNoExt() };
		if (name.size() > 8)
		{
			log::error(
				"Entry {} has too long a name to add to the patch table (name must be 8 characters max)",
				entry->name());
			continue;
		}

		// Add to patch table
		if (!zdtextures)
			ptable.addPatch(name);

		// Load patch to temp image
		misc::loadImageFromEntry(&image, entry);

		// Create texture
		auto ntex = std::make_unique<CTexture>(zdtextures);
		ntex->setName(name);
		ntex->addPatch(name, 0, 0);
		ntex->setWidth(image.width());
		ntex->setHeight(image.height());

		// Setup texture scale
		if (tx.format() == TextureXList::Format::Textures)
			ntex->setScale({ 1., 1. });
		else
			ntex->setScale({ 0., 0. });

		// Add to texture list
		tx.addTexture(std::move(ntex));
	}

	if (zdtextures)
	{
		// Write texture data back to textures entry
		tx.writeTEXTURESData(texturex);
	}
	else
	{
		// Write patch table data back to pnames entry
		ptable.writePNAMES(pnames);

		// Write texture data back to texturex entry
		tx.writeTEXTUREXData(texturex, ptable);
	}

	return true;
}

// -----------------------------------------------------------------------------
// Converts multiple TEXTURE1/2 entries to a single ZDoom text-based TEXTURES
// entry
// -----------------------------------------------------------------------------
bool entryoperations::convertTextures(const vector<ArchiveEntry*>& entries)
{
	// Check any entries were given
	if (entries.empty())
		return false;

	// Get parent archive of entries
	auto parent = entries[0]->parent();

	// Can't do anything if entry isn't in an archive
	if (!parent)
		return false;

	// Find patch table in parent archive
	ArchiveSearchOptions opt;
	opt.match_type = EntryType::fromId("pnames");
	auto pnames    = parent->findLast(opt);

	// Check it exists
	if (!pnames)
	{
		wxMessageBox(
			wxS("Unable to convert - could not find PNAMES entry"), wxS("Convert to TEXTURES"), wxICON_ERROR | wxOK);
		return false;
	}

	// Load patch table
	PatchTable ptable;
	ptable.loadPNAMES(pnames);

	// Read all texture entries to a single list
	TextureXList tx;
	for (auto& entry : entries)
		tx.readTEXTUREXData(entry, ptable, true);

	// Convert to extended (TEXTURES) format
	tx.convertToTEXTURES();

	// Create new TEXTURES entry and write to it
	auto textures = parent->addNewEntry("TEXTURES", parent->entryIndex(entries[0]));
	if (textures)
	{
		bool ok = tx.writeTEXTURESData(textures.get());
		EntryType::detectEntryType(*textures);
		textures->setExtensionByType();
		return ok;
	}
	else
		return false;
}

// -----------------------------------------------------------------------------
// Detect errors in a TEXTUREx entry
// -----------------------------------------------------------------------------
bool entryoperations::findTextureErrors(const vector<ArchiveEntry*>& entries)
{
	// Check any entries were given
	if (entries.empty())
		return false;

	// Get parent archive of entries
	auto parent = entries[0]->parent();

	// Can't do anything if entry isn't in an archive
	if (!parent)
		return false;

	// Find patch table in parent archive
	ArchiveSearchOptions opt;
	opt.match_type = EntryType::fromId("pnames");
	auto pnames    = parent->findLast(opt);

	// Check it exists
	if (!pnames)
		return false;

	// Load patch table
	PatchTable ptable;
	ptable.loadPNAMES(pnames);

	// Read all texture entries to a single list
	TextureXList tx;
	for (auto& entry : entries)
		tx.readTEXTUREXData(entry, ptable, true);

	// Detect errors
	tx.findErrors();

	return true;
}

// -----------------------------------------------------------------------------
// Clean texture entries that are duplicates of entries in the iwad
// -----------------------------------------------------------------------------
bool entryoperations::cleanTextureIwadDupes(const vector<ArchiveEntry*>& entries)
{
	// Check any entries were given
	if (entries.empty())
		return false;

	int dialog_answer = wxMessageBox(
		wxS("Don't run this on TEXTURE entries unless your wad/archive is intended for newer more advanced source "
			"ports like GZDoom. The newer source ports can still properly access iwad textures if you don't include "
			"their entries in a pwad. However, older engines may rely on all of the iwad TEXTUREs being redefined in a "
			"pwad to work correctly. You should have nothing to worry about for ZDoom Format TEXTURES files."),
		wxS("Remove duplicate texture entries."),
		wxOK | wxCANCEL | wxICON_WARNING);

	if (dialog_answer != wxOK)
	{
		return false;
	}

	// Get parent archive of entries
	auto parent = entries[0]->parent();

	// Can't do anything if entry isn't in an archive
	if (!parent)
		return false;

	// Do nothing if there is no base resource archive,
	// or if the archive *is* the base resource archive.
	auto bra = app::archiveManager().baseResourceArchive();
	if (bra == nullptr || bra == parent)
		return false;

	// Now load base resource archive textures into a single list
	TextureXList bra_tx_list;

	ArchiveSearchOptions opt;
	opt.match_type  = EntryType::fromId("pnames");
	auto bra_pnames = bra->findLast(opt);

	// Load patch table
	PatchTable bra_ptable;
	if (bra_pnames)
	{
		bra_ptable.loadPNAMES(bra_pnames);

		// Load all Texturex entries
		ArchiveSearchOptions texturexopt;
		texturexopt.match_type = EntryType::fromId("texturex");

		for (ArchiveEntry* texturexentry : bra->findAll(texturexopt))
		{
			bra_tx_list.readTEXTUREXData(texturexentry, bra_ptable, true);
		}
	}

	// Load all zdtextures entries
	ArchiveSearchOptions zdtexturesopt;
	zdtexturesopt.match_type = EntryType::fromId("zdtextures");

	for (ArchiveEntry* texturesentry : bra->findAll(zdtexturesopt))
	{
		bra_tx_list.readTEXTURESData(texturesentry);
	}

	// If we ended up not loading textures from base resource archive
	if (!bra_tx_list.size())
	{
		log::error("Base resource archive has no texture entries to compare against");
		return false;
	}

	// Find patch table in parent archive
	auto pnames = parent->findLast(opt);

	// Load patch table if we have it
	PatchTable ptable;
	if (pnames)
		ptable.loadPNAMES(pnames);

	bool ret = false;

	// For each selected entry, perform the clean operation and save it out
	for (auto& entry : entries)
	{
		TextureXList tx;

		bool is_texturex = false;

		// If it's a texturex entry
		if (entry->type()->id() == "texturex")
		{
			if (pnames)
			{
				tx.readTEXTUREXData(entry, ptable, true);
				is_texturex = true;
				log::info("Cleaning duplicate entries from TEXTUREx entry {}.", entry->name());
			}
			else
			{
				log::error("Skipping cleaning TEXTUREx entry {} since this archive has no patch table.", entry->name());
				// Skip cleaning this texturex entry if there is no patch table for us to load it with
				continue;
			}
		}
		else if (entry->type()->id() == "zdtextures")
		{
			tx.readTEXTURESData(entry);
			log::info("Cleaning duplicate entries from ZDoom TEXTURES entry {}.", entry->name());
		}

		if (tx.removeDupesFoundIn(bra_tx_list))
		{
			log::info("Cleaned entries from: {}.", entry->name());

			if (tx.size())
			{
				if (is_texturex)
				{
					tx.writeTEXTUREXData(entry, ptable);
				}
				else
				{
					tx.writeTEXTURESData(entry);
				}
			}
			else
			{
				// If we emptied out the entry, just delete it
				parent->removeEntry(entry);
				log::info("{} no longer has any entries so deleting it.", entry->name());
			}

			ret = true;
		}
		else
		{
			log::info("Found no entries to clean from: {}.", entry->name());
		}
	}

	if (ret)
	{
		wxMessageBox(
			wxS("Found duplicate texture entries to remove. Check the console for output info. The PATCH table was "
				"left untouched. You can either delete it or clean it using the Remove Unused Patches tool."),
			wxS("Remove duplicate texture entries."),
			wxOK | wxCENTER | wxICON_INFORMATION);
	}
	else
	{
		wxMessageBox(
			wxS("Didn't find any duplicate texture entries to remove. Check the console for output info."),
			wxS("Remove duplicate texture entries."),
			wxOK | wxCENTER | wxICON_INFORMATION);
	}

	return ret;
}

// -----------------------------------------------------------------------------
// Clean ZDTEXTURES entries that are just a single patch
// -----------------------------------------------------------------------------
bool entryoperations::cleanZdTextureSinglePatch(const vector<ArchiveEntry*>& entries)
{
	// Check any entries were given
	if (entries.empty())
		return false;

	// Get parent archive of entries
	auto parent = entries[0]->parent();

	// Can't do anything if entry isn't in an archive
	if (!parent)
		return false;

	if (parent->formatInfo().supports_dirs)
	{
		int dialog_answer = wxMessageBox(
			wxS("This will remove all textures that are made out of a basic single patch from this textures entry. It "
				"will also rename all of the patches to the texture name and move them from the patches to the "
				"textures folder."),
			wxS("Clean single patch texture entries."),
			wxOK | wxCANCEL | wxICON_WARNING);

		if (dialog_answer != wxOK)
		{
			return false;
		}
	}
	else
	{
		// Warn that patch to texture conversion only works archives that support folders
		wxMessageBox(
			wxS("This currently only works with archives that support directories"),
			wxS("Clean single patch texture entries."),
			wxOK | wxICON_WARNING);
		return false;
	}

	bool ret = false;

	for (auto& entry : entries)
	{
		TextureXList tx;
		tx.readTEXTURESData(entry);
		if (tx.cleanTEXTURESsinglePatch(parent))
		{
			log::info("Cleaned entries from: {}.", entry->name());

			if (tx.size())
			{
				tx.writeTEXTURESData(entry);
			}
			else
			{
				// If we emptied out the entry, just delete it
				parent->removeEntry(entry);
				log::info("{} no longer has any entries so deleting it.", entry->name());
			}

			ret = true;
		}
	}

	if (ret)
	{
		wxMessageBox(
			wxS("Found texture entries to clean. Check the console for output info."),
			wxS("Clean single patch texture entries."),
			wxOK | wxCENTER | wxICON_INFORMATION);
	}
	else
	{
		wxMessageBox(
			wxS("Didn't find any texture entries to clean. Check the console for output info."),
			wxS("Clean single patch texture entries."),
			wxOK | wxCENTER | wxICON_INFORMATION);
	}

	return ret;
}

// -----------------------------------------------------------------------------
// Attempts to compile [entry] as an ACS script.
// If the entry is named SCRIPTS, the compiled data is imported to the BEHAVIOR
// entry previous to it, otherwise it is imported to a same-name compiled
// library entry in the acs namespace
// -----------------------------------------------------------------------------
bool entryoperations::compileACS(ArchiveEntry* entry, bool hexen, ArchiveEntry* target, wxFrame* parent)
{
	// Check entry was given
	if (!entry)
		return false;

	// Check entry has a parent (this is useless otherwise)
	auto* archive = entry->parent();
	if (!target && !archive)
		return false;

	// Check entry is text
	if (!EntryDataFormat::format("text")->isThisFormat(entry->data()))
	{
		wxMessageBox(wxS("Error: Entry does not appear to be text"), wxS("Error"), wxOK | wxCENTRE | wxICON_ERROR);
		return false;
	}

	// Check if the ACC path is set up
	if (path_acc.value.empty() || !fileutil::fileExists(path_acc))
	{
		wxMessageBox(
			wxS("Error: ACC path not defined, please configure in SLADE preferences"),
			wxS("Error"),
			wxOK | wxCENTRE | wxICON_ERROR);
		ui::SettingsDialog::popupSettingsPage(parent, ui::SettingsPage::Scripting);
		return false;
	}

	// Setup some path strings
	auto srcfile       = app::path(fmt::format("{}.acs", entry->nameNoExt()), app::Dir::Temp);
	auto ofile         = app::path(fmt::format("{}.o", entry->nameNoExt()), app::Dir::Temp);
	auto include_paths = strutil::splitV(path_acc_libs, ';');

	// Setup command options
	string opt;
	if (hexen)
		opt += " -h";
	if (!include_paths.empty())
	{
		for (const auto& include_path : include_paths)
			opt += fmt::format(" -i \"{}\"", include_path);
	}

	// Find/export any resource libraries
<<<<<<< HEAD
	ArchiveSearchOptions sopt;
	sopt.match_type       = EntryType::fromId("acs");
	sopt.search_subdirs   = true;
	auto          entries = app::archiveManager().findAllResourceEntries(sopt);
	wxArrayString lib_paths;
=======
	Archive::SearchOptions sopt;
	sopt.match_type        = EntryType::fromId("acs");
	sopt.search_subdirs    = true;
	auto           entries = app::archiveManager().findAllResourceEntries(sopt);
	vector<string> lib_paths;
>>>>>>> f8584231
	for (auto& res_entry : entries)
	{
		// Ignore SCRIPTS
		if (res_entry->upperNameNoExt() == "SCRIPTS")
			continue;

		// Ignore entries from other archives
		if (archive && (archive->filename(true) != res_entry->parent()->filename(true)))
			continue;

		auto path = app::path(fmt::format("{}.acs", res_entry->nameNoExt()), app::Dir::Temp);
		res_entry->exportFile(path);
		lib_paths.push_back(path);
		log::info(2, "Exporting ACS library {}", res_entry->name());
	}

	// Export script to file
	entry->exportFile(srcfile);

	// Execute acc
<<<<<<< HEAD
	wxString      command = "\"" + path_acc.value + "\"" + " " + opt + " \"" + srcfile + "\" \"" + ofile + "\"";
=======
	string        command = "\"" + path_acc.value + "\"" + " " + opt + " \"" + srcfile + "\" \"" + ofile + "\"";
>>>>>>> f8584231
	wxArrayString output;
	wxArrayString errout;
	wxGetApp().SetTopWindow(parent);
	wxExecute(wxString::FromUTF8(command), output, errout, wxEXEC_SYNC);
	wxGetApp().SetTopWindow(maineditor::windowWx());

	// Log output
	log::console("ACS compiler output:");
	string output_log;
	if (!output.IsEmpty())
	{
		const char* title1 = "=== Log: ===\n";
		log::console(title1);
		output_log += title1;
		for (const auto& line : output)
		{
			log::console(line.utf8_string());
			output_log += line.utf8_string();
		}
	}

	if (!errout.IsEmpty())
	{
		const char* title2 = "\n=== Error log: ===\n";
		log::console(title2);
		output_log += title2;
		for (const auto& line : errout)
		{
			log::console(line.utf8_string());
			output_log += line.utf8_string() + "\n";
		}
	}

	// Delete source file
	fileutil::removeFile(srcfile);

	// Delete library files
	for (const auto& lib_path : lib_paths)
		fileutil::removeFile(lib_path);

	// Check it compiled successfully
	bool success = fileutil::fileExists(ofile);
	if (success)
	{
		// If no target entry was given, find one
		if (!target)
		{
			// Check if the script is a map script (BEHAVIOR)
			if (entry->upperName() == "SCRIPTS")
			{
				// Get entry before SCRIPTS
				auto prev = archive->entryAt(archive->entryIndex(entry) - 1);

				// Create a new entry there if it isn't BEHAVIOR
				if (!prev || prev->upperName() != "BEHAVIOR")
					prev = archive->addNewEntry("BEHAVIOR", archive->entryIndex(entry)).get();

				// Import compiled script
				prev->importFile(ofile);
			}
			else
			{
				// Otherwise, treat it as a library

				// See if the compiled library already exists as an entry
				ArchiveSearchOptions opt;
				opt.match_namespace = "acs";
				opt.match_name      = entry->nameNoExt();
				if (archive->formatInfo().names_extensions)
				{
					opt.match_name += ".o";
					opt.ignore_ext = false;
				}
				auto lib = archive->findLast(opt);

				// If it doesn't exist, create it
				if (!lib)
				{
					auto new_lib = std::make_shared<ArchiveEntry>(fmt::format("{}.o", entry->nameNoExt()));
					lib          = archive->addEntry(new_lib, "acs").get();
				}

				// Import compiled script
				lib->importFile(ofile);
			}
		}
		else
			target->importFile(ofile);

		// Delete compiled script file
		fileutil::removeFile(ofile);
	}

	if (!success || acc_always_show_output)
	{
		string errors;
		auto   path = app::path("acs.err", app::Dir::Temp);
		if (fileutil::fileExists(path))
		{
			// Read acs.err to string
			SFile file(path);
			file.read(errors, file.size());
		}
		else
			errors = output_log;

		if (!errors.empty() || !success)
		{
			ExtMessageDialog dlg(nullptr, success ? "ACC Output" : "Error Compiling");
			dlg.setMessage(
				success ? "The following errors were encountered while compiling, please fix them and recompile:"
						: "Compiler output shown below: ");
			dlg.setExt(errors);
			dlg.ShowModal();
		}

		return success;
	}

	return true;
}

// -----------------------------------------------------------------------------
// Attempts to compile [entry] as DECOHack.
// -----------------------------------------------------------------------------
bool entryoperations::compileDECOHack(ArchiveEntry* entry, ArchiveEntry* target, wxFrame* parent)
{
	// Check entry was given
	if (!entry)
		return false;

	// Check entry has a parent (this is useless otherwise)
	auto* archive = entry->parent();
	if (!target && !archive)
		return false;

	// Check entry is text
	if (!EntryDataFormat::format("text")->isThisFormat(entry->data()))
	{
		wxMessageBox(wxS("Error: Entry does not appear to be text"), wxS("Error"), wxOK | wxCENTRE | wxICON_ERROR);
		return false;
	}

	// Check if the DoomTools path is set up
	if (path_decohack.empty() || !fileutil::fileExists(path_decohack))
	{
		wxMessageBox(
			wxS("Error: DoomTools path not defined, please configure in SLADE preferences"),
			wxS("Error"),
			wxOK | wxCENTRE | wxICON_ERROR);
		ui::SettingsDialog::popupSettingsPage(parent, ui::SettingsPage::Scripting);
		return false;
	}

	// Check if the Java path is set up
	if (path_java.empty() || !fileutil::fileExists(path_java))
	{
		wxMessageBox(
			wxS("Error: Java path not defined, please configure in SLADE preferences"),
			wxS("Error"),
			wxOK | wxCENTRE | wxICON_ERROR);
		ui::SettingsDialog::popupSettingsPage(parent, ui::SettingsPage::Scripting);
		return false;
	}

	// Setup some path strings
	auto srcfile = app::path(fmt::format("{}.dh", entry->nameNoExt()), app::Dir::Temp);
	auto dehfile = app::path(fmt::format("{}.deh", entry->nameNoExt()), app::Dir::Temp);

	// Find/export any resource libraries
<<<<<<< HEAD
	ArchiveSearchOptions sopt;
	sopt.match_type       = EntryType::fromId("decohack");
	sopt.search_subdirs   = true;
	auto          entries = app::archiveManager().findAllResourceEntries(sopt);
	wxArrayString lib_paths;
=======
	Archive::SearchOptions sopt;
	sopt.match_type        = EntryType::fromId("decohack");
	sopt.search_subdirs    = true;
	auto           entries = app::archiveManager().findAllResourceEntries(sopt);
	vector<string> lib_paths;
>>>>>>> f8584231
	for (auto& res_entry : entries)
	{
		// Ignore entries from other archives
		if (archive && (archive->filename(true) != res_entry->parent()->filename(true)))
			continue;

		auto path = app::path(fmt::format("{}.dh", res_entry->nameNoExt()), app::Dir::Temp);
		res_entry->exportFile(path);
		lib_paths.push_back(path);
		log::info(2, "Exporting DECOHack file {}", res_entry->name());
	}

	// Export script to file
	entry->exportFile(srcfile);

	// Execute DECOHack
<<<<<<< HEAD
	wxString command = "\"" + path_java.value + "\" -cp \"" + path_decohack.value + "\""
					   + " -Xms64M -Xmx1G net.mtrop.doom.tools.DecoHackMain \"" + srcfile + "\" -o \"" + dehfile + "\"";
=======
	auto command = fmt::format(
		R"("{}" -cp "{}" -Xms64M -Xmx1G net.mtrop.doom.tools.DecoHackMain "{}" -o "{}")",
		path_java.value,
		path_decohack.value,
		srcfile,
		dehfile);
>>>>>>> f8584231
	wxArrayString output;
	wxArrayString errout;
	wxGetApp().SetTopWindow(parent);
	wxExecute(wxString::FromUTF8(command), output, errout, wxEXEC_SYNC);
	wxGetApp().SetTopWindow(maineditor::windowWx());

	// Log output
	log::console("DECOHack compiler output:");
	string output_log;
	if (!output.IsEmpty())
	{
		const char* title1 = "=== Log: ===\n";
		log::console(title1);
		output_log += title1;
		for (const auto& line : output)
		{
			log::console(line.utf8_string());
			output_log += line.utf8_string();
		}
	}

	if (!errout.IsEmpty())
	{
		const char* title2 = "\n=== Error log: ===\n";
		log::console(title2);
		output_log += title2;
		for (const auto& line : errout)
		{
			log::console(line.utf8_string());
			output_log += line.utf8_string() + "\n";
		}
	}

	// Delete source file
	fileutil::removeFile(srcfile);

	// Delete library files
	for (const auto& lib_path : lib_paths)
		fileutil::removeFile(lib_path);

	// Check it compiled successfully
	bool success = fileutil::fileExists(dehfile);
	if (success)
	{
		// If no target entry was given, find one
		if (!target)
		{
			// Get entry before DECOHACK
			auto prev = archive->entryAt(archive->entryIndex(entry) - 1);

			// Create a new entry there
			prev = archive->addNewEntry("DEHACKED", archive->entryIndex(entry)).get();

			// Import compiled dehacked
			prev->importFile(dehfile);
		}
		else
			target->importFile(dehfile);

		// Delete compiled script file
		fileutil::removeFile(dehfile);
	}

	if (!success || decohack_always_show_output)
	{
		auto errors = output_log;

		if (!errors.empty() || !success)
		{
			ExtMessageDialog dlg(nullptr, success ? "DECOHack Output" : "Error Compiling");
			dlg.setMessage(
				success ? "The following errors were encountered while compiling, please fix them and recompile:"
						: "Compiler output shown below: ");
			dlg.setExt(errors);
			dlg.ShowModal();
		}

		return success;
	}

	return true;
}

// -----------------------------------------------------------------------------
// Converts [entry] to a PNG image (if possible) and saves the PNG data to a
// file [filename]. Does not alter the entry data itself
// -----------------------------------------------------------------------------
bool entryoperations::exportAsPNG(ArchiveEntry* entry, const string& filename)
{
	// Check entry was given
	if (!entry)
		return false;

	// Create image from entry
	SImage image;
	if (!misc::loadImageFromEntry(&image, entry))
	{
		log::error("Error converting {}: {}", entry->name(), global::error);
		return false;
	}

	// Write png data
	MemChunk png;
	auto     fmt_png = SIFormat::getFormat("png");
	if (!fmt_png->saveImage(image, png, maineditor::currentPalette(entry)))
	{
		log::error("Error converting {}", entry->name());
		return false;
	}

	// Export file
	return png.exportFile(filename);
}

// -----------------------------------------------------------------------------
// Attempts to optimize [entry] using external PNG optimizers
// -----------------------------------------------------------------------------
bool entryoperations::optimizePNG(ArchiveEntry* entry)
{
	// Check entry was given
	if (!entry)
		return false;

	// Check entry has a parent (this is useless otherwise)
	if (!entry->parent())
		return false;

	// Check entry is PNG
	if (!EntryDataFormat::format("img_png")->isThisFormat(entry->data()))
	{
		wxMessageBox(wxS("Error: Entry does not appear to be PNG"), wxS("Error"), wxOK | wxCENTRE | wxICON_ERROR);
		return false;
	}

	// Check if the PNG tools path are set up, at least one of them should be
	string pngpathc = path_pngcrush;
	string pngpatho = path_pngout;
	string pngpathd = path_deflopt;
	if ((pngpathc.empty() || !fileutil::fileExists(pngpathc)) && (pngpatho.empty() || !fileutil::fileExists(pngpatho))
		&& (pngpathd.empty() || !fileutil::fileExists(pngpathd)))
	{
		log::error(1, "PNG tool paths not defined or invalid, no optimization done.");
		return false;
	}

	// Save special chunks
	bool          alphchunk     = gfx::pngGetalPh(entry->data());
	auto          grabchunk     = gfx::getImageOffsets(entry->data());
	string        errormessages = "";
	wxArrayString output;
	wxArrayString errors;
	size_t        oldsize   = entry->size();
	size_t        crushsize = 0, outsize = 0, deflsize = 0;
	bool          crushed = false, outed = false;

	// Run PNGCrush
	if (!pngpathc.empty() && fileutil::fileExists(pngpathc))
	{
		strutil::Path fn(pngpathc);
		fn.setExtension("opt");
		string pngfile = fn.fullPath();
		fn.setExtension("png");
		string optfile = fn.fullPath();
		entry->exportFile(pngfile);

<<<<<<< HEAD
		wxString command = path_pngcrush.value + " -brute \"" + pngfile + "\" \"" + optfile + "\"";
=======
		string command = path_pngcrush.value + " -brute \"" + pngfile + "\" \"" + optfile + "\"";
>>>>>>> f8584231
		output.Empty();
		errors.Empty();
		wxExecute(wxString::FromUTF8(command), output, errors, wxEXEC_SYNC);

		if (fileutil::fileExists(optfile))
		{
			if (optfile.size() < oldsize)
			{
				entry->importFile(optfile);
				fileutil::removeFile(optfile);
				fileutil::removeFile(pngfile);
			}
			else
				errormessages += "PNGCrush failed to reduce file size further.\n";
			crushed = true;
		}
		else
			errormessages += "PNGCrush failed to create optimized file.\n";
		crushsize = entry->size();

		// send app output to console if wanted
		if (false)
		{
			string crushlog;
			if (errors.GetCount())
			{
				crushlog += "PNGCrush error messages:\n";
				for (size_t i = 0; i < errors.GetCount(); ++i)
					crushlog += errors[i].utf8_string() + "\n";
				errormessages += crushlog;
			}
			if (output.GetCount())
			{
				crushlog += "PNGCrush output messages:\n";
				for (size_t i = 0; i < output.GetCount(); ++i)
					crushlog += output[i].utf8_string() + "\n";
			}
			log::info(1, crushlog);
		}
	}

	// Run PNGOut
	if (!pngpatho.empty() && fileutil::fileExists(pngpatho))
	{
		strutil::Path fn(pngpatho);
		fn.setExtension("opt");
		string pngfile = fn.fullPath();
		fn.setExtension("png");
		string optfile = fn.fullPath();
		entry->exportFile(pngfile);

<<<<<<< HEAD
		wxString command = path_pngout.value + " /y \"" + pngfile + "\" \"" + optfile + "\"";
=======
		string command = path_pngout.value + " /y \"" + pngfile + "\" \"" + optfile + "\"";
>>>>>>> f8584231
		output.Empty();
		errors.Empty();
		wxExecute(wxString::FromUTF8(command), output, errors, wxEXEC_SYNC);

		if (fileutil::fileExists(optfile))
		{
			if (optfile.size() < oldsize)
			{
				entry->importFile(optfile);
				fileutil::removeFile(optfile);
				fileutil::removeFile(pngfile);
			}
			else
				errormessages += "PNGout failed to reduce file size further.\n";
			outed = true;
		}
		else if (!crushed)
			// Don't treat it as an error if PNGout couldn't create a smaller file than PNGCrush
			errormessages += "PNGout failed to create optimized file.\n";
		outsize = entry->size();

		// send app output to console if wanted
		if (false)
		{
			string pngoutlog;
			if (errors.GetCount())
			{
				pngoutlog += "PNGOut error messages:\n";
				for (size_t i = 0; i < errors.GetCount(); ++i)
					pngoutlog += errors[i].utf8_string() + "\n";
				errormessages += pngoutlog;
			}
			if (output.GetCount())
			{
				pngoutlog += "PNGOut output messages:\n";
				for (size_t i = 0; i < output.GetCount(); ++i)
					pngoutlog += output[i].utf8_string() + "\n";
			}
			log::info(1, pngoutlog);
		}
	}

	// Run deflopt
	if (!pngpathd.empty() && fileutil::fileExists(pngpathd))
	{
		strutil::Path fn(pngpathd);
		fn.setExtension("png");
		string pngfile = fn.fullPath();
		entry->exportFile(pngfile);

<<<<<<< HEAD
		wxString command = path_deflopt.value + " /sf \"" + pngfile + "\"";
=======
		string command = path_deflopt.value + " /sf \"" + pngfile + "\"";
>>>>>>> f8584231
		output.Empty();
		errors.Empty();
		wxExecute(wxString::FromUTF8(command), output, errors, wxEXEC_SYNC);

		entry->importFile(pngfile);
		fileutil::removeFile(pngfile);
		deflsize = entry->size();

		// send app output to console if wanted
		if (false)
		{
			string defloptlog;
			if (errors.GetCount())
			{
				defloptlog += "DeflOpt error messages:\n";
				for (size_t i = 0; i < errors.GetCount(); ++i)
					defloptlog += errors[i].utf8_string() + "\n";
				errormessages += defloptlog;
			}
			if (output.GetCount())
			{
				defloptlog += "DeflOpt output messages:\n";
				for (size_t i = 0; i < output.GetCount(); ++i)
					defloptlog += output[i].utf8_string() + "\n";
			}
			log::info(1, defloptlog);
		}
	}
	output.Clear();
	errors.Clear();

	// Rewrite special chunks
	if (alphchunk || grabchunk)
	{
		MemChunk data(entry->data());

		if (alphchunk)
			gfx::pngSetalPh(data, true);
		if (grabchunk)
			gfx::setImageOffsets(data, grabchunk->x, grabchunk->y);

		entry->importMemChunk(data);
	}


	log::info(
		"PNG {} size {} =PNGCrush=> {} =PNGout=> {} =DeflOpt=> {} =+grAb/alPh=> {}",
		entry->name(),
		oldsize,
		crushsize,
		outsize,
		deflsize,
		entry->size());


	if (!crushed && !outed && !errormessages.empty())
	{
		ExtMessageDialog dlg(nullptr, "Optimizing Report");
		dlg.setMessage("The following issues were encountered while optimizing:");
		dlg.setExt(errormessages);
		dlg.ShowModal();

		return false;
	}

	return true;
}

// -----------------------------------------------------------------------------
// Copies the offsets from the given entry to the clipboard
// -----------------------------------------------------------------------------
bool entryoperations::copyGfxOffsets(ArchiveEntry& entry)
{
	// Check entry type
	if (!gfx::supportsOffsets(entry))
	{
		log::error(R"(Entry "{}" is of type "{}" which does not support offsets)", entry.name(), entry.type()->name());
		return false;
	}

	// Get offsets
	auto offsets = gfx::getImageOffsets(entry.data());
	if (!offsets)
	{
		log::error("Entry \"{}\" has no offsets to copy", entry.name());
		return false;
	}

	// Add/update offsets on clipboard
	GfxOffsetsClipboardItem* offset_item = nullptr;
	for (auto i = 0; i < app::clipboard().size(); ++i)
	{
		auto item = app::clipboard().item(i);
		if (item->type() == ClipboardItem::Type::GfxOffsets)
		{
			offset_item = dynamic_cast<GfxOffsetsClipboardItem*>(item);
			break;
		}
	}
	if (offset_item)
		offset_item->setOffsets(*offsets);
	else
		app::clipboard().add(std::make_unique<GfxOffsetsClipboardItem>(*offsets));

	return true;
}

// -----------------------------------------------------------------------------
// Pastes the offsets from the clipboard to the given entries
// -----------------------------------------------------------------------------
bool entryoperations::pasteGfxOffsets(const vector<ArchiveEntry*>& entries)
{
	// Check for copied offsets
	auto offset_item = app::clipboard().firstItem(ClipboardItem::Type::GfxOffsets);
	if (!offset_item)
		return false;

	auto offsets = dynamic_cast<GfxOffsetsClipboardItem*>(offset_item)->offsets();

	for (auto entry : entries)
	{
		// Check entry is gfx that supports offsets
		if (!gfx::supportsOffsets(*entry))
		{
			log::warning(
				R"(Entry "{}" is of type "{}" which does not support offsets)", entry->name(), entry->type()->name());
			continue;
		}

		// Set offsets in gfx entry
		MemChunk data(entry->rawData(), entry->size());
		gfx::setImageOffsets(data, offsets.x, offsets.y);
		entry->importMemChunk(data);
	}

	return true;
}

// -----------------------------------------------------------------------------
// Exports multiple gfx [entries] as png format images
// -----------------------------------------------------------------------------
bool entryoperations::exportEntriesAsPNG(const vector<ArchiveEntry*>& entries)
{
	// If we're just exporting 1 entry
	if (entries.size() == 1)
	{
		wxString   name = misc::lumpNameToFileName(entries[0]->name());
		wxFileName fn(name);

		// Set extension
		fn.SetExt("png");

		// Run save file dialog
		filedialog::FDInfo info;
		if (filedialog::saveFile(
				info,
				"Export Entry \"" + entries[0]->name() + "\" as PNG",
				"PNG Files (*.png)|*.png",
				maineditor::windowWx(),
				fn.GetFullName().ToStdString()))
		{
			// If a filename was selected, export it
			if (!exportAsPNG(entries[0], info.filenames[0]))
			{
				wxMessageBox(wxString::Format("Error: %s", global::error), "Error", wxOK | wxICON_ERROR);
				return false;
			}
		}

		return true;
	}
	else
	{
		// Run save files dialog
		filedialog::FDInfo info;
		if (filedialog::saveFiles(
				info,
				"Export Entries as PNG (Filename will be ignored)",
				"PNG Files (*.png)|*.png",
				maineditor::windowWx()))
		{
			// Go through the entries
			for (auto& entry : entries)
			{
				// Setup entry filename
				wxFileName fn(entry->name());
				fn.SetPath(info.path);
				fn.SetExt("png");

				// Do export
				exportAsPNG(entry, fn.GetFullPath());
			}
		}
	}

	return true;
}

// -----------------------------------------------------------------------------
// Attempts to optimize multiple PNG [entries] using external PNG optimizers
// -----------------------------------------------------------------------------
bool entryoperations::optimizePNGEntries(const vector<ArchiveEntry*>& entries, UndoManager* undo_manager)
{
	// Check if the PNG tools path are set up, at least one of them should be
	wxString pngpathc = path_pngcrush;
	wxString pngpatho = path_pngout;
	wxString pngpathd = path_deflopt;
	if ((pngpathc.IsEmpty() || !wxFileExists(pngpathc)) && (pngpatho.IsEmpty() || !wxFileExists(pngpatho))
		&& (pngpathd.IsEmpty() || !wxFileExists(pngpathd)))
	{
		wxMessageBox(
			"Error: PNG tool paths not defined or invalid, please configure in SLADE preferences",
			"Error",
			wxOK | wxCENTRE | wxICON_ERROR);
		return false;
	}

	ui::showSplash("Running external programs, please wait...", true);

	// Begin recording undo level
	if (undo_manager)
		undo_manager->beginRecord("Optimize PNG");

	// Go through entries
	for (unsigned a = 0; a < entries.size(); a++)
	{
		ui::setSplashProgressMessage(entries[a]->nameNoExt());
		ui::setSplashProgress(a, entries.size());
		if (entries[a]->type()->formatId() == "img_png")
		{
			if (undo_manager)
				undo_manager->recordUndoStep(std::make_unique<EntryDataUS>(entries[a]));

			optimizePNG(entries[a]);
		}
	}
	ui::hideSplash();

	// Finish recording undo level
	if (undo_manager)
		undo_manager->endRecord(true);

	return true;
}

// -----------------------------------------------------------------------------
// Opens a graphics conversion dialog for the given [entries]
// -----------------------------------------------------------------------------
bool entryoperations::convertGfxEntries(const vector<ArchiveEntry*>& entries, UndoManager* undo_manager)
{
	// Create gfx conversion dialog
	GfxConvDialog gcd(maineditor::windowWx());

	// Send entries to the gcd
	gcd.openEntries(entries);

	// Run the gcd
	gcd.ShowModal();

	// Show splash window
	ui::showSplash("Writing converted image data...", true);

	// Begin recording undo level
	if (undo_manager)
		undo_manager->beginRecord("Gfx Format Conversion");

	// Write any changes
	for (unsigned a = 0; a < entries.size(); a++)
	{
		// Update splash window
		ui::setSplashProgressMessage(entries[a]->name());
		ui::setSplashProgress(a, entries.size());

		// Skip if the image wasn't converted
		if (!gcd.itemModified(a))
			continue;

		// Get image and conversion info
		auto image  = gcd.itemImage(a);
		auto format = gcd.itemFormat(a);

		// Write converted image back to entry
		MemChunk mc;
		format->saveImage(*image, mc, gcd.itemPalette(a));
		entries[a]->importMemChunk(mc);
		EntryType::detectEntryType(*entries[a]);
		entries[a]->setExtensionByType();
	}

	// Finish recording undo level
	if (undo_manager)
		undo_manager->endRecord(true);

	// Hide splash window
	ui::hideSplash();
	maineditor::currentEntryPanel()->callRefresh();

	return true;
}

// -----------------------------------------------------------------------------
// Opens a graphics translation dialog for the given [entries].
// [translation] is used as the initial translation, and updated with the
// selected translation on return.
// -----------------------------------------------------------------------------
bool entryoperations::remapGfxEntries(
	const vector<ArchiveEntry*>& entries,
	Translation&                 translation,
	UndoManager*                 undo_manager)
{
	// Create preview image (just use first selected entry)
	SImage image(SImage::Type::PalMask);
	misc::loadImageFromEntry(&image, entries[0]);

	// Create translation editor dialog
	auto                    pal = maineditor::window()->paletteChooser()->selectedPalette();
	TranslationEditorDialog ted(maineditor::windowWx(), *pal, "Colour Remap", &image);
	ted.openTranslation(translation);

	// Run dialog
	if (ted.ShowModal() == wxID_OK)
	{
		// Begin recording undo level
		if (undo_manager)
			undo_manager->beginRecord("Gfx Colour Remap");

		// Apply translation to all entry images
		SImage   temp;
		MemChunk mc;
		for (auto entry : entries)
		{
			if (misc::loadImageFromEntry(&temp, entry))
			{
				// Apply translation
				temp.applyTranslation(&ted.getTranslation(), pal);

				// Create undo step
				if (undo_manager)
					undo_manager->recordUndoStep(std::make_unique<EntryDataUS>(entry));

				// Write modified image data
				if (!temp.format()->saveImage(temp, mc, pal))
					log::error(1, wxString::Format(ERROR_UNWRITABLE_IMAGE_FORMAT, entry->name()));
				else
					entry->importMemChunk(mc);
			}
		}

		// Update translation
		translation.copy(ted.getTranslation());

		// Finish recording undo level
		if (undo_manager)
			undo_manager->endRecord(true);
	}

	maineditor::currentEntryPanel()->callRefresh();

	return true;
}

// -----------------------------------------------------------------------------
// Opens the Colourise dialog to batch-colour gfx [entries]
// -----------------------------------------------------------------------------
bool entryoperations::colourizeGfxEntries(const vector<ArchiveEntry*>& entries, UndoManager* undo_manager)
{
	// Create colourise dialog
	auto               pal = theMainWindow->paletteChooser()->selectedPalette();
	GfxColouriseDialog gcd(maineditor::windowWx(), entries[0], *pal);
	gcd.setColour(last_colour);

	// Run dialog
	if (gcd.ShowModal() == wxID_OK)
	{
		// Begin recording undo level
		if (undo_manager)
			undo_manager->beginRecord("Gfx Colourise");

		// Apply translation to all entry images
		SImage   temp;
		MemChunk mc;
		for (auto entry : entries)
		{
			if (misc::loadImageFromEntry(&temp, entry))
			{
				// Apply translation
				temp.colourise(gcd.colour(), pal);

				// Create undo step
				if (undo_manager)
					undo_manager->recordUndoStep(std::make_unique<EntryDataUS>(entry));

				// Write modified image data
				if (!temp.format()->saveImage(temp, mc, pal))
					log::error(wxString::Format(ERROR_UNWRITABLE_IMAGE_FORMAT, entry->name()));
				else
					entry->importMemChunk(mc);
			}
		}

		// Finish recording undo level
		if (undo_manager)
			undo_manager->endRecord(true);
	}
	last_colour = colour::toString(gcd.colour(), colour::StringFormat::RGB);
	maineditor::currentEntryPanel()->callRefresh();

	return true;
}

// -----------------------------------------------------------------------------
// Opens the Tint dialog to batch-tint gfx [entries]
// -----------------------------------------------------------------------------
bool entryoperations::tintGfxEntries(const vector<ArchiveEntry*>& entries, UndoManager* undo_manager)
{
	// Create colourise dialog
	auto          pal = theMainWindow->paletteChooser()->selectedPalette();
	GfxTintDialog gtd(maineditor::windowWx(), entries[0], *pal);
	gtd.setValues(last_tint_colour, last_tint_amount);

	// Run dialog
	if (gtd.ShowModal() == wxID_OK)
	{
		// Begin recording undo level
		if (undo_manager)
			undo_manager->beginRecord("Gfx Tint");

		// Apply translation to all entry images
		SImage   temp;
		MemChunk mc;
		for (auto entry : entries)
		{
			if (misc::loadImageFromEntry(&temp, entry))
			{
				// Apply translation
				temp.tint(gtd.colour(), gtd.amount(), pal);

				// Create undo step
				if (undo_manager)
					undo_manager->recordUndoStep(std::make_unique<EntryDataUS>(entry));

				// Write modified image data
				if (!temp.format()->saveImage(temp, mc, pal))
					log::info(wxString::Format(ERROR_UNWRITABLE_IMAGE_FORMAT, entry->name()));
				else
					entry->importMemChunk(mc);
			}
		}

		// Finish recording undo level
		if (undo_manager)
			undo_manager->endRecord(true);
	}

	last_tint_colour = colour::toString(gtd.colour(), colour::StringFormat::RGB);
	last_tint_amount = static_cast<int>(gtd.amount() * 100.0f);

	maineditor::currentEntryPanel()->callRefresh();

	return true;
}

// -----------------------------------------------------------------------------
// Opens the Modify Offsets dialog to mass-modify offsets of any
// offset-compatible gfx [entries]
// -----------------------------------------------------------------------------
bool entryoperations::modifyOffsets(const vector<ArchiveEntry*>& entries, UndoManager* undo_manager)
{
	// Create modify offsets dialog
	ModifyOffsetsDialog mod;

	// Run the dialog
	if (mod.ShowModal() == wxID_CANCEL)
		return false;

	// Begin recording undo level
	if (undo_manager)
		undo_manager->beginRecord("Gfx Modify Offsets");

	// Go through selected entries
	for (auto& entry : entries)
	{
		if (undo_manager)
			undo_manager->recordUndoStep(std::make_unique<EntryDataUS>(entry));

		mod.apply(*entry);
	}
	maineditor::currentEntryPanel()->callRefresh();

	// Finish recording undo level
	if (undo_manager)
		undo_manager->endRecord(true);

	return true;
}

// -----------------------------------------------------------------------------
// Convert the given vox-format [entries] to kvx format
// -----------------------------------------------------------------------------
bool entryoperations::convertVoxelEntries(const vector<ArchiveEntry*>& entries, UndoManager* undo_manager)
{
	// Begin recording undo level
	if (undo_manager)
		undo_manager->beginRecord("Convert .vox -> .kvx");

	// Go through entries
	bool errors = false;
	for (auto* entry : entries)
	{
		if (entry->type()->formatId() == "voxel_vox")
		{
			MemChunk kvx;
			// Attempt conversion
			if (!conversion::voxToKvx(entry->data(), kvx))
			{
				log::error(wxString::Format("Unable to convert entry %s: %s", entry->name(), global::error));
				errors = true;
				continue;
			}
			if (undo_manager)
				undo_manager->recordUndoStep(std::make_unique<EntryDataUS>(entry)); // Create undo step
			entry->importMemChunk(kvx);                                             // Load kvx data
			EntryType::detectEntryType(*entry);                                     // Update entry type
			entry->setExtensionByType();                                            // Update extension if necessary
		}
	}

	// Finish recording undo level
	if (undo_manager)
		undo_manager->endRecord(true);

	// Show message if errors occurred
	if (errors)
		wxMessageBox("Some entries could not be converted, see console log for details", "SLADE", wxICON_INFORMATION);

	return true;
}

// -----------------------------------------------------------------------------
// Converts ANIMATED data in [entry] to ANIMDEFS format, written to [animdata]
// -----------------------------------------------------------------------------
bool entryoperations::convertAnimated(const ArchiveEntry* entry, MemChunk* animdata, bool animdefs)
{
	auto                 cursor = entry->rawData();
	auto                 eodata = cursor + entry->size();
	const AnimatedEntry* animation;
	string               conversion;
	int                  lasttype = -1;

	while (cursor < eodata && *cursor != animtype::STOP)
	{
		// reads an entry
		if (cursor + sizeof(AnimatedEntry) > eodata)
		{
			log::error(1, "ANIMATED entry is corrupt");
			return false;
		}
		animation = reinterpret_cast<const AnimatedEntry*>(cursor);
		cursor += sizeof(AnimatedEntry);

		// Create animation string
		if (animdefs)
		{
			conversion = fmt::format(
				"{}\tOptional\t{:<8}\tRange\t{:<8}\tTics {}{}",
				animation->type ? "Texture" : "Flat",
				animation->first,
				animation->last,
				animation->speed,
				animation->type == animtype::DECALS ? " AllowDecals\n" : "\n");
		}
		else
		{
			if ((animation->type > 1 ? 1 : animation->type) != lasttype)
			{
				conversion = fmt::format(
					"#animated {}, spd is number of frames between changes\n"
					"[{}]\n#spd    last        first\n",
					animation->type ? "textures" : "flats",
					animation->type ? "TEXTURES" : "FLATS");
				lasttype = animation->type;
				if (lasttype > 1)
					lasttype = 1;
				animdata->reSize(animdata->size() + conversion.length(), true);
				animdata->write(conversion.data(), conversion.length());
			}
			conversion = fmt::format("{:<8d}{:<12}{:<12}\n", animation->speed, animation->last, animation->first);
		}

		// Write string to animdata
		animdata->reSize(animdata->size() + conversion.length(), true);
		animdata->write(conversion.data(), conversion.length());
	}
	return true;
}

// -----------------------------------------------------------------------------
// Converts SWITCHES data in [entry] to ANIMDEFS format, written to [animdata]
// -----------------------------------------------------------------------------
bool entryoperations::convertSwitches(const ArchiveEntry* entry, MemChunk* animdata, bool animdefs)
{
	auto                 cursor = entry->rawData();
	auto                 eodata = cursor + entry->size();
	const SwitchesEntry* switches;
	string               conversion;

	if (!animdefs)
	{
		conversion =
			"#switches usable with each IWAD, 1=SW, 2=registered DOOM, 3=DOOM2\n"
			"[SWITCHES]\n#epi    texture1        texture2\n";
		animdata->reSize(animdata->size() + conversion.length(), true);
		animdata->write(conversion.data(), conversion.length());
	}

	while (cursor < eodata && *cursor != switchtype::STOP)
	{
		// reads an entry
		if (cursor + sizeof(SwitchesEntry) > eodata)
		{
			log::error(1, "SWITCHES entry is corrupt");
			return false;
		}
		switches = reinterpret_cast<const SwitchesEntry*>(cursor);
		cursor += sizeof(SwitchesEntry);

		// Create animation string
		if (animdefs)
		{
			conversion = fmt::format(
				"Switch\tDoom {}\t\t{:<8}\tOn Pic\t{:<8}\tTics 0\n", switches->type, switches->off, switches->on);
		}
		else
		{
			conversion = fmt::format("{:<8}{:<12}{:<12}\n", switches->type, switches->off, switches->on);
		}

		// Write string to animdata
		animdata->reSize(animdata->size() + conversion.length(), true);
		animdata->write(conversion.data(), conversion.length());
	}
	return true;
}

// -----------------------------------------------------------------------------
// Converts SWANTBLS data in [entry] to binary format, written to [animdata]
// -----------------------------------------------------------------------------
bool entryoperations::convertSwanTbls(const ArchiveEntry* entry, MemChunk* animdata, bool switches)
{
	Tokenizer tz(Tokenizer::Hash);
	tz.openMem(entry->data(), entry->name());

	string token;
	char   buffer[23];
	while ((token = tz.getToken()).length())
	{
		// Animated flats or textures
		if (!switches && (token == "[FLATS]" || token == "[TEXTURES]"))
		{
			bool texture = token == "[TEXTURES]";
			do
			{
				int    speed = tz.getInteger();
				string last  = tz.getToken();
				string first = tz.getToken();
				if (last.length() > 8)
				{
					log::error("String {} is too long for an animated {} name!", last, texture ? "texture" : "flat");
					return false;
				}
				if (first.length() > 8)
				{
					log::error("String {} is too long for an animated {} name!", first, texture ? "texture" : "flat");
					return false;
				}

				// reset buffer
				int limit;
				memset(buffer, 0, 23);

				// Write animation type
				buffer[0] = texture;

				// Write last texture name
				limit = std::min<int>(8, last.length());
				for (int a = 0; a < limit; ++a)
					buffer[1 + a] = last[a];

				// Write first texture name
				limit = std::min<int>(8, first.length());
				for (int a = 0; a < limit; ++a)
					buffer[10 + a] = first[a];

				// Write animation duration
				buffer[19] = static_cast<uint8_t>(speed % 256);
				buffer[20] = static_cast<uint8_t>(speed >> 8) % 256;
				buffer[21] = static_cast<uint8_t>(speed >> 16) % 256;
				buffer[22] = static_cast<uint8_t>(speed >> 24) % 256;

				// Save buffer to MemChunk
				if (!animdata->reSize(animdata->size() + 23, true))
					return false;
				if (!animdata->write(buffer, 23))
					return false;

				// Look for possible end of loop
				token = tz.peekToken();
			} while (token.length() && token[0] != '[');
		}

		// Switches
		else if (switches && token == "[SWITCHES]")
		{
			do
			{
				int    type = tz.getInteger();
				string off  = tz.getToken();
				string on   = tz.getToken();
				if (off.length() > 8)
				{
					log::error("String {} is too long for a switch name!", off);
					return false;
				}
				if (on.length() > 8)
				{
					log::error("String {} is too long for a switch name!", on);
					return false;
				}

				// reset buffer
				int limit;
				memset(buffer, 0, 20);

				// Write off texture name
				limit = std::min<int>(8, off.length());
				for (int a = 0; a < limit; ++a)
					buffer[0 + a] = off[a];

				// Write first texture name
				limit = std::min<int>(8, on.length());
				for (int a = 0; a < limit; ++a)
					buffer[9 + a] = on[a];

				// Write switch type
				buffer[18] = static_cast<uint8_t>(type % 256);
				buffer[19] = static_cast<uint8_t>(type >> 8) % 256;

				// Save buffer to MemChunk
				if (!animdata->reSize(animdata->size() + 20, true))
					return false;
				if (!animdata->write(buffer, 20))
					return false;

				// Look for possible end of loop
				token = tz.peekToken();
			} while (token.length() && token[0] != '[');
		}
	}
	return true;
	// Note that we do not terminate the list here!
}

// -----------------------------------------------------------------------------
// Converts wav format [entries] to doom sound format
// -----------------------------------------------------------------------------
bool entryoperations::convertWavToDSound(const vector<ArchiveEntry*>& entries, UndoManager* undo_manager)
{
<<<<<<< HEAD
	// Begin recording undo level
	if (undo_manager)
		undo_manager->beginRecord("Convert Wav -> Doom Sound");

	// Go through entries
	bool errors = false;
	for (auto& entry : entries)
	{
		// Convert WAV -> Doom Sound if the entry is WAV format
		if (entry->type()->formatId() == "snd_wav")
		{
			MemChunk dsnd;
			// Attempt conversion
			if (!conversion::wavToDoomSnd(entry->data(), dsnd))
			{
				log::error(wxString::Format("Unable to convert entry %s: %s", entry->name(), global::error));
				errors = true;
				continue;
			}
			if (undo_manager)
				undo_manager->recordUndoStep(std::make_unique<EntryDataUS>(entry)); // Create undo step
			entry->importMemChunk(dsnd);                                            // Load doom sound data
			EntryType::detectEntryType(*entry);                                     // Update entry type
			entry->setExtensionByType();                                            // Update extension if necessary
=======
	if (!entry)
		return;
	auto            source = entry->rawData();
	vector<uint8_t> data(entry->size());
	memcpy(data.data(), source, entry->size());

	// Last check that it's a PNG
	uint32_t header1 = memory::readB32(data.data(), 0);
	uint32_t header2 = memory::readB32(data.data(), 4);
	if (header1 != 0x89504E47 || header2 != 0x0D0A1A0A)
		return;

	// Loop through each chunk and recompute CRC
	uint32_t pointer      = 8;
	bool     neededchange = false;
	while (pointer < entry->size())
	{
		if (pointer + 12 > entry->size())
		{
			log::error("Entry {} cannot be repaired.", entry->name());
			return;
		}
		uint32_t chsz = memory::readB32(data.data(), pointer);
		if (pointer + 12 + chsz > entry->size())
		{
			log::error("Entry {} cannot be repaired.", entry->name());
			return;
		}
		uint32_t crc = misc::crc(data.data() + pointer + 4, 4 + chsz);
		if (crc != memory::readB32(data.data(), pointer + 8 + chsz))
		{
			log::error(
				"Chunk {}{}{}{} has bad CRC",
				data[pointer + 4],
				data[pointer + 5],
				data[pointer + 6],
				data[pointer + 7]);
			neededchange              = true;
			data[pointer + 8 + chsz]  = crc >> 24;
			data[pointer + 9 + chsz]  = (crc & 0x00ffffff) >> 16;
			data[pointer + 10 + chsz] = (crc & 0x0000ffff) >> 8;
			data[pointer + 11 + chsz] = (crc & 0x000000ff);
>>>>>>> f8584231
		}
	}

	// Finish recording undo level
	if (undo_manager)
		undo_manager->endRecord(true);

	// Show message if errors occurred
	if (errors)
		wxMessageBox("Some entries could not be converted, see console log for details", "SLADE", wxICON_INFORMATION);

	return true;
}

// -----------------------------------------------------------------------------
// Converts doom (or other game) sound format [entries] to wav format
// -----------------------------------------------------------------------------
bool entryoperations::convertSoundToWav(const vector<ArchiveEntry*>& entries, UndoManager* undo_manager)
{
	// Begin recording undo level
	if (undo_manager)
		undo_manager->beginRecord("Convert Doom Sound -> Wav");

	// Go through entries
	bool errors = false;
	for (auto& entry : entries)
	{
		bool     worked = false;
		MemChunk wav;
		// Convert Doom Sound -> WAV if the entry is Doom Sound format
		if (entry->type()->formatId() == "snd_doom" || entry->type()->formatId() == "snd_doom_mac")
			worked = conversion::doomSndToWav(entry->data(), wav);
		// Or Doom Speaker sound format
		else if (entry->type()->formatId() == "snd_speaker")
			worked = conversion::spkSndToWav(entry->data(), wav);
		// Or Jaguar Doom sound format
		else if (entry->type()->formatId() == "snd_jaguar")
			worked = conversion::jagSndToWav(entry->data(), wav);
		// Or Wolfenstein 3D sound format
		else if (entry->type()->formatId() == "snd_wolf")
			worked = conversion::wolfSndToWav(entry->data(), wav);
		// Or Creative Voice File format
		else if (entry->type()->formatId() == "snd_voc")
			worked = conversion::vocToWav(entry->data(), wav);
		// Or Blood SFX format (this one needs to be given the entry, not just the mem chunk)
		else if (entry->type()->formatId() == "snd_bloodsfx")
			worked = conversion::bloodToWav(entry, wav);
		// If successfully converted, update the entry
		if (worked)
		{
			if (undo_manager)
				undo_manager->recordUndoStep(std::make_unique<EntryDataUS>(entry)); // Create undo step
			entry->importMemChunk(wav);                                             // Load wav data
			EntryType::detectEntryType(*entry);                                     // Update entry type
			entry->setExtensionByType();                                            // Update extension if necessary
		}
		else
		{
			log::error(wxString::Format("Unable to convert entry %s: %s", entry->name(), global::error));
			errors = true;
		}
	}

	// Finish recording undo level
	if (undo_manager)
		undo_manager->endRecord(true);

	// Show message if errors occurred
	if (errors)
		wxMessageBox("Some entries could not be converted, see console log for details", "SLADE", wxICON_INFORMATION);

	return true;
}<|MERGE_RESOLUTION|>--- conflicted
+++ resolved
@@ -43,7 +43,6 @@
 #include "BinaryControlLump.h"
 #include "Conversions.h"
 #include "General/Clipboard.h"
-#include "General/Console.h"
 #include "General/Misc.h"
 #include "General/UndoRedo.h"
 #include "General/UndoSteps/EntryDataUS.h"
@@ -70,11 +69,7 @@
 #include "UI/UI.h"
 #include "Utility/Colour.h"
 #include "Utility/FileMonitor.h"
-<<<<<<< HEAD
-=======
 #include "Utility/FileUtils.h"
-#include "Utility/Memory.h"
->>>>>>> f8584231
 #include "Utility/SFileDialog.h"
 #include "Utility/StringUtils.h"
 #include "Utility/Tokenizer.h"
@@ -102,7 +97,7 @@
 CVAR(Int, last_tint_amount, 50, CVar::Flag::Save)
 namespace
 {
-const auto ERROR_UNWRITABLE_IMAGE_FORMAT = "Could not write image data to entry %s, unsupported format for writing";
+const auto ERROR_UNWRITABLE_IMAGE_FORMAT = "Could not write image data to entry {}, unsupported format for writing";
 }
 
 
@@ -116,7 +111,7 @@
 // -----------------------------------------------------------------------------
 // Creates a vector of namespaces in a predefined order
 // -----------------------------------------------------------------------------
-void initNamespaceVector(vector<wxString>& ns, bool flathack)
+void initNamespaceVector(vector<string>& ns, bool flathack)
 {
 	ns.clear();
 	if (flathack)
@@ -166,7 +161,7 @@
 // namespace vector. Also hacks around a bit to put less entries in the global
 // namespace and allow sorting a bit by categories.
 // -----------------------------------------------------------------------------
-size_t getNamespaceNumber(const ArchiveEntry* entry, size_t index, vector<wxString>& ns, const vector<MapDesc>& maps)
+size_t getNamespaceNumber(const ArchiveEntry* entry, size_t index, vector<string>& ns, const vector<MapDesc>& maps)
 {
 	auto ens = entry->parent()->detectNamespace(index);
 	if (strutil::equalCI(ens, "global"))
@@ -184,7 +179,7 @@
 		}
 	}
 	for (size_t n = 0; n < ns.size(); ++n)
-		if (S_CMPNOCASE(ns[n], ens))
+		if (strutil::equalCI(ns[n], ens))
 			return n;
 
 	ns.emplace_back(ens);
@@ -437,22 +432,22 @@
 	if (indices.size() < 2)
 		return false;
 
-	vector<wxString> nspaces;
+	vector<string> nspaces;
 	initNamespaceVector(nspaces, dir.archive()->hasFlatHack());
 	auto maps = dir.archive()->detectMaps();
 
-	wxString ns  = dir.archive()->detectNamespace(dir.entryAt(indices[0]));
-	size_t   nsn = 0, lnsn = 0;
+	string ns  = dir.archive()->detectNamespace(dir.entryAt(indices[0]));
+	size_t nsn = 0, lnsn = 0;
 
 	// Fill a map with <entry name, entry index> pairs
-	std::map<wxString, size_t> emap;
+	std::map<string, size_t> emap;
 	emap.clear();
 	for (size_t i = 0; i < indices.size(); ++i)
 	{
-		bool     ns_changed = false;
-		int      mapindex   = isInMap(indices[i], maps);
-		wxString mapname;
-		auto     entry = dir.entryAt(indices[i]);
+		bool   ns_changed = false;
+		int    mapindex   = isInMap(indices[i], maps);
+		string mapname;
+		auto   entry = dir.entryAt(indices[i]);
 		if (!entry)
 			continue;
 
@@ -463,9 +458,9 @@
 		// If not a WAD, do basic alphabetical sorting
 		if (archive.formatId() != "wad" && archive.formatId() != "wadj")
 		{
-			auto sortkey             = wxString::Format("%-64s%8d", entry->upperName(), indices[i]);
+			auto sortkey             = fmt::format("{:<64}{:8d}", entry->upperName(), indices[i]);
 			emap[sortkey]            = indices[i];
-			entry->exProp("sortkey") = sortkey.ToStdString();
+			entry->exProp("sortkey") = sortkey;
 
 			continue;
 		}
@@ -590,17 +585,17 @@
 		// All map lumps have the same sortkey name so they stay grouped
 		if (mapindex > -1)
 		{
-			name = wxString::Format("%08d%-64s%8d", lnsn, mapname, indices[i]);
+			name = fmt::format("{:08d}{:<64}{:8d}", lnsn, mapname, indices[i]);
 		}
 		// Yet another hack! Make sure namespace start markers are first
 		else if (ns_changed)
 		{
-			name = wxString::Format("%08d%-64s%8d", lnsn, wxEmptyString, indices[i]);
+			name = fmt::format("{:08d}{:<64}{:8d}", lnsn, "", indices[i]);
 		}
 		// Generic case: actually use the entry name to sort
 		else
 		{
-			name = wxString::Format("%08d%-64s%8d", lnsn, ename, indices[i]);
+			name = fmt::format("{:08d}{:<64}{:8d}", lnsn, ename, indices[i]);
 		}
 		// Let the entry remember how it was sorted this time
 		entry->exProp("sortkey") = name;
@@ -733,17 +728,10 @@
 	auto base = app::archiveManager().baseResourceArchive();
 	if (base)
 	{
-<<<<<<< HEAD
 		if (base->format() == ArchiveFormat::Wad)
-			cmd += wxString::Format(" -resource wad \"%s\"", base->filename());
+			cmd += fmt::format(" -resource wad \"{}\"", base->filename());
 		else if (base->format() == ArchiveFormat::Zip)
-			cmd += wxString::Format(" -resource pk3 \"%s\"", base->filename());
-=======
-		if (base->formatId() == "wad")
-			cmd += fmt::format(" -resource wad \"{}\"", base->filename());
-		else if (base->formatId() == "zip")
 			cmd += fmt::format(" -resource pk3 \"{}\"", base->filename());
->>>>>>> f8584231
 	}
 
 	// Add resource archives to command line
@@ -752,17 +740,10 @@
 		auto archive = app::archiveManager().getArchive(a);
 
 		// Check archive type (only wad and zip supported by db2)
-<<<<<<< HEAD
 		if (archive->format() == ArchiveFormat::Wad)
-			cmd += wxString::Format(" -resource wad \"%s\"", archive->filename());
+			cmd += fmt::format(" -resource wad \"{}\"", archive->filename());
 		else if (archive->format() == ArchiveFormat::Zip)
-			cmd += wxString::Format(" -resource pk3 \"%s\"", archive->filename());
-=======
-		if (archive->formatId() == "wad")
-			cmd += fmt::format(" -resource wad \"{}\"", archive->filename());
-		else if (archive->formatId() == "zip")
 			cmd += fmt::format(" -resource pk3 \"{}\"", archive->filename());
->>>>>>> f8584231
 	}
 
 	// Run DB2
@@ -1393,19 +1374,11 @@
 	}
 
 	// Find/export any resource libraries
-<<<<<<< HEAD
 	ArchiveSearchOptions sopt;
-	sopt.match_type       = EntryType::fromId("acs");
-	sopt.search_subdirs   = true;
-	auto          entries = app::archiveManager().findAllResourceEntries(sopt);
-	wxArrayString lib_paths;
-=======
-	Archive::SearchOptions sopt;
 	sopt.match_type        = EntryType::fromId("acs");
 	sopt.search_subdirs    = true;
 	auto           entries = app::archiveManager().findAllResourceEntries(sopt);
 	vector<string> lib_paths;
->>>>>>> f8584231
 	for (auto& res_entry : entries)
 	{
 		// Ignore SCRIPTS
@@ -1426,11 +1399,7 @@
 	entry->exportFile(srcfile);
 
 	// Execute acc
-<<<<<<< HEAD
-	wxString      command = "\"" + path_acc.value + "\"" + " " + opt + " \"" + srcfile + "\" \"" + ofile + "\"";
-=======
 	string        command = "\"" + path_acc.value + "\"" + " " + opt + " \"" + srcfile + "\" \"" + ofile + "\"";
->>>>>>> f8584231
 	wxArrayString output;
 	wxArrayString errout;
 	wxGetApp().SetTopWindow(parent);
@@ -1601,19 +1570,11 @@
 	auto dehfile = app::path(fmt::format("{}.deh", entry->nameNoExt()), app::Dir::Temp);
 
 	// Find/export any resource libraries
-<<<<<<< HEAD
 	ArchiveSearchOptions sopt;
-	sopt.match_type       = EntryType::fromId("decohack");
-	sopt.search_subdirs   = true;
-	auto          entries = app::archiveManager().findAllResourceEntries(sopt);
-	wxArrayString lib_paths;
-=======
-	Archive::SearchOptions sopt;
 	sopt.match_type        = EntryType::fromId("decohack");
 	sopt.search_subdirs    = true;
 	auto           entries = app::archiveManager().findAllResourceEntries(sopt);
 	vector<string> lib_paths;
->>>>>>> f8584231
 	for (auto& res_entry : entries)
 	{
 		// Ignore entries from other archives
@@ -1630,17 +1591,12 @@
 	entry->exportFile(srcfile);
 
 	// Execute DECOHack
-<<<<<<< HEAD
-	wxString command = "\"" + path_java.value + "\" -cp \"" + path_decohack.value + "\""
-					   + " -Xms64M -Xmx1G net.mtrop.doom.tools.DecoHackMain \"" + srcfile + "\" -o \"" + dehfile + "\"";
-=======
 	auto command = fmt::format(
 		R"("{}" -cp "{}" -Xms64M -Xmx1G net.mtrop.doom.tools.DecoHackMain "{}" -o "{}")",
 		path_java.value,
 		path_decohack.value,
 		srcfile,
 		dehfile);
->>>>>>> f8584231
 	wxArrayString output;
 	wxArrayString errout;
 	wxGetApp().SetTopWindow(parent);
@@ -1806,11 +1762,7 @@
 		string optfile = fn.fullPath();
 		entry->exportFile(pngfile);
 
-<<<<<<< HEAD
-		wxString command = path_pngcrush.value + " -brute \"" + pngfile + "\" \"" + optfile + "\"";
-=======
 		string command = path_pngcrush.value + " -brute \"" + pngfile + "\" \"" + optfile + "\"";
->>>>>>> f8584231
 		output.Empty();
 		errors.Empty();
 		wxExecute(wxString::FromUTF8(command), output, errors, wxEXEC_SYNC);
@@ -1862,11 +1814,7 @@
 		string optfile = fn.fullPath();
 		entry->exportFile(pngfile);
 
-<<<<<<< HEAD
-		wxString command = path_pngout.value + " /y \"" + pngfile + "\" \"" + optfile + "\"";
-=======
 		string command = path_pngout.value + " /y \"" + pngfile + "\" \"" + optfile + "\"";
->>>>>>> f8584231
 		output.Empty();
 		errors.Empty();
 		wxExecute(wxString::FromUTF8(command), output, errors, wxEXEC_SYNC);
@@ -1917,11 +1865,7 @@
 		string pngfile = fn.fullPath();
 		entry->exportFile(pngfile);
 
-<<<<<<< HEAD
-		wxString command = path_deflopt.value + " /sf \"" + pngfile + "\"";
-=======
 		string command = path_deflopt.value + " /sf \"" + pngfile + "\"";
->>>>>>> f8584231
 		output.Empty();
 		errors.Empty();
 		wxExecute(wxString::FromUTF8(command), output, errors, wxEXEC_SYNC);
@@ -2068,11 +2012,11 @@
 	// If we're just exporting 1 entry
 	if (entries.size() == 1)
 	{
-		wxString   name = misc::lumpNameToFileName(entries[0]->name());
-		wxFileName fn(name);
+		auto          name = misc::lumpNameToFileName(entries[0]->name());
+		strutil::Path fn(name);
 
 		// Set extension
-		fn.SetExt("png");
+		fn.setExtension("png");
 
 		// Run save file dialog
 		filedialog::FDInfo info;
@@ -2081,12 +2025,12 @@
 				"Export Entry \"" + entries[0]->name() + "\" as PNG",
 				"PNG Files (*.png)|*.png",
 				maineditor::windowWx(),
-				fn.GetFullName().ToStdString()))
+				fn.fileName()))
 		{
 			// If a filename was selected, export it
 			if (!exportAsPNG(entries[0], info.filenames[0]))
 			{
-				wxMessageBox(wxString::Format("Error: %s", global::error), "Error", wxOK | wxICON_ERROR);
+				wxMessageBox(WX_FMT("Error: {}", global::error), wxS("Error"), wxOK | wxICON_ERROR);
 				return false;
 			}
 		}
@@ -2107,12 +2051,12 @@
 			for (auto& entry : entries)
 			{
 				// Setup entry filename
-				wxFileName fn(entry->name());
-				fn.SetPath(info.path);
-				fn.SetExt("png");
+				strutil::Path fn(entry->name());
+				fn.setPath(info.path);
+				fn.setExtension("png");
 
 				// Do export
-				exportAsPNG(entry, fn.GetFullPath());
+				exportAsPNG(entry, fn.fullPath());
 			}
 		}
 	}
@@ -2126,15 +2070,15 @@
 bool entryoperations::optimizePNGEntries(const vector<ArchiveEntry*>& entries, UndoManager* undo_manager)
 {
 	// Check if the PNG tools path are set up, at least one of them should be
-	wxString pngpathc = path_pngcrush;
-	wxString pngpatho = path_pngout;
-	wxString pngpathd = path_deflopt;
-	if ((pngpathc.IsEmpty() || !wxFileExists(pngpathc)) && (pngpatho.IsEmpty() || !wxFileExists(pngpatho))
-		&& (pngpathd.IsEmpty() || !wxFileExists(pngpathd)))
+	string pngpathc = path_pngcrush;
+	string pngpatho = path_pngout;
+	string pngpathd = path_deflopt;
+	if ((pngpathc.empty() || !fileutil::fileExists(pngpathc)) && (pngpatho.empty() || !fileutil::fileExists(pngpatho))
+		&& (pngpathd.empty() || !fileutil::fileExists(pngpathd)))
 	{
 		wxMessageBox(
-			"Error: PNG tool paths not defined or invalid, please configure in SLADE preferences",
-			"Error",
+			wxS("Error: PNG tool paths not defined or invalid, please configure in SLADE preferences"),
+			wxS("Error"),
 			wxOK | wxCENTRE | wxICON_ERROR);
 		return false;
 	}
@@ -2264,7 +2208,7 @@
 
 				// Write modified image data
 				if (!temp.format()->saveImage(temp, mc, pal))
-					log::error(1, wxString::Format(ERROR_UNWRITABLE_IMAGE_FORMAT, entry->name()));
+					log::error(1, ERROR_UNWRITABLE_IMAGE_FORMAT, entry->name());
 				else
 					entry->importMemChunk(mc);
 			}
@@ -2316,7 +2260,7 @@
 
 				// Write modified image data
 				if (!temp.format()->saveImage(temp, mc, pal))
-					log::error(wxString::Format(ERROR_UNWRITABLE_IMAGE_FORMAT, entry->name()));
+					log::error(ERROR_UNWRITABLE_IMAGE_FORMAT, entry->name());
 				else
 					entry->importMemChunk(mc);
 			}
@@ -2365,7 +2309,7 @@
 
 				// Write modified image data
 				if (!temp.format()->saveImage(temp, mc, pal))
-					log::info(wxString::Format(ERROR_UNWRITABLE_IMAGE_FORMAT, entry->name()));
+					log::error(ERROR_UNWRITABLE_IMAGE_FORMAT, entry->name());
 				else
 					entry->importMemChunk(mc);
 			}
@@ -2437,7 +2381,7 @@
 			// Attempt conversion
 			if (!conversion::voxToKvx(entry->data(), kvx))
 			{
-				log::error(wxString::Format("Unable to convert entry %s: %s", entry->name(), global::error));
+				log::error("Unable to convert entry {}: {}", entry->name(), global::error);
 				errors = true;
 				continue;
 			}
@@ -2455,7 +2399,8 @@
 
 	// Show message if errors occurred
 	if (errors)
-		wxMessageBox("Some entries could not be converted, see console log for details", "SLADE", wxICON_INFORMATION);
+		wxMessageBox(
+			wxS("Some entries could not be converted, see console log for details"), wxS("SLADE"), wxICON_INFORMATION);
 
 	return true;
 }
@@ -2689,7 +2634,6 @@
 // -----------------------------------------------------------------------------
 bool entryoperations::convertWavToDSound(const vector<ArchiveEntry*>& entries, UndoManager* undo_manager)
 {
-<<<<<<< HEAD
 	// Begin recording undo level
 	if (undo_manager)
 		undo_manager->beginRecord("Convert Wav -> Doom Sound");
@@ -2705,7 +2649,7 @@
 			// Attempt conversion
 			if (!conversion::wavToDoomSnd(entry->data(), dsnd))
 			{
-				log::error(wxString::Format("Unable to convert entry %s: %s", entry->name(), global::error));
+				log::error("Unable to convert entry {}: {}", entry->name(), global::error);
 				errors = true;
 				continue;
 			}
@@ -2714,50 +2658,6 @@
 			entry->importMemChunk(dsnd);                                            // Load doom sound data
 			EntryType::detectEntryType(*entry);                                     // Update entry type
 			entry->setExtensionByType();                                            // Update extension if necessary
-=======
-	if (!entry)
-		return;
-	auto            source = entry->rawData();
-	vector<uint8_t> data(entry->size());
-	memcpy(data.data(), source, entry->size());
-
-	// Last check that it's a PNG
-	uint32_t header1 = memory::readB32(data.data(), 0);
-	uint32_t header2 = memory::readB32(data.data(), 4);
-	if (header1 != 0x89504E47 || header2 != 0x0D0A1A0A)
-		return;
-
-	// Loop through each chunk and recompute CRC
-	uint32_t pointer      = 8;
-	bool     neededchange = false;
-	while (pointer < entry->size())
-	{
-		if (pointer + 12 > entry->size())
-		{
-			log::error("Entry {} cannot be repaired.", entry->name());
-			return;
-		}
-		uint32_t chsz = memory::readB32(data.data(), pointer);
-		if (pointer + 12 + chsz > entry->size())
-		{
-			log::error("Entry {} cannot be repaired.", entry->name());
-			return;
-		}
-		uint32_t crc = misc::crc(data.data() + pointer + 4, 4 + chsz);
-		if (crc != memory::readB32(data.data(), pointer + 8 + chsz))
-		{
-			log::error(
-				"Chunk {}{}{}{} has bad CRC",
-				data[pointer + 4],
-				data[pointer + 5],
-				data[pointer + 6],
-				data[pointer + 7]);
-			neededchange              = true;
-			data[pointer + 8 + chsz]  = crc >> 24;
-			data[pointer + 9 + chsz]  = (crc & 0x00ffffff) >> 16;
-			data[pointer + 10 + chsz] = (crc & 0x0000ffff) >> 8;
-			data[pointer + 11 + chsz] = (crc & 0x000000ff);
->>>>>>> f8584231
 		}
 	}
 
@@ -2767,7 +2667,8 @@
 
 	// Show message if errors occurred
 	if (errors)
-		wxMessageBox("Some entries could not be converted, see console log for details", "SLADE", wxICON_INFORMATION);
+		wxMessageBox(
+			wxS("Some entries could not be converted, see console log for details"), wxS("SLADE"), wxICON_INFORMATION);
 
 	return true;
 }
@@ -2816,7 +2717,7 @@
 		}
 		else
 		{
-			log::error(wxString::Format("Unable to convert entry %s: %s", entry->name(), global::error));
+			log::error("Unable to convert entry {}: {}", entry->name(), global::error);
 			errors = true;
 		}
 	}
@@ -2827,7 +2728,8 @@
 
 	// Show message if errors occurred
 	if (errors)
-		wxMessageBox("Some entries could not be converted, see console log for details", "SLADE", wxICON_INFORMATION);
+		wxMessageBox(
+			wxS("Some entries could not be converted, see console log for details"), wxS("SLADE"), wxICON_INFORMATION);
 
 	return true;
 }