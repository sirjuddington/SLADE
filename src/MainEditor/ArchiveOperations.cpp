--- conflicted
+++ resolved
@@ -182,8 +182,8 @@
 		ui::setSplashProgress(0.0f);
 
 		// prevent for "archive in archive" when saving in the current directory
-		if (wxFileExists(info.filenames[0]))
-			wxRemoveFile(info.filenames[0]);
+		if (fileutil::fileExists(info.filenames[0]))
+			fileutil::removeFile(info.filenames[0]);
 
 		// Log
 		ui::setSplashProgressMessage("Importing files...");
@@ -201,7 +201,7 @@
 			ui::hideSplash();
 
 			// If there was an error pop up a message box
-			wxMessageBox(wxString::Format("Error:\n%s", global::error), "Error", wxICON_ERROR);
+			wxMessageBox(WX_FMT("Error:\n{}", global::error), wxS("Error"), wxICON_ERROR);
 			return false;
 		}
 	}
@@ -405,17 +405,10 @@
 	archive->putEntryTreeAsList(entries);
 
 	// Init search options
-<<<<<<< HEAD
 	ArchiveSearchOptions search;
 	ArchiveEntry*        other = nullptr;
-	wxString             dups  = "";
+	string               dups;
 	size_t               count = 0;
-=======
-	Archive::SearchOptions search;
-	ArchiveEntry*          other = nullptr;
-	string                 dups;
-	size_t                 count = 0;
->>>>>>> f8584231
 
 	// Go through list
 	for (auto& entry : entries)
@@ -480,17 +473,10 @@
 	archive->putEntryTreeAsList(entries);
 
 	// Init search options
-<<<<<<< HEAD
 	ArchiveSearchOptions search;
-	ArchiveEntry*        other     = nullptr;
-	wxString             overrides = "";
-	size_t               count     = 0;
-=======
-	Archive::SearchOptions search;
-	ArchiveEntry*          other = nullptr;
-	string                 overrides;
-	size_t                 count = 0;
->>>>>>> f8584231
+	ArchiveEntry*        other = nullptr;
+	string               overrides;
+	size_t               count = 0;
 
 	// Go through list
 	for (auto& entry : entries)
@@ -2918,19 +2904,11 @@
 		{
 		case 12: arg4 = strutil::toInt(args[oldtail--], oldarg4) && strutil::toInt(args[newtail--], newarg4);
 		case 10: arg3 = strutil::toInt(args[oldtail--], oldarg3) && strutil::toInt(args[newtail--], newarg3);
-<<<<<<< HEAD
 		case 8:  arg2 = strutil::toInt(args[oldtail--], oldarg2) && strutil::toInt(args[newtail--], newarg2);
 		case 6:  arg1 = strutil::toInt(args[oldtail--], oldarg1) && strutil::toInt(args[newtail--], newarg1);
 		case 4:  arg0 = strutil::toInt(args[oldtail--], oldarg0) && strutil::toInt(args[newtail--], newarg0);
 		case 2:  run = strutil::toInt(args[oldtail--], oldtype) && strutil::toInt(args[newtail--], newtype); break;
-		default: log::warning(wxString::Format("Invalid number of arguments: %d", fullarg));
-=======
-		case 8: arg2 = strutil::toInt(args[oldtail--], oldarg2) && strutil::toInt(args[newtail--], newarg2);
-		case 6: arg1 = strutil::toInt(args[oldtail--], oldarg1) && strutil::toInt(args[newtail--], newarg1);
-		case 4: arg0 = strutil::toInt(args[oldtail--], oldarg0) && strutil::toInt(args[newtail--], newarg0);
-		case 2: run = strutil::toInt(args[oldtail--], oldtype) && strutil::toInt(args[newtail--], newtype); break;
 		default: log::warning("Invalid number of arguments: {}", fullarg);
->>>>>>> f8584231
 		}
 	}
 
@@ -3155,25 +3133,14 @@
 	return changed;
 }
 size_t replaceTexturesUDMF(
-<<<<<<< HEAD
 	const ArchiveEntry* entry,
-	const wxString&     oldtex,
-	const wxString&     newtex,
+	const string&       oldtex,
+	const string&       newtex,
 	bool                floor,
 	bool                ceiling,
 	bool                lower,
 	bool                middle,
 	bool                upper)
-=======
-	ArchiveEntry* entry,
-	const string& oldtex,
-	const string& newtex,
-	bool          floor,
-	bool          ceiling,
-	bool          lower,
-	bool          middle,
-	bool          upper)
->>>>>>> f8584231
 {
 	if (entry == nullptr)
 		return 0;
