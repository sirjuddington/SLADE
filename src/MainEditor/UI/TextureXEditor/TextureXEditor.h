--- conflicted
+++ resolved
@@ -32,17 +32,10 @@
 	void redo() const;
 
 	// Editing
-<<<<<<< HEAD
-	void     setFullPath(bool enabled = false) const;
-	bool     removePatch(unsigned index, bool delete_entry = false) const;
-	int      browsePatchTable(const wxString& first = "") const;
-	wxString browsePatchEntry(const wxString& first = "");
-=======
-	void   setFullPath(bool enabled = false) const { patch_browser_->setFullPath(enabled); }
-	bool   removePatch(unsigned index, bool delete_entry = false);
+	void   setFullPath(bool enabled = false) const;
+	bool   removePatch(unsigned index, bool delete_entry = false) const;
 	int    browsePatchTable(const string& first = "") const;
 	string browsePatchEntry(const string& first = "");
->>>>>>> f8584231
 
 	// Checks
 	bool checkTextures();
