
// -----------------------------------------------------------------------------
// SLADE - It's a Doom Editor
// Copyright(C) 2008 - 2024 Simon Judd
//
// Email:       sirjuddington@gmail.com
// Web:         http://slade.mancubus.net
// Filename:    TextureXPanel.cpp
// Description: The UI for viewing/editing a texture definitions entry
//              (TEXTURE1/2/S)
//
// This program is free software; you can redistribute it and/or modify it
// under the terms of the GNU General Public License as published by the Free
// Software Foundation; either version 2 of the License, or (at your option)
// any later version.
//
// This program is distributed in the hope that it will be useful, but WITHOUT
// ANY WARRANTY; without even the implied warranty of MERCHANTABILITY or
// FITNESS FOR A PARTICULAR PURPOSE. See the GNU General Public License for
// more details.
//
// You should have received a copy of the GNU General Public License along with
// this program; if not, write to the Free Software Foundation, Inc.,
// 51 Franklin Street, Fifth Floor, Boston, MA  02110 - 1301, USA.
// -----------------------------------------------------------------------------


// -----------------------------------------------------------------------------
//
// Includes
//
// -----------------------------------------------------------------------------
#include "Main.h"
#include "TextureXPanel.h"
#include "App.h"
#include "Archive/Archive.h"
#include "Archive/ArchiveEntry.h"
#include "Archive/ArchiveManager.h"
#include "Archive/EntryType/EntryType.h"
#include "General/Clipboard.h"
#include "General/ColourConfiguration.h"
#include "General/KeyBind.h"
#include "General/Misc.h"
#include "General/SAction.h"
#include "General/UndoRedo.h"
#include "Graphics/CTexture/CTexture.h"
#include "Graphics/CTexture/PatchTable.h"
#include "Graphics/CTexture/TextureXList.h"
#include "MainEditor/MainEditor.h"
#include "TextureXEditor.h"
#include "UI/Controls/SIconButton.h"
#include "UI/Dialogs/GfxConvDialog.h"
#include "UI/Dialogs/ModifyOffsetsDialog.h"
#include "UI/Layout.h"
#include "UI/Lists/VirtualListView.h"
#include "UI/SToolBar/SToolBar.h"
#include "UI/SToolBar/SToolBarButton.h"
#include "UI/UI.h"
#include "UI/WxUtils.h"
#include "Utility/SFileDialog.h"
#include "Utility/StringUtils.h"
#include "ZTextureEditorPanel.h"

using namespace slade;


// -----------------------------------------------------------------------------
//
// External Variables
//
// -----------------------------------------------------------------------------
EXTERN_CVAR(String, dir_last)
EXTERN_CVAR(Bool, wad_force_uppercase)


// -----------------------------------------------------------------------------
//
// Functions
//
// -----------------------------------------------------------------------------
namespace
{
bool txListIsTextures(const TextureXList& tx)
{
	return tx.format() == TextureXList::Format::Textures;
}
} // namespace


// -----------------------------------------------------------------------------
// TextureClipboardItem Class
//
// ClipboardItem for copy+paste of composite textures
// -----------------------------------------------------------------------------
class TextureClipboardItem : public ClipboardItem
{
public:
	TextureClipboardItem(const CTexture& texture, Archive* parent) :
		ClipboardItem(Type::CompositeTexture),
		texture_{ new CTexture() }
	{
		// Create/copy texture
		texture_->copyTexture(texture);

		// Copy patch entries if possible
		for (unsigned a = 0; a < texture.nPatches(); a++)
		{
			auto entry = texture.patch(a)->patchEntry(parent);

			// FIXME/TODO: Do something to handle patches that are defined in TEXTURES rather than a discrete entry!
			if (!entry)
				continue;

			// Don't copy patch if it has been already
			bool there = false;
			for (auto& patch_entry : patch_entries_)
			{
				if (patch_entry->name() == entry->name())
				{
					there = true;
					break;
				}
			}
			if (there)
				continue;

			// Copy patch entry
			if (entry)
				patch_entries_.emplace_back(new ArchiveEntry(*entry));
		}
	}
	~TextureClipboardItem() override = default;

	const CTexture& texture() const { return *texture_; }

	// -------------------------------------------------------------------------
	// Returns the entry copy for the patch at [index] in the texture
	// -------------------------------------------------------------------------
	ArchiveEntry* patchEntry(const string& patch) const
	{
		// Find copied patch entry with matching name
		for (auto& entry : patch_entries_)
		{
			if (strutil::equalCI(strutil::truncate(entry->nameNoExt(), 8), patch))
				return entry.get();
		}

		// Not found
		return nullptr;
	}

private:
	unique_ptr<CTexture>             texture_;
	vector<unique_ptr<ArchiveEntry>> patch_entries_;
};


// -----------------------------------------------------------------------------
// NewTextureDialog Class
//
// A simple dialog for creating a new texture that allows the user to enter a
// texture name, and either create a blank texture of a specified size, or
// generate one from an existing patch
// -----------------------------------------------------------------------------
class NewTextureDialog : public wxDialog
{
public:
	NewTextureDialog(wxWindow* parent, TextureXEditor* editor, TextureXList* texturex) :
		wxDialog(parent, -1, wxS("New Texture")),
		editor_{ editor },
		texturex_{ texturex }
	{
		auto lh = ui::LayoutHelper(this);

		wxutil::setWindowIcon(this, "tex_new");

		SetSizer(new wxBoxSizer(wxVERTICAL));
		auto* sizer = new wxGridBagSizer(lh.pad(), lh.pad());
		GetSizer()->Add(sizer, lh.sfWithLargeBorder(1, wxLEFT | wxRIGHT | wxTOP).Expand());

		// Name
		text_name_ = new wxTextCtrl(this, -1);
		sizer->Add(new wxStaticText(this, -1, wxS("Name:")), { 0, 0 }, { 1, 1 }, wxALIGN_CENTER_VERTICAL);
		sizer->Add(text_name_, { 0, 1 }, { 1, 4 }, wxEXPAND);

		// Blank
		rb_blank_ = new wxRadioButton(this, -1, wxS("Blank"));
		rb_blank_->SetValue(true);
		spin_width_  = wxutil::createSpinCtrl(this, 64, 0, 4096);
		spin_height_ = wxutil::createSpinCtrl(this, 128, 0, 4096);
		sizer->Add(rb_blank_, { 1, 0 }, { 1, 1 }, wxALIGN_CENTER_VERTICAL);
		sizer->Add(
			new wxStaticText(this, -1, wxS("Size:")), { 1, 1 }, { 1, 1 }, wxALIGN_CENTER_VERTICAL | wxALIGN_RIGHT);
		sizer->Add(spin_width_, { 1, 2 }, { 1, 1 }, wxEXPAND);
		sizer->Add(new wxStaticText(this, -1, wxS("x")), { 1, 3 }, { 1, 1 }, wxALIGN_CENTER);
		sizer->Add(spin_height_, { 1, 4 }, { 1, 1 }, wxEXPAND);

		// From Patch
		rb_patch_         = new wxRadioButton(this, -1, wxS("From Patch"));
		text_patch_       = new wxTextCtrl(this, -1, wxEmptyString, wxDefaultPosition, wxDefaultSize, wxTE_READONLY);
		btn_browse_patch_ = new wxButton(this, -1, wxS("Browse"));
		btn_browse_patch_->Enable(false);
		sizer->Add(rb_patch_, { 2, 0 }, { 1, 1 }, wxALIGN_CENTER_VERTICAL);
		sizer->Add(text_patch_, { 2, 1 }, { 1, 3 }, wxEXPAND);
		sizer->Add(btn_browse_patch_, { 2, 4 }, { 1, 1 }, wxEXPAND);

		sizer->AddGrowableCol(1, 1);

		// Separator
		GetSizer()->Add(
			new wxStaticLine(this, -1, wxDefaultPosition, wxDefaultSize, wxHORIZONTAL),
			lh.sfWithLargeBorder(0, wxLEFT | wxRIGHT | wxTOP).Expand());

		// Dialog buttons
		auto* btn_create = new wxButton(this, -1, wxS("Create"));
		auto* btn_cancel = new wxButton(this, -1, wxS("Cancel"));
		btn_create->SetDefault();
		auto* hbox = new wxBoxSizer(wxHORIZONTAL);
		hbox->AddStretchSpacer(1);
		hbox->Add(btn_create, lh.sfWithBorder(0, wxRIGHT).Expand());
		hbox->Add(btn_cancel, wxSizerFlags().Expand());
		GetSizer()->Add(hbox, lh.sfWithLargeBorder().Expand());

		// Bind events
		rb_blank_->Bind(
			wxEVT_RADIOBUTTON,
			[this](wxCommandEvent&)
			{
				spin_width_->Enable(rb_blank_->GetValue());
				spin_height_->Enable(rb_blank_->GetValue());
				btn_browse_patch_->Enable(!rb_blank_->GetValue());
			});
		rb_patch_->Bind(
			wxEVT_RADIOBUTTON,
			[this](wxCommandEvent&)
			{
				spin_width_->Enable(rb_blank_->GetValue());
				spin_height_->Enable(rb_blank_->GetValue());
				btn_browse_patch_->Enable(!rb_blank_->GetValue());
			});
		btn_browse_patch_->Bind(wxEVT_BUTTON, [this](wxCommandEvent&) { browsePatch(); });
		btn_cancel->Bind(wxEVT_BUTTON, [this](wxCommandEvent&) { EndModal(wxID_CANCEL); });
		btn_create->Bind(
			wxEVT_BUTTON,
			[this](wxCommandEvent&)
			{
				if (checkValues())
					EndModal(wxID_OK);
			});

		// Setup dialog size
		SetInitialSize({ FromDIP(400), -1 });
		wxTopLevelWindowBase::Layout();
		wxWindowBase::Fit();
		wxTopLevelWindowBase::SetMinSize(GetBestSize());
		CenterOnParent();
	}

	string texName() const { return text_name_->GetValue().utf8_string(); }
	bool   blankSelected() const { return rb_blank_->GetValue(); }
	int    texWidth() const { return spin_width_->GetValue(); }
	int    texHeight() const { return spin_height_->GetValue(); }
	string patch() const { return text_patch_->GetValue().utf8_string(); }

private:
	TextureXEditor* editor_   = nullptr;
	TextureXList*   texturex_ = nullptr;

	wxTextCtrl*    text_name_        = nullptr;
	wxRadioButton* rb_blank_         = nullptr;
	wxRadioButton* rb_patch_         = nullptr;
	wxSpinCtrl*    spin_width_       = nullptr;
	wxSpinCtrl*    spin_height_      = nullptr;
	wxTextCtrl*    text_patch_       = nullptr;
	wxButton*      btn_browse_patch_ = nullptr;

	bool checkValues() const
	{
		// Name
		if (text_name_->GetValue().Trim().IsEmpty())
		{
			wxMessageBox(wxS("Please enter a texture name"), wxS("New Texture"));
			return false;
		}

		// Patch
		if (rb_patch_->GetValue() && text_patch_->GetValue().Trim().IsEmpty())
		{
			wxMessageBox(wxS("Please select a patch"), wxS("New Texture"));
			return false;
		}

		return true;
	}

	void browsePatch() const
	{
		// Browse for patch
		string patch;
		if (txListIsTextures(*texturex_))
			patch = editor_->browsePatchEntry();
		else
			patch = editor_->patchTable().patchName(editor_->browsePatchTable());

		if (!patch.empty())
			text_patch_->SetValue(wxString::FromUTF8(patch));
	}
};


// -----------------------------------------------------------------------------
//
// TextureXListView Class
//
// -----------------------------------------------------------------------------
namespace slade
{
class TextureXListView : public VirtualListView
{
public:
	TextureXListView(wxWindow* parent, TextureXList* texturex) : VirtualListView{ parent }, texturex_{ texturex }
	{
		// Add columns
		InsertColumn(0, wxS("Name"));
		InsertColumn(1, wxS("Size"));

		// Update
		TextureXListView::updateList();
	}

	~TextureXListView() override = default;

	TextureXList* txList() const { return texturex_; }

	// Clears the list if [clear] is true, and refreshes it
	void updateList(bool clear = false) override
	{
		if (clear)
			ClearAll();

		// Set list size
		items_.clear();
		if (texturex_)
		{
			unsigned count = texturex_->size();
			for (unsigned a = 0; a < count; a++)
				items_.push_back(a);
			applyFilter();
			SetItemCount(items_.size());
		}
		else
			SetItemCount(0);

		sortItems();
		updateWidth();
		Refresh();
	}

	// Sorts the list items depending on the current sorting column
	void sortItems() override
	{
		lv_current_ = this;
		if (sort_column_ == 1)
			std::sort(items_.begin(), items_.end(), &TextureXListView::sizeSort);
		else
			std::sort(items_.begin(), items_.end(), &VirtualListView::defaultSort);
	}

	void setFilter(const string& filter)
	{
		filter_text_ = filter;
		updateList();
	}

	// Filters items by the current filter text string
	void applyFilter() override
	{
		// Show all if no filter
		if (filter_text_.empty())
			return;

		// Split filter by ,
		auto terms = strutil::split(filter_text_, ',');

		// Process filter strings
		for (auto& term : terms)
		{
			// Remove spaces
			strutil::replace(term, " ", "");

			// Set to lowercase and add * to the end
			if (!term.empty())
				term = strutil::lower(term) + "*";
		}

		// Go through filtered list
		for (unsigned a = 0; a < items_.size(); a++)
		{
			auto tex = texturex_->texture(items_[a]);

			// Check for name match with filter
			bool match = false;
			for (auto& term : terms)
			{
				if (strutil::matchesCI(tex->name(), term))
				{
					match = true;
					break;
				}
			}
			if (match)
				continue;

			// No match, remove from filtered list
			items_.erase(items_.begin() + a);
			a--;
		}
	}

	// Returns true if texture at index [left] is smaller than [right]
	static bool sizeSort(long left, long right)
	{
		auto tl = dynamic_cast<TextureXListView*>(lv_current_)->txList()->texture(left);
		auto tr = dynamic_cast<TextureXListView*>(lv_current_)->txList()->texture(right);
		int  s1 = tl->width() * tl->height();
		int  s2 = tr->width() * tr->height();

		if (s1 == s2)
			return left < right;
		else
			return lv_current_->sortDescend() ? s1 > s2 : s2 > s1;
	}

protected:
	// Returns the string for [item] at [column]
	string itemText(long item, long column, long index) const override
	{
		// Check texture list exists
		if (!texturex_)
			return "INVALID INDEX";

		// Check index is ok
		if (index < 0 || static_cast<unsigned>(index) > texturex_->size())
			return "INVALID INDEX";

		// Get associated texture
		auto tex = texturex_->texture(index);

		if (column == 0) // Name column
			return tex->name();
		else if (column == 1) // Size column
			return fmt::format("{}x{}", tex->width(), tex->height());
		else if (column == 2) // Type column
			return tex->type();
		else
			return "INVALID COLUMN";
	}

	// Called when widget requests the attributes
	// (text colour / background colour / font) for [item]
	void updateItemAttr(long item, long column, long index) const override
	{
		// Check texture list exists
		if (!texturex_)
			return;

		// Check index is ok
		if (index < 0 || static_cast<unsigned>(index) > texturex_->size())
			return;

		// Get associated texture
		auto tex = texturex_->texture(index);

		// Init attributes
		item_attr_->SetTextColour(colourconfig::colour("error"));

		// If texture doesn't exist, return error colour
		if (!tex)
			return;

		// Set colour depending on entry state
		switch (tex->state())
		{
		case 1:  item_attr_->SetTextColour(colourconfig::colour("modified")); break;
		case 2:  item_attr_->SetTextColour(colourconfig::colour("new")); break;
		default: item_attr_->SetTextColour(wxSystemSettings::GetColour(wxSYS_COLOUR_LISTBOXTEXT)); break;
		}
	}

private:
	TextureXList* texturex_;
};
} // namespace slade


// -----------------------------------------------------------------------------
//
// Undo Steps
//
// -----------------------------------------------------------------------------

class TextureSwapUS : public UndoStep
{
public:
	TextureSwapUS(TextureXList& texturex, int index1, int index2) :
		texturex_(&texturex),
		index1_(index1),
		index2_(index2)
	{
	}
	~TextureSwapUS() override = default;

	bool doSwap() const
	{
		// Get parent dir
		texturex_->swapTextures(index1_, index2_);
		return true;
	}

	bool doUndo() override { return doSwap(); }
	bool doRedo() override { return doSwap(); }

private:
	TextureXList* texturex_ = nullptr;
	int           index1_   = -1;
	int           index2_   = -1;
};

class TextureCreateDeleteUS : public UndoStep
{
public:
	// Texture Created
	TextureCreateDeleteUS(TextureXPanel* tx_panel, int created_index) : tx_panel_{ tx_panel }, index_{ created_index }
	{
	}

	// Texture Deleted
	TextureCreateDeleteUS(TextureXPanel* tx_panel, unique_ptr<CTexture> tex_removed, int removed_index) :
		tx_panel_{ tx_panel },
		tex_removed_{ std::move(tex_removed) },
		index_{ removed_index },
		created_{ false }
	{
	}

	~TextureCreateDeleteUS() override = default;

	bool deleteTexture()
	{
		tex_removed_ = tx_panel_->txList().removeTexture(index_);
		if (tx_panel_->currentTexture() == tex_removed_.get())
			tx_panel_->textureEditor()->clearTexture();
		return true;
	}

	bool createTexture()
	{
		tx_panel_->txList().addTexture(std::move(tex_removed_), index_);
		return true;
	}

	bool doUndo() override
	{
		if (created_)
			return deleteTexture();
		else
			return createTexture();
	}

	bool doRedo() override
	{
		if (!created_)
			return deleteTexture();
		else
			return createTexture();
	}

private:
	TextureXPanel*       tx_panel_ = nullptr;
	unique_ptr<CTexture> tex_removed_;
	int                  index_   = -1;
	bool                 created_ = true;
};

class TextureModificationUS : public UndoStep
{
public:
	TextureModificationUS(TextureXPanel* tx_panel, const CTexture& texture) :
		tx_panel_{ tx_panel },
		tex_copy_{ std::make_unique<CTexture>() },
		index_{ tx_panel->txList().textureIndex(tex_copy_->name()) }
	{
		tex_copy_->copyTexture(texture);
		tex_copy_->setState(texture.state());
	}

	~TextureModificationUS() override = default;

	bool swapData()
	{
		auto replaced = tx_panel_->txList().replaceTexture(index_, std::move(tex_copy_));
		if (replaced)
		{
			if (tx_panel_->currentTexture() == replaced.get() || tx_panel_->currentTexture() == tex_copy_.get())
				tx_panel_->textureEditor()->openTexture(tex_copy_.get(), &(tx_panel_->txList()));
			tex_copy_ = std::move(replaced);
		}
		else
			return false;

		return true;
	}

	bool doUndo() override { return swapData(); }
	bool doRedo() override { return swapData(); }

private:
	TextureXPanel*       tx_panel_ = nullptr;
	unique_ptr<CTexture> tex_copy_;
	int                  index_ = -1;
};


// -----------------------------------------------------------------------------
//
// TextureXPanel Class Functions
//
// -----------------------------------------------------------------------------


// -----------------------------------------------------------------------------
// TextureXPanel class constructor
// -----------------------------------------------------------------------------
TextureXPanel::TextureXPanel(wxWindow* parent, TextureXEditor& tx_editor) :
	wxPanel{ parent, -1 },
	texturex_{ new TextureXList() },
	tx_editor_{ &tx_editor },
	undo_manager_{ tx_editor.undoManager() }
{
	auto lh = ui::LayoutHelper(this);

	// Setup sizer
	auto sizer = new wxBoxSizer(wxHORIZONTAL);
	SetSizer(sizer);

	// Frame
	frame_textures_ = new wxStaticBox(this, -1, wxS("Textures"));
	auto framesizer = new wxStaticBoxSizer(frame_textures_, wxHORIZONTAL);
	sizer->Add(framesizer, lh.sfWithBorder(0, wxLEFT | wxTOP | wxBOTTOM).Expand());

	// Toolbar
	toolbar_ = new SToolBar(frame_textures_, false, wxVERTICAL);
	toolbar_->addActionGroup("_Save", { "txed_savelist" });
	toolbar_->addActionGroup("_New", { "txed_new", "txed_new_file" });
	toolbar_->addActionGroup("_Texture", { "txed_rename", "txed_rename_each", "txed_delete" });
	toolbar_->addActionGroup("_Sorting", { "txed_up", "txed_down", "txed_sort" });
	toolbar_->group("_Texture")->setAllButtonsEnabled(false);
	toolbar_->group("_Sorting")->setAllButtonsEnabled(false);
	toolbar_->findActionButton("txed_sort")->Enable();
	framesizer->Add(toolbar_, lh.sfWithSmallBorder(0, wxTOP | wxBOTTOM).Expand());

	// Textures list + filter
<<<<<<< HEAD
	list_textures_    = new TextureXListView(this, texturex_.get());
	text_filter_      = new wxTextCtrl(this, -1);
=======
	list_textures_    = new TextureXListView(frame_textures_, &texturex_);
	text_filter_      = new wxTextCtrl(frame_textures_, -1);
>>>>>>> 2f909000
	btn_clear_filter_ = new SIconButton(this, "close", "Clear Filter");
	auto* vbox        = new wxBoxSizer(wxVERTICAL);
	framesizer->AddSpacer(lh.padSmall());
	framesizer->Add(vbox, lh.sfWithBorder(1, wxTOP | wxRIGHT | wxBOTTOM).Expand());
	vbox->Add(list_textures_, lh.sfWithBorder(1, wxBOTTOM).Expand());
	vbox->Add(
<<<<<<< HEAD
		lh.layoutHorizontally({ wxutil::createLabelHBox(this, "Filter:", text_filter_), btn_clear_filter_ }, 0),
		wxSizerFlags().Expand());
=======
		wxutil::layoutHorizontally(
			{ wxutil::createLabelHBox(frame_textures_, "Filter:", text_filter_), btn_clear_filter_ }, 0),
		0,
		wxEXPAND);
>>>>>>> 2f909000

	// Bind events
	list_textures_->Bind(wxEVT_LIST_ITEM_SELECTED, &TextureXPanel::onTextureListSelect, this);
	list_textures_->Bind(wxEVT_LIST_ITEM_RIGHT_CLICK, &TextureXPanel::onTextureListRightClick, this);
	list_textures_->Bind(wxEVT_KEY_DOWN, &TextureXPanel::onTextureListKeyDown, this);
	Bind(wxEVT_SHOW, [&](wxShowEvent&) { tx_editor_->updateMenuStatus(); });
	text_filter_->Bind(wxEVT_TEXT, &TextureXPanel::onTextFilterChanged, this);
	btn_clear_filter_->Bind(wxEVT_BUTTON, &TextureXPanel::onBtnClearFitler, this);
}

// -----------------------------------------------------------------------------
// TextureXPanel class destructor
// -----------------------------------------------------------------------------
TextureXPanel::~TextureXPanel()
{
	if (tx_entry_)
		tx_entry_->unlock();
}

// -----------------------------------------------------------------------------
// Loads a TEXTUREx or TEXTURES format texture list into the editor
// -----------------------------------------------------------------------------
bool TextureXPanel::openTEXTUREX(ArchiveEntry* entry)
{
	// Open texture list (check format)
	if (entry->type()->formatId() == "texturex")
	{
		// TEXTURE1/2 format
		if (!texturex_->readTEXTUREXData(entry, tx_editor_->patchTable()))
			return false;

		// Create default texture editor
		texture_editor_ = new TextureEditorPanel(this, tx_editor_);

		// Update patch table usage info
		for (size_t a = 0; a < texturex_->size(); a++)
		{
			auto tex = texturex_->texture(a);

			// Go through texture's patches
			for (size_t p = 0; p < tex->nPatches(); p++)
				tx_editor_->patchTable().patch(tex->patch(p)->name()).used_in.push_back(tex->name());
		}
	}
	else
	{
		// TEXTURES format
		if (!texturex_->readTEXTURESData(entry))
			return false;

		// Create extended texture editor
		texture_editor_ = new ZTextureEditorPanel(this, tx_editor_);

		// Add 'type' column
		list_textures_->InsertColumn(2, wxS("Type"));
	}

	tx_entry_ = entry;

	// Add texture editor area
	GetSizer()->Add(texture_editor_, ui::LayoutHelper(this).sfWithBorder(1).Expand());
	texture_editor_->setupLayout();

	// Update format label
	frame_textures_->SetLabel(
		wxS("Textures (") + wxString::FromUTF8(texturex_->textureXFormatString()) + wxS(" format)"));

	// Update texture list
	list_textures_->updateList();
	Layout();
	Update();

	return true;
}

// -----------------------------------------------------------------------------
// Saves a TEXTUREX format texture list
// -----------------------------------------------------------------------------
bool TextureXPanel::saveTEXTUREX()
{
	// Save any changes to current texture
	applyChanges();

	// Write list to entry, in the correct format
	tx_entry_->unlock(); // Have to unlock the entry first
	bool ok = false;
	if (txListIsTextures(*texturex_))
		ok = texturex_->writeTEXTURESData(tx_entry_);
	else
		ok = texturex_->writeTEXTUREXData(tx_entry_, tx_editor_->patchTable());

	// Redetect type and lock it up
	EntryType::detectEntryType(*tx_entry_);
	tx_entry_->lock();

	// Set all textures to unmodified
	for (unsigned a = 0; a < texturex_->size(); a++)
		texturex_->texture(a)->setState(0);
	list_textures_->updateList();

	// Update variables
	modified_ = false;

	return ok;
}

// -----------------------------------------------------------------------------
// Sets the texture editor's palette
// -----------------------------------------------------------------------------
void TextureXPanel::setPalette(const Palette* pal) const
{
	texture_editor_->setPalette(pal);
}

// -----------------------------------------------------------------------------
// Applies changes to the current texture, if any
// -----------------------------------------------------------------------------
void TextureXPanel::applyChanges()
{
	if (texture_editor_->texModified() && tex_current_)
	{
		// Clear undo levels for individual edits to the current texture
		undo_manager_->clearToResetPoint();

		// Create single 'modify texture' undo level
		undo_manager_->beginRecord("Modify Texture");
		undo_manager_->recordUndoStep(std::make_unique<TextureModificationUS>(this, *tex_current_));
		undo_manager_->endRecord(true);

		undo_manager_->setResetPoint();

		if (texture_editor_->texture())
			tex_current_->copyTexture(*texture_editor_->texture());
		tex_current_->setState(1);
		tx_editor_->patchTable().updatePatchUsage(tex_current_);
		list_textures_->updateList();
		modified_ = true;
		texture_editor_->openTexture(tex_current_, texturex_.get());
	}
}

// -----------------------------------------------------------------------------
// Refreshes the texture list
// -----------------------------------------------------------------------------
void TextureXPanel::updateTextureList() const
{
	list_textures_->updateList();
}

// -----------------------------------------------------------------------------
// Creates a new texture called [name] from [patch]. The new texture will be
// set to the dimensions of the patch, with the patch added at 0,0
// -----------------------------------------------------------------------------
unique_ptr<CTexture> TextureXPanel::newTextureFromPatch(string_view name, string_view patch)
{
	// Create new texture
	auto tex = std::make_unique<CTexture>();
	tex->setName(name);
	tex->setState(2);

	// Setup texture scale
	if (txListIsTextures(*texturex_))
	{
		tex->setScale({ 1., 1. });
		tex->setExtended(true);
	}
	else
		tex->setScale({ 0., 0. });

	// Add patch
	tex->addPatch(patch, 0, 0);

	// Load patch image (to determine dimensions)
	SImage image;
	tex->loadPatchImage(0, image);

	// Set dimensions
	tex->setWidth(image.width());
	tex->setHeight(image.height());

	// Update variables
	modified_ = true;

	// Return the new texture
	return tex;
}

// -----------------------------------------------------------------------------
// Create a new texture. Shows a dialog allowing the user to either create a
// blank texture, or generate one from a single patch
// -----------------------------------------------------------------------------
void TextureXPanel::newTexture()
{
	auto* dialog = new NewTextureDialog(maineditor::windowWx(), tx_editor_, texturex_.get());
	if (dialog->ShowModal() != wxID_OK)
		return;

	// Process name
	auto name = dialog->texName();
	if (!txListIsTextures(*texturex_))
	{
		strutil::upperIP(name);
		strutil::truncateIP(name, 8);
	}

	// Create new texture
	unique_ptr<CTexture> tex;
	if (dialog->blankSelected())
	{
		// Blank texture
		tex = std::make_unique<CTexture>();
		tex->setName(name);
		tex->setState(2);

		// Size
		tex->setWidth(dialog->texWidth());
		tex->setHeight(dialog->texHeight());

		// Setup texture scale
		if (txListIsTextures(*texturex_))
		{
			tex->setScale({ 1., 1. });
			tex->setExtended(true);
		}
		else
			tex->setScale({ 0., 0. });
	}
	else // From patch
		tex = newTextureFromPatch(name, dialog->patch());

	// Add it after the last selected item
	auto* tex_ptr  = tex.get();
	int   selected = list_textures_->itemIndex(list_textures_->lastSelected());
	if (selected == -1)
		selected = texturex_->size() - 1; // Add to end of the list if nothing selected
	texturex_->addTexture(std::move(tex), selected + 1);

	// Record undo level
	undo_manager_->beginRecord("New Texture");
	undo_manager_->recordUndoStep(std::make_unique<TextureCreateDeleteUS>(this, selected + 1));
	undo_manager_->endRecord(true);

	// Update texture list
	list_textures_->updateList();

	// Select the new texture
	list_textures_->clearSelection();
	list_textures_->selectItem(selected + 1);
	list_textures_->EnsureVisible(selected + 1);

	// Update patch table counts
	if (dialog->blankSelected())
		tx_editor_->patchTable().updatePatchUsage(tex_ptr);

	// Update variables
	modified_ = true;
}

// -----------------------------------------------------------------------------
// Creates a new texture from an existing patch
// -----------------------------------------------------------------------------
void TextureXPanel::newTextureFromPatch()
{
	// Browse for patch
	string patch;
	if (txListIsTextures(*texturex_))
		patch = tx_editor_->browsePatchEntry();
	else
		patch = tx_editor_->patchTable().patchName(tx_editor_->browsePatchTable());

	if (!patch.empty())
	{
		// Prompt for new texture name
		auto name = wxGetTextFromUser(wxS("Enter a texture name:"), wxS("New Texture"), wxString::FromUTF8(patch))
						.utf8_string();

		// Do nothing if no name entered
		if (name.empty())
			return;

		// Process name
		strutil::truncateIP(name, 8);
		strutil::upperIP(name);

		// Create new texture from patch
		auto tex     = newTextureFromPatch(name, patch);
		auto tex_ptr = tex.get();

		// Add texture after the last selected item
		int selected = list_textures_->itemIndex(list_textures_->lastSelected());
		if (selected == -1)
			selected = texturex_->size() - 1; // Add to end of the list if nothing selected
		texturex_->addTexture(std::move(tex), selected + 1);

		// Record undo level
		undo_manager_->beginRecord("New Texture from Patch");
		undo_manager_->recordUndoStep(std::make_unique<TextureCreateDeleteUS>(this, selected + 1));
		undo_manager_->endRecord(true);

		// Update texture list
		list_textures_->updateList();

		// Select the new texture
		list_textures_->clearSelection();
		list_textures_->selectItem(selected + 1);
		list_textures_->EnsureVisible(selected + 1);

		// Update patch table counts
		tx_editor_->patchTable().updatePatchUsage(tex_ptr);
	}
}

// -----------------------------------------------------------------------------
// Creates a new texture from an image file. The file will be imported and added
// to the patch table if needed
// -----------------------------------------------------------------------------
void TextureXPanel::newTextureFromFile()
{
	// Get all entry types
	auto etypes = EntryType::allTypes();

	// Go through types
	string ext_filter = "All files (*.*)|*|";
	for (auto& etype : etypes)
	{
		// If the type is a valid image type, add its extension filter
		if (etype->extraProps().contains("image"))
		{
			ext_filter += etype->fileFilterString();
			ext_filter += "|";
		}
	}

	// Create open file dialog
	wxFileDialog dialog_open(
		this,
		wxS("Choose file(s) to open"),
		dir_last,
		wxEmptyString,
		wxString::FromUTF8(ext_filter),
		wxFD_OPEN | wxFD_MULTIPLE | wxFD_FILE_MUST_EXIST,
		wxDefaultPosition);

	// Run the dialog & check that the user didn't cancel
	if (dialog_open.ShowModal() == wxID_OK)
	{
		// Get file selection
		wxArrayString files;
		dialog_open.GetPaths(files);

		// Save 'dir_last'
		dir_last = dialog_open.GetDirectory().utf8_string();

		// Go through file selection
		for (const auto& f : files)
		{
			auto file = f.utf8_string();

			// Load the file into a temporary ArchiveEntry
			auto entry = std::make_shared<ArchiveEntry>();
			entry->importFile(file);

			// Determine type
			EntryType::detectEntryType(*entry);

			// If it's not a valid image type, ignore this file
			if (!entry->type()->extraProps().contains("image"))
			{
				log::warning("{} is not a valid image file", file);
				continue;
			}

			// Ask for name for texture
			auto file_name = strutil::Path::fileNameOf(file);
			auto tex_name  = strutil::upper(strutil::truncate(file_name, 8));
			auto name      = wxGetTextFromUser(
                            WX_FMT("Enter a texture name for {}:", file_name),
                            wxS("New Texture"),
                            wxString::FromUTF8(tex_name))
							.Truncate(8)
							.utf8_string();

			// Add patch to archive
			entry->setName(name);
			entry->setExtensionByType();
			tx_entry_->parent()->addEntry(entry, "patches");

			// Add patch to patch table if needed
			if (!txListIsTextures(*texturex_))
				tx_editor_->patchTable().addPatch(name);


			// Create new texture from patch
			auto tex     = newTextureFromPatch(name, name);
			auto tex_ptr = tex.get();

			// Add texture after the last selected item
			int selected = list_textures_->itemIndex(list_textures_->lastSelected());
			if (selected == -1)
				selected = texturex_->size() - 1; // Add to end of the list if nothing selected
			texturex_->addTexture(std::move(tex), selected + 1);

			// Record undo level
			undo_manager_->beginRecord("New Texture from File");
			undo_manager_->recordUndoStep(std::make_unique<TextureCreateDeleteUS>(this, selected + 1));
			undo_manager_->endRecord(true);

			// Update texture list
			list_textures_->updateList();

			// Select the new texture
			list_textures_->clearSelection();
			list_textures_->selectItem(selected + 1);
			list_textures_->EnsureVisible(selected + 1);

			// Update patch table counts
			tx_editor_->patchTable().updatePatchUsage(tex_ptr);
		}
	}
}

// -----------------------------------------------------------------------------
// Removes any selected textures
// -----------------------------------------------------------------------------
void TextureXPanel::removeTexture()
{
	// Get selected textures
	auto selection = list_textures_->selection(true);

	// Begin recording undo level
	undo_manager_->beginRecord("Remove Texture(s)");

	// Go through selection backwards
	for (int a = selection.size() - 1; a >= 0; a--)
	{
		// Remove texture from patch table entries
		auto tex = texturex_->texture(selection[a]);
		for (unsigned p = 0; p < tex->nPatches(); p++)
			tx_editor_->patchTable().patch(tex->patch(p)->name()).removeTextureUsage(tex->name());

		// Remove texture from list
		auto removed = texturex_->removeTexture(selection[a]);

		// Record undo step
		undo_manager_->recordUndoStep(std::make_unique<TextureCreateDeleteUS>(this, std::move(removed), selection[a]));
	}

	// End recording undo level
	undo_manager_->endRecord(true);

	// Clear selection & refresh
	list_textures_->clearSelection();
	list_textures_->updateList();
	texture_editor_->clearTexture();

	// Update variables
	modified_ = true;
}

// -----------------------------------------------------------------------------
// Moves all selected textures up
// -----------------------------------------------------------------------------
void TextureXPanel::moveUp()
{
	// Get selected textures
	vector<long> selection = list_textures_->selection(true);

	// Do nothing if the first selected item is at the top of the list
	if (!selection.empty() && selection[0] == 0)
		return;

	// Begin recording undo level
	undo_manager_->beginRecord("Move Texture(s) Up");

	// Go through selection
	for (long index : selection)
	{
		// Swap selected texture with the one above it
		texturex_->swapTextures(index, index - 1);

		// Record undo step
		undo_manager_->recordUndoStep(std::make_unique<TextureSwapUS>(*texturex_, index, index - 1));
	}

	// End recording undo level
	undo_manager_->endRecord(true);

	// Update selection
	list_textures_->clearSelection();
	for (long index : selection)
		list_textures_->selectItem(index - 1);

	// Refresh
	list_textures_->updateList();

	// Update variables
	modified_ = true;
}

// -----------------------------------------------------------------------------
// Moves all selected textures down
// -----------------------------------------------------------------------------
void TextureXPanel::moveDown()
{
	// Get selected textures
	auto selection = list_textures_->selection(true);

	// Do nothing if the last selected item is at the end of the list
	if (!selection.empty() && selection.back() == list_textures_->GetItemCount() - 1)
		return;

	// Begin recording undo level
	undo_manager_->beginRecord("Move Texture(s) Down");

	// Go through selection backwards
	for (int a = selection.size() - 1; a >= 0; a--)
	{
		// Swap selected texture with the one below it
		texturex_->swapTextures(selection[a], selection[a] + 1);

		// Record undo step
		undo_manager_->recordUndoStep(std::make_unique<TextureSwapUS>(*texturex_, selection[a], selection[a] + 1));
	}

	// End recording undo level
	undo_manager_->endRecord(true);

	// Update selection
	list_textures_->clearSelection();
	for (long index : selection)
		list_textures_->selectItem(index + 1);

	// Refresh
	list_textures_->updateList();

	// Update variables
	modified_ = true;
}

// -----------------------------------------------------------------------------
// Sorts all selected textures
// -----------------------------------------------------------------------------
void TextureXPanel::sort()
{
	// Get selected textures
	auto selection = list_textures_->selection(true);

	// Without selection of multiple texture, sort everything instead
	if (selection.size() < 2)
	{
		selection.clear();
		selection.resize(texturex_->size());
		for (size_t i = 0; i < texturex_->size(); ++i)
			selection[i] = i;
	}

	// No sorting needed even after adding everything
	if (selection.size() < 2)
		return;

	// Fill a map with <texture name, texture index> pairs
	vector<size_t>           origindex(texturex_->size());
	std::map<string, size_t> tmap;
	tmap.clear();
	for (long index : selection)
	{
		// We want to be sure that each key is unique, so we add the position to the name string
		auto name = fmt::format("{:<8}{:8d}", texturex_->texture(index)->name(), index);
		// x keeps the current position, while y keeps the original position
		tmap[name]       = index;
		origindex[index] = index;
	}

	// Begin recording undo level
	undo_manager_->beginRecord("Sort Textures");

	// And now, sort the textures based on the map
	auto itr = tmap.begin();
	for (long index : selection)
	{
		// If the texture isn't in its sorted place already
		if (index != itr->second)
		{
			// Swap the texture in the spot with the sorted one
			size_t tmp             = origindex[index];
			origindex[index]       = origindex[itr->second];
			origindex[itr->second] = tmp;
			texturex_->swapTextures(index, itr->second);
			undo_manager_->recordUndoStep(std::make_unique<TextureSwapUS>(*texturex_, index, itr->second));
			// Update the position of the displaced texture in the tmap
			auto name  = fmt::format("{:<8}{:8d}", texturex_->texture(itr->second)->name(), tmp);
			tmap[name] = itr->second;
		}
		++itr;
	}

	// End recording undo level
	undo_manager_->endRecord(true);

	// Refresh
	list_textures_->updateList();

	// Update variables
	modified_ = true;
}

// -----------------------------------------------------------------------------
// Copies any selected textures to the clipboard
// -----------------------------------------------------------------------------
void TextureXPanel::copy() const
{
	// Get selected textures
	auto selection = list_textures_->selection(true);

	// Do nothing if nothing selected
	if (selection.empty())
		return;

	// Create list of textures to copy
	vector<unique_ptr<ClipboardItem>> copy_items;
	copy_items.reserve(selection.size());
	for (long index : selection)
		copy_items.emplace_back(new TextureClipboardItem(*texturex_->texture(index), tx_editor_->archive()));

	// Add list to clipboard
	app::clipboard().clear();
	app::clipboard().add(copy_items);
}

// -----------------------------------------------------------------------------
// Pastes any textures on the clipboard after the last selected texture
// -----------------------------------------------------------------------------
void TextureXPanel::paste()
{
	// Check there is anything on the clipboard
	if (app::clipboard().empty())
		return;

	// Get last selected index
	int selected = list_textures_->itemIndex(list_textures_->lastSelected());
	if (selected == -1)
		selected = texturex_->size() - 1; // Add to end of the list if nothing selected

	// Begin recording undo level
	undo_manager_->beginRecord("Paste Texture(s)");

	// Go through clipboard items
	for (unsigned a = 0; a < app::clipboard().size(); a++)
	{
		// Skip if not a texture clipboard item
		if (app::clipboard().item(a)->type() != ClipboardItem::Type::CompositeTexture)
			continue;

		// Get texture item
		auto item = dynamic_cast<TextureClipboardItem*>(app::clipboard().item(a));

		// Add new texture after last selected item
		auto ntex     = std::make_unique<CTexture>(txListIsTextures(*texturex_));
		auto ntex_ptr = ntex.get();
		ntex->copyTexture(item->texture(), true);
		ntex->setState(2);
		texturex_->addTexture(std::move(ntex), ++selected);

		// Record undo step
		undo_manager_->recordUndoStep(std::make_unique<TextureCreateDeleteUS>(this, selected));

		// Deal with patches
		for (unsigned p = 0; p < ntex_ptr->nPatches(); p++)
		{
			auto patch = ntex_ptr->patch(p);

			// Update patch table if necessary
			if (!txListIsTextures(*texturex_))
				tx_editor_->patchTable().addPatch(patch->name());

			// Get the entry for this patch
			auto entry = patch->patchEntry(tx_editor_->archive());

			// If the entry wasn't found in any open archive, try copying it from the clipboard
			// (the user may have closed the archive the original patch was in)
			if (!entry)
			{
				entry = item->patchEntry(patch->name());

				// Copy the copied patch entry over to this archive
				if (entry)
					tx_editor_->archive()->addEntry(std::make_shared<ArchiveEntry>(*entry), "patches");
			}

			// If the entry exists in the base resource archive or this archive, do nothing
			else if (
				entry->parent() == app::archiveManager().baseResourceArchive()
				|| entry->parent() == tx_editor_->archive())
				continue;

			// Otherwise, copy the entry over to this archive
			else
				tx_editor_->archive()->addEntry(std::make_shared<ArchiveEntry>(*entry), "patches");
		}
	}

	// End recording undo level
	undo_manager_->endRecord(true);

	// Refresh
	list_textures_->updateList();

	// Update variables
	modified_ = true;
}

// -----------------------------------------------------------------------------
// Create standalone image entries of any selected textures
// -----------------------------------------------------------------------------
void TextureXPanel::renameTexture(bool each)
{
	// Get selected textures
	auto              selec_num = list_textures_->selection(true);
	vector<CTexture*> selection;

	if (!tx_entry_)
		return;

	// Go through selection
	selection.reserve(selec_num.size());
	for (long index : selec_num)
		selection.push_back(texturex_->texture(index));

	// Define alphabet
	static const string alphabet       = "ABCDEFGHIJKLMNOPQRSTUVWXYZ";
	static const string alphabet_lower = "abcdefghijklmnopqrstuvwxyz";

	// Check any are selected
	if (each || selection.size() == 1)
	{
		// If only one entry is selected, or "rename each" mode is desired, just do basic rename
		for (auto& texture : selection)
		{
			// Prompt for a new name
			auto new_name = wxGetTextFromUser(
								wxS("Enter new texture name: (* = unchanged)"),
								wxS("Rename"),
								wxString::FromUTF8(texture->name()))
								.utf8_string();
			if (wad_force_uppercase)
				strutil::upperIP(new_name);

			// Rename entry (if needed)
			if (!new_name.empty() && texture->name() != new_name)
			{
				texture->setName(new_name);
				texture->setState(1);
				if (texture == tex_current_)
					texture_editor_->updateTextureName(new_name);

				modified_ = true;
			}
		}
	}
	else if (selection.size() > 1)
	{
		// Get a list of entry names
		vector<string> names;
		names.reserve(selection.size());
		for (auto& texture : selection)
			names.push_back(texture->name());

		// Get filter string
		auto filter = misc::massRenameFilter(names);

		// Prompt for a new name
		auto new_name = wxGetTextFromUser(
							wxS("Enter new texture name: (* = unchanged, ^ = alphabet letter, ^^ = lower case\n")
							"% = alphabet repeat number, & = texture number, %% or && = n-1)",
							wxS("Rename"),
							wxString::FromUTF8(filter))
							.utf8_string();
		if (wad_force_uppercase)
			strutil::upperIP(new_name);

		// Apply mass rename to list of names
		if (!new_name.empty())
		{
			misc::doMassRename(names, new_name);

			// Go through the list
			for (size_t a = 0; a < selection.size(); a++)
			{
				// Rename the entry (if needed)
				if (selection[a]->name() != names[a])
				{
					auto filename = names[a];
					int  num      = a / alphabet.size();
					int  cn       = a - (num * alphabet.size());
					strutil::replaceIP(filename, "^^", { alphabet_lower.data() + cn, 1 });
					strutil::replaceIP(filename, "^", { alphabet.data() + cn, 1 });
					strutil::replaceIP(filename, "%%", fmt::format("{}", num));
					strutil::replaceIP(filename, "%", fmt::format("{}", num + 1));
					strutil::replaceIP(filename, "&&", fmt::format("{}", a));
					strutil::replaceIP(filename, "&", fmt::format("{}", a + 1));

					selection[a]->setName(filename);
					selection[a]->setState(1);
					if (selection[a] == tex_current_)
						texture_editor_->updateTextureName(filename);
					modified_ = true;
				}
			}
		}
	}
	Refresh();
}

// -----------------------------------------------------------------------------
// Create standalone image entries of any selected textures
// -----------------------------------------------------------------------------
void TextureXPanel::exportTexture()
{
	// Get selected textures
	auto              selec_num = list_textures_->selection(true);
	vector<CTexture*> selection;

	if (!tx_entry_)
		return;

	// saveTEXTUREX();

	auto archive    = tx_entry_->parent();
	bool force_rgba = texture_editor_->blendRGBA();

	// Go through selection
	selection.reserve(selec_num.size());
	for (long index : selec_num)
		selection.push_back(texturex_->texture(index));

	// Create gfx conversion dialog
	GfxConvDialog gcd(this);

	// Send selection to the gcd
	gcd.openTextures(selection, texture_editor_->palette(), archive, force_rgba);

	// Run the gcd
	gcd.ShowModal();

	// Show splash window
	ui::showSplash("Writing converted image data...", true, maineditor::windowWx());

	// Write any changes
	for (unsigned a = 0; a < selection.size(); a++)
	{
		// Update splash window
		ui::setSplashProgressMessage(selection[a]->name());
		ui::setSplashProgress(a, selection.size());

		// Skip if the image wasn't converted
		if (!gcd.itemModified(a))
			continue;

		// Get image and conversion info
		auto image  = gcd.itemImage(a);
		auto format = gcd.itemFormat(a);

		// Write converted image back to entry
		MemChunk mc;
		format->saveImage(*image, mc, force_rgba ? nullptr : gcd.itemPalette(a));
		auto lump = std::make_shared<ArchiveEntry>();
		lump->importMemChunk(mc);
		lump->rename(selection[a]->name());
		archive->addEntry(lump, "textures");
		EntryType::detectEntryType(*lump);
		lump->setExtensionByType();
	}

	// Hide splash window
	ui::hideSplash();
}

// -----------------------------------------------------------------------------
// Converts [texture] to a PNG image (if possible) and saves the PNG data to a
// file [filename]. Does not alter the texture data itself
// -----------------------------------------------------------------------------
bool TextureXPanel::exportAsPNG(CTexture* texture, const string& filename, bool force_rgba) const
{
	// Check entry was given
	if (!texture)
		return false;

	// Create image from entry
	SImage image;
	if (!texture->toImage(image, nullptr, texture_editor_->palette(), force_rgba))
	{
		log::error("Error converting {}: {}", texture->name(), global::error);
		return false;
	}

	// Write png data
	MemChunk png;
	auto     fmt_png = SIFormat::getFormat("png");
	if (!fmt_png->saveImage(image, png, texture_editor_->palette()))
	{
		log::error("Error converting {}", texture->name());
		return false;
	}

	// Export file
	return png.exportFile(filename);
}

// -----------------------------------------------------------------------------
// Create standalone image entries of any selected textures
// -----------------------------------------------------------------------------
void TextureXPanel::extractTexture()
{
	// Get selected textures
	auto              selec_num = list_textures_->selection(true);
	vector<CTexture*> selection;

	if (!tx_entry_)
		return;

	bool force_rgba = texture_editor_->blendRGBA();

	// Go through selection
	selection.reserve(selec_num.size());
	for (long index : selec_num)
		selection.push_back(texturex_->texture(index));


	// If we're just exporting one texture
	if (selection.size() == 1)
	{
		auto          name = misc::lumpNameToFileName(selection[0]->name());
		strutil::Path fn(name);

		// Set extension
		fn.setExtension("png");

		// Run save file dialog
		filedialog::FDInfo info;
		if (filedialog::saveFile(
				info,
				"Export Texture \"" + selection[0]->name() + "\" as PNG",
				"PNG Files (*.png)|*.png",
				this,
				fn.fileName()))
		{
			// If a filename was selected, export it
			if (!exportAsPNG(selection[0], info.filenames[0], force_rgba))
			{
				wxMessageBox(WX_FMT("Error: {}", global::error), wxS("Error"), wxOK | wxICON_ERROR);
				return;
			}
		}

		return;
	}
	else
	{
		// Run save files dialog
		filedialog::FDInfo info;
		if (filedialog::saveFiles(
				info, "Export Textures as PNG (Filename will be ignored)", "PNG Files (*.png)|*.png", this))
		{
			// Show splash window
			ui::showSplash("Saving converted image data...", true, maineditor::windowWx());

			// Go through the selection
			for (size_t a = 0; a < selection.size(); a++)
			{
				// Update splash window
				ui::setSplashProgressMessage(selection[a]->name());
				ui::setSplashProgress(a, selection.size());

				// Setup entry filename
				strutil::Path fn(selection[a]->name());
				fn.setPath(info.path);
				fn.setExtension("png");

				// Do export
				exportAsPNG(selection[a], fn.fullPath(), force_rgba);
			}

			// Hide splash window
			ui::hideSplash();
		}
	}
}

// -----------------------------------------------------------------------------
// Changes the offsets for each selected texture. Only for ZDoom!
// -----------------------------------------------------------------------------
bool TextureXPanel::modifyOffsets()
{
	if (!tx_entry_)
		return false;

	// Create modify offsets dialog
	ModifyOffsetsDialog mod;
	mod.SetParent(this);
	mod.CenterOnParent();

	// Run the dialog
	if (mod.ShowModal() == wxID_CANCEL)
		return false;

	// Go through selection
	auto selec_num = list_textures_->selection(true);
	for (long index : selec_num)
	{
		// Get texture
		bool current = false;
		auto ctex    = texturex_->texture(index);
		if (ctex == tex_current_)
		{
			// Texture is currently open in the editor
			ctex    = texture_editor_->texture();
			current = true;
		}

		// Calculate and apply new offsets
		Vec2i offsets = mod.calculateOffsets(ctex->offsetX(), ctex->offsetY(), ctex->width(), ctex->height());
		ctex->setOffsetX(offsets.x);
		ctex->setOffsetY(offsets.y);

		ctex->setState(1);
		modified_ = true;

		// If it was the current texture, update controls
		if (current)
			texture_editor_->updateTextureControls();
	}

	return true;
}

// -----------------------------------------------------------------------------
// Called when an action is undone
// -----------------------------------------------------------------------------
void TextureXPanel::onUndo(const string& undo_action) const
{
	list_textures_->updateList();
}

// -----------------------------------------------------------------------------
// Called when an action is redone
// -----------------------------------------------------------------------------
void TextureXPanel::onRedo(const string& undo_action) const
{
	list_textures_->updateList();
}

// -----------------------------------------------------------------------------
// Handles the action [id].
// Returns true if the action was handled, false otherwise
// -----------------------------------------------------------------------------
bool TextureXPanel::handleAction(string_view id)
{
	// Skip event if this panel is not the current page
	auto parent = dynamic_cast<TabControl*>(GetParent());
	if (parent->GetCurrentPage() != this)
		return false;
	// Skip event if this panel is hidden
	if (!tx_editor_->IsShown() || !IsShown())
		return false;

	// Only interested in "txed_" events
	if (!strutil::startsWith(id, "txed_"))
		return false;

	// Handle action
	if (id == "txed_savelist")
		saveTEXTUREX();
	else if (id == "txed_new")
		newTexture();
	else if (id == "txed_delete")
		removeTexture();
	else if (id == "txed_new_patch")
		newTextureFromPatch();
	else if (id == "txed_new_file")
		newTextureFromFile();
	else if (id == "txed_up")
		moveUp();
	else if (id == "txed_down")
		moveDown();
	else if (id == "txed_sort")
		sort();
	else if (id == "txed_copy")
		copy();
	else if (id == "txed_cut")
	{
		copy();
		removeTexture();
	}
	else if (id == "txed_paste")
		paste();
	else if (id == "txed_export")
		exportTexture();
	else if (id == "txed_extract")
		extractTexture();
	else if (id == "txed_rename")
		renameTexture();
	else if (id == "txed_rename_each")
		renameTexture(true);
	else if (id == "txed_offsets")
		modifyOffsets();
	else if (texture_editor_->handleSAction(id)) // Send to TextureEditorPanel
		return true;
	else
		return false; // Not handled here

	return true;
}


// -----------------------------------------------------------------------------
//
// TextureXPanel Class Events
//
// -----------------------------------------------------------------------------

// ReSharper disable CppMemberFunctionMayBeConst
// ReSharper disable CppParameterMayBeConstPtrOrRef

// -----------------------------------------------------------------------------
// Called when an item on the texture list is selected
// -----------------------------------------------------------------------------
void TextureXPanel::onTextureListSelect(wxListEvent& e)
{
	// Update toolbar buttons
	auto selcount = list_textures_->GetSelectedItemCount();
	if (selcount == 0)
	{
		toolbar_->group("_Texture")->setAllButtonsEnabled(false);
		toolbar_->group("_Sorting")->setAllButtonsEnabled(false);
		toolbar_->findActionButton("txed_sort")->Enable();
	}
	if (selcount >= 1)
	{
		toolbar_->group("_Texture")->setAllButtonsEnabled(true);
		toolbar_->group("_Sorting")->setAllButtonsEnabled(true);
	}
	if (selcount == 1)
		toolbar_->findActionButton("txed_rename_each")->Enable(false);


	// Do nothing if multiple textures are selected
	if (list_textures_->GetSelectedItemCount() > 1)
	{
		tex_current_ = nullptr;
		undo_manager_->setResetPoint();
		texture_editor_->openTexture(tex_current_, texturex_.get());
		return;
	}

	// Get selected texture
	auto tex = texturex_->texture(list_textures_->itemIndex(e.GetIndex()));

	// Save any changes to previous texture
	applyChanges();

	// Open texture in editor
	undo_manager_->setResetPoint();
	texture_editor_->openTexture(tex, texturex_.get());

	// Set current texture
	tex_current_ = tex;
}

// -----------------------------------------------------------------------------
// Called when an item on the texture list is right clicked
// -----------------------------------------------------------------------------
void TextureXPanel::onTextureListRightClick(wxListEvent& e)
{
	// Create context menu
	wxMenu context;
	auto   texport = new wxMenu();
	SAction::fromId("txed_delete")->addToMenu(&context, true);
	context.AppendSeparator();
	SAction::fromId("txed_rename")->addToMenu(&context, true);
	if (list_textures_->GetSelectedItemCount() > 1)
		SAction::fromId("txed_rename_each")->addToMenu(&context, true);
	if (txListIsTextures(*texturex_))
		SAction::fromId("txed_offsets")->addToMenu(&context, true);
	SAction::fromId("txed_export")->addToMenu(texport, true, "Archive (as image)");
	SAction::fromId("txed_extract")->addToMenu(texport, true, "File");
	context.AppendSubMenu(texport, wxS("&Export To"));
	context.AppendSeparator();
	SAction::fromId("txed_copy")->addToMenu(&context, true);
	SAction::fromId("txed_cut")->addToMenu(&context, true);
	SAction::fromId("txed_paste")->addToMenu(&context, true);
	context.AppendSeparator();
	SAction::fromId("txed_up")->addToMenu(&context, true);
	SAction::fromId("txed_down")->addToMenu(&context, true);
	SAction::fromId("txed_sort")->addToMenu(&context, true);

	// Pop it up
	PopupMenu(&context);
}

// -----------------------------------------------------------------------------
// Called when a key is pressed in the texture list
// -----------------------------------------------------------------------------
void TextureXPanel::onTextureListKeyDown(wxKeyEvent& e)
{
	// Check if keypress matches any keybinds
	auto binds = KeyBind::bindsForKey(KeyBind::asKeyPress(e.GetKeyCode(), e.GetModifiers()));

	// Go through matching binds
	for (auto& name : binds)
	{
		// Copy
		if (name == "copy")
		{
			copy();
			return;
		}

		// Cut
		else if (name == "cut")
		{
			copy();
			removeTexture();
			return;
		}

		// Paste
		else if (name == "paste")
		{
			paste();
			return;
		}

		// Move texture up
		else if (name == "txed_tex_up")
		{
			moveUp();
			return;
		}

		// Move texture down
		else if (name == "txed_tex_down")
		{
			moveDown();
			return;
		}

		// New texture
		else if (name == "txed_tex_new")
		{
			newTexture();
			return;
		}

		// New texture from patch
		else if (name == "txed_tex_new_patch")
		{
			newTextureFromPatch();
			return;
		}

		// New texture from file
		else if (name == "txed_tex_new_file")
		{
			newTextureFromFile();
			return;
		}

		// Delete texture
		else if (name == "txed_tex_delete")
		{
			removeTexture();
			return;
		}
	}

	// Not handled here, send off to be handled by a parent window
	e.Skip();
}

// -----------------------------------------------------------------------------
// Called when the filter text is changed
// -----------------------------------------------------------------------------
void TextureXPanel::onTextFilterChanged(wxCommandEvent& e)
{
	// Filter the entry list
	list_textures_->setFilter(text_filter_->GetValue().utf8_string());

	e.Skip();
}

// -----------------------------------------------------------------------------
// Called when the 'Clear Filter' button is clicked
// -----------------------------------------------------------------------------
void TextureXPanel::onBtnClearFitler(wxCommandEvent& e)
{
	text_filter_->SetValue(wxEmptyString);
	list_textures_->setFilter("");
}<|MERGE_RESOLUTION|>--- conflicted
+++ resolved
@@ -660,28 +660,17 @@
 	framesizer->Add(toolbar_, lh.sfWithSmallBorder(0, wxTOP | wxBOTTOM).Expand());
 
 	// Textures list + filter
-<<<<<<< HEAD
-	list_textures_    = new TextureXListView(this, texturex_.get());
-	text_filter_      = new wxTextCtrl(this, -1);
-=======
-	list_textures_    = new TextureXListView(frame_textures_, &texturex_);
+	list_textures_    = new TextureXListView(frame_textures_, texturex_.get());
 	text_filter_      = new wxTextCtrl(frame_textures_, -1);
->>>>>>> 2f909000
 	btn_clear_filter_ = new SIconButton(this, "close", "Clear Filter");
 	auto* vbox        = new wxBoxSizer(wxVERTICAL);
 	framesizer->AddSpacer(lh.padSmall());
 	framesizer->Add(vbox, lh.sfWithBorder(1, wxTOP | wxRIGHT | wxBOTTOM).Expand());
 	vbox->Add(list_textures_, lh.sfWithBorder(1, wxBOTTOM).Expand());
 	vbox->Add(
-<<<<<<< HEAD
-		lh.layoutHorizontally({ wxutil::createLabelHBox(this, "Filter:", text_filter_), btn_clear_filter_ }, 0),
+		lh.layoutHorizontally(
+			{ wxutil::createLabelHBox(frame_textures_, "Filter:", text_filter_), btn_clear_filter_ }, 0),
 		wxSizerFlags().Expand());
-=======
-		wxutil::layoutHorizontally(
-			{ wxutil::createLabelHBox(frame_textures_, "Filter:", text_filter_), btn_clear_filter_ }, 0),
-		0,
-		wxEXPAND);
->>>>>>> 2f909000
 
 	// Bind events
 	list_textures_->Bind(wxEVT_LIST_ITEM_SELECTED, &TextureXPanel::onTextureListSelect, this);
