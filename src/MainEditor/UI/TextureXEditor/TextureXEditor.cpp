
// -----------------------------------------------------------------------------
// SLADE - It's a Doom Editor
// Copyright(C) 2008 - 2024 Simon Judd
//
// Email:       sirjuddington@gmail.com
// Web:         http://slade.mancubus.net
// Filename:    TextureXEditor.cpp
// Description: The UI for managing/viewing/editing all composite textures in
//              an archive.
//
// This program is free software; you can redistribute it and/or modify it
// under the terms of the GNU General Public License as published by the Free
// Software Foundation; either version 2 of the License, or (at your option)
// any later version.
//
// This program is distributed in the hope that it will be useful, but WITHOUT
// ANY WARRANTY; without even the implied warranty of MERCHANTABILITY or
// FITNESS FOR A PARTICULAR PURPOSE. See the GNU General Public License for
// more details.
//
// You should have received a copy of the GNU General Public License along with
// this program; if not, write to the Free Software Foundation, Inc.,
// 51 Franklin Street, Fifth Floor, Boston, MA  02110 - 1301, USA.
// -----------------------------------------------------------------------------


// -----------------------------------------------------------------------------
//
// Includes
//
// -----------------------------------------------------------------------------
#include "Main.h"
#include "TextureXEditor.h"
#include "App.h"
#include "Archive/Archive.h"
#include "Archive/ArchiveEntry.h"
#include "Archive/ArchiveManager.h"
#include "Archive/EntryType/EntryType.h"
#include "General/ResourceManager.h"
#include "General/SAction.h"
#include "General/UndoRedo.h"
#include "Graphics/CTexture/PatchTable.h"
#include "Graphics/CTexture/TextureXList.h"
#include "MainEditor/MainEditor.h"
#include "MainEditor/UI/MainWindow.h"
#include "PatchBrowser.h"
#include "PatchTablePanel.h"
#include "TextureXPanel.h"
#include "UI/Browser/BrowserItem.h"
#include "UI/Controls/PaletteChooser.h"
#include "UI/Controls/UndoManagerHistoryPanel.h"
#include "UI/Dialogs/ExtMessageDialog.h"
#include "UI/Layout.h"

using namespace slade;


// -----------------------------------------------------------------------------
// CreateTextureXDialog Class
//
// A simple dialog that provides options to create new (empty) texture
// definitions or import them from the base resource archive.
// Also has options for the desired texture format (doom, strife or TEXTURES)
// -----------------------------------------------------------------------------
class CreateTextureXDialog : public wxDialog
{
public:
	CreateTextureXDialog(wxWindow* parent) : wxDialog(parent, -1, wxS("Create Texture Definitions"))
	{
		auto lh = ui::LayoutHelper(this);

		// Setup layout
		auto m_vbox = new wxBoxSizer(wxVERTICAL);
		SetSizer(m_vbox);

		// --- Format options ---
		auto frame      = new wxStaticBox(this, -1, wxS("Format"));
		auto framesizer = new wxStaticBoxSizer(frame, wxVERTICAL);
		m_vbox->Add(framesizer, lh.sfWithBorder().Expand());

		// Doom format
		rb_format_doom_ = new wxRadioButton(
<<<<<<< HEAD
			this, -1, "Doom (TEXTURE1 + PNAMES)", wxDefaultPosition, wxDefaultSize, wxRB_GROUP);
		rb_format_strife_   = new wxRadioButton(this, -1, "Strife (TEXTURE1 + PNAMES)");
		rb_format_textures_ = new wxRadioButton(this, -1, "ZDoom (TEXTURES)");
		lh.layoutVertically(
			framesizer, { rb_format_doom_, rb_format_strife_, rb_format_textures_ }, lh.sfWithBorder(1).Expand());
=======
			this, -1, wxS("Doom (TEXTURE1 + PNAMES)"), wxDefaultPosition, wxDefaultSize, wxRB_GROUP);
		rb_format_strife_   = new wxRadioButton(this, -1, wxS("Strife (TEXTURE1 + PNAMES)"));
		rb_format_textures_ = new wxRadioButton(this, -1, wxS("ZDoom (TEXTURES)"));
		wxutil::layoutVertically(
			framesizer,
			{ rb_format_doom_, rb_format_strife_, rb_format_textures_ },
			wxSizerFlags(1).Expand().Border(wxALL, ui::pad()));
>>>>>>> f8584231


		// --- Source options ---
		frame      = new wxStaticBox(this, -1, wxS("Source"));
		framesizer = new wxStaticBoxSizer(frame, wxVERTICAL);
		m_vbox->Add(framesizer, lh.sfWithBorder().Expand());

		// New list
<<<<<<< HEAD
		rb_new_ = new wxRadioButton(this, -1, "Create New (Empty)", wxDefaultPosition, wxDefaultSize, wxRB_GROUP);
		framesizer->Add(rb_new_, lh.sfWithBorder().Expand());

		// Import from Base Resource Archive
		rb_import_bra_ = new wxRadioButton(this, -1, "Import from Base Resource Archive:");
		framesizer->Add(rb_import_bra_, lh.sfWithBorder(0, wxLEFT | wxRIGHT | wxBOTTOM).Expand());
=======
		rb_new_ = new wxRadioButton(this, -1, wxS("Create New (Empty)"), wxDefaultPosition, wxDefaultSize, wxRB_GROUP);
		framesizer->Add(rb_new_, 0, wxEXPAND | wxALL, ui::pad());

		// Import from Base Resource Archive
		rb_import_bra_ = new wxRadioButton(this, -1, wxS("Import from Base Resource Archive:"));
		framesizer->Add(rb_import_bra_, 0, wxEXPAND | wxLEFT | wxRIGHT | wxBOTTOM, ui::pad());
>>>>>>> f8584231

		// Add buttons
		m_vbox->Add(CreateButtonSizer(wxOK | wxCANCEL), lh.sfWithBorder().Expand());

		// Bind events
		rb_new_->Bind(wxEVT_RADIOBUTTON, &CreateTextureXDialog::onRadioNewSelected, this);
		rb_import_bra_->Bind(wxEVT_RADIOBUTTON, &CreateTextureXDialog::onRadioNewSelected, this);

		SetInitialSize(wxSize(-1, -1));
		wxTopLevelWindowBase::Layout();
	}

	~CreateTextureXDialog() override = default;

	TextureXList::Format getSelectedFormat() const
	{
		if (rb_format_doom_->GetValue())
			return TextureXList::Format::Normal;
		else if (rb_format_strife_->GetValue())
			return TextureXList::Format::Strife11;
		else if (rb_format_textures_->GetValue())
			return TextureXList::Format::Textures;
		else
			return TextureXList::Format::Normal;
	}

	bool createNewSelected() const { return rb_new_->GetValue(); }

	void onRadioNewSelected(wxCommandEvent& e)
	{
		// Enable/Disable format selection depending on rb_new state
		if (rb_new_->GetValue())
		{
			rb_format_doom_->Enable(true);
			rb_format_strife_->Enable(true);
			rb_format_textures_->Enable(true);
		}
		else
		{
			rb_format_doom_->Enable(false);
			rb_format_strife_->Enable(false);
			rb_format_textures_->Enable(false);
		}
	}

private:
	wxRadioButton* rb_format_doom_;
	wxRadioButton* rb_format_strife_;
	wxRadioButton* rb_format_textures_;

	wxRadioButton* rb_new_;
	wxRadioButton* rb_import_bra_;
};


// -----------------------------------------------------------------------------
//
// TextureXEditor Class Functions
//
// -----------------------------------------------------------------------------


// -----------------------------------------------------------------------------
// TextureXEditor class constructor
// -----------------------------------------------------------------------------
TextureXEditor::TextureXEditor(wxWindow* parent) : wxPanel(parent, -1), patch_table_{ new PatchTable }
{
	// Init variables
	undo_manager_ = std::make_unique<UndoManager>();
	wxWindowBase::SetName(wxS("texture"));

	// Create texture menu
	menu_texture_ = new wxMenu();
	SAction::fromId("txed_new")->addToMenu(menu_texture_);
	SAction::fromId("txed_new_patch")->addToMenu(menu_texture_);
	SAction::fromId("txed_new_file")->addToMenu(menu_texture_);
	SAction::fromId("txed_delete")->addToMenu(menu_texture_);
	menu_texture_->AppendSeparator();
	SAction::fromId("txed_rename")->addToMenu(menu_texture_);
	SAction::fromId("txed_rename_each")->addToMenu(menu_texture_);
	auto menu_export = new wxMenu();
	SAction::fromId("txed_export")->addToMenu(menu_export, true, "Archive (as image)");
	SAction::fromId("txed_extract")->addToMenu(menu_export, true, "File");
	menu_texture_->AppendSubMenu(menu_export, wxS("&Export To"));
	menu_texture_->AppendSeparator();
	SAction::fromId("txed_copy")->addToMenu(menu_texture_);
	SAction::fromId("txed_cut")->addToMenu(menu_texture_);
	SAction::fromId("txed_paste")->addToMenu(menu_texture_);
	menu_texture_->AppendSeparator();
	SAction::fromId("txed_up")->addToMenu(menu_texture_);
	SAction::fromId("txed_down")->addToMenu(menu_texture_);
	SAction::fromId("txed_sort")->addToMenu(menu_texture_);
	auto menu_patch = new wxMenu();
	SAction::fromId("txed_patch_add")->addToMenu(menu_patch);
	SAction::fromId("txed_patch_remove")->addToMenu(menu_patch);
	SAction::fromId("txed_patch_replace")->addToMenu(menu_patch);
	SAction::fromId("txed_patch_back")->addToMenu(menu_patch);
	SAction::fromId("txed_patch_forward")->addToMenu(menu_patch);
	SAction::fromId("txed_patch_duplicate")->addToMenu(menu_patch);
	menu_texture_->AppendSubMenu(menu_patch, wxS("&Patch"));

	// Create patch browser
	patch_browser_ = new PatchBrowser(theMainWindow);
	patch_browser_->CenterOnParent();
	patch_browser_->Show(false);

	// Setup sizer
	auto sizer = new wxBoxSizer(wxVERTICAL);
	SetSizer(sizer);

	// Add tabs
	tabs_ = STabCtrl::createControl(this);
	sizer->Add(tabs_, ui::LayoutHelper(this).sfWithBorder(1).Expand());

	// Bind events
	Bind(wxEVT_SHOW, &TextureXEditor::onShow, this);

	// Update patch browser & palette when resources are updated or the patch table is modified
	sc_resources_updated_ = app::resources().signals().resources_updated.connect(
		[this]
		{
			pb_update_ = true;
			updateTexturePalette();
		});
	sc_ptable_modified_ = patch_table_->signals().modified.connect(
		[this]
		{
			pb_update_ = true;
			updateTexturePalette();
		});

	// Update the editor palette if the main palette is changed
	sc_palette_changed_ = theMainWindow->paletteChooser()->signals().palette_changed.connect(
		[this] { updateTexturePalette(); });

	// Update + layout
	updateTexturePalette();
	wxWindowBase::Layout();
	wxWindow::Show();
}

// -----------------------------------------------------------------------------
// TextureXEditor class destructor
// -----------------------------------------------------------------------------
TextureXEditor::~TextureXEditor()
{
	if (pnames_)
		pnames_->unlock();

	delete menu_texture_;
}

// -----------------------------------------------------------------------------
// Opens an archive to manage. Opens all texture related entries in the archive
// and sorts a bunch of stuff out. If no texture related entries exist in the
// archive, give the user options to create or import them
// -----------------------------------------------------------------------------
bool TextureXEditor::openArchive(Archive* archive)
{
	// Check any archive was given
	if (!archive)
		return false;

	// Setup archive texture entries
	if (!setupTextureEntries(archive))
		return false;

	// Search archive for any texture-related entries
	ArchiveSearchOptions options;
	options.match_type = EntryType::fromId("texturex");
	auto tx_entries    = archive->findAll(options); // Find all TEXTUREx entries
	options.match_type = EntryType::fromId("pnames");
	auto entry_pnames  = archive->findLast(options); // Find last PNAMES entry

	// If any TEXTURE1/2 entries were found, setup patch table stuff
	if (!tx_entries.empty())
	{
		// Todo: Jaguar textures don't use PNAMES, so skip following checks if all texture entries are in Jaguar mode
		// TODO: Probably a better idea here to get the user to select an archive to import the patch table from
		// If no PNAMES entry was found, search resource archives
		if (!entry_pnames)
		{
			ArchiveSearchOptions opt;
			opt.match_type = EntryType::fromId("pnames");
			entry_pnames   = app::archiveManager().findResourceEntry(opt, archive);
		}
		else
			pnames_ = entry_pnames; // If PNAMES was found in the archive,
									// set the class variable so it is written to if modified

		// If no PNAMES entry is found at all, show an error and abort
		// TODO: ask user to select appropriate base resource archive
		if (!entry_pnames)
		{
			wxMessageBox(wxS("PNAMES entry not found!"), wxS("Error"), wxICON_ERROR);
			return false;
		}

		// Load patch table
		patch_table_->loadPNAMES(entry_pnames, archive);
	}

	// Open texture editor tabs
	for (auto& tx_entry : tx_entries)
	{
		auto tx_panel = new TextureXPanel(tabs_, *this);

		// Init texture panel
		tx_panel->Show(false);

		// Open TEXTUREX entry
		if (tx_panel->openTEXTUREX(tx_entry))
		{
			// Set palette
			tx_panel->setPalette(theMainWindow->paletteChooser()->selectedPalette());
			// Lock entry
			tx_entry->lock();

			// Add it to the list of editors, and a tab
			tx_panel->SetName(wxS("textures"));
			texture_editors_.push_back(tx_panel);
			tabs_->AddPage(tx_panel, wxString::FromUTF8(tx_entry->name()));
		}

		tx_panel->Show(true);
	}

	// Open patch table tab if needed
	if (pnames_)
	{
<<<<<<< HEAD
		auto ptp = new PatchTablePanel(tabs_, patch_table_.get(), this);
		tabs_->AddPage(ptp, "Patch Table (PNAMES)");
		ptp->SetName("pnames");
=======
		auto ptp = new PatchTablePanel(tabs_, &patch_table_, this);
		tabs_->AddPage(ptp, wxS("Patch Table (PNAMES)"));
		ptp->SetName(wxS("pnames"));
>>>>>>> f8584231
	}

	// Search archive for TEXTURES entries
	options.match_type = EntryType::fromId("zdtextures");
	auto ztx_entries   = archive->findAll(options);

	// Open texture editor tabs
	for (auto& ztx_entrie : ztx_entries)
	{
		auto tx_panel = new TextureXPanel(tabs_, *this);

		// Init texture panel
		tx_panel->Show(false);

		// Open TEXTURES entry
		if (tx_panel->openTEXTUREX(ztx_entrie))
		{
			// Set palette
			tx_panel->setPalette(theMainWindow->paletteChooser()->selectedPalette());
			// Lock entry
			ztx_entrie->lock();

			// Add it to the list of editors, and a tab
			tx_panel->SetName(wxS("textures"));
			texture_editors_.push_back(tx_panel);
			tabs_->AddPage(tx_panel, wxString::FromUTF8(ztx_entrie->name()));
		}

		tx_panel->Show(true);
	}

	// Update layout
	Layout();
	tabs_->Refresh();

	// Update variables
	archive_         = archive;
	pnames_modified_ = false;

	// Lock pnames entry if it exists
	if (pnames_)
		pnames_->lock();

	// Set global palette
	theMainWindow->paletteChooser()->setGlobalFromArchive(archive);

	// Setup patch browser
	if (patch_table_->nPatches() > 0)
		patch_browser_->openPatchTable(patch_table_.get());
	else
		patch_browser_->openArchive(archive);

	return true;
}

// -----------------------------------------------------------------------------
// Sets the texture panels' palettes to what is selected in the palette chooser
// -----------------------------------------------------------------------------
void TextureXEditor::updateTexturePalette() const
{
	// Get palette
	auto pal = theMainWindow->paletteChooser()->selectedPalette();

	// Send to whatever needs it
	for (auto& texture_editor : texture_editors_)
		texture_editor->setPalette(pal);
	patch_browser_->setPalette(pal);
}

// -----------------------------------------------------------------------------
// Saves changes to all open TEXTUREx and PNAMES entries
// -----------------------------------------------------------------------------
void TextureXEditor::saveChanges()
{
	// Check for problems
	checkTextures();

	// Save TEXTUREx entries
	for (auto& texture_editor : texture_editors_)
		if (texture_editor->isModified())
			texture_editor->saveTEXTUREX();

	// Save PNAMES if it exists
	if (patch_table_->nPatches() > 0)
	{
		if (!pnames_)
		{
			// If no PNAMES entry exists in the archive, create one
			int index = archive_->entryIndex(texture_editors_.back()->txEntry()) + 1;
			pnames_   = archive_->addNewEntry("PNAMES", index).get();
			pnames_->setType(EntryType::fromId("pnames"));
			pnames_->setExtensionByType();
		}

		pnames_->unlock(); // Have to unlock it to write
		patch_table_->writePNAMES(pnames_);
		pnames_->lock();

		pnames_modified_ = false;
	}
}

// -----------------------------------------------------------------------------
// 'Closes' the texture editor, prompting the user to save any unsaved changes.
// Returns false if the close operation should be cancelled, true otherwise
// -----------------------------------------------------------------------------
bool TextureXEditor::close()
{
	// Check if any texture lists are modified
	bool modified = false;
	for (auto& texture_editor : texture_editors_)
	{
		texture_editor->applyChanges();
		if (texture_editor->isModified())
			modified = true;
	}

	// Check if patch table was modified
	if (pnames_modified_)
		modified = true;

	// Ask to save changes
	if (modified)
	{
		wxMessageDialog md(this, wxS("Save changes to texture entries?"), wxS("Unsaved Changes"), wxYES_NO | wxCANCEL);
		int             result = md.ShowModal();
		if (result == wxID_YES)
			saveChanges(); // User selected to save
		else if (result == wxID_CANCEL)
			return false; // User selected cancel, don't close the archive
	}

	return true;
}

// -----------------------------------------------------------------------------
// Shows or hides the custom 'Texture' menu
// -----------------------------------------------------------------------------
void TextureXEditor::showTextureMenu(bool show) const
{
	if (show)
		theMainWindow->addCustomMenu(menu_texture_, "&Texture");
	else
		theMainWindow->removeCustomMenu(menu_texture_);
}

// -----------------------------------------------------------------------------
// Removes the patch at [index] on the patch table from any textures that
// contain it (and from the patch table itself)
// -----------------------------------------------------------------------------
bool TextureXEditor::removePatch(unsigned index, bool delete_entry) const
{
	// Get patch we're removing
	auto& p    = patch_table_->patch(index);
	auto  name = p.name;

	// Update TEXTUREx lists
	for (auto& texture_editor : texture_editors_)
		texture_editor->txList().removePatch(name);

	// Delete patch entry if it's part of this archive (and delete_entry is true)
	auto entry = app::resources().getPatchEntry(name, "patches", archive_);
	if (delete_entry && entry && entry->parent() == archive_)
		archive_->removeEntry(entry);

	// Remove patch from patch table
	patch_table_->removePatch(index);

	return true;
}

// -----------------------------------------------------------------------------
// Opens the patch table in the patch browser.
// Returns the selected patch index, or -1 if no patch was selected
// -----------------------------------------------------------------------------
int TextureXEditor::browsePatchTable(const string& first) const
{
	// Select initial patch if specified
	if (!first.empty())
		patch_browser_->selectPatch(first);

	if (patch_browser_->ShowModal() == wxID_OK)
		return patch_browser_->selectedPatch();
	else
		return -1;
}

// -----------------------------------------------------------------------------
// Opens resource patch entries in the patch browser.
// Returns the selected patch name, or "" if no patch was selected
// -----------------------------------------------------------------------------
string TextureXEditor::browsePatchEntry(const string& first)
{
	// Update patch browser if necessary
	if (pb_update_)
	{
		// Add archive textures (and resource textures)
		patch_browser_->openArchive(archive_);

		// Add each texture list from this archive
		for (auto& texture_editor : texture_editors_)
			patch_browser_->openTextureXList(&(texture_editor->txList()), archive_);

		pb_update_ = false;
	}

	// Select initial patch if specified
	if (!first.empty())
		patch_browser_->selectPatch(first);

	if (patch_browser_->ShowModal() == wxID_OK && patch_browser_->selectedItem())
		return patch_browser_->selectedItem()->name();
	else
		return "";
}

// -----------------------------------------------------------------------------
// Checks all texture definitions for problems and alerts the user if any are
// found. Returns true if any problems were found, false otherwise
// -----------------------------------------------------------------------------
bool TextureXEditor::checkTextures()
{
	string problems;

	// Go through all texturex lists
	for (auto& texture_editor : texture_editors_)
	{
		// Go through all textures
		for (unsigned t = 0; t < texture_editor->txList().size(); t++)
		{
			// Get texture
			auto tex = texture_editor->txList().texture(t);

			// Check its patches are all valid
			if (tex->isExtended())
			{
				// Extended texture, check if each patch exists in any open archive (or as a composite texture)
				for (unsigned p = 0; p < tex->nPatches(); p++)
				{
					auto pentry = app::resources().getPatchEntry(tex->patch(p)->name());
					auto fentry = app::resources().getFlatEntry(tex->patch(p)->name());
					auto ptex   = app::resources().getTexture(tex->patch(p)->name());
					if (!pentry && !fentry && !ptex)
						problems += fmt::format(
							"Texture {} contains invalid/unknown patch {}\n", tex->name(), tex->patch(p)->name());
				}
			}
			else
			{
				// Regular texture, check the patch table
				for (unsigned p = 0; p < tex->nPatches(); p++)
				{
<<<<<<< HEAD
					if (patch_table_->patchIndex(tex->patch(p)->name()) == -1)
						problems += wxString::Format(
							"Texture %s contains invalid/unknown patch %s\n", tex->name(), tex->patch(p)->name());
=======
					if (patch_table_.patchIndex(tex->patch(p)->name()) == -1)
						problems += fmt::format(
							"Texture {} contains invalid/unknown patch {}\n", tex->name(), tex->patch(p)->name());
>>>>>>> f8584231
				}
			}
		}
	}

	// Go through patch table
	for (unsigned a = 0; a < patch_table_->nPatches(); a++)
	{
		// Check patch entry is valid
		auto& patch = patch_table_->patch(a);
		auto  entry = app::resources().getPatchEntry(patch.name, "patches", archive_);

		if (!entry)
		{
			problems += fmt::format("Patch {} cannot be found in any open archive\n", patch.name);
		}
		else
		{
			// Check patch entry type
			if (entry->type() == EntryType::unknownType())
				EntryType::detectEntryType(*entry);
			auto type = entry->type();

			if (!type->extraProps().contains("patch"))
				problems += fmt::format(
					"Patch {} is of type \"{}\", which is not a valid gfx format for patches. "
					"Convert it to either Doom Gfx or PNG\n",
					patch.name,
					type->name());
		}
	}

	// Display a message box with any problems found
	if (!problems.empty())
	{
		ExtMessageDialog dlg(this, "Problems Found");
		dlg.setMessage("The following problems were found:");
		dlg.setExt(problems);
		dlg.ShowModal();

		return true;
	}
	else
		return false;
}

// -----------------------------------------------------------------------------
// Sets the active tab to be the one corresponding to the given entry index or
// entry.
// -----------------------------------------------------------------------------
void TextureXEditor::setSelection(size_t index) const
{
	if (index < tabs_->GetPageCount() && index != tabs_->GetSelection())
		tabs_->SetSelection(index);
}
void TextureXEditor::setSelection(const ArchiveEntry* entry) const
{
	for (size_t a = 0; a < tabs_->GetPageCount(); a++)
	{
		if (S_CMPNOCASE(tabs_->GetPage(a)->GetName(), wxS("pnames")) && (entry == pnames_))
		{
			tabs_->SetSelection(a);
			return;
		}
		else if (S_CMPNOCASE(tabs_->GetPage(a)->GetName(), wxS("textures")))
		{
			auto txp = dynamic_cast<TextureXPanel*>(tabs_->GetPage(a));
			if (txp->txEntry() == entry)
			{
				tabs_->SetSelection(a);
				return;
			}
		}
	}
}

// -----------------------------------------------------------------------------
// Checks if the Texture menu needs to be displayed or not
// -----------------------------------------------------------------------------
void TextureXEditor::updateMenuStatus() const
{
	if (tabs_->GetSelection() < 0)
		return;

	auto current = tabs_->GetPage(tabs_->GetSelection());

	// Check if the currently opened tab is a texturex list
	bool tex = false;
	for (auto& texture_editor : texture_editors_)
	{
		if (texture_editor == current)
		{
			tex = true;
			break;
		}
	}

	// Show/hide texture menu accordingly
	showTextureMenu(tex);
}

// -----------------------------------------------------------------------------
// Performs an undo operation
// -----------------------------------------------------------------------------
void TextureXEditor::undo() const
{
	auto action = undo_manager_->undo();
	if (!action.empty())
	{
		for (auto& texture_editor : texture_editors_)
			texture_editor->onUndo(action);
	}
}

// -----------------------------------------------------------------------------
// Performs an redo operation
// -----------------------------------------------------------------------------
void TextureXEditor::redo() const
{
	auto action = undo_manager_->redo();
	if (!action.empty())
	{
		for (auto& texture_editor : texture_editors_)
			texture_editor->onRedo(action);
	}
}

// -----------------------------------------------------------------------------
// Set if full path is enabled in the patch browser
// -----------------------------------------------------------------------------
void TextureXEditor::setFullPath(bool enabled) const
{
	patch_browser_->setFullPath(enabled);
}


// -----------------------------------------------------------------------------
//
// TextureXEditor Class Events
//
// -----------------------------------------------------------------------------


// -----------------------------------------------------------------------------
// Called when the panel is shown or hidden
// -----------------------------------------------------------------------------
void TextureXEditor::onShow(wxShowEvent& e)
{
	if (!e.IsShown())
	{
		showTextureMenu(false);
		return;
	}
	else
		theMainWindow->undoHistoryPanel()->setManager(undo_manager_.get());
	updateMenuStatus();
}


// -----------------------------------------------------------------------------
//
// TextureXEditor Class Static Functions
//
// -----------------------------------------------------------------------------


// -----------------------------------------------------------------------------
// Static function to check if an archive has sufficient texture related
// entries, and if not, prompts the user to either create or import them.
// Returns true if the entries exist, false otherwise
// -----------------------------------------------------------------------------
bool TextureXEditor::setupTextureEntries(Archive* archive)
{
	using Format = TextureXList::Format;

	// Check any archive was given
	if (!archive)
		return false;

	// Search archive for any ZDoom TEXTURES entries
	ArchiveSearchOptions options;
	options.match_type = EntryType::fromId("zdtextures");
	auto entry_tx      = archive->findFirst(options); // Find any TEXTURES entry

	// If it's found, we're done
	if (entry_tx)
		return true;


	// Search archive for any texture-related entries
	options.match_type = EntryType::fromId("texturex");
	entry_tx           = archive->findFirst(options); // Find any TEXTUREx entry
	options.match_type = EntryType::fromId("pnames");
	auto entry_pnames  = archive->findFirst(options); // Find any PNAMES entry

	// If both exist, we're done
	if (entry_tx && entry_pnames)
		return true;

	// Todo: accept entry_tx without pnames if the textures are in Jaguar mode

	// If no TEXTUREx entry exists
	if (!entry_tx)
	{
		// No TEXTUREx entries found, so ask if the user wishes to create one
		wxMessageDialog dlg(
			nullptr,
			wxS("The archive does not contain any texture definitions (TEXTURE1/2 or TEXTURES). ")
			"Do you wish to create or import a texture definition list?",
			wxS("No Texture Definitions Found"),
			wxYES_NO);

		if (dlg.ShowModal() == wxID_YES)
		{
			CreateTextureXDialog ctxd(nullptr);

			while (true)
			{
				// Check if cancelled
				if (ctxd.ShowModal() == wxID_CANCEL)
					return false;

				if (ctxd.createNewSelected())
				{
					// User selected to create a new TEXTUREx list
					ArchiveEntry* texturex = nullptr;

					// Doom or Strife TEXTUREx
					if (ctxd.getSelectedFormat() == Format::Normal || ctxd.getSelectedFormat() == Format::Strife11)
					{
						// Create texture list
						TextureXList txlist;
						txlist.setFormat(ctxd.getSelectedFormat());

						// Create patch table
						PatchTable ptt;

						// Create dummy patch
						auto dpatch = app::archiveManager().programResourceArchive()->entryAtPath("s3dummy.lmp");
						archive->addEntry(std::make_shared<ArchiveEntry>(*dpatch), "patches");
						ptt.addPatch("S3DUMMY");

						// Create dummy texture
						auto dummytex = std::make_unique<CTexture>();
						dummytex->setName("S3DUMMY");
						dummytex->addPatch("S3DUMMY", 0, 0);
						dummytex->setWidth(128);
						dummytex->setHeight(128);
						dummytex->setScale({ 0., 0. });

						// Add dummy texture to list
						// (this serves two purposes - supplies the special 'invalid' texture by default,
						//   and allows the texturex format to be detected)
						txlist.addTexture(std::move(dummytex));

						// Add empty PNAMES entry to archive
						entry_pnames = archive->addNewEntry("PNAMES").get();
						ptt.writePNAMES(entry_pnames);
						entry_pnames->setType(EntryType::fromId("pnames"));
						entry_pnames->setExtensionByType();

						// Add empty TEXTURE1 entry to archive
						texturex = archive->addNewEntry("TEXTURE1").get();
						txlist.writeTEXTUREXData(texturex, ptt);
						texturex->setType(EntryType::fromId("texturex"));
						texturex->setExtensionByType();
					}
					else if (ctxd.getSelectedFormat() == Format::Textures)
					{
						// Create texture list
						TextureXList txlist;
						txlist.setFormat(Format::Textures);

						// Add empty TEXTURES entry to archive
						texturex = archive->addNewEntry("TEXTURES").get();
						texturex->setType(EntryType::fromId("zdtextures"));
						texturex->setExtensionByType();

						return false;
					}

					if (!texturex)
						return false;
				}
				else
				{
					// User selected to import texture definitions from the base resource archive
					auto bra = app::archiveManager().baseResourceArchive();

					if (!bra)
					{
						wxMessageBox(
							wxS("No Base Resource Archive is opened, please select/open one"),
							wxS("Error"),
							wxICON_ERROR);
						continue;
					}

					// Find all relevant entries in the base resource archive
					ArchiveSearchOptions opt;
					opt.match_type     = EntryType::fromId("texturex");
					auto import_tx     = bra->findAll(opt); // Find all TEXTUREx entries
					opt.match_type     = EntryType::fromId("pnames");
					auto import_pnames = bra->findLast(opt); // Find last PNAMES entry

					// Check enough entries exist
					if (import_tx.empty() || !import_pnames)
					{
						wxMessageBox(
							wxS("The selected Base Resource Archive does not contain ")
							"sufficient texture definition entries",
							wxS("Error"),
							wxICON_ERROR);
						continue;
					}

					// Copy TEXTUREx entries over to current archive
					for (auto& entry : import_tx)
					{
						auto texturex = archive->addEntry(std::make_shared<ArchiveEntry>(*entry), "global");
						texturex->setType(EntryType::fromId("texturex"));
						texturex->setExtensionByType();
					}

					// Copy PNAMES entry over to current archive
					entry_pnames = archive->addEntry(std::make_shared<ArchiveEntry>(*import_pnames), "global").get();
					entry_pnames->setType(EntryType::fromId("pnames"));
					entry_pnames->setExtensionByType();
				}

				break;
			}

			return true;
		}

		// 'No' clicked
		return false;
	}
	else // TEXTUREx entry exists
	{
		// TODO: Probably a better idea here to get the user to select an archive to import the patch table from
		// If no PNAMES entry was found, search resource archives
		if (!entry_pnames)
		{
			ArchiveSearchOptions opt;
			opt.match_type = EntryType::fromId("pnames");
			entry_pnames   = app::archiveManager().findResourceEntry(opt, archive);
		}

		// If no PNAMES entry is found at all, show an error and abort
		// TODO: ask user to select appropriate base resource archive
		if (!entry_pnames)
		{
			wxMessageBox(wxS("PNAMES entry not found!"), wxS("Error"), wxICON_ERROR);
			return false;
		}

		return true;
	}

	return false;
}<|MERGE_RESOLUTION|>--- conflicted
+++ resolved
@@ -81,21 +81,11 @@
 
 		// Doom format
 		rb_format_doom_ = new wxRadioButton(
-<<<<<<< HEAD
-			this, -1, "Doom (TEXTURE1 + PNAMES)", wxDefaultPosition, wxDefaultSize, wxRB_GROUP);
-		rb_format_strife_   = new wxRadioButton(this, -1, "Strife (TEXTURE1 + PNAMES)");
-		rb_format_textures_ = new wxRadioButton(this, -1, "ZDoom (TEXTURES)");
-		lh.layoutVertically(
-			framesizer, { rb_format_doom_, rb_format_strife_, rb_format_textures_ }, lh.sfWithBorder(1).Expand());
-=======
 			this, -1, wxS("Doom (TEXTURE1 + PNAMES)"), wxDefaultPosition, wxDefaultSize, wxRB_GROUP);
 		rb_format_strife_   = new wxRadioButton(this, -1, wxS("Strife (TEXTURE1 + PNAMES)"));
 		rb_format_textures_ = new wxRadioButton(this, -1, wxS("ZDoom (TEXTURES)"));
-		wxutil::layoutVertically(
-			framesizer,
-			{ rb_format_doom_, rb_format_strife_, rb_format_textures_ },
-			wxSizerFlags(1).Expand().Border(wxALL, ui::pad()));
->>>>>>> f8584231
+		lh.layoutVertically(
+			framesizer, { rb_format_doom_, rb_format_strife_, rb_format_textures_ }, lh.sfWithBorder(1).Expand());
 
 
 		// --- Source options ---
@@ -104,21 +94,12 @@
 		m_vbox->Add(framesizer, lh.sfWithBorder().Expand());
 
 		// New list
-<<<<<<< HEAD
-		rb_new_ = new wxRadioButton(this, -1, "Create New (Empty)", wxDefaultPosition, wxDefaultSize, wxRB_GROUP);
+		rb_new_ = new wxRadioButton(this, -1, wxS("Create New (Empty)"), wxDefaultPosition, wxDefaultSize, wxRB_GROUP);
 		framesizer->Add(rb_new_, lh.sfWithBorder().Expand());
-
-		// Import from Base Resource Archive
-		rb_import_bra_ = new wxRadioButton(this, -1, "Import from Base Resource Archive:");
-		framesizer->Add(rb_import_bra_, lh.sfWithBorder(0, wxLEFT | wxRIGHT | wxBOTTOM).Expand());
-=======
-		rb_new_ = new wxRadioButton(this, -1, wxS("Create New (Empty)"), wxDefaultPosition, wxDefaultSize, wxRB_GROUP);
-		framesizer->Add(rb_new_, 0, wxEXPAND | wxALL, ui::pad());
 
 		// Import from Base Resource Archive
 		rb_import_bra_ = new wxRadioButton(this, -1, wxS("Import from Base Resource Archive:"));
-		framesizer->Add(rb_import_bra_, 0, wxEXPAND | wxLEFT | wxRIGHT | wxBOTTOM, ui::pad());
->>>>>>> f8584231
+		framesizer->Add(rb_import_bra_, lh.sfWithBorder(0, wxLEFT | wxRIGHT | wxBOTTOM).Expand());
 
 		// Add buttons
 		m_vbox->Add(CreateButtonSizer(wxOK | wxCANCEL), lh.sfWithBorder().Expand());
@@ -349,15 +330,9 @@
 	// Open patch table tab if needed
 	if (pnames_)
 	{
-<<<<<<< HEAD
 		auto ptp = new PatchTablePanel(tabs_, patch_table_.get(), this);
-		tabs_->AddPage(ptp, "Patch Table (PNAMES)");
-		ptp->SetName("pnames");
-=======
-		auto ptp = new PatchTablePanel(tabs_, &patch_table_, this);
 		tabs_->AddPage(ptp, wxS("Patch Table (PNAMES)"));
 		ptp->SetName(wxS("pnames"));
->>>>>>> f8584231
 	}
 
 	// Search archive for TEXTURES entries
@@ -610,15 +585,9 @@
 				// Regular texture, check the patch table
 				for (unsigned p = 0; p < tex->nPatches(); p++)
 				{
-<<<<<<< HEAD
 					if (patch_table_->patchIndex(tex->patch(p)->name()) == -1)
-						problems += wxString::Format(
-							"Texture %s contains invalid/unknown patch %s\n", tex->name(), tex->patch(p)->name());
-=======
-					if (patch_table_.patchIndex(tex->patch(p)->name()) == -1)
 						problems += fmt::format(
 							"Texture {} contains invalid/unknown patch {}\n", tex->name(), tex->patch(p)->name());
->>>>>>> f8584231
 				}
 			}
 		}
