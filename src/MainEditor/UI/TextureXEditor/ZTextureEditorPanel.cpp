--- conflicted
+++ resolved
@@ -103,17 +103,11 @@
 
 	// Size
 	constexpr auto spinflags = wxSP_ARROW_KEYS | wxALIGN_RIGHT | wxTE_PROCESS_ENTER;
-<<<<<<< HEAD
 	spin_tex_width_          = new wxSpinCtrl(
         panel, -1, wxEmptyString, wxDefaultPosition, lh.spinSize(), spinflags, 0, SHRT_MAX);
 	spin_tex_height_ = new wxSpinCtrl(
 		panel, -1, wxEmptyString, wxDefaultPosition, lh.spinSize(), spinflags, 0, SHRT_MAX);
-	gb_sizer->Add(new wxStaticText(panel, -1, "Size:"), { 1, 0 }, { 1, 1 }, wxALIGN_CENTER_VERTICAL);
-=======
-	spin_tex_width_  = new wxSpinCtrl(panel, -1, wxEmptyString, wxDefaultPosition, spinsize, spinflags, 0, SHRT_MAX);
-	spin_tex_height_ = new wxSpinCtrl(panel, -1, wxEmptyString, wxDefaultPosition, spinsize, spinflags, 0, SHRT_MAX);
 	gb_sizer->Add(new wxStaticText(panel, -1, wxS("Size:")), { 1, 0 }, { 1, 1 }, wxALIGN_CENTER_VERTICAL);
->>>>>>> f8584231
 	gb_sizer->Add(spin_tex_width_, { 1, 1 }, { 1, 1 });
 	gb_sizer->Add(spin_tex_height_, { 1, 2 }, { 1, 1 });
 
@@ -121,13 +115,8 @@
 	spin_tex_scalex_ = new wxSpinCtrlDouble(
 		panel, -1, wxEmptyString, wxDefaultPosition, lh.spinSize(), spinflags, 0.1, 100, 1, 0.1);
 	spin_tex_scaley_ = new wxSpinCtrlDouble(
-<<<<<<< HEAD
 		panel, -1, wxEmptyString, wxDefaultPosition, lh.spinSize(), spinflags, 0.1, 100, 1, 0.1);
-	gb_sizer->Add(new wxStaticText(panel, -1, "Scale:"), { 2, 0 }, { 1, 1 }, wxALIGN_CENTER_VERTICAL);
-=======
-		panel, -1, wxEmptyString, wxDefaultPosition, spinsize, spinflags, 0.1, 100, 1, 0.1);
 	gb_sizer->Add(new wxStaticText(panel, -1, wxS("Scale:")), { 2, 0 }, { 1, 1 }, wxALIGN_CENTER_VERTICAL);
->>>>>>> f8584231
 	gb_sizer->Add(spin_tex_scalex_, { 2, 1 }, { 1, 1 });
 	gb_sizer->Add(spin_tex_scaley_, { 2, 2 }, { 1, 1 });
 
@@ -136,21 +125,17 @@
 	gb_sizer->Add(label_scaled_size_, { 3, 0 }, { 1, 2 }, wxALIGN_CENTER_VERTICAL);
 
 	// Type
-	wxString types[] = { wxS("Texture"), wxS("Sprite"), wxS("Graphic"), wxS("WallTexture"), wxS("Flat") };
-	choice_type_     = new wxChoice(panel, -1, wxDefaultPosition, wxDefaultSize, 5, types);
+	vector<string> types = { "Texture", "Sprite", "Graphic", "WallTexture", "Flat" };
+	choice_type_         = new wxChoice(panel, -1, wxDefaultPosition, wxDefaultSize, wxutil::arrayStringStd(types));
 	gb_sizer->Add(new wxStaticText(panel, -1, wxS("Type:")), { 0, 3 }, { 1, 1 }, wxALIGN_CENTER_VERTICAL);
 	gb_sizer->Add(choice_type_, { 0, 4 }, { 1, 2 }, wxEXPAND);
 
 	// Offsets
-<<<<<<< HEAD
-	spin_tex_offsetx_ = new wxSpinCtrl(panel, -1, "", wxDefaultPosition, lh.spinSize(), spinflags, INT_MIN, INT_MAX);
-	spin_tex_offsety_ = new wxSpinCtrl(panel, -1, "", wxDefaultPosition, lh.spinSize(), spinflags, INT_MIN, INT_MAX);
-	gb_sizer->Add(new wxStaticText(panel, -1, "Offsets:"), { 1, 3 }, { 1, 1 }, wxALIGN_CENTER_VERTICAL);
-=======
-	spin_tex_offsetx_ = new wxSpinCtrl(panel, -1, wxEmptyString, wxDefaultPosition, spinsize, spinflags, INT_MIN, INT_MAX);
-	spin_tex_offsety_ = new wxSpinCtrl(panel, -1, wxEmptyString, wxDefaultPosition, spinsize, spinflags, INT_MIN, INT_MAX);
+	spin_tex_offsetx_ = new wxSpinCtrl(
+		panel, -1, wxEmptyString, wxDefaultPosition, lh.spinSize(), spinflags, INT_MIN, INT_MAX);
+	spin_tex_offsety_ = new wxSpinCtrl(
+		panel, -1, wxEmptyString, wxDefaultPosition, lh.spinSize(), spinflags, INT_MIN, INT_MAX);
 	gb_sizer->Add(new wxStaticText(panel, -1, wxS("Offsets:")), { 1, 3 }, { 1, 1 }, wxALIGN_CENTER_VERTICAL);
->>>>>>> f8584231
 	gb_sizer->Add(spin_tex_offsetx_, { 1, 4 }, { 1, 1 });
 	gb_sizer->Add(spin_tex_offsety_, { 1, 5 }, { 1, 1 });
 
@@ -284,23 +269,15 @@
 
 	// X Position
 	constexpr auto spinflags = wxSP_ARROW_KEYS | wxALIGN_RIGHT | wxTE_PROCESS_ENTER;
-<<<<<<< HEAD
-	spin_patch_left_ = new wxSpinCtrl(panel, -1, "", wxDefaultPosition, lh.spinSize(), spinflags, SHRT_MIN, SHRT_MAX);
-	gb_sizer->Add(new wxStaticText(panel, -1, "X Position:"), { 0, 0 }, { 1, 1 }, wxALIGN_CENTER_VERTICAL);
-	gb_sizer->Add(spin_patch_left_, { 0, 1 }, { 1, 1 }, wxEXPAND);
-
-	// Y Position
-	spin_patch_top_ = new wxSpinCtrl(panel, -1, "", wxDefaultPosition, lh.spinSize(), spinflags, SHRT_MIN, SHRT_MAX);
-	gb_sizer->Add(new wxStaticText(panel, -1, "Y Position:"), { 1, 0 }, { 1, 1 }, wxALIGN_CENTER_VERTICAL);
-=======
-	spin_patch_left_ = new wxSpinCtrl(panel, -1, wxEmptyString, wxDefaultPosition, spinsize, spinflags, SHRT_MIN, SHRT_MAX);
+	spin_patch_left_         = new wxSpinCtrl(
+        panel, -1, wxEmptyString, wxDefaultPosition, lh.spinSize(), spinflags, SHRT_MIN, SHRT_MAX);
 	gb_sizer->Add(new wxStaticText(panel, -1, wxS("X Position:")), { 0, 0 }, { 1, 1 }, wxALIGN_CENTER_VERTICAL);
 	gb_sizer->Add(spin_patch_left_, { 0, 1 }, { 1, 1 }, wxEXPAND);
 
 	// Y Position
-	spin_patch_top_ = new wxSpinCtrl(panel, -1, wxEmptyString, wxDefaultPosition, spinsize, spinflags, SHRT_MIN, SHRT_MAX);
+	spin_patch_top_ = new wxSpinCtrl(
+		panel, -1, wxEmptyString, wxDefaultPosition, lh.spinSize(), spinflags, SHRT_MIN, SHRT_MAX);
 	gb_sizer->Add(new wxStaticText(panel, -1, wxS("Y Position:")), { 1, 0 }, { 1, 1 }, wxALIGN_CENTER_VERTICAL);
->>>>>>> f8584231
 	gb_sizer->Add(spin_patch_top_, { 1, 1 }, { 1, 1 }, wxEXPAND);
 
 	// Use Offsets
@@ -316,27 +293,22 @@
 	gb_sizer->Add(cb_flipy_, { 3, 1 }, { 1, 1 }, wxALIGN_CENTER_VERTICAL);
 
 	// Rotation
-	wxString rotval[] = { wxS("0"), wxS("90"), wxS("180"), wxS("270") };
-	choice_rotation_  = new wxChoice(panel, -1, wxDefaultPosition, wxDefaultSize, 4, rotval);
+	vector<string> rotval = { "0", "90", "180", "270" };
+	choice_rotation_      = new wxChoice(panel, -1, wxDefaultPosition, wxDefaultSize, wxutil::arrayStringStd(rotval));
 	choice_rotation_->SetSelection(0);
 	gb_sizer->Add(new wxStaticText(panel, -1, wxS("Rotation:")), { 4, 0 }, { 1, 1 }, wxALIGN_CENTER_VERTICAL);
 	gb_sizer->Add(choice_rotation_, { 4, 1 }, { 1, 1 }, wxEXPAND);
 
 	// Alpha
-<<<<<<< HEAD
-	spin_alpha_ = new wxSpinCtrlDouble(panel, -1, "", wxDefaultPosition, lh.spinSize(), spinflags, 0, 1, 1, 0.1);
-	gb_sizer->Add(new wxStaticText(panel, -1, "Alpha:"), { 5, 0 }, { 1, 1 }, wxALIGN_CENTER_VERTICAL);
-=======
-	spin_alpha_ = new wxSpinCtrlDouble(panel, -1, wxEmptyString, wxDefaultPosition, spinsize, spinflags, 0, 1, 1, 0.1);
+	spin_alpha_ = new wxSpinCtrlDouble(
+		panel, -1, wxEmptyString, wxDefaultPosition, lh.spinSize(), spinflags, 0, 1, 1, 0.1);
 	gb_sizer->Add(new wxStaticText(panel, -1, wxS("Alpha:")), { 5, 0 }, { 1, 1 }, wxALIGN_CENTER_VERTICAL);
->>>>>>> f8584231
 	gb_sizer->Add(spin_alpha_, { 5, 1 }, { 1, 1 }, wxEXPAND);
 
 	// Alpha Style
-	wxString styles[] = { wxS("Copy"),      wxS("Translucent"),     wxS("Add"),
-						  wxS("Subtract"),  wxS("ReverseSubtract"), wxS("Modulate"),
-						  wxS("CopyAlpha"), wxS("CopyNewAlpha"),    wxS("Overlay") };
-	choice_style_     = new wxChoice(panel, -1, wxDefaultPosition, wxDefaultSize, 9, styles);
+	vector<string> styles = { "Copy",     "Translucent", "Add",          "Subtract", "ReverseSubtract",
+							  "Modulate", "CopyAlpha",   "CopyNewAlpha", "Overlay" };
+	choice_style_         = new wxChoice(panel, -1, wxDefaultPosition, wxDefaultSize, wxutil::arrayStringStd(styles));
 	choice_style_->SetSelection(0);
 	gb_sizer->Add(new wxStaticText(panel, -1, wxS("Alpha Style:")), { 6, 0 }, { 1, 1 }, wxALIGN_CENTER_VERTICAL);
 	gb_sizer->Add(choice_style_, { 6, 1 }, { 1, 2 }, wxEXPAND);
@@ -367,13 +339,9 @@
 	gb_sizer->Add(cb_blend_col_, { 3, 1 }, { 1, 1 }, wxALIGN_RIGHT);
 
 	// Tint amount
-<<<<<<< HEAD
-	spin_tint_amount_ = new wxSpinCtrlDouble(panel, 01, "", wxDefaultPosition, lh.spinSize(), spinflags, 0, 1, 0, 0.1);
-	gb_sizer->Add(new wxStaticText(panel, -1, "Amount:"), { 4, 0 }, { 1, 1 }, wxALIGN_CENTER_VERTICAL);
-=======
-	spin_tint_amount_ = new wxSpinCtrlDouble(panel, 01, wxEmptyString, wxDefaultPosition, spinsize, spinflags, 0, 1, 0, 0.1);
+	spin_tint_amount_ = new wxSpinCtrlDouble(
+		panel, 01, wxEmptyString, wxDefaultPosition, lh.spinSize(), spinflags, 0, 1, 0, 0.1);
 	gb_sizer->Add(new wxStaticText(panel, -1, wxS("Amount:")), { 4, 0 }, { 1, 1 }, wxALIGN_CENTER_VERTICAL);
->>>>>>> f8584231
 	gb_sizer->Add(spin_tint_amount_, { 4, 1 }, { 1, 1 }, wxEXPAND);
 
 	gb_sizer->Add(new wxStaticLine(panel, -1), { 5, 0 }, { 1, 2 }, wxEXPAND);
@@ -386,13 +354,8 @@
 	gb_sizer->Add(hbox, { 7, 0 }, { 1, 2 }, wxEXPAND);
 
 	// Translation text entry
-<<<<<<< HEAD
-	text_translation_ = new wxTextCtrl(panel, -1, "", wxDefaultPosition, wxDefaultSize, wxTE_PROCESS_ENTER);
+	text_translation_ = new wxTextCtrl(panel, -1, wxEmptyString, wxDefaultPosition, wxDefaultSize, wxTE_PROCESS_ENTER);
 	hbox->Add(text_translation_, lh.sfWithBorder(1, wxRIGHT).Expand());
-=======
-	text_translation_ = new wxTextCtrl(panel, -1, wxEmptyString, wxDefaultPosition, wxDefaultSize, wxTE_PROCESS_ENTER);
-	hbox->Add(text_translation_, 1, wxEXPAND | wxRIGHT, ui::pad());
->>>>>>> f8584231
 
 	// Translation edit button
 	btn_edit_translation_ = new wxButton(panel, -1, wxS("Edit"), wxDefaultPosition, wxDefaultSize, wxBU_EXACTFIT);
@@ -487,13 +450,9 @@
 			spin_alpha_->SetValue(patch->alpha());
 			choice_style_->SetStringSelection(wxString::FromUTF8(patch->style()));
 			cb_blend_col_->setColour(patch->colour());
-<<<<<<< HEAD
 			spin_tint_amount_->SetValue(static_cast<double>(patch->colour().a) / 255.0);
-			text_translation_->SetValue(patch->hasTranslation() ? patch->translation()->asText() : "");
-=======
-			spin_tint_amount_->SetValue((double)patch->colour().a / 255.0);
-			text_translation_->SetValue(wxString::FromUTF8(patch->translation().asText()));
->>>>>>> f8584231
+			text_translation_->SetValue(
+				wxString::FromUTF8(patch->hasTranslation() ? patch->translation()->asText() : ""));
 
 			switch (patch->rotation())
 			{
