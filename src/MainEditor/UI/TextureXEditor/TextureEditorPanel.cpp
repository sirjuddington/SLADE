
// -----------------------------------------------------------------------------
// SLADE - It's a Doom Editor
// Copyright(C) 2008 - 2024 Simon Judd
//
// Email:       sirjuddington@gmail.com
// Web:         http://slade.mancubus.net
// Filename:    TextureEditorPanel.cpp
// Description: The UI for viewing/editing a composite texture
//
// This program is free software; you can redistribute it and/or modify it
// under the terms of the GNU General Public License as published by the Free
// Software Foundation; either version 2 of the License, or (at your option)
// any later version.
//
// This program is distributed in the hope that it will be useful, but WITHOUT
// ANY WARRANTY; without even the implied warranty of MERCHANTABILITY or
// FITNESS FOR A PARTICULAR PURPOSE. See the GNU General Public License for
// more details.
//
// You should have received a copy of the GNU General Public License along with
// this program; if not, write to the Free Software Foundation, Inc.,
// 51 Franklin Street, Fifth Floor, Boston, MA  02110 - 1301, USA.
// -----------------------------------------------------------------------------


// -----------------------------------------------------------------------------
//
// Includes
//
// -----------------------------------------------------------------------------
#include "Main.h"
#include "TextureEditorPanel.h"
#include "General/KeyBind.h"
#include "General/SAction.h"
#include "Graphics/CTexture/CTexture.h"
#include "Graphics/CTexture/PatchTable.h"
#include "OpenGL/View.h"
#include "TextureXEditor.h"
#include "UI/Canvas/CTextureCanvasBase.h"
#include "UI/Canvas/Canvas.h"
#include "UI/Controls/ZoomControl.h"
#include "UI/Layout.h"
#include "UI/Lists/ListView.h"
#include "UI/SToolBar/SToolBar.h"
#include "UI/SToolBar/SToolBarButton.h"
#include "UI/WxUtils.h"

using namespace slade;


// -----------------------------------------------------------------------------
//
// Variables
//
// -----------------------------------------------------------------------------
namespace
{
// Hack to stop the drag event being erroneously triggered when
// double-clicking a patch in the patch browser to select it
bool hack_nodrag = false;
} // namespace
CVAR(Bool, tx_apply_scale, true, CVar::Flag::Save)
CVAR(Bool, tx_show_outside, true, CVar::Flag::Save)


// -----------------------------------------------------------------------------
//
// External Variables
//
// -----------------------------------------------------------------------------
EXTERN_CVAR(Bool, tx_arc)


// -----------------------------------------------------------------------------
//
// TextureEditorPanel Class Functions
//
// -----------------------------------------------------------------------------


// -----------------------------------------------------------------------------
// TextureEditorPanel class constructor
// -----------------------------------------------------------------------------
TextureEditorPanel::TextureEditorPanel(wxWindow* parent, TextureXEditor* tx_editor) :
	wxPanel(parent, -1),
	tx_editor_{ tx_editor }
{
	// Create controls
	tex_canvas_      = ui::createCTextureCanvas(this);
	zc_zoom_         = new ui::ZoomControl(this, tex_canvas_);
	cb_tex_scale_    = new wxCheckBox(this, -1, wxS("Apply Scale"));
	cb_tex_arc_      = new wxCheckBox(this, -1, wxS("Aspect Ratio Correction"));
	cb_draw_outside_ = new wxCheckBox(this, -1, wxS("Show Outside"));
	choice_viewtype_ = new wxChoice(this, -1);
	label_viewtype_  = new wxStaticText(this, -1, wxS("Offset Type:"));
	cb_blend_rgba_   = new wxCheckBox(this, -1, wxS("Truecolour Preview"));
}

// -----------------------------------------------------------------------------
// Initialises the panel layout (must be called after the constructor to work
// correctly for ZTextureEditorPanel)
// -----------------------------------------------------------------------------
void TextureEditorPanel::setupLayout()
{
	auto lh = ui::LayoutHelper(this);

	// Init controls
	cb_tex_scale_->SetValue(tx_apply_scale);
	cb_tex_arc_->SetValue(tx_arc);
	cb_draw_outside_->SetValue(tx_show_outside);
	choice_viewtype_->SetSelection(0);
	tex_canvas_->setViewType(CTextureView::Normal);
	cb_blend_rgba_->SetValue(false);
	choice_viewtype_->Set(wxutil::arrayStringStd({ "None", "Sprite", "HUD" }));

	// Only show these on ZTextureEditorPanel
	cb_blend_rgba_->Show(false);
	choice_viewtype_->Show(false);
	label_viewtype_->Show(false);

	// Setup sizer
	auto sizer = new wxBoxSizer(wxHORIZONTAL);
	SetSizer(sizer);

	// Setup left section (view controls + texture canvas + texture controls)
	auto vbox = new wxBoxSizer(wxVERTICAL);
	sizer->Add(vbox, lh.sfWithBorder(1, wxRIGHT).Expand());

	// Add view controls
	auto hbox = new wxBoxSizer(wxHORIZONTAL);
	vbox->Add(hbox, lh.sfWithSmallBorder(0, wxBOTTOM | wxTOP).Expand());
	hbox->Add(zc_zoom_, lh.sfWithBorder(0, wxRIGHT).Expand());
	hbox->AddStretchSpacer();
	hbox->Add(cb_tex_scale_, lh.sfWithBorder(0, wxRIGHT).Expand());
	hbox->Add(cb_tex_arc_, lh.sfWithBorder(0, wxRIGHT).Expand());
	hbox->Add(cb_draw_outside_, wxSizerFlags().Expand());

	// Add texture canvas
	vbox->Add(tex_canvas_->window(), wxSizerFlags(1).Expand());

	// Apply texture canvas options
	tex_canvas_->applyTexScale(tx_apply_scale);
	tex_canvas_->drawOutside(tx_show_outside);

	// Add extra view controls
	hbox = new wxBoxSizer(wxHORIZONTAL);
	vbox->Add(hbox, lh.sfWithBorder(0, wxBOTTOM | wxTOP).Expand());
	hbox->Add(label_viewtype_, lh.sfWithBorder(0, wxRIGHT).CenterVertical());
	hbox->Add(choice_viewtype_, wxSizerFlags().Expand());
	hbox->AddStretchSpacer();
	hbox->Add(cb_blend_rgba_, wxSizerFlags().Expand());

	// Add texture controls
	vbox->Add(createTextureControls(this), wxSizerFlags().Expand());

	// Setup right section (patch controls)
	vbox = new wxBoxSizer(wxVERTICAL);
	sizer->Add(vbox, wxSizerFlags().Expand());

	// Add patch controls
	vbox->Add(createPatchControls(this), wxSizerFlags(1).Expand());


	// Bind events
	cb_draw_outside_->Bind(wxEVT_CHECKBOX, &TextureEditorPanel::onDrawOutsideChanged, this);
	tex_canvas_->window()->Bind(wxEVT_LEFT_DOWN, &TextureEditorPanel::onTexCanvasMouseEvent, this);
	tex_canvas_->window()->Bind(wxEVT_LEFT_DCLICK, &TextureEditorPanel::onTexCanvasMouseEvent, this);
	tex_canvas_->window()->Bind(wxEVT_LEFT_UP, &TextureEditorPanel::onTexCanvasMouseEvent, this);
	tex_canvas_->window()->Bind(wxEVT_RIGHT_UP, &TextureEditorPanel::onTexCanvasMouseEvent, this);
	tex_canvas_->window()->Bind(wxEVT_MOTION, &TextureEditorPanel::onTexCanvasMouseEvent, this);
	tex_canvas_->window()->Bind(EVT_DRAG_END, &TextureEditorPanel::onTexCanvasDragEnd, this);
	tex_canvas_->window()->Bind(wxEVT_KEY_DOWN, &TextureEditorPanel::onTexCanvasKeyDown, this);
	text_tex_name_->Bind(wxEVT_TEXT, &TextureEditorPanel::onTexNameChanged, this);
	spin_tex_width_->Bind(wxEVT_SPINCTRL, &TextureEditorPanel::onTexWidthChanged, this);
	spin_tex_height_->Bind(wxEVT_SPINCTRL, &TextureEditorPanel::onTexHeightChanged, this);
	spin_tex_width_->Bind(wxEVT_TEXT_ENTER, &TextureEditorPanel::onTexWidthChanged, this);
	spin_tex_height_->Bind(wxEVT_TEXT_ENTER, &TextureEditorPanel::onTexHeightChanged, this);
	list_patches_->Bind(wxEVT_LIST_ITEM_SELECTED, &TextureEditorPanel::onPatchListSelect, this);
	list_patches_->Bind(wxEVT_LIST_ITEM_DESELECTED, &TextureEditorPanel::onPatchListDeSelect, this);
	spin_patch_left_->Bind(wxEVT_SPINCTRL, &TextureEditorPanel::onPatchPositionXChanged, this);
	spin_patch_top_->Bind(wxEVT_SPINCTRL, &TextureEditorPanel::onPatchPositionYChanged, this);
	spin_patch_left_->Bind(wxEVT_TEXT_ENTER, &TextureEditorPanel::onPatchPositionXChanged, this);
	spin_patch_top_->Bind(wxEVT_TEXT_ENTER, &TextureEditorPanel::onPatchPositionYChanged, this);
	cb_tex_scale_->Bind(wxEVT_CHECKBOX, &TextureEditorPanel::onApplyScaleChanged, this);
	cb_tex_arc_->Bind(wxEVT_CHECKBOX, &TextureEditorPanel::onARCChanged, this);

	// Init layout
	Layout();
}

// -----------------------------------------------------------------------------
// Creates/sets up a panel with controls to edit texture properties
// -----------------------------------------------------------------------------
wxPanel* TextureEditorPanel::createTextureControls(wxWindow* parent)
{
	auto lh = ui::LayoutHelper(parent);

	// Create controls
	constexpr auto spinflags = wxSP_ARROW_KEYS | wxALIGN_RIGHT | wxTE_PROCESS_ENTER;
	auto           panel     = new wxPanel(parent, -1);
	text_tex_name_           = new wxTextCtrl(panel, -1);
	text_tex_name_->SetMaxLength(8);
<<<<<<< HEAD
	spin_tex_width_ = new wxSpinCtrl(
		panel, -1, wxEmptyString, wxDefaultPosition, lh.spinSize(), spinflags, 0, SHRT_MAX);
	spin_tex_height_ = new wxSpinCtrl(
		panel, -1, wxEmptyString, wxDefaultPosition, lh.spinSize(), spinflags, 0, SHRT_MAX);
	spin_tex_scalex_ = new wxSpinCtrl(
		panel, -1, wxEmptyString, wxDefaultPosition, lh.spinSize(), spinflags, 0, UCHAR_MAX);
	spin_tex_scaley_ = new wxSpinCtrl(
		panel, -1, wxEmptyString, wxDefaultPosition, lh.spinSize(), spinflags, 0, UCHAR_MAX);
	label_scaled_size_    = new wxStaticText(panel, -1, "Scaled Size: N/A");
	cb_tex_world_panning_ = new wxCheckBox(panel, -1, "World Panning");
=======
	spin_tex_width_    = new wxSpinCtrl(panel, -1, wxEmptyString, wxDefaultPosition, spinsize, spinflags, 0, SHRT_MAX);
	spin_tex_height_   = new wxSpinCtrl(panel, -1, wxEmptyString, wxDefaultPosition, spinsize, spinflags, 0, SHRT_MAX);
	spin_tex_scalex_   = new wxSpinCtrl(panel, -1, wxEmptyString, wxDefaultPosition, spinsize, spinflags, 0, UCHAR_MAX);
	spin_tex_scaley_   = new wxSpinCtrl(panel, -1, wxEmptyString, wxDefaultPosition, spinsize, spinflags, 0, UCHAR_MAX);
	label_scaled_size_ = new wxStaticText(panel, -1, wxS("Scaled Size: N/A"));
	cb_tex_world_panning_ = new wxCheckBox(panel, -1, wxS("World Panning"));
>>>>>>> f8584231

	// Setup tex controls panel sizer
	auto sizer = new wxBoxSizer(wxHORIZONTAL);
	panel->SetSizer(sizer);

	// "Texture Properties" frame
	auto frame      = new wxStaticBox(panel, -1, wxS("Texture Properties"));
	auto framesizer = new wxStaticBoxSizer(frame, wxVERTICAL);
	sizer->Add(framesizer, wxSizerFlags(1).Expand());

	auto gb_sizer = new wxGridBagSizer(lh.pad(), lh.pad());
	framesizer->Add(gb_sizer, lh.sfWithBorder(1));

	// Layout
	gb_sizer->Add(new wxStaticText(panel, -1, wxS("Name:")), { 0, 0 }, { 1, 1 }, wxALIGN_CENTER_VERTICAL);
	gb_sizer->Add(text_tex_name_, { 0, 1 }, { 1, 1 }, wxEXPAND);
	gb_sizer->Add(new wxStaticText(panel, -1, wxS("Size:")), { 0, 2 }, { 1, 1 }, wxALIGN_CENTER_VERTICAL);
	gb_sizer->Add(spin_tex_width_, { 0, 3 }, { 1, 1 });
	gb_sizer->Add(spin_tex_height_, { 0, 4 }, { 1, 1 });
	gb_sizer->Add(new wxStaticText(panel, -1, wxS("Scale:")), { 1, 2 }, { 1, 1 }, wxALIGN_CENTER_VERTICAL);
	gb_sizer->Add(spin_tex_scalex_, { 1, 3 }, { 1, 1 });
	gb_sizer->Add(spin_tex_scaley_, { 1, 4 }, { 1, 1 });
	gb_sizer->Add(label_scaled_size_, { 1, 5 }, { 1, 1 }, wxALIGN_CENTER_VERTICAL);
	gb_sizer->Add(cb_tex_world_panning_, { 1, 0 }, { 1, 2 }, wxALIGN_CENTER_VERTICAL);


	// Bind events
	spin_tex_scalex_->Bind(wxEVT_SPINCTRL, &TextureEditorPanel::onTexScaleXChanged, this);
	spin_tex_scaley_->Bind(wxEVT_SPINCTRL, &TextureEditorPanel::onTexScaleYChanged, this);
	cb_tex_world_panning_->Bind(wxEVT_CHECKBOX, &TextureEditorPanel::onTexWorldPanningChanged, this);

	return panel;
}

// -----------------------------------------------------------------------------
// Updates all texture editing controls with values from the texture
// -----------------------------------------------------------------------------
void TextureEditorPanel::updateTextureControls()
{
	// Check texture is open
	if (!tex_current_)
		return;

	bool modified = tex_modified_;
	text_tex_name_->SetValue(wxString::FromUTF8(tex_current_->name()));
	spin_tex_width_->SetValue(tex_current_->width());
	spin_tex_height_->SetValue(tex_current_->height());
	spin_tex_scalex_->SetValue(tex_current_->scaleX() * 8);
	spin_tex_scaley_->SetValue(tex_current_->scaleY() * 8);
	cb_tex_world_panning_->SetValue(tex_current_->worldPanning());
	updateTextureScaleLabel();
	tex_modified_ = modified;
}

// -----------------------------------------------------------------------------
// Updates the 'Scaled Size' label according to the current texture's
// dimensions and scale
// -----------------------------------------------------------------------------
void TextureEditorPanel::updateTextureScaleLabel()
{
	// Check texture is open
	if (!tex_current_)
		return;

	// Determine scaled X value
	uint32_t scaled_x = tex_current_->width();
	if (tex_current_->scaleX() != 0)
		scaled_x /= tex_current_->scaleX();

	// Determine scaled Y value
	uint32_t scaled_y = tex_current_->height();
	if (tex_current_->scaleY() != 0)
		scaled_y /= tex_current_->scaleY();

	// Update the label
	label_scaled_size_->SetLabel(WX_FMT("Scaled Size: {}x{}", scaled_x, scaled_y));
}

// -----------------------------------------------------------------------------
// Creates/sets up a panel with controls to edit a texture's patches
// -----------------------------------------------------------------------------
wxPanel* TextureEditorPanel::createPatchControls(wxWindow* parent)
{
	auto lh = ui::LayoutHelper(parent);

	auto panel = new wxPanel(parent, -1);

	// Setup panel sizer
	auto sizer = new wxBoxSizer(wxVERTICAL);
	panel->SetSizer(sizer);

	// -- Texture Patches frame --
	auto frame      = new wxStaticBox(panel, -1, wxS("Patches"));
	auto framesizer = new wxStaticBoxSizer(frame, wxHORIZONTAL);
	sizer->Add(framesizer, lh.sfWithBorder(0, wxBOTTOM).Expand());

	// Create patches list
	list_patches_ = new ListView(panel, -1);
	list_patches_->enableSizeUpdate(false);

	// Create patches toolbar
	tb_patches_ = new SToolBar(panel, false, wxVERTICAL);
	tb_patches_->addActionGroup(
		"_Patch",
		{ "txed_patch_add",
		  "txed_patch_remove",
		  "txed_patch_back",
		  "txed_patch_forward",
		  "txed_patch_replace",
		  "txed_patch_duplicate" });
	tb_patches_->group("_Patch")->setAllButtonsEnabled(false);
	tb_patches_->findActionButton("txed_patch_add")->Enable();

	// Layout
	list_patches_->SetInitialSize({ FromDIP(100), tb_patches_->group("_Patch")->GetBestSize().y });
	framesizer->Add(list_patches_, lh.sfWithBorder(1, wxLEFT | wxTOP | wxBOTTOM).Expand());
	framesizer->Add(tb_patches_, lh.sfWithSmallBorder(0, wxLEFT | wxTOP | wxBOTTOM).Expand());


	// -- Patch Properties frame --
	frame      = new wxStaticBox(panel, -1, wxS("Patch Properties"));
	framesizer = new wxStaticBoxSizer(frame, wxVERTICAL);
	sizer->Add(framesizer, wxSizerFlags(1).Expand());

	// X Position
	constexpr auto spinflags = wxSP_ARROW_KEYS | wxALIGN_RIGHT | wxTE_PROCESS_ENTER;
	auto           hbox      = new wxBoxSizer(wxHORIZONTAL);
<<<<<<< HEAD
	framesizer->Add(hbox, lh.sfWithBorder().Expand());
	spin_patch_left_ = new wxSpinCtrl(panel, -1, "", wxDefaultPosition, lh.spinSize(), spinflags, SHRT_MIN, SHRT_MAX);
	hbox->Add(new wxStaticText(panel, -1, "X Position:"), lh.sfWithBorder(0, wxRIGHT).CenterVertical());
=======
	framesizer->Add(hbox, 0, wxEXPAND | wxALL, ui::pad());
	spin_patch_left_ = new wxSpinCtrl(
		panel, -1, wxEmptyString, wxDefaultPosition, spinsize, spinflags, SHRT_MIN, SHRT_MAX);
	hbox->Add(new wxStaticText(panel, -1, wxS("X Position:")), 0, wxALIGN_CENTER_VERTICAL | wxRIGHT, ui::pad());
>>>>>>> f8584231
	hbox->Add(spin_patch_left_, 1);

	// Y Position
	hbox = new wxBoxSizer(wxHORIZONTAL);
<<<<<<< HEAD
	framesizer->Add(hbox, lh.sfWithBorder(0, wxLEFT | wxRIGHT | wxBOTTOM).Expand());
	spin_patch_top_ = new wxSpinCtrl(panel, -1, "", wxDefaultPosition, lh.spinSize(), spinflags, SHRT_MIN, SHRT_MAX);
	hbox->Add(new wxStaticText(panel, -1, "Y Position:"), lh.sfWithBorder(0, wxRIGHT).CenterVertical());
=======
	framesizer->Add(hbox, 0, wxEXPAND | wxLEFT | wxRIGHT | wxBOTTOM, ui::pad());
	spin_patch_top_ = new wxSpinCtrl(
		panel, -1, wxEmptyString, wxDefaultPosition, spinsize, spinflags, SHRT_MIN, SHRT_MAX);
	hbox->Add(new wxStaticText(panel, -1, wxS("Y Position:")), 0, wxALIGN_CENTER_VERTICAL | wxRIGHT, ui::pad());
>>>>>>> f8584231
	hbox->Add(spin_patch_top_, 1);

	return panel;
}

// -----------------------------------------------------------------------------
// Populates the patch list with all patches present in the texture
// -----------------------------------------------------------------------------
void TextureEditorPanel::populatePatchList()
{
	// Clear current list
	list_patches_->ClearAll();
	list_patches_->Show(false);

	// Add columns
	list_patches_->InsertColumn(0, wxS("Name"));

	// Check a texture is currently opened for editing
	if (!tex_current_)
		return;

	// Add each patch to the list
	for (size_t a = 0; a < tex_current_->nPatches(); a++)
		list_patches_->addItem(a, tex_current_->patch(a)->name());

	// Update list width
	list_patches_->Show(true);
	list_patches_->GetParent()->Layout();
}

// -----------------------------------------------------------------------------
// Updates all patch editing controls with values from the currently selected
// patch. Behaves differently depending on the number of patches selected
// -----------------------------------------------------------------------------
void TextureEditorPanel::updatePatchControls()
{
	// Get selected patches
	auto selection = list_patches_->selectedItems();

	// If nothing is selected, disable patch controls
	if (selection.empty())
	{
		spin_patch_left_->Enable(false);
		spin_patch_top_->Enable(false);
	}
	else
	{
		// Something is selected, enable the controls
		spin_patch_left_->Enable(true);
		spin_patch_top_->Enable(true);

		// If only 1 patch is selected, just set the controls to this patch
		if (selection.size() == 1)
		{
			auto patch = tex_current_->patch(selection[0]);
			if (!patch)
			{
				log::error("Selected patch does not exist in texture");
				return;
			}

			spin_patch_left_->SetValue(patch->xOffset());
			spin_patch_top_->SetValue(patch->yOffset());
		}
		else
		{
			// Multiple selection, only enable some controls
			spin_patch_left_->Enable(false);
			spin_patch_top_->Enable(false);
		}
	}
}

// ----------------------------------------------------------------------------
// Updates the texture name textbox with [new_name]
// ----------------------------------------------------------------------------
void TextureEditorPanel::updateTextureName(const string& new_name) const
{
	text_tex_name_->SetValue(wxString::FromUTF8(new_name));
}

// ----------------------------------------------------------------------------
// Loads a TEXTUREX format texture into the editor
// -----------------------------------------------------------------------------
bool TextureEditorPanel::openTexture(const CTexture* tex, TextureXList* list)
{
	// Check texture was given
	if (!tex)
	{
		clearTexture();
		return false;
	}

	// Set as current texture
	if (!tex_current_)
		tex_current_ = std::make_unique<CTexture>();
	tex_current_->copyTexture(*tex);
	tex_current_->setList(list);

	// Open texture in canvas
	tex_canvas_->openTexture(tex_current_.get(), tx_editor_->archive());

	// Set control values
	updateTextureControls();
	populatePatchList();
	updatePatchControls();

	tex_modified_ = false;

	return true;
}

// -----------------------------------------------------------------------------
// Clears the current texture
// -----------------------------------------------------------------------------
void TextureEditorPanel::clearTexture()
{
	// Clear texture
	tex_current_.reset(nullptr);
	tex_canvas_->clearTexture();

	// Update variables
	tex_modified_ = false;

	// Set control values
	updateTextureControls();
	populatePatchList();
	updatePatchControls();
}

// -----------------------------------------------------------------------------
// Sets the texture canvas' palette and refreshes it
// -----------------------------------------------------------------------------
void TextureEditorPanel::setPalette(const Palette* pal) const
{
	tex_canvas_->setPalette(pal);
	tex_canvas_->refreshTexturePreview();
	tex_canvas_->window()->Refresh();
}

// -----------------------------------------------------------------------------
// Returns the texture canvas' palette
// -----------------------------------------------------------------------------
const Palette* TextureEditorPanel::palette() const
{
	return tex_canvas_->palette();
}

// -----------------------------------------------------------------------------
// Returns true if the texture uses RGBA blending
// -----------------------------------------------------------------------------
bool TextureEditorPanel::blendRGBA() const
{
	return tex_canvas_->blendRGBA();
}

// -----------------------------------------------------------------------------
// Prompts the user to select a patch from the patch table to be added to the
// current texture
// -----------------------------------------------------------------------------
void TextureEditorPanel::addPatch()
{
	// Do nothing if patch list is empty
	if (tx_editor_->patchTable().nPatches() == 0 || !tex_current_)
		return;

	// Browse for patch
	tx_editor_->setFullPath(false);
	int patch = tx_editor_->browsePatchTable();
	if (patch >= 0)
	{
		// Add new patch
		tex_current_->addPatch(tx_editor_->patchTable().patchName(patch), 0, 0);

		// Update UI
		populatePatchList();
		updatePatchControls();
	}

	tex_modified_ = true;
}

// -----------------------------------------------------------------------------
// Removes selected patch(es) from the current texture
// -----------------------------------------------------------------------------
void TextureEditorPanel::removePatch()
{
	// Get selection
	auto selection = list_patches_->selectedItems();

	// Do nothing if no patches are selected
	if (selection.empty())
		return;

	// Remove each selected patch
	for (int a = selection.size() - 1; a >= 0; a--)
	{
		int index = selection[a];

		// Remove patch from texture
		tex_current_->removePatch(index);

		// Remove patch from list
		list_patches_->DeleteItem(index);
	}

	// Update UI
	updatePatchControls();
	tex_canvas_->redraw(true);

	tex_modified_ = true;
}

// -----------------------------------------------------------------------------
// Moves selected patch(es) 'back' in the current texture
// -----------------------------------------------------------------------------
void TextureEditorPanel::patchBack()
{
	// Get selected patch(es)
	auto selection = list_patches_->selectedItems();

	// Do nothing if nothing is selected
	if (selection.empty())
		return;

	// Do nothing if first patch is selected
	if (selection[0] == 0)
		return;

	// Go through selection
	for (int index : selection)
	{
		// Swap in list
		list_patches_->swapItems(index, index - 1);

		// Swap in texture
		tex_canvas_->swapPatches(index, index - 1);
	}

	// Update UI
	updatePatchControls();
	tex_canvas_->redraw(true);

	// Restore selection in texture canvas
	selection = list_patches_->selectedItems();
	for (int index : selection)
		tex_canvas_->selectPatch(index);

	tex_modified_ = true;
}

// -----------------------------------------------------------------------------
// Moves selected patch(es) 'forward' in the current texture
// -----------------------------------------------------------------------------
void TextureEditorPanel::patchForward()
{
	// Get selected patch(es)
	auto selection = list_patches_->selectedItems();

	// Do nothing if nothing is selected
	if (selection.empty())
		return;

	// Do nothing if last patch is selected
	if (selection.back() == list_patches_->GetItemCount() - 1)
		return;

	// Go through selection from bottom up
	for (int a = selection.size() - 1; a >= 0; a--)
	{
		// Swap in list
		list_patches_->swapItems(selection[a], selection[a] + 1);

		// Swap in texture
		tex_canvas_->swapPatches(selection[a], selection[a] + 1);
	}

	// Update UI
	updatePatchControls();
	tex_canvas_->redraw(true);

	// Restore selection in texture canvas
	selection = list_patches_->selectedItems();
	for (int index : selection)
		tex_canvas_->selectPatch(index);

	tex_modified_ = true;
}

// -----------------------------------------------------------------------------
// Prompts the user to select a patch from the patch table to replace selected
// patch(es) with
// -----------------------------------------------------------------------------
void TextureEditorPanel::replacePatch()
{
	// Get selection
	auto selection = list_patches_->selectedItems();

	// Do nothing if no patches are selected
	if (selection.empty())
		return;

	// Get first selected patch name (for browser)
	auto pname = tex_canvas_->texture()->patch(selection[0])->name();

	// Browse for patch
	tx_editor_->setFullPath(false);
	int patch = tx_editor_->browsePatchTable(pname);
	if (patch >= 0)
	{
		// Go through selection and replace each patch
		for (int index : selection)
			tex_current_->replacePatch(index, tx_editor_->patchTable().patchName(patch));
	}

	// Repopulate patch list
	populatePatchList();

	// Restore selection
	for (int item : selection)
		list_patches_->selectItem(item);

	// Update UI
	updatePatchControls();

	tex_modified_ = true;
}

// -----------------------------------------------------------------------------
// Duplicates selected patch(es) in the current texture (each duplication is
// placed 8 units right+down from its original patch)
// -----------------------------------------------------------------------------
void TextureEditorPanel::duplicatePatch(int xoff, int yoff)
{
	// Get selection
	auto selection = list_patches_->selectedItems();

	// Do nothing if no patches are selected
	if (selection.empty())
		return;

	// Go through selection backwards
	for (int a = selection.size() - 1; a >= 0; a--)
	{
		// Duplicate selected patch
		tex_current_->duplicatePatch(selection[a], xoff, yoff);
	}

	// Repopulate patch list
	populatePatchList();

	// Update selection
	int offset = 1;
	for (int index : selection)
	{
		list_patches_->selectItem(index + offset);
		offset++;
	}

	// Update UI
	updatePatchControls();

	tex_modified_ = true;
}

// -----------------------------------------------------------------------------
// Handles the action [id].
// Returns true if the action was handled, false otherwise
// -----------------------------------------------------------------------------
bool TextureEditorPanel::handleSAction(string_view id)
{
	// Add Patch
	if (id == "txed_patch_add")
		addPatch();

	// Remove Patch
	else if (id == "txed_patch_remove")
		removePatch();

	// Send Patch Back
	else if (id == "txed_patch_back")
		patchBack();

	// Bring Patch Forward
	else if (id == "txed_patch_forward")
		patchForward();

	// Replace Patch
	else if (id == "txed_patch_replace")
		replacePatch();

	// Duplicate Patch
	else if (id == "txed_patch_duplicate")
		duplicatePatch();

	// Unknown action
	else
		return false;

	// Action was handled
	return true;
}


// -----------------------------------------------------------------------------
//
// TextureEditorPanel Class Events
//
// -----------------------------------------------------------------------------

// ReSharper disable CppMemberFunctionMayBeConst
// ReSharper disable CppParameterMayBeConstPtrOrRef

// -----------------------------------------------------------------------------
// Called when the 'show outside' checkbox is changed
// -----------------------------------------------------------------------------
void TextureEditorPanel::onDrawOutsideChanged(wxCommandEvent& e)
{
	// Set texture canvas 'show outside' option depending on checkbox value
	tx_show_outside = cb_draw_outside_->GetValue();
	tex_canvas_->drawOutside(cb_draw_outside_->GetValue());

	// Update UI
	tex_canvas_->redraw(false);
}

// -----------------------------------------------------------------------------
// Called on any mouse event within the texture canvas
// -----------------------------------------------------------------------------
void TextureEditorPanel::onTexCanvasMouseEvent(wxMouseEvent& e)
{
	// Get mouse position relative to texture
	auto pos = tex_canvas_->view().canvasPos(
		{ e.GetX() * GetContentScaleFactor(), e.GetY() * GetContentScaleFactor() });

	// Get patch that the mouse is over (if any)
	int patch = tex_canvas_->patchAt(pos.x, pos.y);

	// LEFT DOUBLE CLICK
	if (e.ButtonDClick(wxMOUSE_BTN_LEFT))
	{
		replacePatch();
	}

	// LEFT MOUSE DOWN
	else if (e.LeftDown())
	{
		// If not dragging
		if (e.ShiftDown())
		{
			// Shift is down, add to selection
			if (patch >= 0)
				list_patches_->selectItem(patch);
		}
		else if (e.ControlDown())
		{
			// Control is down, remove from selection
			if (patch >= 0)
				list_patches_->deSelectItem(patch);
		}
		else
		{
			// Clear selection only if patch clicked was not already selected
			if (!tex_canvas_->patchSelected(patch))
				list_patches_->clearSelection();

			// Select patch
			if (patch >= 0)
				list_patches_->selectItem(patch);
		}
	}

	// LEFT MOUSE UP
	else if (e.LeftUp())
	{
		// Hide texture grid
		tex_canvas_->showGrid(false);

		// If mouse up over an already-selected patch, and shift/ctrl aren't down,
		// select only that patch (this mimics 'normal' drag-and-drop/selection behaviour)
		if (!e.ShiftDown() && !e.ControlDown() && tex_canvas_->patchSelected(patch) && !tex_canvas_->isDragging())
		{
			list_patches_->clearSelection();
			list_patches_->selectItem(patch);
		}

		// Redraw texture canvas
		tex_canvas_->redraw(false);
		updateTextureControls();
	}

	// RIGHT MOUSE UP
	else if (e.RightUp())
	{
		// Create context menu
		wxMenu popup;
		SAction::fromId("txed_patch_add")->addToMenu(&popup, true);
		SAction::fromId("txed_patch_remove")->addToMenu(&popup, true);
		SAction::fromId("txed_patch_replace")->addToMenu(&popup, true);
		SAction::fromId("txed_patch_back")->addToMenu(&popup, true);
		SAction::fromId("txed_patch_forward")->addToMenu(&popup, true);
		SAction::fromId("txed_patch_duplicate")->addToMenu(&popup, true);

		hack_nodrag = true;
		PopupMenu(&popup);
	}

	// MOUSE DRAGGING
	else if (e.Dragging())
	{
		// Drag selected patches if left button is down and any patch is selected
		if (hack_nodrag)
			hack_nodrag = false;
		else if (e.LeftIsDown())
		{
			if (list_patches_->GetSelectedItemCount() > 0)
			{
				// Get drag amount according to texture
				Vec2i tex_cur = tex_canvas_->view().canvasPos(
					{ e.GetX() * GetContentScaleFactor(), e.GetY() * GetContentScaleFactor() });
				Vec2i tex_prev = tex_canvas_->view().canvasPos(
					{ tex_canvas_->mousePrevPos().x, tex_canvas_->mousePrevPos().y });
				Vec2i diff = tex_cur - tex_prev;

				// Move any selected patches
				auto selected_patches = list_patches_->selectedItems();
				for (int index : selected_patches)
				{
					auto sel_patch = tex_current_->patch(index);
					if (!sel_patch)
						continue;
					int16_t cx = sel_patch->xOffset();
					int16_t cy = sel_patch->yOffset();
					sel_patch->setOffsetX(cx + diff.x);
					sel_patch->setOffsetY(cy + diff.y);
					tex_modified_ = true;
				}

				// Refresh texture canvas
				tex_canvas_->showGrid(true);
				tex_canvas_->redraw(false);
			}
			else if (tex_current_ && tex_current_->isExtended() && tex_canvas_->viewType() != CTextureView::Normal)
			{
				// Get drag amount according to texture
				Vec2i tex_cur = tex_canvas_->view().canvasPos(
					{ e.GetX() * GetContentScaleFactor(), e.GetY() * GetContentScaleFactor() });
				Vec2i tex_prev = tex_canvas_->view().canvasPos(
					{ tex_canvas_->mousePrevPos().x, tex_canvas_->mousePrevPos().y });
				Vec2i diff = tex_cur - tex_prev;

				// Modify offsets
				tex_current_->setOffsetX(tex_current_->offsetX() - diff.x);
				tex_current_->setOffsetY(tex_current_->offsetY() - diff.y);
				tex_modified_ = true;

				// Refresh texture canvas
				tex_canvas_->redraw(false);
			}
		}
	}

	e.Skip();
}

// -----------------------------------------------------------------------------
// Called when a mouse drag action ends on the texture canvas
// -----------------------------------------------------------------------------
void TextureEditorPanel::onTexCanvasDragEnd(wxCommandEvent& e)
{
	// If patch dragging ended (left button)
	if (e.GetInt() == wxMOUSE_BTN_LEFT)
	{
		// Update patch controls
		updatePatchControls();
	}
}

// -----------------------------------------------------------------------------
// Called when a key is pressed within the texture canvas
// -----------------------------------------------------------------------------
void TextureEditorPanel::onTexCanvasKeyDown(wxKeyEvent& e)
{
	// Check if keypress matches any keybinds
	auto binds = KeyBind::bindsForKey(KeyBind::asKeyPress(e.GetKeyCode(), e.GetModifiers()));

	// Check for alt key
	if (e.GetKeyCode() == WXK_ALT)
		alt_press_ = true;

	// Go through matching binds
	int  x_movement = 0;
	int  y_movement = 0;
	bool handled    = false;
	for (const auto& name : binds)
	{
		// Move patch left
		if (name == "txed_patch_left")
			x_movement = -1;
		else if (name == "txed_patch_left8")
			x_movement = -8;

		// Move patch up
		else if (name == "txed_patch_up")
			y_movement = -1;
		else if (name == "txed_patch_up8")
			y_movement = -8;

		// Move patch right
		else if (name == "txed_patch_right")
			x_movement = 1;
		else if (name == "txed_patch_right8")
			x_movement = 8;

		// Move patch down
		else if (name == "txed_patch_down")
			y_movement = 1;
		else if (name == "txed_patch_down8")
			y_movement = 8;

		// Add patch
		else if (name == "txed_patch_add")
		{
			hack_nodrag = true;
			addPatch();
			handled = true;
		}

		// Delete patch
		else if (name == "txed_patch_delete")
		{
			removePatch();
			handled = true;
		}

		// Replace patch
		else if (name == "txed_patch_replace")
		{
			hack_nodrag = true;
			replacePatch();
			handled = true;
		}

		// Duplicate patch
		else if (name == "txed_patch_duplicate")
		{
			duplicatePatch();
			handled = true;
		}

		// Bring patch forward
		else if (name == "txed_patch_forward")
		{
			patchForward();
			handled = true;
		}

		// Send patch back
		else if (name == "txed_patch_back")
		{
			patchBack();
			handled = true;
		}
	}

	// Move patches if needed
	if (x_movement != 0 || y_movement != 0)
	{
		// Do patch duplicate if alt is pressed
		if (e.GetModifiers() == wxMOD_ALT && alt_press_)
		{
			duplicatePatch(0, 0);
			alt_press_ = false;
		}

		auto selected_patches = list_patches_->selectedItems();
		for (int selected_patche : selected_patches)
		{
			auto patch = tex_current_->patch(selected_patche);
			if (!patch)
				continue;
			int16_t cx = patch->xOffset();
			int16_t cy = patch->yOffset();
			patch->setOffsetX(cx + x_movement);
			patch->setOffsetY(cy + y_movement);
			tex_modified_ = true;
		}

		tex_canvas_->redraw(true);
		handled = true;
	}

	if (!e.AltDown())
		alt_press_ = false;

	if (!handled)
		e.Skip();
}

// -----------------------------------------------------------------------------
// Called when the texture name entry box is changed
// -----------------------------------------------------------------------------
void TextureEditorPanel::onTexNameChanged(wxCommandEvent& e)
{
	// Change texture name
	if (tex_current_)
		tex_current_->setName(text_tex_name_->GetValue().utf8_string());

	tex_modified_ = true;
}

// -----------------------------------------------------------------------------
// Called when the texture width spin control is changed
// -----------------------------------------------------------------------------
void TextureEditorPanel::onTexWidthChanged(wxCommandEvent& e)
{
	// Set texture's width
	if (tex_current_)
		tex_current_->setWidth(spin_tex_width_->GetValue());

	// Update UI
	tex_canvas_->redraw(true);
	updateTextureScaleLabel();

	tex_modified_ = true;
}

// -----------------------------------------------------------------------------
// Called when the texture height spin control is changed
// -----------------------------------------------------------------------------
void TextureEditorPanel::onTexHeightChanged(wxCommandEvent& e)
{
	// Set texture's height
	if (tex_current_)
		tex_current_->setHeight(spin_tex_height_->GetValue());

	// Update UI
	tex_canvas_->redraw(true);
	updateTextureScaleLabel();

	tex_modified_ = true;
}

// -----------------------------------------------------------------------------
// Called when the texture x scale spin control is changed
// -----------------------------------------------------------------------------
void TextureEditorPanel::onTexScaleXChanged(wxCommandEvent& e)
{
	// Set texture's x scale
	if (tex_current_)
		tex_current_->setScaleX(static_cast<double>(spin_tex_scalex_->GetValue()) / 8.0);

	// Update UI
	updateTextureScaleLabel();

	tex_modified_ = true;
}

// -----------------------------------------------------------------------------
// Called when the texture y scale spin control is changed
// -----------------------------------------------------------------------------
void TextureEditorPanel::onTexScaleYChanged(wxCommandEvent& e)
{
	// Set texture's y scale
	if (tex_current_)
		tex_current_->setScaleY(static_cast<double>(spin_tex_scaley_->GetValue()) / 8.0);

	// Update UI
	updateTextureScaleLabel();

	tex_modified_ = true;
}

// -----------------------------------------------------------------------------
// Called when the texture world panning checkbox is toggled
// -----------------------------------------------------------------------------
void TextureEditorPanel::onTexWorldPanningChanged(wxCommandEvent& e)
{
	// Set texture world panning flag
	if (tex_current_)
		tex_current_->setWorldPanning(cb_tex_world_panning_->IsChecked());

	tex_modified_ = true;
}

// -----------------------------------------------------------------------------
// Called when a patch is selected on the patch list
// -----------------------------------------------------------------------------
void TextureEditorPanel::onPatchListSelect(wxListEvent& e)
{
	if (list_patches_->GetSelectedItemCount() > 0)
		tb_patches_->group("_Patch")->setAllButtonsEnabled(true);

	// Select the patch on the texture canvas
	tex_canvas_->selectPatch(e.GetIndex());

	// Update UI
	tex_canvas_->redraw(false);
	updatePatchControls();
}

// -----------------------------------------------------------------------------
// Called when a patch is deselected on the patch list
// -----------------------------------------------------------------------------
void TextureEditorPanel::onPatchListDeSelect(wxListEvent& e)
{
	if (list_patches_->GetSelectedItemCount() == 0)
	{
		tb_patches_->group("_Patch")->setAllButtonsEnabled(false);
		tb_patches_->findActionButton("txed_patch_add")->Enable();
	}

	// Deselect the patch on the texture canvas
	tex_canvas_->deSelectPatch(e.GetIndex());

	// Update UI
	tex_canvas_->redraw(false);
	updatePatchControls();
}

// -----------------------------------------------------------------------------
// Called when the patch x position spin control is changed
// -----------------------------------------------------------------------------
void TextureEditorPanel::onPatchPositionXChanged(wxCommandEvent& e)
{
	// If anything other than 1 patch is selected, do nothing (shouldn't happen anyway)
	if (list_patches_->GetSelectedItemCount() != 1)
		return;

	// Get selected patch
	auto patch = tex_current_->patch(list_patches_->selectedItems()[0]);
	if (!patch)
		return;

	// Set patch x offset
	patch->setOffsetX(spin_patch_left_->GetValue());

	// Update UI
	tex_canvas_->redraw(true);

	tex_modified_ = true;
}

// -----------------------------------------------------------------------------
// Called when the patch y position spin control is changed
// -----------------------------------------------------------------------------
void TextureEditorPanel::onPatchPositionYChanged(wxCommandEvent& e)
{
	// If anything other than 1 patch is selected, do nothing (shouldn't happen anyway)
	if (list_patches_->GetSelectedItemCount() != 1)
		return;

	// Get selected patch
	auto patch = tex_current_->patch(list_patches_->selectedItems()[0]);
	if (!patch)
		return;

	// Set patch y offset
	patch->setOffsetY(spin_patch_top_->GetValue());

	// Update UI
	tex_canvas_->redraw(true);

	tex_modified_ = true;
}

// -----------------------------------------------------------------------------
// Called when the 'Apply Scale' checkbox is changed
// -----------------------------------------------------------------------------
void TextureEditorPanel::onApplyScaleChanged(wxCommandEvent& e)
{
	tx_apply_scale = cb_tex_scale_->GetValue();
	tex_canvas_->applyTexScale(cb_tex_scale_->GetValue());
	tex_canvas_->redraw();
}

// -----------------------------------------------------------------------------
// Called when the 'Aspect Ratio Correction' checkbox is changed
// -----------------------------------------------------------------------------
void TextureEditorPanel::onARCChanged(wxCommandEvent& e)
{
	tx_arc = cb_tex_arc_->IsChecked();
	tex_canvas_->redraw();
}<|MERGE_RESOLUTION|>--- conflicted
+++ resolved
@@ -201,7 +201,6 @@
 	auto           panel     = new wxPanel(parent, -1);
 	text_tex_name_           = new wxTextCtrl(panel, -1);
 	text_tex_name_->SetMaxLength(8);
-<<<<<<< HEAD
 	spin_tex_width_ = new wxSpinCtrl(
 		panel, -1, wxEmptyString, wxDefaultPosition, lh.spinSize(), spinflags, 0, SHRT_MAX);
 	spin_tex_height_ = new wxSpinCtrl(
@@ -210,16 +209,8 @@
 		panel, -1, wxEmptyString, wxDefaultPosition, lh.spinSize(), spinflags, 0, UCHAR_MAX);
 	spin_tex_scaley_ = new wxSpinCtrl(
 		panel, -1, wxEmptyString, wxDefaultPosition, lh.spinSize(), spinflags, 0, UCHAR_MAX);
-	label_scaled_size_    = new wxStaticText(panel, -1, "Scaled Size: N/A");
-	cb_tex_world_panning_ = new wxCheckBox(panel, -1, "World Panning");
-=======
-	spin_tex_width_    = new wxSpinCtrl(panel, -1, wxEmptyString, wxDefaultPosition, spinsize, spinflags, 0, SHRT_MAX);
-	spin_tex_height_   = new wxSpinCtrl(panel, -1, wxEmptyString, wxDefaultPosition, spinsize, spinflags, 0, SHRT_MAX);
-	spin_tex_scalex_   = new wxSpinCtrl(panel, -1, wxEmptyString, wxDefaultPosition, spinsize, spinflags, 0, UCHAR_MAX);
-	spin_tex_scaley_   = new wxSpinCtrl(panel, -1, wxEmptyString, wxDefaultPosition, spinsize, spinflags, 0, UCHAR_MAX);
-	label_scaled_size_ = new wxStaticText(panel, -1, wxS("Scaled Size: N/A"));
+	label_scaled_size_    = new wxStaticText(panel, -1, wxS("Scaled Size: N/A"));
 	cb_tex_world_panning_ = new wxCheckBox(panel, -1, wxS("World Panning"));
->>>>>>> f8584231
 
 	// Setup tex controls panel sizer
 	auto sizer = new wxBoxSizer(wxHORIZONTAL);
@@ -347,30 +338,18 @@
 	// X Position
 	constexpr auto spinflags = wxSP_ARROW_KEYS | wxALIGN_RIGHT | wxTE_PROCESS_ENTER;
 	auto           hbox      = new wxBoxSizer(wxHORIZONTAL);
-<<<<<<< HEAD
 	framesizer->Add(hbox, lh.sfWithBorder().Expand());
-	spin_patch_left_ = new wxSpinCtrl(panel, -1, "", wxDefaultPosition, lh.spinSize(), spinflags, SHRT_MIN, SHRT_MAX);
-	hbox->Add(new wxStaticText(panel, -1, "X Position:"), lh.sfWithBorder(0, wxRIGHT).CenterVertical());
-=======
-	framesizer->Add(hbox, 0, wxEXPAND | wxALL, ui::pad());
 	spin_patch_left_ = new wxSpinCtrl(
-		panel, -1, wxEmptyString, wxDefaultPosition, spinsize, spinflags, SHRT_MIN, SHRT_MAX);
-	hbox->Add(new wxStaticText(panel, -1, wxS("X Position:")), 0, wxALIGN_CENTER_VERTICAL | wxRIGHT, ui::pad());
->>>>>>> f8584231
+		panel, -1, wxEmptyString, wxDefaultPosition, lh.spinSize(), spinflags, SHRT_MIN, SHRT_MAX);
+	hbox->Add(new wxStaticText(panel, -1, wxS("X Position:")), lh.sfWithBorder(0, wxRIGHT).CenterVertical());
 	hbox->Add(spin_patch_left_, 1);
 
 	// Y Position
 	hbox = new wxBoxSizer(wxHORIZONTAL);
-<<<<<<< HEAD
 	framesizer->Add(hbox, lh.sfWithBorder(0, wxLEFT | wxRIGHT | wxBOTTOM).Expand());
-	spin_patch_top_ = new wxSpinCtrl(panel, -1, "", wxDefaultPosition, lh.spinSize(), spinflags, SHRT_MIN, SHRT_MAX);
-	hbox->Add(new wxStaticText(panel, -1, "Y Position:"), lh.sfWithBorder(0, wxRIGHT).CenterVertical());
-=======
-	framesizer->Add(hbox, 0, wxEXPAND | wxLEFT | wxRIGHT | wxBOTTOM, ui::pad());
 	spin_patch_top_ = new wxSpinCtrl(
-		panel, -1, wxEmptyString, wxDefaultPosition, spinsize, spinflags, SHRT_MIN, SHRT_MAX);
-	hbox->Add(new wxStaticText(panel, -1, wxS("Y Position:")), 0, wxALIGN_CENTER_VERTICAL | wxRIGHT, ui::pad());
->>>>>>> f8584231
+		panel, -1, wxEmptyString, wxDefaultPosition, lh.spinSize(), spinflags, SHRT_MIN, SHRT_MAX);
+	hbox->Add(new wxStaticText(panel, -1, wxS("Y Position:")), lh.sfWithBorder(0, wxRIGHT).CenterVertical());
 	hbox->Add(spin_patch_top_, 1);
 
 	return panel;
