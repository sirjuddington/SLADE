
// -----------------------------------------------------------------------------
// SLADE - It's a Doom Editor
// Copyright(C) 2008 - 2024 Simon Judd
//
// Email:       sirjuddington@gmail.com
// Web:         http://slade.mancubus.net
// Filename:    TextureEditorPanel.cpp
// Description: The UI for viewing/editing a composite texture
//
// This program is free software; you can redistribute it and/or modify it
// under the terms of the GNU General Public License as published by the Free
// Software Foundation; either version 2 of the License, or (at your option)
// any later version.
//
// This program is distributed in the hope that it will be useful, but WITHOUT
// ANY WARRANTY; without even the implied warranty of MERCHANTABILITY or
// FITNESS FOR A PARTICULAR PURPOSE. See the GNU General Public License for
// more details.
//
// You should have received a copy of the GNU General Public License along with
// this program; if not, write to the Free Software Foundation, Inc.,
// 51 Franklin Street, Fifth Floor, Boston, MA  02110 - 1301, USA.
// -----------------------------------------------------------------------------


// -----------------------------------------------------------------------------
//
// Includes
//
// -----------------------------------------------------------------------------
#include "Main.h"
#include "TextureEditorPanel.h"
#include "General/KeyBind.h"
#include "General/SAction.h"
#include "Graphics/CTexture/CTexture.h"
#include "Graphics/CTexture/PatchTable.h"
#include "OpenGL/View.h"
#include "TextureXEditor.h"
#include "UI/Canvas/CTextureCanvasBase.h"
#include "UI/Canvas/Canvas.h"
#include "UI/Controls/ZoomControl.h"
#include "UI/Layout.h"
#include "UI/Lists/ListView.h"
#include "UI/SToolBar/SToolBar.h"
#include "UI/SToolBar/SToolBarButton.h"
#include "UI/WxUtils.h"

using namespace slade;


// -----------------------------------------------------------------------------
//
// Variables
//
// -----------------------------------------------------------------------------
namespace
{
// Hack to stop the drag event being erroneously triggered when
// double-clicking a patch in the patch browser to select it
bool hack_nodrag = false;
} // namespace
CVAR(Bool, tx_apply_scale, true, CVar::Flag::Save)
CVAR(Bool, tx_show_outside, true, CVar::Flag::Save)


// -----------------------------------------------------------------------------
//
// External Variables
//
// -----------------------------------------------------------------------------
EXTERN_CVAR(Bool, tx_arc)


// -----------------------------------------------------------------------------
//
// TextureEditorPanel Class Functions
//
// -----------------------------------------------------------------------------


// -----------------------------------------------------------------------------
// TextureEditorPanel class constructor
// -----------------------------------------------------------------------------
TextureEditorPanel::TextureEditorPanel(wxWindow* parent, TextureXEditor* tx_editor) :
	wxPanel(parent, -1),
	tx_editor_{ tx_editor }
{
	// Create controls
	tex_canvas_      = ui::createCTextureCanvas(this);
	zc_zoom_         = new ui::ZoomControl(this, tex_canvas_);
	cb_tex_scale_    = new wxCheckBox(this, -1, wxS("Apply Scale"));
	cb_tex_arc_      = new wxCheckBox(this, -1, wxS("Aspect Ratio Correction"));
	cb_draw_outside_ = new wxCheckBox(this, -1, wxS("Show Outside"));
	choice_viewtype_ = new wxChoice(this, -1);
	label_viewtype_  = new wxStaticText(this, -1, wxS("Offset Type:"));
	cb_blend_rgba_   = new wxCheckBox(this, -1, wxS("Truecolour Preview"));
}

// -----------------------------------------------------------------------------
// Initialises the panel layout (must be called after the constructor to work
// correctly for ZTextureEditorPanel)
// -----------------------------------------------------------------------------
void TextureEditorPanel::setupLayout()
{
	auto lh = ui::LayoutHelper(this);

	// Init controls
	cb_tex_scale_->SetValue(tx_apply_scale);
	cb_tex_arc_->SetValue(tx_arc);
	cb_draw_outside_->SetValue(tx_show_outside);
	choice_viewtype_->SetSelection(0);
	tex_canvas_->setViewType(CTextureView::Normal);
	cb_blend_rgba_->SetValue(false);
	choice_viewtype_->Set(wxutil::arrayStringStd({ "None", "Sprite", "HUD" }));

	// Only show these on ZTextureEditorPanel
	cb_blend_rgba_->Show(false);
	choice_viewtype_->Show(false);
	label_viewtype_->Show(false);

	// Setup sizer
	auto sizer = new wxBoxSizer(wxHORIZONTAL);
	SetSizer(sizer);

	// Setup left section (view controls + texture canvas + texture controls)
	auto vbox = new wxBoxSizer(wxVERTICAL);
	sizer->Add(vbox, lh.sfWithBorder(1, wxRIGHT).Expand());

	// Add view controls
	auto hbox = new wxBoxSizer(wxHORIZONTAL);
	vbox->Add(hbox, lh.sfWithSmallBorder(0, wxBOTTOM | wxTOP).Expand());
	hbox->Add(zc_zoom_, lh.sfWithBorder(0, wxRIGHT).Expand());
	hbox->AddStretchSpacer();
	hbox->Add(cb_tex_scale_, lh.sfWithBorder(0, wxRIGHT).Expand());
	hbox->Add(cb_tex_arc_, lh.sfWithBorder(0, wxRIGHT).Expand());
	hbox->Add(cb_draw_outside_, wxSizerFlags().Expand());

	// Add texture canvas
	vbox->Add(tex_canvas_->window(), wxSizerFlags(1).Expand());

	// Apply texture canvas options
	tex_canvas_->applyTexScale(tx_apply_scale);
	tex_canvas_->drawOutside(tx_show_outside);

	// Add extra view controls
	hbox = new wxBoxSizer(wxHORIZONTAL);
	vbox->Add(hbox, lh.sfWithBorder(0, wxBOTTOM | wxTOP).Expand());
	hbox->Add(label_viewtype_, lh.sfWithBorder(0, wxRIGHT).CenterVertical());
	hbox->Add(choice_viewtype_, wxSizerFlags().Expand());
	hbox->AddStretchSpacer();
	hbox->Add(cb_blend_rgba_, wxSizerFlags().Expand());

	// Add texture controls
	vbox->Add(createTextureControls(this), wxSizerFlags().Expand());

	// Setup right section (patch controls)
	vbox = new wxBoxSizer(wxVERTICAL);
	sizer->Add(vbox, wxSizerFlags().Expand());

	// Add patch controls
	vbox->Add(createPatchControls(this), wxSizerFlags(1).Expand());


	// Bind events
	cb_draw_outside_->Bind(wxEVT_CHECKBOX, &TextureEditorPanel::onDrawOutsideChanged, this);
	tex_canvas_->window()->Bind(wxEVT_LEFT_DOWN, &TextureEditorPanel::onTexCanvasMouseEvent, this);
	tex_canvas_->window()->Bind(wxEVT_LEFT_DCLICK, &TextureEditorPanel::onTexCanvasMouseEvent, this);
	tex_canvas_->window()->Bind(wxEVT_LEFT_UP, &TextureEditorPanel::onTexCanvasMouseEvent, this);
	tex_canvas_->window()->Bind(wxEVT_RIGHT_UP, &TextureEditorPanel::onTexCanvasMouseEvent, this);
	tex_canvas_->window()->Bind(wxEVT_MOTION, &TextureEditorPanel::onTexCanvasMouseEvent, this);
	tex_canvas_->window()->Bind(EVT_DRAG_END, &TextureEditorPanel::onTexCanvasDragEnd, this);
	tex_canvas_->window()->Bind(wxEVT_KEY_DOWN, &TextureEditorPanel::onTexCanvasKeyDown, this);
	text_tex_name_->Bind(wxEVT_TEXT, &TextureEditorPanel::onTexNameChanged, this);
	spin_tex_width_->Bind(wxEVT_SPINCTRL, &TextureEditorPanel::onTexWidthChanged, this);
	spin_tex_height_->Bind(wxEVT_SPINCTRL, &TextureEditorPanel::onTexHeightChanged, this);
	spin_tex_width_->Bind(wxEVT_TEXT_ENTER, &TextureEditorPanel::onTexWidthChanged, this);
	spin_tex_height_->Bind(wxEVT_TEXT_ENTER, &TextureEditorPanel::onTexHeightChanged, this);
	list_patches_->Bind(wxEVT_LIST_ITEM_SELECTED, &TextureEditorPanel::onPatchListSelect, this);
	list_patches_->Bind(wxEVT_LIST_ITEM_DESELECTED, &TextureEditorPanel::onPatchListDeSelect, this);
	spin_patch_left_->Bind(wxEVT_SPINCTRL, &TextureEditorPanel::onPatchPositionXChanged, this);
	spin_patch_top_->Bind(wxEVT_SPINCTRL, &TextureEditorPanel::onPatchPositionYChanged, this);
	spin_patch_left_->Bind(wxEVT_TEXT_ENTER, &TextureEditorPanel::onPatchPositionXChanged, this);
	spin_patch_top_->Bind(wxEVT_TEXT_ENTER, &TextureEditorPanel::onPatchPositionYChanged, this);
	cb_tex_scale_->Bind(wxEVT_CHECKBOX, &TextureEditorPanel::onApplyScaleChanged, this);
	cb_tex_arc_->Bind(wxEVT_CHECKBOX, &TextureEditorPanel::onARCChanged, this);

	// Init layout
	Layout();
}

// -----------------------------------------------------------------------------
// Creates/sets up a panel with controls to edit texture properties
// -----------------------------------------------------------------------------
wxPanel* TextureEditorPanel::createTextureControls(wxWindow* parent)
{
	auto lh = ui::LayoutHelper(parent);

	// Create controls
	constexpr auto spinflags = wxSP_ARROW_KEYS | wxALIGN_RIGHT | wxTE_PROCESS_ENTER;
	auto           panel     = new wxPanel(parent, -1);
	text_tex_name_           = new wxTextCtrl(panel, -1);
	text_tex_name_->SetMaxLength(8);
	spin_tex_width_ = new wxSpinCtrl(
		panel, -1, wxEmptyString, wxDefaultPosition, lh.spinSize(), spinflags, 0, SHRT_MAX);
	spin_tex_height_ = new wxSpinCtrl(
		panel, -1, wxEmptyString, wxDefaultPosition, lh.spinSize(), spinflags, 0, SHRT_MAX);
	spin_tex_scalex_ = new wxSpinCtrl(
		panel, -1, wxEmptyString, wxDefaultPosition, lh.spinSize(), spinflags, 0, UCHAR_MAX);
	spin_tex_scaley_ = new wxSpinCtrl(
		panel, -1, wxEmptyString, wxDefaultPosition, lh.spinSize(), spinflags, 0, UCHAR_MAX);
	label_scaled_size_    = new wxStaticText(panel, -1, wxS("Scaled Size: N/A"));
	cb_tex_world_panning_ = new wxCheckBox(panel, -1, wxS("World Panning"));

	// Setup tex controls panel sizer
	auto sizer = new wxBoxSizer(wxHORIZONTAL);
	panel->SetSizer(sizer);

	// "Texture Properties" frame
	auto frame      = new wxStaticBox(panel, -1, wxS("Texture Properties"));
	auto framesizer = new wxStaticBoxSizer(frame, wxVERTICAL);
	sizer->Add(framesizer, wxSizerFlags(1).Expand());

	auto gb_sizer = new wxGridBagSizer(lh.pad(), lh.pad());
	framesizer->Add(gb_sizer, lh.sfWithBorder(1));

	// Layout
	gb_sizer->Add(new wxStaticText(frame, -1, wxS("Name:")), { 0, 0 }, { 1, 1 }, wxALIGN_CENTER_VERTICAL);
	gb_sizer->Add(text_tex_name_, { 0, 1 }, { 1, 1 }, wxEXPAND);
	gb_sizer->Add(new wxStaticText(frame, -1, wxS("Size:")), { 0, 2 }, { 1, 1 }, wxALIGN_CENTER_VERTICAL);
	gb_sizer->Add(spin_tex_width_, { 0, 3 }, { 1, 1 });
	gb_sizer->Add(spin_tex_height_, { 0, 4 }, { 1, 1 });
	gb_sizer->Add(new wxStaticText(frame, -1, wxS("Scale:")), { 1, 2 }, { 1, 1 }, wxALIGN_CENTER_VERTICAL);
	gb_sizer->Add(spin_tex_scalex_, { 1, 3 }, { 1, 1 });
	gb_sizer->Add(spin_tex_scaley_, { 1, 4 }, { 1, 1 });
	gb_sizer->Add(label_scaled_size_, { 1, 5 }, { 1, 1 }, wxALIGN_CENTER_VERTICAL);
	gb_sizer->Add(cb_tex_world_panning_, { 1, 0 }, { 1, 2 }, wxALIGN_CENTER_VERTICAL);


	// Bind events
	spin_tex_scalex_->Bind(wxEVT_SPINCTRL, &TextureEditorPanel::onTexScaleXChanged, this);
	spin_tex_scaley_->Bind(wxEVT_SPINCTRL, &TextureEditorPanel::onTexScaleYChanged, this);
	cb_tex_world_panning_->Bind(wxEVT_CHECKBOX, &TextureEditorPanel::onTexWorldPanningChanged, this);

	return panel;
}

// -----------------------------------------------------------------------------
// Updates all texture editing controls with values from the texture
// -----------------------------------------------------------------------------
void TextureEditorPanel::updateTextureControls()
{
	// Check texture is open
	if (!tex_current_)
		return;

	bool modified = tex_modified_;
	text_tex_name_->SetValue(wxString::FromUTF8(tex_current_->name()));
	spin_tex_width_->SetValue(tex_current_->width());
	spin_tex_height_->SetValue(tex_current_->height());
	spin_tex_scalex_->SetValue(tex_current_->scaleX() * 8);
	spin_tex_scaley_->SetValue(tex_current_->scaleY() * 8);
	cb_tex_world_panning_->SetValue(tex_current_->worldPanning());
	updateTextureScaleLabel();
	tex_modified_ = modified;
}

// -----------------------------------------------------------------------------
// Updates the 'Scaled Size' label according to the current texture's
// dimensions and scale
// -----------------------------------------------------------------------------
void TextureEditorPanel::updateTextureScaleLabel()
{
	// Check texture is open
	if (!tex_current_)
		return;

	// Determine scaled X value
	uint32_t scaled_x = tex_current_->width();
	if (tex_current_->scaleX() != 0)
		scaled_x /= tex_current_->scaleX();

	// Determine scaled Y value
	uint32_t scaled_y = tex_current_->height();
	if (tex_current_->scaleY() != 0)
		scaled_y /= tex_current_->scaleY();

	// Update the label
	label_scaled_size_->SetLabel(WX_FMT("Scaled Size: {}x{}", scaled_x, scaled_y));
}

// -----------------------------------------------------------------------------
// Creates/sets up a panel with controls to edit a texture's patches
// -----------------------------------------------------------------------------
wxPanel* TextureEditorPanel::createPatchControls(wxWindow* parent)
{
	auto lh = ui::LayoutHelper(parent);

	auto panel = new wxPanel(parent, -1);

	// Setup panel sizer
	auto sizer = new wxBoxSizer(wxVERTICAL);
	panel->SetSizer(sizer);

	// -- Texture Patches frame --
	auto frame      = new wxStaticBox(panel, -1, wxS("Patches"));
	auto framesizer = new wxStaticBoxSizer(frame, wxHORIZONTAL);
	sizer->Add(framesizer, lh.sfWithBorder(0, wxBOTTOM).Expand());

	// Create patches list
	list_patches_ = new ListView(frame, -1);
	list_patches_->enableSizeUpdate(false);

	// Create patches toolbar
	tb_patches_ = new SToolBar(frame, false, wxVERTICAL);
	tb_patches_->addActionGroup(
		"_Patch",
		{ "txed_patch_add",
		  "txed_patch_remove",
		  "txed_patch_back",
		  "txed_patch_forward",
		  "txed_patch_replace",
		  "txed_patch_duplicate" });
	tb_patches_->group("_Patch")->setAllButtonsEnabled(false);
	tb_patches_->findActionButton("txed_patch_add")->Enable();

	// Layout
	list_patches_->SetInitialSize({ FromDIP(100), tb_patches_->group("_Patch")->GetBestSize().y });
	framesizer->Add(list_patches_, lh.sfWithBorder(1, wxLEFT | wxTOP | wxBOTTOM).Expand());
	framesizer->Add(tb_patches_, lh.sfWithSmallBorder(0, wxLEFT | wxTOP | wxBOTTOM).Expand());


	// -- Patch Properties frame --
	frame      = new wxStaticBox(panel, -1, wxS("Patch Properties"));
	framesizer = new wxStaticBoxSizer(frame, wxVERTICAL);
	sizer->Add(framesizer, wxSizerFlags(1).Expand());

	// X Position
	constexpr auto spinflags = wxSP_ARROW_KEYS | wxALIGN_RIGHT | wxTE_PROCESS_ENTER;
	auto           hbox      = new wxBoxSizer(wxHORIZONTAL);
	framesizer->Add(hbox, lh.sfWithBorder().Expand());
	spin_patch_left_ = new wxSpinCtrl(
<<<<<<< HEAD
		panel, -1, wxEmptyString, wxDefaultPosition, lh.spinSize(), spinflags, SHRT_MIN, SHRT_MAX);
	hbox->Add(new wxStaticText(panel, -1, wxS("X Position:")), lh.sfWithBorder(0, wxRIGHT).CenterVertical());
=======
		frame, -1, wxEmptyString, wxDefaultPosition, spinsize, spinflags, SHRT_MIN, SHRT_MAX);
	hbox->Add(new wxStaticText(frame, -1, wxS("X Position:")), 0, wxALIGN_CENTER_VERTICAL | wxRIGHT, ui::pad());
>>>>>>> 2f909000
	hbox->Add(spin_patch_left_, 1);

	// Y Position
	hbox = new wxBoxSizer(wxHORIZONTAL);
	framesizer->Add(hbox, lh.sfWithBorder(0, wxLEFT | wxRIGHT | wxBOTTOM).Expand());
	spin_patch_top_ = new wxSpinCtrl(
<<<<<<< HEAD
		panel, -1, wxEmptyString, wxDefaultPosition, lh.spinSize(), spinflags, SHRT_MIN, SHRT_MAX);
	hbox->Add(new wxStaticText(panel, -1, wxS("Y Position:")), lh.sfWithBorder(0, wxRIGHT).CenterVertical());
=======
		frame, -1, wxEmptyString, wxDefaultPosition, spinsize, spinflags, SHRT_MIN, SHRT_MAX);
	hbox->Add(new wxStaticText(frame, -1, wxS("Y Position:")), 0, wxALIGN_CENTER_VERTICAL | wxRIGHT, ui::pad());
>>>>>>> 2f909000
	hbox->Add(spin_patch_top_, 1);

	return panel;
}

// -----------------------------------------------------------------------------
// Populates the patch list with all patches present in the texture
// -----------------------------------------------------------------------------
void TextureEditorPanel::populatePatchList()
{
	// Clear current list
	list_patches_->ClearAll();
	list_patches_->Show(false);

	// Add columns
	list_patches_->InsertColumn(0, wxS("Name"));

	// Check a texture is currently opened for editing
	if (!tex_current_)
		return;

	// Add each patch to the list
	for (size_t a = 0; a < tex_current_->nPatches(); a++)
		list_patches_->addItem(a, tex_current_->patch(a)->name());

	// Update list width
	list_patches_->Show(true);
	list_patches_->GetParent()->Layout();
}

// -----------------------------------------------------------------------------
// Updates all patch editing controls with values from the currently selected
// patch. Behaves differently depending on the number of patches selected
// -----------------------------------------------------------------------------
void TextureEditorPanel::updatePatchControls()
{
	// Get selected patches
	auto selection = list_patches_->selectedItems();

	// If nothing is selected, disable patch controls
	if (selection.empty())
	{
		spin_patch_left_->Enable(false);
		spin_patch_top_->Enable(false);
	}
	else
	{
		// Something is selected, enable the controls
		spin_patch_left_->Enable(true);
		spin_patch_top_->Enable(true);

		// If only 1 patch is selected, just set the controls to this patch
		if (selection.size() == 1)
		{
			auto patch = tex_current_->patch(selection[0]);
			if (!patch)
			{
				log::error("Selected patch does not exist in texture");
				return;
			}

			spin_patch_left_->SetValue(patch->xOffset());
			spin_patch_top_->SetValue(patch->yOffset());
		}
		else
		{
			// Multiple selection, only enable some controls
			spin_patch_left_->Enable(false);
			spin_patch_top_->Enable(false);
		}
	}
}

// ----------------------------------------------------------------------------
// Updates the texture name textbox with [new_name]
// ----------------------------------------------------------------------------
void TextureEditorPanel::updateTextureName(const string& new_name) const
{
	text_tex_name_->SetValue(wxString::FromUTF8(new_name));
}

// ----------------------------------------------------------------------------
// Loads a TEXTUREX format texture into the editor
// -----------------------------------------------------------------------------
bool TextureEditorPanel::openTexture(const CTexture* tex, TextureXList* list)
{
	// Check texture was given
	if (!tex)
	{
		clearTexture();
		return false;
	}

	// Set as current texture
	if (!tex_current_)
		tex_current_ = std::make_unique<CTexture>();
	tex_current_->copyTexture(*tex);
	tex_current_->setList(list);

	// Open texture in canvas
	tex_canvas_->openTexture(tex_current_.get(), tx_editor_->archive());

	// Set control values
	updateTextureControls();
	populatePatchList();
	updatePatchControls();

	tex_modified_ = false;

	return true;
}

// -----------------------------------------------------------------------------
// Clears the current texture
// -----------------------------------------------------------------------------
void TextureEditorPanel::clearTexture()
{
	// Clear texture
	tex_current_.reset(nullptr);
	tex_canvas_->clearTexture();

	// Update variables
	tex_modified_ = false;

	// Set control values
	updateTextureControls();
	populatePatchList();
	updatePatchControls();
}

// -----------------------------------------------------------------------------
// Sets the texture canvas' palette and refreshes it
// -----------------------------------------------------------------------------
void TextureEditorPanel::setPalette(const Palette* pal) const
{
	tex_canvas_->setPalette(pal);
	tex_canvas_->refreshTexturePreview();
	tex_canvas_->window()->Refresh();
}

// -----------------------------------------------------------------------------
// Returns the texture canvas' palette
// -----------------------------------------------------------------------------
const Palette* TextureEditorPanel::palette() const
{
	return tex_canvas_->palette();
}

// -----------------------------------------------------------------------------
// Returns true if the texture uses RGBA blending
// -----------------------------------------------------------------------------
bool TextureEditorPanel::blendRGBA() const
{
	return tex_canvas_->blendRGBA();
}

// -----------------------------------------------------------------------------
// Prompts the user to select a patch from the patch table to be added to the
// current texture
// -----------------------------------------------------------------------------
void TextureEditorPanel::addPatch()
{
	// Do nothing if patch list is empty
	if (tx_editor_->patchTable().nPatches() == 0 || !tex_current_)
		return;

	// Browse for patch
	tx_editor_->setFullPath(false);
	int patch = tx_editor_->browsePatchTable();
	if (patch >= 0)
	{
		// Add new patch
		tex_current_->addPatch(tx_editor_->patchTable().patchName(patch), 0, 0);

		// Update UI
		populatePatchList();
		updatePatchControls();
	}

	tex_modified_ = true;
}

// -----------------------------------------------------------------------------
// Removes selected patch(es) from the current texture
// -----------------------------------------------------------------------------
void TextureEditorPanel::removePatch()
{
	// Get selection
	auto selection = list_patches_->selectedItems();

	// Do nothing if no patches are selected
	if (selection.empty())
		return;

	// Remove each selected patch
	for (int a = selection.size() - 1; a >= 0; a--)
	{
		int index = selection[a];

		// Remove patch from texture
		tex_current_->removePatch(index);

		// Remove patch from list
		list_patches_->DeleteItem(index);
	}

	// Update UI
	updatePatchControls();
	tex_canvas_->redraw(true);

	tex_modified_ = true;
}

// -----------------------------------------------------------------------------
// Moves selected patch(es) 'back' in the current texture
// -----------------------------------------------------------------------------
void TextureEditorPanel::patchBack()
{
	// Get selected patch(es)
	auto selection = list_patches_->selectedItems();

	// Do nothing if nothing is selected
	if (selection.empty())
		return;

	// Do nothing if first patch is selected
	if (selection[0] == 0)
		return;

	// Go through selection
	for (int index : selection)
	{
		// Swap in list
		list_patches_->swapItems(index, index - 1);

		// Swap in texture
		tex_canvas_->swapPatches(index, index - 1);
	}

	// Update UI
	updatePatchControls();
	tex_canvas_->redraw(true);

	// Restore selection in texture canvas
	selection = list_patches_->selectedItems();
	for (int index : selection)
		tex_canvas_->selectPatch(index);

	tex_modified_ = true;
}

// -----------------------------------------------------------------------------
// Moves selected patch(es) 'forward' in the current texture
// -----------------------------------------------------------------------------
void TextureEditorPanel::patchForward()
{
	// Get selected patch(es)
	auto selection = list_patches_->selectedItems();

	// Do nothing if nothing is selected
	if (selection.empty())
		return;

	// Do nothing if last patch is selected
	if (selection.back() == list_patches_->GetItemCount() - 1)
		return;

	// Go through selection from bottom up
	for (int a = selection.size() - 1; a >= 0; a--)
	{
		// Swap in list
		list_patches_->swapItems(selection[a], selection[a] + 1);

		// Swap in texture
		tex_canvas_->swapPatches(selection[a], selection[a] + 1);
	}

	// Update UI
	updatePatchControls();
	tex_canvas_->redraw(true);

	// Restore selection in texture canvas
	selection = list_patches_->selectedItems();
	for (int index : selection)
		tex_canvas_->selectPatch(index);

	tex_modified_ = true;
}

// -----------------------------------------------------------------------------
// Prompts the user to select a patch from the patch table to replace selected
// patch(es) with
// -----------------------------------------------------------------------------
void TextureEditorPanel::replacePatch()
{
	// Get selection
	auto selection = list_patches_->selectedItems();

	// Do nothing if no patches are selected
	if (selection.empty())
		return;

	// Get first selected patch name (for browser)
	auto pname = tex_canvas_->texture()->patch(selection[0])->name();

	// Browse for patch
	tx_editor_->setFullPath(false);
	int patch = tx_editor_->browsePatchTable(pname);
	if (patch >= 0)
	{
		// Go through selection and replace each patch
		for (int index : selection)
			tex_current_->replacePatch(index, tx_editor_->patchTable().patchName(patch));
	}

	// Repopulate patch list
	populatePatchList();

	// Restore selection
	for (int item : selection)
		list_patches_->selectItem(item);

	// Update UI
	updatePatchControls();

	tex_modified_ = true;
}

// -----------------------------------------------------------------------------
// Duplicates selected patch(es) in the current texture (each duplication is
// placed 8 units right+down from its original patch)
// -----------------------------------------------------------------------------
void TextureEditorPanel::duplicatePatch(int xoff, int yoff)
{
	// Get selection
	auto selection = list_patches_->selectedItems();

	// Do nothing if no patches are selected
	if (selection.empty())
		return;

	// Go through selection backwards
	for (int a = selection.size() - 1; a >= 0; a--)
	{
		// Duplicate selected patch
		tex_current_->duplicatePatch(selection[a], xoff, yoff);
	}

	// Repopulate patch list
	populatePatchList();

	// Update selection
	int offset = 1;
	for (int index : selection)
	{
		list_patches_->selectItem(index + offset);
		offset++;
	}

	// Update UI
	updatePatchControls();

	tex_modified_ = true;
}

// -----------------------------------------------------------------------------
// Handles the action [id].
// Returns true if the action was handled, false otherwise
// -----------------------------------------------------------------------------
bool TextureEditorPanel::handleSAction(string_view id)
{
	// Add Patch
	if (id == "txed_patch_add")
		addPatch();

	// Remove Patch
	else if (id == "txed_patch_remove")
		removePatch();

	// Send Patch Back
	else if (id == "txed_patch_back")
		patchBack();

	// Bring Patch Forward
	else if (id == "txed_patch_forward")
		patchForward();

	// Replace Patch
	else if (id == "txed_patch_replace")
		replacePatch();

	// Duplicate Patch
	else if (id == "txed_patch_duplicate")
		duplicatePatch();

	// Unknown action
	else
		return false;

	// Action was handled
	return true;
}


// -----------------------------------------------------------------------------
//
// TextureEditorPanel Class Events
//
// -----------------------------------------------------------------------------

// ReSharper disable CppMemberFunctionMayBeConst
// ReSharper disable CppParameterMayBeConstPtrOrRef

// -----------------------------------------------------------------------------
// Called when the 'show outside' checkbox is changed
// -----------------------------------------------------------------------------
void TextureEditorPanel::onDrawOutsideChanged(wxCommandEvent& e)
{
	// Set texture canvas 'show outside' option depending on checkbox value
	tx_show_outside = cb_draw_outside_->GetValue();
	tex_canvas_->drawOutside(cb_draw_outside_->GetValue());

	// Update UI
	tex_canvas_->redraw(false);
}

// -----------------------------------------------------------------------------
// Called on any mouse event within the texture canvas
// -----------------------------------------------------------------------------
void TextureEditorPanel::onTexCanvasMouseEvent(wxMouseEvent& e)
{
	// Get mouse position relative to texture
	auto pos = tex_canvas_->view().canvasPos(
		{ e.GetX() * GetContentScaleFactor(), e.GetY() * GetContentScaleFactor() });

	// Get patch that the mouse is over (if any)
	int patch = tex_canvas_->patchAt(pos.x, pos.y);

	// LEFT DOUBLE CLICK
	if (e.ButtonDClick(wxMOUSE_BTN_LEFT))
	{
		replacePatch();
	}

	// LEFT MOUSE DOWN
	else if (e.LeftDown())
	{
		// If not dragging
		if (e.ShiftDown())
		{
			// Shift is down, add to selection
			if (patch >= 0)
				list_patches_->selectItem(patch);
		}
		else if (e.ControlDown())
		{
			// Control is down, remove from selection
			if (patch >= 0)
				list_patches_->deSelectItem(patch);
		}
		else
		{
			// Clear selection only if patch clicked was not already selected
			if (!tex_canvas_->patchSelected(patch))
				list_patches_->clearSelection();

			// Select patch
			if (patch >= 0)
				list_patches_->selectItem(patch);
		}
	}

	// LEFT MOUSE UP
	else if (e.LeftUp())
	{
		// Hide texture grid
		tex_canvas_->showGrid(false);

		// If mouse up over an already-selected patch, and shift/ctrl aren't down,
		// select only that patch (this mimics 'normal' drag-and-drop/selection behaviour)
		if (!e.ShiftDown() && !e.ControlDown() && tex_canvas_->patchSelected(patch) && !tex_canvas_->isDragging())
		{
			list_patches_->clearSelection();
			list_patches_->selectItem(patch);
		}

		// Redraw texture canvas
		tex_canvas_->redraw(false);
		updateTextureControls();
	}

	// RIGHT MOUSE UP
	else if (e.RightUp())
	{
		// Create context menu
		wxMenu popup;
		SAction::fromId("txed_patch_add")->addToMenu(&popup, true);
		SAction::fromId("txed_patch_remove")->addToMenu(&popup, true);
		SAction::fromId("txed_patch_replace")->addToMenu(&popup, true);
		SAction::fromId("txed_patch_back")->addToMenu(&popup, true);
		SAction::fromId("txed_patch_forward")->addToMenu(&popup, true);
		SAction::fromId("txed_patch_duplicate")->addToMenu(&popup, true);

		hack_nodrag = true;
		PopupMenu(&popup);
	}

	// MOUSE DRAGGING
	else if (e.Dragging())
	{
		// Drag selected patches if left button is down and any patch is selected
		if (hack_nodrag)
			hack_nodrag = false;
		else if (e.LeftIsDown())
		{
			if (list_patches_->GetSelectedItemCount() > 0)
			{
				// Get drag amount according to texture
				Vec2i tex_cur = tex_canvas_->view().canvasPos(
					{ e.GetX() * GetContentScaleFactor(), e.GetY() * GetContentScaleFactor() });
				Vec2i tex_prev = tex_canvas_->view().canvasPos(
					{ tex_canvas_->mousePrevPos().x, tex_canvas_->mousePrevPos().y });
				Vec2i diff = tex_cur - tex_prev;

				// Move any selected patches
				auto selected_patches = list_patches_->selectedItems();
				for (int index : selected_patches)
				{
					auto sel_patch = tex_current_->patch(index);
					if (!sel_patch)
						continue;
					int16_t cx = sel_patch->xOffset();
					int16_t cy = sel_patch->yOffset();
					sel_patch->setOffsetX(cx + diff.x);
					sel_patch->setOffsetY(cy + diff.y);
					tex_modified_ = true;
				}

				// Refresh texture canvas
				tex_canvas_->showGrid(true);
				tex_canvas_->redraw(false);
			}
			else if (tex_current_ && tex_current_->isExtended() && tex_canvas_->viewType() != CTextureView::Normal)
			{
				// Get drag amount according to texture
				Vec2i tex_cur = tex_canvas_->view().canvasPos(
					{ e.GetX() * GetContentScaleFactor(), e.GetY() * GetContentScaleFactor() });
				Vec2i tex_prev = tex_canvas_->view().canvasPos(
					{ tex_canvas_->mousePrevPos().x, tex_canvas_->mousePrevPos().y });
				Vec2i diff = tex_cur - tex_prev;

				// Modify offsets
				tex_current_->setOffsetX(tex_current_->offsetX() - diff.x);
				tex_current_->setOffsetY(tex_current_->offsetY() - diff.y);
				tex_modified_ = true;

				// Refresh texture canvas
				tex_canvas_->redraw(false);
			}
		}
	}

	e.Skip();
}

// -----------------------------------------------------------------------------
// Called when a mouse drag action ends on the texture canvas
// -----------------------------------------------------------------------------
void TextureEditorPanel::onTexCanvasDragEnd(wxCommandEvent& e)
{
	// If patch dragging ended (left button)
	if (e.GetInt() == wxMOUSE_BTN_LEFT)
	{
		// Update patch controls
		updatePatchControls();
	}
}

// -----------------------------------------------------------------------------
// Called when a key is pressed within the texture canvas
// -----------------------------------------------------------------------------
void TextureEditorPanel::onTexCanvasKeyDown(wxKeyEvent& e)
{
	// Check if keypress matches any keybinds
	auto binds = KeyBind::bindsForKey(KeyBind::asKeyPress(e.GetKeyCode(), e.GetModifiers()));

	// Check for alt key
	if (e.GetKeyCode() == WXK_ALT)
		alt_press_ = true;

	// Go through matching binds
	int  x_movement = 0;
	int  y_movement = 0;
	bool handled    = false;
	for (const auto& name : binds)
	{
		// Move patch left
		if (name == "txed_patch_left")
			x_movement = -1;
		else if (name == "txed_patch_left8")
			x_movement = -8;

		// Move patch up
		else if (name == "txed_patch_up")
			y_movement = -1;
		else if (name == "txed_patch_up8")
			y_movement = -8;

		// Move patch right
		else if (name == "txed_patch_right")
			x_movement = 1;
		else if (name == "txed_patch_right8")
			x_movement = 8;

		// Move patch down
		else if (name == "txed_patch_down")
			y_movement = 1;
		else if (name == "txed_patch_down8")
			y_movement = 8;

		// Add patch
		else if (name == "txed_patch_add")
		{
			hack_nodrag = true;
			addPatch();
			handled = true;
		}

		// Delete patch
		else if (name == "txed_patch_delete")
		{
			removePatch();
			handled = true;
		}

		// Replace patch
		else if (name == "txed_patch_replace")
		{
			hack_nodrag = true;
			replacePatch();
			handled = true;
		}

		// Duplicate patch
		else if (name == "txed_patch_duplicate")
		{
			duplicatePatch();
			handled = true;
		}

		// Bring patch forward
		else if (name == "txed_patch_forward")
		{
			patchForward();
			handled = true;
		}

		// Send patch back
		else if (name == "txed_patch_back")
		{
			patchBack();
			handled = true;
		}
	}

	// Move patches if needed
	if (x_movement != 0 || y_movement != 0)
	{
		// Do patch duplicate if alt is pressed
		if (e.GetModifiers() == wxMOD_ALT && alt_press_)
		{
			duplicatePatch(0, 0);
			alt_press_ = false;
		}

		auto selected_patches = list_patches_->selectedItems();
		for (int selected_patche : selected_patches)
		{
			auto patch = tex_current_->patch(selected_patche);
			if (!patch)
				continue;
			int16_t cx = patch->xOffset();
			int16_t cy = patch->yOffset();
			patch->setOffsetX(cx + x_movement);
			patch->setOffsetY(cy + y_movement);
			tex_modified_ = true;
		}

		tex_canvas_->redraw(true);
		handled = true;
	}

	if (!e.AltDown())
		alt_press_ = false;

	if (!handled)
		e.Skip();
}

// -----------------------------------------------------------------------------
// Called when the texture name entry box is changed
// -----------------------------------------------------------------------------
void TextureEditorPanel::onTexNameChanged(wxCommandEvent& e)
{
	// Change texture name
	if (tex_current_)
		tex_current_->setName(text_tex_name_->GetValue().utf8_string());

	tex_modified_ = true;
}

// -----------------------------------------------------------------------------
// Called when the texture width spin control is changed
// -----------------------------------------------------------------------------
void TextureEditorPanel::onTexWidthChanged(wxCommandEvent& e)
{
	// Set texture's width
	if (tex_current_)
		tex_current_->setWidth(spin_tex_width_->GetValue());

	// Update UI
	tex_canvas_->redraw(true);
	updateTextureScaleLabel();

	tex_modified_ = true;
}

// -----------------------------------------------------------------------------
// Called when the texture height spin control is changed
// -----------------------------------------------------------------------------
void TextureEditorPanel::onTexHeightChanged(wxCommandEvent& e)
{
	// Set texture's height
	if (tex_current_)
		tex_current_->setHeight(spin_tex_height_->GetValue());

	// Update UI
	tex_canvas_->redraw(true);
	updateTextureScaleLabel();

	tex_modified_ = true;
}

// -----------------------------------------------------------------------------
// Called when the texture x scale spin control is changed
// -----------------------------------------------------------------------------
void TextureEditorPanel::onTexScaleXChanged(wxCommandEvent& e)
{
	// Set texture's x scale
	if (tex_current_)
		tex_current_->setScaleX(static_cast<double>(spin_tex_scalex_->GetValue()) / 8.0);

	// Update UI
	updateTextureScaleLabel();

	tex_modified_ = true;
}

// -----------------------------------------------------------------------------
// Called when the texture y scale spin control is changed
// -----------------------------------------------------------------------------
void TextureEditorPanel::onTexScaleYChanged(wxCommandEvent& e)
{
	// Set texture's y scale
	if (tex_current_)
		tex_current_->setScaleY(static_cast<double>(spin_tex_scaley_->GetValue()) / 8.0);

	// Update UI
	updateTextureScaleLabel();

	tex_modified_ = true;
}

// -----------------------------------------------------------------------------
// Called when the texture world panning checkbox is toggled
// -----------------------------------------------------------------------------
void TextureEditorPanel::onTexWorldPanningChanged(wxCommandEvent& e)
{
	// Set texture world panning flag
	if (tex_current_)
		tex_current_->setWorldPanning(cb_tex_world_panning_->IsChecked());

	tex_modified_ = true;
}

// -----------------------------------------------------------------------------
// Called when a patch is selected on the patch list
// -----------------------------------------------------------------------------
void TextureEditorPanel::onPatchListSelect(wxListEvent& e)
{
	if (list_patches_->GetSelectedItemCount() > 0)
		tb_patches_->group("_Patch")->setAllButtonsEnabled(true);

	// Select the patch on the texture canvas
	tex_canvas_->selectPatch(e.GetIndex());

	// Update UI
	tex_canvas_->redraw(false);
	updatePatchControls();
}

// -----------------------------------------------------------------------------
// Called when a patch is deselected on the patch list
// -----------------------------------------------------------------------------
void TextureEditorPanel::onPatchListDeSelect(wxListEvent& e)
{
	if (list_patches_->GetSelectedItemCount() == 0)
	{
		tb_patches_->group("_Patch")->setAllButtonsEnabled(false);
		tb_patches_->findActionButton("txed_patch_add")->Enable();
	}

	// Deselect the patch on the texture canvas
	tex_canvas_->deSelectPatch(e.GetIndex());

	// Update UI
	tex_canvas_->redraw(false);
	updatePatchControls();
}

// -----------------------------------------------------------------------------
// Called when the patch x position spin control is changed
// -----------------------------------------------------------------------------
void TextureEditorPanel::onPatchPositionXChanged(wxCommandEvent& e)
{
	// If anything other than 1 patch is selected, do nothing (shouldn't happen anyway)
	if (list_patches_->GetSelectedItemCount() != 1)
		return;

	// Get selected patch
	auto patch = tex_current_->patch(list_patches_->selectedItems()[0]);
	if (!patch)
		return;

	// Set patch x offset
	patch->setOffsetX(spin_patch_left_->GetValue());

	// Update UI
	tex_canvas_->redraw(true);

	tex_modified_ = true;
}

// -----------------------------------------------------------------------------
// Called when the patch y position spin control is changed
// -----------------------------------------------------------------------------
void TextureEditorPanel::onPatchPositionYChanged(wxCommandEvent& e)
{
	// If anything other than 1 patch is selected, do nothing (shouldn't happen anyway)
	if (list_patches_->GetSelectedItemCount() != 1)
		return;

	// Get selected patch
	auto patch = tex_current_->patch(list_patches_->selectedItems()[0]);
	if (!patch)
		return;

	// Set patch y offset
	patch->setOffsetY(spin_patch_top_->GetValue());

	// Update UI
	tex_canvas_->redraw(true);

	tex_modified_ = true;
}

// -----------------------------------------------------------------------------
// Called when the 'Apply Scale' checkbox is changed
// -----------------------------------------------------------------------------
void TextureEditorPanel::onApplyScaleChanged(wxCommandEvent& e)
{
	tx_apply_scale = cb_tex_scale_->GetValue();
	tex_canvas_->applyTexScale(cb_tex_scale_->GetValue());
	tex_canvas_->redraw();
}

// -----------------------------------------------------------------------------
// Called when the 'Aspect Ratio Correction' checkbox is changed
// -----------------------------------------------------------------------------
void TextureEditorPanel::onARCChanged(wxCommandEvent& e)
{
	tx_arc = cb_tex_arc_->IsChecked();
	tex_canvas_->redraw();
}<|MERGE_RESOLUTION|>--- conflicted
+++ resolved
@@ -340,26 +340,16 @@
 	auto           hbox      = new wxBoxSizer(wxHORIZONTAL);
 	framesizer->Add(hbox, lh.sfWithBorder().Expand());
 	spin_patch_left_ = new wxSpinCtrl(
-<<<<<<< HEAD
-		panel, -1, wxEmptyString, wxDefaultPosition, lh.spinSize(), spinflags, SHRT_MIN, SHRT_MAX);
-	hbox->Add(new wxStaticText(panel, -1, wxS("X Position:")), lh.sfWithBorder(0, wxRIGHT).CenterVertical());
-=======
-		frame, -1, wxEmptyString, wxDefaultPosition, spinsize, spinflags, SHRT_MIN, SHRT_MAX);
-	hbox->Add(new wxStaticText(frame, -1, wxS("X Position:")), 0, wxALIGN_CENTER_VERTICAL | wxRIGHT, ui::pad());
->>>>>>> 2f909000
+		frame, -1, wxEmptyString, wxDefaultPosition, lh.spinSize(), spinflags, SHRT_MIN, SHRT_MAX);
+	hbox->Add(new wxStaticText(frame, -1, wxS("X Position:")), lh.sfWithBorder(0, wxRIGHT).CenterVertical());
 	hbox->Add(spin_patch_left_, 1);
 
 	// Y Position
 	hbox = new wxBoxSizer(wxHORIZONTAL);
 	framesizer->Add(hbox, lh.sfWithBorder(0, wxLEFT | wxRIGHT | wxBOTTOM).Expand());
 	spin_patch_top_ = new wxSpinCtrl(
-<<<<<<< HEAD
-		panel, -1, wxEmptyString, wxDefaultPosition, lh.spinSize(), spinflags, SHRT_MIN, SHRT_MAX);
-	hbox->Add(new wxStaticText(panel, -1, wxS("Y Position:")), lh.sfWithBorder(0, wxRIGHT).CenterVertical());
-=======
-		frame, -1, wxEmptyString, wxDefaultPosition, spinsize, spinflags, SHRT_MIN, SHRT_MAX);
-	hbox->Add(new wxStaticText(frame, -1, wxS("Y Position:")), 0, wxALIGN_CENTER_VERTICAL | wxRIGHT, ui::pad());
->>>>>>> 2f909000
+		frame, -1, wxEmptyString, wxDefaultPosition, lh.spinSize(), spinflags, SHRT_MIN, SHRT_MAX);
+	hbox->Add(new wxStaticText(frame, -1, wxS("Y Position:")), lh.sfWithBorder(0, wxRIGHT).CenterVertical());
 	hbox->Add(spin_patch_top_, 1);
 
 	return panel;
