--- conflicted
+++ resolved
@@ -193,27 +193,8 @@
 // -----------------------------------------------------------------------------
 wxPanel* TextureEditorPanel::createTextureControls(wxWindow* parent)
 {
-<<<<<<< HEAD
 	auto lh = ui::LayoutHelper(parent);
 
-	// Create controls
-	constexpr auto spinflags = wxSP_ARROW_KEYS | wxALIGN_RIGHT | wxTE_PROCESS_ENTER;
-	auto           panel     = new wxPanel(parent, -1);
-	text_tex_name_           = new wxTextCtrl(panel, -1);
-	text_tex_name_->SetMaxLength(8);
-	spin_tex_width_ = new wxSpinCtrl(
-		panel, -1, wxEmptyString, wxDefaultPosition, lh.spinSize(), spinflags, 0, SHRT_MAX);
-	spin_tex_height_ = new wxSpinCtrl(
-		panel, -1, wxEmptyString, wxDefaultPosition, lh.spinSize(), spinflags, 0, SHRT_MAX);
-	spin_tex_scalex_ = new wxSpinCtrl(
-		panel, -1, wxEmptyString, wxDefaultPosition, lh.spinSize(), spinflags, 0, UCHAR_MAX);
-	spin_tex_scaley_ = new wxSpinCtrl(
-		panel, -1, wxEmptyString, wxDefaultPosition, lh.spinSize(), spinflags, 0, UCHAR_MAX);
-	label_scaled_size_    = new wxStaticText(panel, -1, wxS("Scaled Size: N/A"));
-	cb_tex_world_panning_ = new wxCheckBox(panel, -1, wxS("World Panning"));
-
-=======
->>>>>>> c0c1ccf4
 	// Setup tex controls panel sizer
 	auto panel = new wxPanel(parent, -1);
 	auto sizer = new wxBoxSizer(wxHORIZONTAL);
@@ -224,25 +205,23 @@
 	auto framesizer = new wxStaticBoxSizer(frame, wxVERTICAL);
 	sizer->Add(framesizer, wxSizerFlags(1).Expand());
 
-<<<<<<< HEAD
-	auto gb_sizer = new wxGridBagSizer(lh.pad(), lh.pad());
-	framesizer->Add(gb_sizer, lh.sfWithBorder(1));
-=======
 	// Create controls
-	const auto     spinsize  = wxSize{ ui::px(ui::Size::SpinCtrlWidth), -1 };
 	constexpr auto spinflags = wxSP_ARROW_KEYS | wxALIGN_RIGHT | wxTE_PROCESS_ENTER;
 	text_tex_name_           = new wxTextCtrl(frame, -1);
 	text_tex_name_->SetMaxLength(8);
-	spin_tex_width_    = new wxSpinCtrl(frame, -1, wxEmptyString, wxDefaultPosition, spinsize, spinflags, 0, SHRT_MAX);
-	spin_tex_height_   = new wxSpinCtrl(frame, -1, wxEmptyString, wxDefaultPosition, spinsize, spinflags, 0, SHRT_MAX);
-	spin_tex_scalex_   = new wxSpinCtrl(frame, -1, wxEmptyString, wxDefaultPosition, spinsize, spinflags, 0, UCHAR_MAX);
-	spin_tex_scaley_   = new wxSpinCtrl(frame, -1, wxEmptyString, wxDefaultPosition, spinsize, spinflags, 0, UCHAR_MAX);
-	label_scaled_size_ = new wxStaticText(frame, -1, wxS("Scaled Size: N/A"));
+	spin_tex_width_ = new wxSpinCtrl(
+		frame, -1, wxEmptyString, wxDefaultPosition, lh.spinSize(), spinflags, 0, SHRT_MAX);
+	spin_tex_height_ = new wxSpinCtrl(
+		frame, -1, wxEmptyString, wxDefaultPosition, lh.spinSize(), spinflags, 0, SHRT_MAX);
+	spin_tex_scalex_ = new wxSpinCtrl(
+		frame, -1, wxEmptyString, wxDefaultPosition, lh.spinSize(), spinflags, 0, UCHAR_MAX);
+	spin_tex_scaley_ = new wxSpinCtrl(
+		frame, -1, wxEmptyString, wxDefaultPosition, lh.spinSize(), spinflags, 0, UCHAR_MAX);
+	label_scaled_size_    = new wxStaticText(frame, -1, wxS("Scaled Size: N/A"));
 	cb_tex_world_panning_ = new wxCheckBox(frame, -1, wxS("World Panning"));
 
-	auto gb_sizer = new wxGridBagSizer(ui::pad(), ui::pad());
-	framesizer->Add(gb_sizer, 1, wxALL, ui::pad());
->>>>>>> c0c1ccf4
+	auto gb_sizer = new wxGridBagSizer(lh.pad(), lh.pad());
+	framesizer->Add(gb_sizer, lh.sfWithBorder(1));
 
 	// Layout
 	gb_sizer->Add(new wxStaticText(frame, -1, wxS("Name:")), { 0, 0 }, { 1, 1 }, wxALIGN_CENTER_VERTICAL);
