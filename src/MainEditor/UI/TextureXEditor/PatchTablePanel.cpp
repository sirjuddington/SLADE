
// -----------------------------------------------------------------------------
// SLADE - It's a Doom Editor
// Copyright(C) 2008 - 2024 Simon Judd
//
// Email:       sirjuddington@gmail.com
// Web:         http://slade.mancubus.net
// Filename:    PatchTablePanel.cpp
// Description: The UI for viewing/editing a patch table (PNAMES)
//
// This program is free software; you can redistribute it and/or modify it
// under the terms of the GNU General Public License as published by the Free
// Software Foundation; either version 2 of the License, or (at your option)
// any later version.
//
// This program is distributed in the hope that it will be useful, but WITHOUT
// ANY WARRANTY; without even the implied warranty of MERCHANTABILITY or
// FITNESS FOR A PARTICULAR PURPOSE. See the GNU General Public License for
// more details.
//
// You should have received a copy of the GNU General Public License along with
// this program; if not, write to the Free Software Foundation, Inc.,
// 51 Franklin Street, Fifth Floor, Boston, MA  02110 - 1301, USA.
// -----------------------------------------------------------------------------


// -----------------------------------------------------------------------------
//
// Includes
//
// -----------------------------------------------------------------------------
#include "Main.h"
#include "PatchTablePanel.h"
#include "App.h"
#include "Archive/Archive.h"
#include "Archive/ArchiveEntry.h"
#include "Archive/ArchiveManager.h"
#include "Archive/EntryType/EntryType.h"
#include "General/Misc.h"
#include "General/Sigslot.h"
#include "Graphics/CTexture/PatchTable.h"
#include "Graphics/SImage/SImage.h"
#include "MainEditor/MainEditor.h"
#include "MainEditor/UI/MainWindow.h"
#include "TextureXEditor.h"
#include "UI/Canvas/Canvas.h"
#include "UI/Canvas/GfxCanvasBase.h"
#include "UI/Controls/PaletteChooser.h"
#include "UI/Controls/ZoomControl.h"
#include "UI/Layout.h"
#include "UI/Lists/VirtualListView.h"
#include "UI/SToolBar/SToolBar.h"
#include "UI/WxUtils.h"

using namespace slade;


// -----------------------------------------------------------------------------
//
// External Variables
//
// -----------------------------------------------------------------------------
EXTERN_CVAR(String, dir_last)


// -----------------------------------------------------------------------------
//
// PatchTableListView Class
//
// -----------------------------------------------------------------------------
namespace slade
{
class PatchTableListView : public VirtualListView
{
public:
	PatchTableListView(wxWindow* parent, PatchTable* patch_table) : VirtualListView(parent), patch_table_{ patch_table }
	{
		// Add columns
		InsertColumn(0, wxS("#"));
		InsertColumn(1, wxS("Patch Name"));
		InsertColumn(2, wxS("Use Count"));
		InsertColumn(3, wxS("In Archive"));

		// Update list
		PatchTableListView::updateList();

		// Update the list when an archive is added/closed/modified or the patch table is modified
		auto& am_signals = app::archiveManager().signals();
		signal_connections_ += am_signals.archive_added.connect([this](unsigned) { updateList(); });
		signal_connections_ += am_signals.archive_closed.connect([this](unsigned) { updateList(); });
		signal_connections_ += am_signals.archive_modified.connect([this](unsigned, bool) { updateList(); });
		signal_connections_ += patch_table_->signals().modified.connect([this]() { updateList(); });
	}

	~PatchTableListView() override = default;

	PatchTable* patchTable() const { return patch_table_; }

	// Updates + refreshes the patch list
	void updateList(bool clear = false) override
	{
		if (clear)
			ClearAll();

		// Set list size
		items_.clear();
		if (patch_table_)
		{
			size_t count = patch_table_->nPatches();
			SetItemCount(count);
			for (unsigned a = 0; a < count; a++)
				items_.push_back(a);
		}
		else
			SetItemCount(0);

		sortItems();
		updateWidth();
		Refresh();
	}

	// Sorts the list items depending on the current sorting column
	void sortItems() override
	{
		lv_current_ = this;
		if (sort_column_ == 2)
			std::sort(items_.begin(), items_.end(), &PatchTableListView::usageSort);
		else
			std::sort(items_.begin(), items_.end(), &VirtualListView::defaultSort);
	}

	// Returns true if patch at index [left] is used less than [right]
	static bool usageSort(long left, long right)
	{
		auto& p1 = dynamic_cast<PatchTableListView*>(lv_current_)->patchTable()->patch(left);
		auto& p2 = dynamic_cast<PatchTableListView*>(lv_current_)->patchTable()->patch(right);

		if (p1.used_in.size() == p2.used_in.size())
			return left < right;
		else
			return lv_current_->sortDescend() ? p2.used_in.size() < p1.used_in.size()
											  : p1.used_in.size() < p2.used_in.size();
	}

protected:
	// Returns the string for [item] at [column]
	string itemText(long item, long column, long index) const override
	{
		// Check patch table exists
		if (!patch_table_)
			return "INVALID INDEX";

		// Check index is ok
		if (index < 0 || static_cast<unsigned>(index) > patch_table_->nPatches())
			return "INVALID INDEX";

		// Get associated patch
		auto& patch = patch_table_->patch(index);

		if (column == 0) // Index column
			return fmt::format("{:04d}", index);
		else if (column == 1) // Name column
			return patch.name;
		else if (column == 2) // Usage count column
			return fmt::format("{}", static_cast<unsigned>(patch.used_in.size()));
		else if (column == 3) // Archive column
		{
			// Get patch entry
			auto entry = patch_table_->patchEntry(index);

			// If patch entry can't be found return invalid
			if (entry)
				return entry->parent()->filename(false);
			else
				return "(!) NOT FOUND";
		}
		else // Invalid column
			return "INVALID COLUMN";
	}

	// Updates the item attributes for [item]
	void updateItemAttr(long item, long column, long index) const override
	{
		// Just set normal text colour
		item_attr_->SetTextColour(wxSystemSettings::GetColour(wxSYS_COLOUR_LISTBOXTEXT));
	}

private:
	PatchTable*          patch_table_ = nullptr;
	ScopedConnectionList signal_connections_;
};
} // namespace slade


// -----------------------------------------------------------------------------
//
// PatchTablePanel Class Functions
//
// -----------------------------------------------------------------------------


// -----------------------------------------------------------------------------
// PatchTablePanel class constructor
// -----------------------------------------------------------------------------
PatchTablePanel::PatchTablePanel(wxWindow* parent, PatchTable* patch_table, TextureXEditor* tx_editor) :
	wxPanel(parent, -1),
	patch_table_{ patch_table },
	parent_{ tx_editor }
{
<<<<<<< HEAD
	// Create controls
	list_patches_ = new PatchTableListView(this, patch_table);
	list_patches_->setSearchColumn(1); // Want to search by patch name not index
	toolbar_ = new SToolBar(this, false, wxVERTICAL);
	toolbar_->addActionGroup(
		"_New", { "txed_pnames_add", "txed_pnames_addfile", "txed_pnames_delete", "txed_pnames_change" });
	label_dimensions_ = new wxStaticText(this, -1, wxS("Size: N/A"));
	label_textures_   = new wxStaticText(
        this, -1, wxS("In Textures: -"), wxDefaultPosition, wxDefaultSize, wxST_ELLIPSIZE_END);
	patch_canvas_ = ui::createGfxCanvas(this);
	patch_canvas_->setViewType(GfxView::Centered);
	patch_canvas_->allowDrag(true);
	patch_canvas_->allowScroll(true);
	zc_zoom_ = new ui::ZoomControl(this, patch_canvas_);

=======
>>>>>>> 2f909000
	setupLayout();

	// Bind events
	list_patches_->Bind(wxEVT_LIST_ITEM_SELECTED, &PatchTablePanel::onDisplayChanged, this);

	// Update when main palette changed
	sc_palette_changed_ = theMainWindow->paletteChooser()->signals().palette_changed.connect([this]
																							 { updateDisplay(); });
}

// -----------------------------------------------------------------------------
// Lays out controls on the panel
// -----------------------------------------------------------------------------
void PatchTablePanel::setupLayout()
{
	auto lh = ui::LayoutHelper(this);

	auto sizer = new wxBoxSizer(wxHORIZONTAL);
	SetSizer(sizer);

	// Patches List + actions
	auto frame    = new wxStaticBox(this, -1, wxS("Patch List (PNAMES)"));
	list_patches_ = new PatchTableListView(frame, patch_table_);
	list_patches_->setSearchColumn(1); // Want to search by patch name not index
	toolbar_ = new SToolBar(frame, false, wxVERTICAL);
	toolbar_->addActionGroup(
		"_New", { "txed_pnames_add", "txed_pnames_addfile", "txed_pnames_delete", "txed_pnames_change" });
	auto framesizer = new wxStaticBoxSizer(frame, wxHORIZONTAL);
	sizer->Add(framesizer, lh.sfWithBorder().Expand());
	framesizer->Add(toolbar_, lh.sfWithSmallBorder(0, wxTOP | wxBOTTOM).Expand());
	framesizer->AddSpacer(lh.padSmall());
	framesizer->Add(list_patches_, lh.sfWithBorder(1, wxTOP | wxRIGHT | wxBOTTOM).Expand());

	// Patch preview & info
	frame             = new wxStaticBox(this, -1, wxS("Patch Preview && Info"));
	label_dimensions_ = new wxStaticText(frame, -1, wxS("Size: N/A"));
	label_textures_   = new wxStaticText(
        frame, -1, wxS("In Textures: -"), wxDefaultPosition, wxDefaultSize, wxST_ELLIPSIZE_END);
	patch_canvas_ = new GfxCanvas(frame, -1);
	patch_canvas_->setViewType(GfxCanvas::View::Centered);
	patch_canvas_->allowDrag(true);
	patch_canvas_->allowScroll(true);
	zc_zoom_   = new ui::ZoomControl(frame, patch_canvas_);
	framesizer = new wxStaticBoxSizer(frame, wxVERTICAL);
	sizer->Add(framesizer, lh.sfWithBorder(1, wxTOP | wxRIGHT | wxBOTTOM).Expand());
	framesizer->Add(zc_zoom_, lh.sfWithBorder());
	framesizer->Add(patch_canvas_->window(), lh.sfWithBorder(1, wxLEFT | wxRIGHT | wxBOTTOM).Expand());
	framesizer->Add(label_dimensions_, lh.sfWithBorder(0, wxLEFT | wxRIGHT | wxBOTTOM).Expand());
	framesizer->Add(label_textures_, lh.sfWithBorder(0, wxLEFT | wxRIGHT | wxBOTTOM).Expand());
}

// -----------------------------------------------------------------------------
// Called when a different patch or palette is selected
// -----------------------------------------------------------------------------
void PatchTablePanel::updateDisplay()
{
	// TODO: Separate palette changed and patch changed without breaking default
	// palette display; optimize label_textures display

	// Get selected patch
	int   index = list_patches_->itemIndex(list_patches_->lastSelected());
	auto& patch = patch_table_->patch(index);

	// Load the image
	auto entry = patch_table_->patchEntry(index);
	if (misc::loadImageFromEntry(&patch_canvas_->image(), entry))
	{
		theMainWindow->paletteChooser()->setGlobalFromArchive(entry->parent());
		patch_canvas_->setPalette(theMainWindow->paletteChooser()->selectedPalette());
		label_dimensions_->SetLabel(
			WX_FMT("Size: {} x {}", patch_canvas_->image().width(), patch_canvas_->image().height()));
	}
	else
	{
		patch_canvas_->image().clear();
		label_dimensions_->SetLabel(wxS("Size: ? x ?"));
	}
	patch_canvas_->resetViewOffsets();
	patch_canvas_->window()->Refresh();

	// List which textures use this patch
	if (!patch.used_in.empty())
	{
		string alltextures;
		int    count = 0;
		string previous;
		for (size_t a = 0; a < patch.used_in.size(); ++a)
		{
			string current = patch.used_in[a];

			// Is the use repeated for the same texture?
			if (!strutil::equalCI(current, previous))
			{
				count++;
				// Else it's a new texture
			}
			else
			{
				// First add the count to the previous texture if needed
				if (count)
				{
					alltextures += fmt::format(" ({})", count + 1);
					count = 0;
				}

				// Add a separator if appropriate
				if (a > 0)
					alltextures += ';';

				// Then print the new texture's name
				alltextures += fmt::format(" {}", patch.used_in[a]);

				// And set it for comparison with the next one
				previous = current;
			}
		}
		// If count is still non-zero, it's because the patch was repeated in the last texture
		if (count)
			alltextures += fmt::format(" ({})", count + 1);

		// Finally display the listing
		label_textures_->SetLabel(WX_FMT("In Textures:{}", alltextures));
	}
	else
		label_textures_->SetLabel(wxS("In Textures: -"));

	// Wrap the text label
	label_textures_->Wrap(label_textures_->GetSize().GetWidth());

	// Update layout
	Layout();
}

bool PatchTablePanel::handleAction(string_view id)
{
	// Don't handle actions if hidden
	if (!IsShown())
		return false;

	// Patch actions
	if (id == "txed_pnames_add")
		addPatch();
	else if (id == "txed_pnames_addfile")
		addPatchFromFile();
	else if (id == "txed_pnames_delete")
		removePatch();
	else if (id == "txed_pnames_change")
		changePatch();

	// Unknown action
	else
		return false;

	return true;
}

// -----------------------------------------------------------------------------
// Called when the 'New Patch' button is clicked
// -----------------------------------------------------------------------------
void PatchTablePanel::addPatch()
{
	// Prompt for new patch name
	auto patch = wxGetTextFromUser(wxS("Enter patch entry name:"), wxS("Add Patch"), wxEmptyString, this);

	// Check something was entered
	if (patch.IsEmpty())
		return;

	// Add to patch table
	patch_table_->addPatch(patch.utf8_string());

	// Update list
	list_patches_->updateList();
	parent_->pnamesModified(true);
}

// -----------------------------------------------------------------------------
// Called when the 'New Patch from File' button is clicked
// -----------------------------------------------------------------------------
void PatchTablePanel::addPatchFromFile()
{
	// Get all entry types
	auto etypes = EntryType::allTypes();

	// Go through types
	string ext_filter = "All files (*.*)|*|";
	for (auto& etype : etypes)
	{
		// If the type is a valid image type, add its extension filter
		if (etype->extraProps().contains("image"))
		{
			ext_filter += etype->fileFilterString();
			ext_filter += "|";
		}
	}

	// Create open file dialog
	wxFileDialog dialog_open(
		this,
		wxS("Choose file(s) to open"),
		dir_last,
		wxEmptyString,
		wxString::FromUTF8(ext_filter),
		wxFD_OPEN | wxFD_MULTIPLE | wxFD_FILE_MUST_EXIST,
		wxDefaultPosition);

	// Run the dialog & check that the user didn't cancel
	if (dialog_open.ShowModal() == wxID_OK)
	{
		// Get file selection
		wxArrayString files;
		dialog_open.GetPaths(files);

		// Save 'dir_last'
		dir_last = dialog_open.GetDirectory().utf8_string();

		// Go through file selection
		for (const auto& file : files)
		{
			// Load the file into a temporary ArchiveEntry
			auto entry = std::make_shared<ArchiveEntry>();
			entry->importFile(file.utf8_string());

			// Determine type
			EntryType::detectEntryType(*entry);

			// If it's not a valid image type, ignore this file
			if (!entry->type()->extraProps().contains("image"))
			{
				log::warning("%s is not a valid image file", file.utf8_string());
				continue;
			}

			// Ask for name for patch
			wxFileName fn(file);
			auto       name = fn.GetName().Upper().Truncate(8);
			name            = wxGetTextFromUser(
                WX_FMT("Enter a patch name for {}:", fn.GetFullName().utf8_string()), wxS("New Patch"), name);
			name = name.Truncate(8);

			// Add patch to archive
			entry->setName(name.utf8_string());
			entry->setExtensionByType();
			parent_->archive()->addEntry(entry, "patches");

			// Add patch to patch table
			patch_table_->addPatch(name.utf8_string());
		}

		// Refresh patch list
		list_patches_->updateList();
		parent_->pnamesModified(true);
	}
}

// -----------------------------------------------------------------------------
// Called when the 'Remove Patch' button is clicked
// -----------------------------------------------------------------------------
void PatchTablePanel::removePatch()
{
	// Check anything is selected
	auto selection = list_patches_->selection(true);
	if (selection.empty())
		return;

	// TODO: Yes(to All) + No(to All) messagebox asking to delete entries along with patches

	// Go through patch list selection
	for (int a = selection.size() - 1; a >= 0; a--)
	{
		// Check if patch is currently in use
		auto& patch = patch_table_->patch(selection[a]);
		if (!patch.used_in.empty())
		{
			// In use, ask if it's ok to remove the patch
			int answer = wxMessageBox(
				WX_FMT(
					"The patch \"{}\" is currently used by {} texture(s), are you sure you wish to remove it?",
					patch.name,
					patch.used_in.size()),
				wxS("Confirm Remove Patch"),
				wxYES_NO | wxCANCEL | wxICON_QUESTION,
				this);
			if (answer == wxYES)
			{
				// Answered yes, remove the patch
				parent_->removePatch(selection[a]);

				// Deselect it
				list_patches_->selectItem(selection[a], false);
			}
		}
		else
		{
			// Not in use, just delete it
			parent_->removePatch(selection[a]);

			// Deselect it
			list_patches_->selectItem(selection[a], false);
		}
	}

	// Update list
	list_patches_->updateList();
	parent_->pnamesModified(true);
}

// -----------------------------------------------------------------------------
// Called when the 'Change Patch' button is clicked
// -----------------------------------------------------------------------------
void PatchTablePanel::changePatch()
{
	// Check anything is selected
	auto selection = list_patches_->selection(true);
	if (selection.empty())
		return;

	// Go through patch list selection
	for (auto index : selection)
	{
		auto& patch = patch_table_->patch(index);

		// Prompt for new patch name
		auto newname = wxGetTextFromUser(
						   wxS("Enter new patch entry name:"),
						   wxS("Change Patch"),
						   wxString::FromUTF8(patch.name),
						   this)
						   .utf8_string();

		// Update the patch if it's not the Cancel button that was clicked
		if (!newname.empty())
			patch_table_->replacePatch(index, newname);

		// Update the list
		list_patches_->updateList();
		parent_->pnamesModified(true);
	}
}


// -----------------------------------------------------------------------------
//
// PatchTablePanel Class Events
//
// -----------------------------------------------------------------------------


// -----------------------------------------------------------------------------
// Called when a different patch or palette is selected
// -----------------------------------------------------------------------------
void PatchTablePanel::onDisplayChanged(wxCommandEvent& e)
{
	// TODO: Separate palette changed and patch changed without breaking
	// default palette display; optimize label_textures display
	updateDisplay();
}<|MERGE_RESOLUTION|>--- conflicted
+++ resolved
@@ -207,24 +207,6 @@
 	patch_table_{ patch_table },
 	parent_{ tx_editor }
 {
-<<<<<<< HEAD
-	// Create controls
-	list_patches_ = new PatchTableListView(this, patch_table);
-	list_patches_->setSearchColumn(1); // Want to search by patch name not index
-	toolbar_ = new SToolBar(this, false, wxVERTICAL);
-	toolbar_->addActionGroup(
-		"_New", { "txed_pnames_add", "txed_pnames_addfile", "txed_pnames_delete", "txed_pnames_change" });
-	label_dimensions_ = new wxStaticText(this, -1, wxS("Size: N/A"));
-	label_textures_   = new wxStaticText(
-        this, -1, wxS("In Textures: -"), wxDefaultPosition, wxDefaultSize, wxST_ELLIPSIZE_END);
-	patch_canvas_ = ui::createGfxCanvas(this);
-	patch_canvas_->setViewType(GfxView::Centered);
-	patch_canvas_->allowDrag(true);
-	patch_canvas_->allowScroll(true);
-	zc_zoom_ = new ui::ZoomControl(this, patch_canvas_);
-
-=======
->>>>>>> 2f909000
 	setupLayout();
 
 	// Bind events
@@ -263,8 +245,8 @@
 	label_dimensions_ = new wxStaticText(frame, -1, wxS("Size: N/A"));
 	label_textures_   = new wxStaticText(
         frame, -1, wxS("In Textures: -"), wxDefaultPosition, wxDefaultSize, wxST_ELLIPSIZE_END);
-	patch_canvas_ = new GfxCanvas(frame, -1);
-	patch_canvas_->setViewType(GfxCanvas::View::Centered);
+	patch_canvas_ = ui::createGfxCanvas(frame);
+	patch_canvas_->setViewType(GfxView::Centered);
 	patch_canvas_->allowDrag(true);
 	patch_canvas_->allowScroll(true);
 	zc_zoom_   = new ui::ZoomControl(frame, patch_canvas_);
