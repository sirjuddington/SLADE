--- conflicted
+++ resolved
@@ -16,69 +16,10 @@
 class ArchiveManagerPanel;
 class ArchivePanel;
 class EntryPanel;
-<<<<<<< HEAD
 class ListView;
 class TextureXEditor;
 class WMFileBrowser;
 struct DirEntryChange;
-=======
-
-struct DirArchiveChangeList
-{
-	Archive*               archive;
-	vector<DirEntryChange> changes;
-};
-
-class DirArchiveCheck : public wxThread
-{
-public:
-	DirArchiveCheck(wxEvtHandler* handler, DirArchive* archive);
-	~DirArchiveCheck() override = default;
-
-	ExitCode Entry() override;
-
-private:
-	struct EntryInfo
-	{
-		string entry_path;
-		string file_path;
-		bool   is_dir;
-		time_t file_modified;
-
-		EntryInfo(
-			const string& entry_path    = "",
-			const string& file_path     = "",
-			bool          is_dir        = false,
-			time_t        file_modified = 0) :
-			entry_path{ entry_path },
-			file_path{ file_path },
-			is_dir{ is_dir },
-			file_modified{ file_modified }
-		{
-		}
-	};
-
-	wxEvtHandler*        handler_;
-	string               dir_path_;
-	vector<EntryInfo>    entry_info_;
-	vector<string>       removed_files_;
-	DirArchiveChangeList change_list_;
-	bool                 ignore_hidden_ = true;
-
-	void addChange(DirEntryChange change);
-};
-
-class WMFileBrowser : public wxGenericDirCtrl
-{
-public:
-	ArchiveManagerPanel* parent;
-
-	WMFileBrowser(wxWindow* parent, ArchiveManagerPanel* wm, int id);
-	~WMFileBrowser() override = default;
-
-	void onItemActivated(wxTreeEvent& e);
-};
->>>>>>> f8584231
 
 class ArchiveManagerPanel : public DockPanel, SActionHandler
 {
@@ -126,23 +67,13 @@
 	TextureXEditor* textureTabForArchive(int archive_index) const;
 	void            closeTextureTab(int archive_index) const;
 	void            openEntryTab(ArchiveEntry* entry) const;
-<<<<<<< HEAD
 	void            closeEntryTab(const ArchiveEntry* entry) const;
 	void            closeEntryTabs(const Archive* parent) const;
-	void            openFile(const wxString& filename) const;
-	void            openFiles(const wxArrayString& files) const;
-	void            openDirAsArchive(const wxString& dir) const;
-	bool            redirectToTab(const ArchiveEntry* entry) const;
-	bool            entryIsOpenInTab(const ArchiveEntry* entry) const;
-=======
-	void            closeEntryTab(ArchiveEntry* entry) const;
-	void            closeEntryTabs(Archive* parent) const;
 	void            openFile(const string& filename) const;
 	void            openFiles(const wxArrayString& files) const;
 	void            openDirAsArchive(string_view dir) const;
-	bool            redirectToTab(ArchiveEntry* entry) const;
-	bool            entryIsOpenInTab(ArchiveEntry* entry) const;
->>>>>>> f8584231
+	bool            redirectToTab(const ArchiveEntry* entry) const;
+	bool            entryIsOpenInTab(const ArchiveEntry* entry) const;
 	void            closeCurrentTab();
 	bool            saveCurrentTab() const;
 
