--- conflicted
+++ resolved
@@ -323,11 +323,7 @@
 
 		last_tip_index_ = tipindex;
 		tip = tips_[tipindex];
-<<<<<<< HEAD
-		log::debug(wxString::Format("Tip index %d/%lu", last_tip_index_, (int)tips_.size()));
-=======
-		Log::debug(S_FMT("Tip index %d/%lu", last_tip_index_, tips_.size()));
->>>>>>> 10f01c3e
+		//log::debug(wxString::Format("Tip index %d/%lu", last_tip_index_, (int)tips_.size()));
 	}
 
 	// Generate recent files string
