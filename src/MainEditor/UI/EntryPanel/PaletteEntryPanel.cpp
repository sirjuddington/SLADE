--- conflicted
+++ resolved
@@ -114,13 +114,8 @@
 		sizer->Add(hbox, lh.sfWithBorder(0, wxBOTTOM).Expand());
 
 		cp_colour_ = new wxColourPickerCtrl(this, -1, wxColour(255, 0, 0));
-<<<<<<< HEAD
-		hbox->Add(new wxStaticText(this, -1, "Colour:"), lh.sfWithBorder(1, wxRIGHT).CenterVertical());
+		hbox->Add(new wxStaticText(this, -1, wxS("Colour:")), lh.sfWithBorder(1, wxRIGHT).CenterVertical());
 		hbox->Add(cp_colour_, wxSizerFlags().Expand());
-=======
-		hbox->Add(new wxStaticText(this, -1, wxS("Colour:")), 1, wxALIGN_CENTER_VERTICAL | wxRIGHT, ui::pad());
-		hbox->Add(cp_colour_, 0, wxEXPAND);
->>>>>>> f8584231
 
 		// Add preview
 		pal_preview_ = new PaletteCanvas(this);
@@ -196,30 +191,18 @@
 		sizer->Add(hbox, lh.sfWithBorder(0, wxBOTTOM).Expand());
 
 		cp_colour_ = new wxColourPickerCtrl(this, -1, wxColour(255, 0, 0));
-<<<<<<< HEAD
-		hbox->Add(new wxStaticText(this, -1, "Colour:"), lh.sfWithBorder(1, wxRIGHT).CenterVertical());
+		hbox->Add(new wxStaticText(this, -1, wxS("Colour:")), lh.sfWithBorder(1, wxRIGHT).CenterVertical());
 		hbox->Add(cp_colour_, wxSizerFlags().CenterVertical());
-=======
-		hbox->Add(new wxStaticText(this, -1, wxS("Colour:")), 1, wxALIGN_CENTER_VERTICAL | wxRIGHT, ui::pad());
-		hbox->Add(cp_colour_, 0, wxALIGN_CENTER_VERTICAL);
->>>>>>> f8584231
 
 		// Add 'amount' slider
 		hbox = new wxBoxSizer(wxHORIZONTAL);
 		sizer->Add(hbox, lh.sfWithBorder(0, wxBOTTOM).Expand());
 
 		slider_amount_ = new wxSlider(this, -1, 50, 0, 100);
-<<<<<<< HEAD
-		label_amount_  = new wxStaticText(this, -1, "100%");
-		hbox->Add(new wxStaticText(this, -1, "Amount:"), lh.sfWithBorder(0, wxRIGHT).CenterVertical());
+		label_amount_  = new wxStaticText(this, -1, wxS("100%"));
+		hbox->Add(new wxStaticText(this, -1, wxS("Amount:")), lh.sfWithBorder(0, wxRIGHT).CenterVertical());
 		hbox->Add(slider_amount_, lh.sfWithBorder(1, wxRIGHT).Expand());
 		hbox->Add(label_amount_, wxSizerFlags().CenterVertical());
-=======
-		label_amount_  = new wxStaticText(this, -1, wxS("100%"));
-		hbox->Add(new wxStaticText(this, -1, wxS("Amount:")), 0, wxALIGN_CENTER_VERTICAL | wxRIGHT, ui::pad());
-		hbox->Add(slider_amount_, 1, wxEXPAND | wxRIGHT, ui::pad());
-		hbox->Add(label_amount_, 0, wxALIGN_CENTER_VERTICAL);
->>>>>>> f8584231
 
 		// Add preview
 		pal_preview_ = new PaletteCanvas(this);
@@ -320,51 +303,30 @@
 		sizer->Add(hbox, lh.sfWithBorder(0, wxBOTTOM).Expand());
 
 		slider_hue_ = new wxSlider(this, -1, 0, 0, 500);
-<<<<<<< HEAD
-		label_hue_  = new wxStaticText(this, -1, "0.000");
-		hbox->Add(new wxStaticText(this, -1, "Hue Shift:"), lh.sfWithBorder(0, wxRIGHT).CenterVertical());
+		label_hue_  = new wxStaticText(this, -1, wxS("0.000"));
+		hbox->Add(new wxStaticText(this, -1, wxS("Hue Shift:")), lh.sfWithBorder(0, wxRIGHT).CenterVertical());
 		hbox->Add(slider_hue_, lh.sfWithBorder(1, wxRIGHT).Expand());
 		hbox->Add(label_hue_, wxSizerFlags().CenterVertical());
-=======
-		label_hue_  = new wxStaticText(this, -1, wxS("0.000"));
-		hbox->Add(new wxStaticText(this, -1, wxS("Hue Shift:")), 0, wxALIGN_CENTER_VERTICAL | wxRIGHT, ui::pad());
-		hbox->Add(slider_hue_, 1, wxEXPAND | wxRIGHT, ui::pad());
-		hbox->Add(label_hue_, 0, wxALIGN_CENTER_VERTICAL);
->>>>>>> f8584231
 
 		// Add 'Saturation' slider
 		hbox = new wxBoxSizer(wxHORIZONTAL);
 		sizer->Add(hbox, lh.sfWithBorder(0, wxBOTTOM).Expand());
 
 		slider_sat_ = new wxSlider(this, -1, 100, 0, 200);
-<<<<<<< HEAD
-		label_sat_  = new wxStaticText(this, -1, "100%");
-		hbox->Add(new wxStaticText(this, -1, "Saturation:"), lh.sfWithBorder(0, wxRIGHT).CenterVertical());
+		label_sat_  = new wxStaticText(this, -1, wxS("100%"));
+		hbox->Add(new wxStaticText(this, -1, wxS("Saturation:")), lh.sfWithBorder(0, wxRIGHT).CenterVertical());
 		hbox->Add(slider_sat_, lh.sfWithBorder(1, wxRIGHT).Expand());
 		hbox->Add(label_sat_, wxSizerFlags().CenterVertical());
-=======
-		label_sat_  = new wxStaticText(this, -1, wxS("100%"));
-		hbox->Add(new wxStaticText(this, -1, wxS("Saturation:")), 0, wxALIGN_CENTER_VERTICAL | wxRIGHT, ui::pad());
-		hbox->Add(slider_sat_, 1, wxEXPAND | wxRIGHT, ui::pad());
-		hbox->Add(label_sat_, 0, wxALIGN_CENTER_VERTICAL);
->>>>>>> f8584231
 
 		// Add 'Luminosity' slider
 		hbox = new wxBoxSizer(wxHORIZONTAL);
 		sizer->Add(hbox, lh.sfWithBorder(0, wxBOTTOM).Expand());
 
 		slider_lum_ = new wxSlider(this, -1, 100, 0, 200);
-<<<<<<< HEAD
-		label_lum_  = new wxStaticText(this, -1, "100%");
-		hbox->Add(new wxStaticText(this, -1, "Luminosity:"), lh.sfWithBorder(0, wxRIGHT).CenterVertical());
+		label_lum_  = new wxStaticText(this, -1, wxS("100%"));
+		hbox->Add(new wxStaticText(this, -1, wxS("Luminosity:")), lh.sfWithBorder(0, wxRIGHT).CenterVertical());
 		hbox->Add(slider_lum_, lh.sfWithBorder(1, wxRIGHT).Expand());
 		hbox->Add(label_lum_, wxSizerFlags().CenterVertical());
-=======
-		label_lum_  = new wxStaticText(this, -1, wxS("100%"));
-		hbox->Add(new wxStaticText(this, -1, wxS("Luminosity:")), 0, wxALIGN_CENTER_VERTICAL | wxRIGHT, ui::pad());
-		hbox->Add(slider_lum_, 1, wxEXPAND | wxRIGHT, ui::pad());
-		hbox->Add(label_lum_, 0, wxALIGN_CENTER_VERTICAL);
->>>>>>> f8584231
 
 		// Add preview
 		pal_preview_ = new PaletteCanvas(this);
@@ -541,17 +503,10 @@
 		msizer->Add(sizer, lh.sfWithLargeBorder(1).Expand());
 
 		// Add buttons
-<<<<<<< HEAD
-		rb_doom_ = new wxRadioButton(this, -1, "Doom (14 Palettes)", wxDefaultPosition, wxDefaultSize, wxRB_GROUP);
+		rb_doom_ = new wxRadioButton(this, -1, wxS("Doom (14 Palettes)"), wxDefaultPosition, wxDefaultSize, wxRB_GROUP);
 		sizer->Add(rb_doom_, lh.sfWithBorder(0, wxBOTTOM).Expand());
-		rb_hexen_ = new wxRadioButton(this, -1, "Hexen (28 Palettes)");
+		rb_hexen_ = new wxRadioButton(this, -1, wxS("Hexen (28 Palettes)"));
 		sizer->Add(rb_hexen_, wxSizerFlags().Expand());
-=======
-		rb_doom_ = new wxRadioButton(this, -1, wxS("Doom (14 Palettes)"), wxDefaultPosition, wxDefaultSize, wxRB_GROUP);
-		sizer->Add(rb_doom_, 0, wxEXPAND | wxBOTTOM, ui::pad());
-		rb_hexen_ = new wxRadioButton(this, -1, wxS("Hexen (28 Palettes)"));
-		sizer->Add(rb_hexen_, 0, wxEXPAND);
->>>>>>> f8584231
 
 		sizer->Add(CreateButtonSizer(wxOK | wxCANCEL), wxSizerFlags().Expand());
 
@@ -615,21 +570,12 @@
 		sizer->Add(hbox, lh.sfWithBorder(0, wxBOTTOM).Expand());
 
 		cp_startcolour_ = new wxColourPickerCtrl(this, -1, wxColour(0, 0, 0));
-<<<<<<< HEAD
-		hbox->Add(new wxStaticText(this, -1, "Start Colour:"), lh.sfWithBorder(1, wxRIGHT).CenterVertical());
+		hbox->Add(new wxStaticText(this, -1, wxS("Start Colour:")), lh.sfWithBorder(1, wxRIGHT).CenterVertical());
 		hbox->Add(cp_startcolour_, wxSizerFlags().Expand());
 
 		cp_endcolour_ = new wxColourPickerCtrl(this, -1, wxColour(255, 255, 255));
-		hbox->Add(new wxStaticText(this, -1, "End Colour:"), lh.sfWithBorder(1, wxRIGHT).CenterVertical());
+		hbox->Add(new wxStaticText(this, -1, wxS("End Colour:")), lh.sfWithBorder(1, wxRIGHT).CenterVertical());
 		hbox->Add(cp_endcolour_, wxSizerFlags().Expand());
-=======
-		hbox->Add(new wxStaticText(this, -1, wxS("Start Colour:")), 1, wxALIGN_CENTER_VERTICAL | wxRIGHT, ui::pad());
-		hbox->Add(cp_startcolour_, 0, wxEXPAND);
-
-		cp_endcolour_ = new wxColourPickerCtrl(this, -1, wxColour(255, 255, 255));
-		hbox->Add(new wxStaticText(this, -1, wxS("End Colour:")), 1, wxALIGN_CENTER_VERTICAL | wxRIGHT, ui::pad());
-		hbox->Add(cp_endcolour_, 0, wxEXPAND);
->>>>>>> f8584231
 
 		// Add preview
 		pal_preview_ = new PaletteCanvas(this);
