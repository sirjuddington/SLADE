
// -----------------------------------------------------------------------------
// SLADE - It's a Doom Editor
// Copyright(C) 2008 - 2024 Simon Judd
//
// Email:       sirjuddington@gmail.com
// Web:         http://slade.mancubus.net
// Filename:    MapEntryPanel.cpp
// Description: MapEntryPanel class. Shows a basic (lines-only) preview of a
//              map entry
//
// This program is free software; you can redistribute it and/or modify it
// under the terms of the GNU General Public License as published by the Free
// Software Foundation; either version 2 of the License, or (at your option)
// any later version.
//
// This program is distributed in the hope that it will be useful, but WITHOUT
// ANY WARRANTY; without even the implied warranty of MERCHANTABILITY or
// FITNESS FOR A PARTICULAR PURPOSE. See the GNU General Public License for
// more details.
//
// You should have received a copy of the GNU General Public License along with
// this program; if not, write to the Free Software Foundation, Inc.,
// 51 Franklin Street, Fifth Floor, Boston, MA  02110 - 1301, USA.
// -----------------------------------------------------------------------------


// -----------------------------------------------------------------------------
//
// Includes
//
// -----------------------------------------------------------------------------
#include "Main.h"
#include "MapEntryPanel.h"
#include "Archive/Archive.h"
<<<<<<< HEAD
#include "UI/Canvas/MapPreviewCanvas.h"
#include "UI/WxUtils.h"
#include "Utility/SFileDialog.h"
=======
#include "Archive/ArchiveEntry.h"
#include "Archive/EntryType/EntryType.h"
#include "Archive/MapDesc.h"
#include "General/MapPreviewData.h"
#include "UI/Canvas/Canvas.h"
#include "UI/SToolBar/SToolBar.h"
#include "Utility/SFileDialog.h"
#include "Utility/StringUtils.h"
>>>>>>> ddf97113

using namespace slade;


// -----------------------------------------------------------------------------
//
// Variables
//
// -----------------------------------------------------------------------------
CVAR(Int, map_image_width, -5, CVar::Flag::Save)
CVAR(Int, map_image_height, -5, CVar::Flag::Save)


// -----------------------------------------------------------------------------
//
// External Variables
//
// -----------------------------------------------------------------------------
EXTERN_CVAR(Bool, map_view_things)


// -----------------------------------------------------------------------------
//
// MapEntryPanel Class Functions
//
// -----------------------------------------------------------------------------


// -----------------------------------------------------------------------------
// MapEntryPanel class constructor
// -----------------------------------------------------------------------------
MapEntryPanel::MapEntryPanel(wxWindow* parent) : EntryPanel(parent, "map"), map_data_{ new MapPreviewData }
{
	// Setup map canvas
	map_canvas_ = ui::createMapPreviewCanvas(this, map_data_.get(), true, true);
	sizer_main_->Add(map_canvas_, wxSizerFlags(1).Expand());

	// Setup map toolbar buttons
	auto group = new SToolBarGroup(toolbar_, "Map");
	group->addActionButton("save_image", "Save Map Image", "export", "Save map overview to an image", true);
	group->addActionButton("pmap_open_text", "", true);
	toolbar_->addGroup(group);

	// Remove save/revert buttons
	toolbar_->deleteGroup("Entry");
	stb_save_   = nullptr;
	stb_revert_ = nullptr;

	// Setup bottom panel
	sizer_bottom_->Add(label_stats_ = new wxStaticText(this, -1, ""), wxSizerFlags().CenterVertical());
	sizer_bottom_->AddStretchSpacer();
	sizer_bottom_->Add(cb_show_things_ = new wxCheckBox(this, -1, "Show Things"), wxSizerFlags().CenterVertical());
	cb_show_things_->SetValue(map_view_things);

	// Bind events
	cb_show_things_->Bind(wxEVT_CHECKBOX, &MapEntryPanel::onCBShowThings, this);

	// Layout
	wxWindowBase::Layout();
}

// -----------------------------------------------------------------------------
// Loads [entry] into the EntryPanel.
// Returns false if the map was invalid, true otherwise
// -----------------------------------------------------------------------------
bool MapEntryPanel::loadEntry(ArchiveEntry* entry)
{
	// Clear current map data
	map_data_->clear();

	// Find map definition for entry
	auto    maps = entry->parent()->detectMaps();
	MapDesc thismap;
	bool    found = false;
	for (auto& map : maps)
	{
		if (map.head.lock().get() == entry)
		{
			thismap = map;
			found   = true;
			break;
		}
	}

	// All errors = invalid map
	global::error = "Invalid map";

	// There is no map entry for the map marker.
	// This may happen if a map marker lump is copy/pasted without the rest of the map lumps.
	if (!found)
	{
		entry->setType(EntryType::unknownType());
		EntryType::detectEntryType(*entry);
		map_canvas_->Refresh();
		return false;
	}

	// Load map into preview canvas
	if (map_data_->openMap(thismap))
	{
		label_stats_->SetLabel(wxString::Format(
			"Vertices: %d, Sides: %d, Lines: %d, Sectors: %d, Things: %d, Total Size: %dx%d",
			static_cast<int>(map_data_->vertices.size()),
			map_data_->n_sides,
			static_cast<int>(map_data_->lines.size()),
			map_data_->n_sectors,
			static_cast<int>(map_data_->things.size()),
			static_cast<int>(map_data_->bounds.width()),
			static_cast<int>(map_data_->bounds.height())));
		map_canvas_->Refresh();
		return true;
	}

	label_stats_->SetLabel("");
	map_canvas_->Refresh();
	return false;
}

// -----------------------------------------------------------------------------
// Creates and saves a PNG image of the map preview
// -----------------------------------------------------------------------------
bool MapEntryPanel::createImage()
{
	auto name = fmt::format("{}_{}", entry()->parent()->filename(false), entry()->name());

<<<<<<< HEAD
	ArchiveEntry temp;

	// Stupid OpenGL grumble grumble grumble
	if (gl::fboSupport())
		map_canvas_->createImage(temp, map_image_width, map_image_height);
	else
		map_canvas_->createImage(
			temp,
			min<int>(map_image_width, map_canvas_->GetSize().x),
			min<int>(map_image_height, map_canvas_->GetSize().y));

	wxString   name = wxString::Format("%s_%s", entry->parent()->filename(false), entry->name());
	wxFileName fn(name);

	// Open save file dialog for map image
	if (auto path = filedialog::saveFile(
			fmt::format("Save Map Preview \"{}\"", name.ToStdString()),
			"PNG (*.PNG)|*.png",
			this,
			wxutil::strToView(fn.GetFullName()));
		!path.empty())
	{
		// If a filename was selected, export it
		bool ret = temp.exportFile(path);

		// Open the saved image
		wxLaunchDefaultApplication(path);

		return ret;
	}

	return true;
=======
	// Popup file save dialog
	filedialog::FDInfo inf;
	if (filedialog::saveFile(inf, fmt::format("Save Map Preview \"{}\"", name), "PNG (*.png)|*.png", this, name))
	{
		// Save the map preview as a png image at the selected path
		if (createMapImage(*map_data_, inf.filenames[0], map_image_width, map_image_height))
		{
			// Open the saved image
			wxLaunchDefaultApplication(inf.filenames[0]);
			return true;
		}
	}

	return false;
>>>>>>> ddf97113
}

// -----------------------------------------------------------------------------
// Called when a (EntryPanel) toolbar button is clicked
// -----------------------------------------------------------------------------
void MapEntryPanel::toolbarButtonClick(const wxString& action_id)
{
	// Save Map Image
	if (action_id == "save_image")
		createImage();
}


// -----------------------------------------------------------------------------
//
// MapEntryPanel Class Events
//
// -----------------------------------------------------------------------------


// -----------------------------------------------------------------------------
// Called when the 'Show Things' checkbox is changed
// -----------------------------------------------------------------------------
void MapEntryPanel::onCBShowThings(wxCommandEvent& e)
{
	map_view_things = cb_show_things_->GetValue();
	map_canvas_->Refresh();
}<|MERGE_RESOLUTION|>--- conflicted
+++ resolved
@@ -33,11 +33,6 @@
 #include "Main.h"
 #include "MapEntryPanel.h"
 #include "Archive/Archive.h"
-<<<<<<< HEAD
-#include "UI/Canvas/MapPreviewCanvas.h"
-#include "UI/WxUtils.h"
-#include "Utility/SFileDialog.h"
-=======
 #include "Archive/ArchiveEntry.h"
 #include "Archive/EntryType/EntryType.h"
 #include "Archive/MapDesc.h"
@@ -46,7 +41,6 @@
 #include "UI/SToolBar/SToolBar.h"
 #include "Utility/SFileDialog.h"
 #include "Utility/StringUtils.h"
->>>>>>> ddf97113
 
 using namespace slade;
 
@@ -172,40 +166,6 @@
 {
 	auto name = fmt::format("{}_{}", entry()->parent()->filename(false), entry()->name());
 
-<<<<<<< HEAD
-	ArchiveEntry temp;
-
-	// Stupid OpenGL grumble grumble grumble
-	if (gl::fboSupport())
-		map_canvas_->createImage(temp, map_image_width, map_image_height);
-	else
-		map_canvas_->createImage(
-			temp,
-			min<int>(map_image_width, map_canvas_->GetSize().x),
-			min<int>(map_image_height, map_canvas_->GetSize().y));
-
-	wxString   name = wxString::Format("%s_%s", entry->parent()->filename(false), entry->name());
-	wxFileName fn(name);
-
-	// Open save file dialog for map image
-	if (auto path = filedialog::saveFile(
-			fmt::format("Save Map Preview \"{}\"", name.ToStdString()),
-			"PNG (*.PNG)|*.png",
-			this,
-			wxutil::strToView(fn.GetFullName()));
-		!path.empty())
-	{
-		// If a filename was selected, export it
-		bool ret = temp.exportFile(path);
-
-		// Open the saved image
-		wxLaunchDefaultApplication(path);
-
-		return ret;
-	}
-
-	return true;
-=======
 	// Popup file save dialog
 	filedialog::FDInfo inf;
 	if (filedialog::saveFile(inf, fmt::format("Save Map Preview \"{}\"", name), "PNG (*.png)|*.png", this, name))
@@ -220,7 +180,6 @@
 	}
 
 	return false;
->>>>>>> ddf97113
 }
 
 // -----------------------------------------------------------------------------
