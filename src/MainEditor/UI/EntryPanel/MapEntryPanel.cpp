
// -----------------------------------------------------------------------------
// SLADE - It's a Doom Editor
// Copyright(C) 2008 - 2024 Simon Judd
//
// Email:       sirjuddington@gmail.com
// Web:         http://slade.mancubus.net
// Filename:    MapEntryPanel.cpp
// Description: MapEntryPanel class. Shows a basic (lines-only) preview of a
//              map entry
//
// This program is free software; you can redistribute it and/or modify it
// under the terms of the GNU General Public License as published by the Free
// Software Foundation; either version 2 of the License, or (at your option)
// any later version.
//
// This program is distributed in the hope that it will be useful, but WITHOUT
// ANY WARRANTY; without even the implied warranty of MERCHANTABILITY or
// FITNESS FOR A PARTICULAR PURPOSE. See the GNU General Public License for
// more details.
//
// You should have received a copy of the GNU General Public License along with
// this program; if not, write to the Free Software Foundation, Inc.,
// 51 Franklin Street, Fifth Floor, Boston, MA  02110 - 1301, USA.
// -----------------------------------------------------------------------------


// -----------------------------------------------------------------------------
//
// Includes
//
// -----------------------------------------------------------------------------
#include "Main.h"
#include "MapEntryPanel.h"
#include "Archive/Archive.h"
#include "Archive/ArchiveEntry.h"
#include "Archive/ArchiveFormat.h"
#include "Archive/EntryType/EntryType.h"
#include "Archive/MapDesc.h"
#include "General/MapPreviewData.h"
#include "UI/Canvas/Canvas.h"
#include "UI/SToolBar/SToolBar.h"
#include "UI/SToolBar/SToolBarButton.h"
#include "Utility/SFileDialog.h"
#include "Utility/StringUtils.h"

using namespace slade;


// -----------------------------------------------------------------------------
//
// Variables
//
// -----------------------------------------------------------------------------
CVAR(Int, map_image_width, -5, CVar::Flag::Save)
CVAR(Int, map_image_height, -5, CVar::Flag::Save)


// -----------------------------------------------------------------------------
//
// External Variables
//
// -----------------------------------------------------------------------------
EXTERN_CVAR(String, dir_last)
EXTERN_CVAR(Bool, map_view_things)


// -----------------------------------------------------------------------------
//
// MapEntryPanel Class Functions
//
// -----------------------------------------------------------------------------


// -----------------------------------------------------------------------------
// MapEntryPanel class constructor
// -----------------------------------------------------------------------------
MapEntryPanel::MapEntryPanel(wxWindow* parent) : EntryPanel(parent, "map"), map_data_{ new MapPreviewData }
{
	// Setup map canvas
	map_canvas_ = ui::createMapPreviewCanvas(this, map_data_.get(), true, true);
	sizer_main_->Add(map_canvas_, wxSizerFlags(1).Expand());

	// Setup map toolbar buttons
	auto group = new SToolBarGroup(toolbar_, "Map");
	group->addActionButton("save_image", "Save Map Image", "export", "Save map overview to an image", true);
	group->addActionButton("pmap_open_text", "", true);
	tbb_open_archive_ = group->addActionButton("pmap_open_archive", "", true);
	toolbar_->addGroup(group);

	// Remove save/revert buttons
	toolbar_->deleteGroup("Entry");
	stb_save_   = nullptr;
	stb_revert_ = nullptr;

	// Setup bottom panel
	sizer_bottom_->Add(label_stats_ = new wxStaticText(this, -1, ""), wxSizerFlags().CenterVertical());
	sizer_bottom_->AddStretchSpacer();
	sizer_bottom_->Add(cb_show_things_ = new wxCheckBox(this, -1, "Show Things"), wxSizerFlags().CenterVertical());
	cb_show_things_->SetValue(map_view_things);

	// Bind events
	cb_show_things_->Bind(wxEVT_CHECKBOX, &MapEntryPanel::onCBShowThings, this);

	// Layout
	wxWindowBase::Layout();
}

// -----------------------------------------------------------------------------
// Loads [entry] into the EntryPanel.
// Returns false if the map was invalid, true otherwise
// -----------------------------------------------------------------------------
bool MapEntryPanel::loadEntry(ArchiveEntry* entry)
{
	// Clear current map data
	map_data_->clear();

	MapDesc thismap;
	bool    found = false;

	// Check for wad archive (map in zip)
	unique_ptr<Archive> tmp_archive;
	if (entry->type()->formatId() == "archive_wad")
	{
		tmp_archive = std::make_unique<Archive>(ArchiveFormat::Wad);
		tmp_archive->open(entry);
		auto maps = tmp_archive->detectMaps();
		if (!maps.empty())
		{
			thismap = maps[0];
			found   = true;
		}
		tbb_open_archive_->Show(true);
	}
	else // Normal map entry
	{
		// Find map definition for entry
		auto maps = entry->parent()->detectMaps();
		for (auto& map : maps)
		{
			if (map.head.lock().get() == entry)
			{
				thismap = map;
				found   = true;
				break;
			}
		}
		tbb_open_archive_->Show(false);
	}

	// All errors = invalid map
	global::error = "Invalid map";

	// There is no map entry for the map marker.
	// This may happen if a map marker lump is copy/pasted without the rest of the map lumps.
	if (!found)
	{
		entry->setType(EntryType::unknownType());
		EntryType::detectEntryType(*entry);
		map_canvas_->Refresh();
		return false;
	}

	// Load map into preview canvas
	if (map_data_->openMap(thismap))
	{
<<<<<<< HEAD
		label_stats_->SetLabel(wxString::Format(
			"Vertices: %d, Sides: %d, Lines: %d, Sectors: %d, Things: %d, Total Size: %dx%d",
			static_cast<int>(map_data_->vertices.size()),
			map_data_->n_sides,
			static_cast<int>(map_data_->lines.size()),
			map_data_->n_sectors,
			static_cast<int>(map_data_->things.size()),
			static_cast<int>(map_data_->bounds.width()),
			static_cast<int>(map_data_->bounds.height())));
		map_canvas_->Refresh();
=======
		label_stats_->SetLabel(
			wxString::Format(
				"Vertices: %d, Sides: %d, Lines: %d, Sectors: %d, Things: %d, Total Size: %dx%d",
				map_canvas_->nVertices(),
				map_canvas_->nSides(),
				map_canvas_->nLines(),
				map_canvas_->nSectors(),
				map_canvas_->nThings(),
				map_canvas_->width(),
				map_canvas_->height()));
>>>>>>> db6270d0
		return true;
	}

	label_stats_->SetLabel("");
	map_canvas_->Refresh();
	return false;
}

// -----------------------------------------------------------------------------
// Creates and saves a PNG image of the map preview
// -----------------------------------------------------------------------------
bool MapEntryPanel::createImage()
{
	auto name = fmt::format("{}_{}", entry()->parent()->filename(false), entry()->name());

	// Popup file save dialog
	filedialog::FDInfo inf;
	if (filedialog::saveFile(inf, fmt::format("Save Map Preview \"{}\"", name), "PNG (*.png)|*.png", this, name))
	{
		// Save the map preview as a png image at the selected path
		if (createMapImage(*map_data_, inf.filenames[0], map_image_width, map_image_height))
		{
			// Open the saved image
			wxLaunchDefaultApplication(inf.filenames[0]);
			return true;
		}
	}

	return false;
}

// -----------------------------------------------------------------------------
// Called when a (EntryPanel) toolbar button is clicked
// -----------------------------------------------------------------------------
void MapEntryPanel::toolbarButtonClick(const wxString& action_id)
{
	// Save Map Image
	if (action_id == "save_image")
		createImage();
}


// -----------------------------------------------------------------------------
//
// MapEntryPanel Class Events
//
// -----------------------------------------------------------------------------


// -----------------------------------------------------------------------------
// Called when the 'Show Things' checkbox is changed
// -----------------------------------------------------------------------------
void MapEntryPanel::onCBShowThings(wxCommandEvent& e)
{
	map_view_things = cb_show_things_->GetValue();
	map_canvas_->Refresh();
}<|MERGE_RESOLUTION|>--- conflicted
+++ resolved
@@ -164,29 +164,17 @@
 	// Load map into preview canvas
 	if (map_data_->openMap(thismap))
 	{
-<<<<<<< HEAD
-		label_stats_->SetLabel(wxString::Format(
-			"Vertices: %d, Sides: %d, Lines: %d, Sectors: %d, Things: %d, Total Size: %dx%d",
-			static_cast<int>(map_data_->vertices.size()),
-			map_data_->n_sides,
-			static_cast<int>(map_data_->lines.size()),
-			map_data_->n_sectors,
-			static_cast<int>(map_data_->things.size()),
-			static_cast<int>(map_data_->bounds.width()),
-			static_cast<int>(map_data_->bounds.height())));
-		map_canvas_->Refresh();
-=======
 		label_stats_->SetLabel(
 			wxString::Format(
 				"Vertices: %d, Sides: %d, Lines: %d, Sectors: %d, Things: %d, Total Size: %dx%d",
-				map_canvas_->nVertices(),
-				map_canvas_->nSides(),
-				map_canvas_->nLines(),
-				map_canvas_->nSectors(),
-				map_canvas_->nThings(),
-				map_canvas_->width(),
-				map_canvas_->height()));
->>>>>>> db6270d0
+				static_cast<int>(map_data_->vertices.size()),
+				map_data_->n_sides,
+				static_cast<int>(map_data_->lines.size()),
+				map_data_->n_sectors,
+				static_cast<int>(map_data_->things.size()),
+				static_cast<int>(map_data_->bounds.width()),
+				static_cast<int>(map_data_->bounds.height())));
+		map_canvas_->Refresh();
 		return true;
 	}
 
