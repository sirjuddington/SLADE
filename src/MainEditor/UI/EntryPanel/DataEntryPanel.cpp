
// -----------------------------------------------------------------------------
// SLADE - It's a Doom Editor
// Copyright(C) 2008 - 2024 Simon Judd
//
// Email:       sirjuddington@gmail.com
// Web:         http://slade.mancubus.net
// Filename:    DataEntryPanel.cpp
// Description: An EntryPanel for displaying entries that can be represented as
//              a table/grid of data
//
// This program is free software; you can redistribute it and/or modify it
// under the terms of the GNU General Public License as published by the Free
// Software Foundation; either version 2 of the License, or (at your option)
// any later version.
//
// This program is distributed in the hope that it will be useful, but WITHOUT
// ANY WARRANTY; without even the implied warranty of MERCHANTABILITY or
// FITNESS FOR A PARTICULAR PURPOSE. See the GNU General Public License for
// more details.
//
// You should have received a copy of the GNU General Public License along with
// this program; if not, write to the Free Software Foundation, Inc.,
// 51 Franklin Street, Fifth Floor, Boston, MA  02110 - 1301, USA.
// -----------------------------------------------------------------------------


// -----------------------------------------------------------------------------
//
// Includes
//
// -----------------------------------------------------------------------------
#include "Main.h"
#include "DataEntryPanel.h"
#include "Archive/ArchiveEntry.h"
#include "Archive/EntryType/EntryType.h"
#include "General/ColourConfiguration.h"
#include "General/SAction.h"
#include "MainEditor/BinaryControlLump.h"
#include "MainEditor/MainEditor.h"
#include "UI/Layout.h"
#include "UI/SToolBar/SToolBar.h"
#include "UI/WxUtils.h"

using namespace slade;


// -----------------------------------------------------------------------------
//
// DataEntryTable Class Functions
//
// -----------------------------------------------------------------------------


// -----------------------------------------------------------------------------
// Returns the number of rows contained in the data
// -----------------------------------------------------------------------------
int DataEntryTable::GetNumberRows()
{
	if (row_stride_ == 0)
		return 0;
	else
		return ((data_stop_ ? data_stop_ : data_.size()) - data_start_) / row_stride_;
}

// -----------------------------------------------------------------------------
// Returns the number of columns for the current data type
// -----------------------------------------------------------------------------
int DataEntryTable::GetNumberCols()
{
	return columns_.size();
}

// -----------------------------------------------------------------------------
// Returns the string value for the cell at [row,col]
// -----------------------------------------------------------------------------
wxString DataEntryTable::GetValue(int row, int col)
{
	if (!data_.seek(data_start_ + ((row * row_stride_) + columns_[col].row_offset), 0))
		return wxS("INVALID");

	// Signed integer column
	if (columns_[col].type == ColType::IntSigned || columns_[col].type == ColType::IntBESigned)
	{
		bool be = columns_[col].type == ColType::IntBESigned;

		if (columns_[col].size == 1)
		{
			int8_t val;
			data_.read(&val, 1);
			return wxString::Format(wxS("%hhd"), val);
		}
		if (columns_[col].size == 2)
		{
			int16_t val;
			data_.read(&val, 2);
			if (be)
				val = wxINT16_SWAP_ON_LE(val);
			return wxString::Format(wxS("%hd"), val);
		}
		if (columns_[col].size == 4)
		{
			int32_t val;
			data_.read(&val, 4);
			if (be)
				val = wxINT32_SWAP_ON_LE(val);
			return wxString::Format(wxS("%d"), val);
		}
		if (columns_[col].size == 8)
		{
			int64_t val;
			data_.read(&val, 8);
			if (be)
				val = wxINT64_SWAP_ON_LE(val);
			return wxString::Format(wxS("%lld"), val);
		}
<<<<<<< HEAD

		return "INVALID SIZE";
=======
		return wxS("INVALID SIZE");
>>>>>>> f8584231
	}

	// Unsigned integer column
	if (columns_[col].type == ColType::IntUnsigned || columns_[col].type == ColType::IntBEUnsigned)
	{
		bool be = columns_[col].type == ColType::IntBEUnsigned;

		if (columns_[col].size == 1)
		{
			uint8_t val;
			data_.read(&val, 1);
			return wxString::Format(wxS("%hhd"), val);
		}
		if (columns_[col].size == 2)
		{
			uint16_t val;
			data_.read(&val, 2);
			if (be)
				val = wxINT16_SWAP_ON_LE(val);
			return wxString::Format(wxS("%hd"), val);
		}
		if (columns_[col].size == 4)
		{
			uint32_t val;
			data_.read(&val, 4);
			if (be)
				val = wxINT32_SWAP_ON_LE(val);
			return wxString::Format(wxS("%d"), val);
		}
		if (columns_[col].size == 8)
		{
			uint64_t val;
			data_.read(&val, 8);
			if (be)
				val = wxINT64_SWAP_ON_LE(val);
<<<<<<< HEAD
			return wxString::Format("%lld", static_cast<long long>(val));
=======
			return wxString::Format(wxS("%lld"), (long long)val);
>>>>>>> f8584231
		}
		return wxS("INVALID SIZE");
	}
	// Fixed-point float column
	if (columns_[col].type == ColType::Fixed)
	{
		if (columns_[col].size == 4)
		{
			int32_t val;
			data_.read(&val, 4);
<<<<<<< HEAD
			return wxString::Format("%1.3f", static_cast<double>(val) / 65536.0);
=======
			return wxString::Format(wxS("%1.3f"), (double)val / 65536.0);
>>>>>>> f8584231
		}
		return wxS("INVALID SIZE");
	}
	// String column
	if (columns_[col].type == ColType::String)
	{
		return wxString::FromAscii(data_.data() + data_.currentPos(), columns_[col].size);
	}

	// Custom value column
	if (columns_[col].type == ColType::CustomValue)
	{
		int value = 0;
		if (columns_[col].size == 1)
		{
			int8_t val;
			data_.read(&val, 1);
			value = val;
		}
		else if (columns_[col].size == 2)
		{
			int16_t val;
			data_.read(&val, 2);
			value = val;
		}
		else if (columns_[col].size == 4)
		{
			int32_t val;
			data_.read(&val, 4);
			value = val;
		}
		else if (columns_[col].size == 8)
		{
			int64_t val;
			data_.read(&val, 8);
			value = val;
		}
		return wxString::Format(wxS("%d: %s"), value, columns_[col].customValue(value));
	}

	return wxS("UNKNOWN TYPE");
}

// -----------------------------------------------------------------------------
// Sets the value for the cell at [row,col] to [value]
// -----------------------------------------------------------------------------
void DataEntryTable::SetValue(int row, int col, const wxString& value)
{
	// Seek to data position
	if (!data_.seek(data_start_ + (row * row_stride_) + columns_[col].row_offset, 0))
		return;

	// Signed integer or custom value column
	if (columns_[col].type == ColType::IntSigned || columns_[col].type == ColType::CustomValue)
	{
		long long longval;
		value.ToLongLong(&longval);

		if (columns_[col].size == 1)
		{
			int8_t val = longval;
			data_.write(&val, 1);
		}
		else if (columns_[col].size == 2)
		{
			int16_t val = longval;
			data_.write(&val, 2);
		}
		else if (columns_[col].size == 4)
		{
			int32_t val = longval;
			data_.write(&val, 4);
		}
		else if (columns_[col].size == 8)
		{
			int64_t val = longval;
			data_.write(&val, 8);
		}
	}

	// Unsigned integer column
	else if (columns_[col].type == ColType::IntUnsigned)
	{
		long long longval;
		value.ToLongLong(&longval);
		if (longval < 0)
			longval = 0;

		if (columns_[col].size == 1)
		{
			uint8_t val = longval;
			data_.write(&val, 1);
		}
		else if (columns_[col].size == 2)
		{
			uint16_t val = longval;
			data_.write(&val, 2);
		}
		else if (columns_[col].size == 4)
		{
			uint32_t val = longval;
			data_.write(&val, 4);
		}
		else if (columns_[col].size == 8)
		{
			uint64_t val = longval;
			data_.write(&val, 8);
		}
	}

	// String column
	else if (columns_[col].type == ColType::String)
	{
		vector<char> str(columns_[col].size, 0);
		unsigned     minsize = std::min<unsigned>(columns_[col].size, value.size());
		for (unsigned a = 0; a < minsize; a++)
			str[a] = value[a];
		data_.write(str.data(), columns_[col].size);
	}

	// Set cell to modified colour
	bool set = true;
	for (auto& cell : cells_modified_)
	{
		if (cell.x == row && cell.y == col)
		{
			set = false;
			break;
		}
	}
	if (set)
		cells_modified_.emplace_back(row, col);

	// Set entry modified
	parent_->setDataModified(true);
}

// -----------------------------------------------------------------------------
// Returns the header label text for column [col]
// -----------------------------------------------------------------------------
wxString DataEntryTable::GetColLabelValue(int col)
{
	if (static_cast<unsigned>(col) < columns_.size())
		return columns_[col].name;

	return wxString::Format(wxS("Column%d"), col);
}

// -----------------------------------------------------------------------------
// Returns the header label text for [row]
// -----------------------------------------------------------------------------
wxString DataEntryTable::GetRowLabelValue(int row)
{
	return row_prefix_ + wxString::Format(wxS("%d"), row_first_ + row);
}

// -----------------------------------------------------------------------------
// Deletes [num] rows, starting at [pos]
// -----------------------------------------------------------------------------
bool DataEntryTable::DeleteRows(size_t pos, size_t num)
{
	// Copy existing data
	MemChunk copy;
	copy.write(data_.data(), data_.size());

	// Write new data (excluding deleted rows)
	unsigned start = data_start_ + (row_stride_ * pos);
	unsigned end   = data_start_ + (row_stride_ * (pos + num));
	data_.clear();
	data_.write(copy.data(), start);
	data_.write(copy.data() + end, copy.size() - end);

	// Update new rows
	vector<int> new_rows_new;
	for (int a : rows_new_)
	{
		if (static_cast<unsigned>(a) >= pos + num)
			new_rows_new.push_back(a - num);
		else if (static_cast<unsigned>(a) < pos)
			new_rows_new.push_back(a);
	}
	rows_new_ = new_rows_new;

	// Update modified cells
	vector<Vec2i> new_cells_modified;
	for (auto& cell : cells_modified_)
	{
		if (static_cast<unsigned>(cell.x) >= pos + num)
			new_cells_modified.emplace_back(cell.x - static_cast<int>(num), cell.y);
		else if (static_cast<unsigned>(cell.x) < pos)
			new_cells_modified.emplace_back(cell.x, cell.y);
	}
	cells_modified_ = new_cells_modified;

	// Send message to grid
	wxGridTableMessage msg(this, wxGRIDTABLE_NOTIFY_ROWS_DELETED, pos, num);
	GetView()->ProcessTableMessage(msg);

	return true;
}

// -----------------------------------------------------------------------------
// Inserts [num] blank rows beginning at [pos]
// -----------------------------------------------------------------------------
bool DataEntryTable::InsertRows(size_t pos, size_t num)
{
	// Copy existing data
	MemChunk copy;
	copy.write(data_.data(), data_.size());

	// Write leading rows
	unsigned start = data_start_ + (row_stride_ * pos);
	data_.clear();
	data_.write(copy.data(), start);

	// Write new (blank) rows
	vector<uint8_t> temp(row_stride_ * num, 0);
	data_.write(temp.data(), row_stride_ * num);

	// Write ending rows
	data_.write(copy.data() + start, copy.size() - start);

	// Update new rows
	for (int& row : rows_new_)
		if (static_cast<unsigned>(row) >= pos)
			row += num;
	for (unsigned a = 0; a < num; a++)
		rows_new_.push_back(pos + a);

	// Update modified cells
	for (auto& cell : cells_modified_)
		if (cell.x >= static_cast<int>(pos))
			cell.x += num;

	// Send message to grid
	wxGridTableMessage msg(this, wxGRIDTABLE_NOTIFY_ROWS_INSERTED, pos, num);
	GetView()->ProcessTableMessage(msg);

	return true;
}

// -----------------------------------------------------------------------------
// Returns the (display) attributes for the cell at [row,col]
// -----------------------------------------------------------------------------
wxGridCellAttr* DataEntryTable::GetAttr(int row, int col, wxGridCellAttr::wxAttrKind kind)
{
	auto attr = new wxGridCellAttr();

	// Check if cell is part of a new row
	bool new_row = false;
	for (int i : rows_new_)
	{
		if (i == row)
		{
			attr->SetTextColour(colourconfig::colour("new"));
			new_row = true;
			break;
		}
	}

	// Check if cell is modified
	if (!new_row)
	{
		for (auto& cell : cells_modified_)
		{
			if (cell.x == row && cell.y == col)
			{
				attr->SetTextColour(colourconfig::colour("modified"));
				break;
			}
		}
	}

	return attr;
}

// -----------------------------------------------------------------------------
// Determines the data structure (columns etc.) for [entry]'s type
// -----------------------------------------------------------------------------
bool DataEntryTable::setupDataStructure(ArchiveEntry* entry)
{
	// Clear existing
	data_.clear();
	data_clipboard_.clear();
	cells_modified_.clear();
	rows_new_.clear();
	columns_.clear();
	row_stride_ = 0;
	data_start_ = 0;
	data_stop_  = 0;
	row_first_  = 0;
	row_prefix_.clear();

	if (!entry)
		return true;

	// Load entry data
	data_.write(entry->rawData(), entry->size());

	// Setup columns
	auto type = entry->type()->id();

	// VERTEXES
	if (type == "map_vertexes")
	{
		if (entry->exProp<string>("MapFormat") == "doom64")
		{
			columns_.emplace_back(wxS("X Position"), ColType::Fixed, 4, 0);
			columns_.emplace_back(wxS("Y Position"), ColType::Fixed, 4, 4);
			row_stride_ = 8;
		}
		else if (entry->exProp<string>("MapFormat") == "doom32x")
		{
			columns_.emplace_back(wxS("X Position"), ColType::IntBESigned, 2, 0);
			columns_.emplace_back(wxS("Y Position"), ColType::IntBESigned, 2, 4);
			row_stride_ = 8;
		}
		else
		{
			columns_.emplace_back(wxS("X Position"), ColType::IntSigned, 2, 0);
			columns_.emplace_back(wxS("Y Position"), ColType::IntSigned, 2, 2);
			row_stride_ = 4;
		}
	}

	// LINEDEFS
	else if (type == "map_linedefs")
	{
		// Doom format
		if (entry->exProp<string>("MapFormat") == "doom" || entry->exProp<string>("MapFormat") == "doom32x")
		{
			columns_.emplace_back(wxS("Vertex 1"), ColType::IntUnsigned, 2, 0);
			columns_.emplace_back(wxS("Vertex 2"), ColType::IntUnsigned, 2, 2);
			columns_.emplace_back(wxS("Flags"), ColType::IntUnsigned, 2, 4);
			columns_.emplace_back(wxS("Action Special"), ColType::IntUnsigned, 2, 6);
			columns_.emplace_back(wxS("Sector Tag"), ColType::IntUnsigned, 2, 8);
			columns_.emplace_back(wxS("Front Side"), ColType::IntUnsigned, 2, 10);
			columns_.emplace_back(wxS("Back Side"), ColType::IntUnsigned, 2, 12);
			row_stride_ = 14;
		}

		// Hexen format
		else if (entry->exProp<string>("MapFormat") == "hexen")
		{
			columns_.emplace_back(wxS("Vertex 1"), ColType::IntUnsigned, 2, 0);
			columns_.emplace_back(wxS("Vertex 2"), ColType::IntUnsigned, 2, 2);
			columns_.emplace_back(wxS("Flags"), ColType::IntUnsigned, 2, 4);
			columns_.emplace_back(wxS("Action Special"), ColType::IntUnsigned, 1, 6);
			columns_.emplace_back(wxS("Arg 1"), ColType::IntUnsigned, 1, 7);
			columns_.emplace_back(wxS("Arg 2"), ColType::IntUnsigned, 1, 8);
			columns_.emplace_back(wxS("Arg 3"), ColType::IntUnsigned, 1, 9);
			columns_.emplace_back(wxS("Arg 4"), ColType::IntUnsigned, 1, 10);
			columns_.emplace_back(wxS("Arg 5"), ColType::IntUnsigned, 1, 11);
			columns_.emplace_back(wxS("Front Side"), ColType::IntUnsigned, 2, 12);
			columns_.emplace_back(wxS("Back Side"), ColType::IntUnsigned, 2, 14);
			row_stride_ = 16;
		}

		// Doom 64 format
		else if (entry->exProp<string>("MapFormat") == "doom64")
		{
			columns_.emplace_back(wxS("Vertex 1"), ColType::IntUnsigned, 2, 0);
			columns_.emplace_back(wxS("Vertex 2"), ColType::IntUnsigned, 2, 2);
			columns_.emplace_back(wxS("Flags"), ColType::IntUnsigned, 4, 4);
			columns_.emplace_back(wxS("Action Special"), ColType::IntUnsigned, 2, 8);
			columns_.emplace_back(wxS("Sector Tag"), ColType::IntUnsigned, 2, 10);
			columns_.emplace_back(wxS("Front Side"), ColType::IntUnsigned, 2, 12);
			columns_.emplace_back(wxS("Back Side"), ColType::IntUnsigned, 2, 14);
			row_stride_ = 16;
		}
	}

	// SIDEDEFS
	else if (type == "map_sidedefs")
	{
		// Doom 64 format
		if (entry->exProp<string>("MapFormat") == "doom64")
		{
			columns_.emplace_back(wxS("X Offset"), ColType::IntSigned, 2, 0);
			columns_.emplace_back(wxS("Y Offset"), ColType::IntSigned, 2, 2);
			columns_.emplace_back(wxS("Upper Texture"), ColType::IntUnsigned, 2, 4);
			columns_.emplace_back(wxS("Lower Texture"), ColType::IntUnsigned, 2, 6);
			columns_.emplace_back(wxS("Middle Texture"), ColType::IntUnsigned, 2, 8);
			columns_.emplace_back(wxS("Sector"), ColType::IntUnsigned, 2, 10);
			row_stride_ = 12;
		}

		// Doom/Hexen format
		else
		{
			columns_.emplace_back(wxS("X Offset"), ColType::IntSigned, 2, 0);
			columns_.emplace_back(wxS("Y Offset"), ColType::IntSigned, 2, 2);
			columns_.emplace_back(wxS("Upper Texture"), ColType::String, 8, 4);
			columns_.emplace_back(wxS("Lower Texture"), ColType::String, 8, 12);
			columns_.emplace_back(wxS("Middle Texture"), ColType::String, 8, 20);
			columns_.emplace_back(wxS("Sector"), ColType::IntUnsigned, 2, 28);
			row_stride_ = 30;
		}
	}

	// SECTORS
	else if (type == "map_sectors")
	{
		// Doom 64 format
		if (entry->exProp<string>("MapFormat") == "doom64")
		{
			columns_.emplace_back(wxS("Floor Height"), ColType::IntSigned, 2, 0);
			columns_.emplace_back(wxS("Ceiling Height"), ColType::IntSigned, 2, 2);
			columns_.emplace_back(wxS("Floor Texture"), ColType::IntUnsigned, 2, 4);
			columns_.emplace_back(wxS("Ceiling Texture"), ColType::IntUnsigned, 2, 6);
			columns_.emplace_back(wxS("Floor Colour"), ColType::IntUnsigned, 2, 8);
			columns_.emplace_back(wxS("Ceiling Colour"), ColType::IntUnsigned, 2, 10);
			columns_.emplace_back(wxS("Thing Colour"), ColType::IntUnsigned, 2, 12);
			columns_.emplace_back(wxS("Wall Top Colour"), ColType::IntUnsigned, 2, 14);
			columns_.emplace_back(wxS("Wall Bottom Colour"), ColType::IntUnsigned, 2, 16);
			columns_.emplace_back(wxS("Special"), ColType::IntUnsigned, 2, 18);
			columns_.emplace_back(wxS("Tag"), ColType::IntUnsigned, 2, 20);
			columns_.emplace_back(wxS("Flags"), ColType::IntUnsigned, 2, 22);
			row_stride_ = 24;
		}

		// Doom/Hexen format
		else
		{
			columns_.emplace_back(wxS("Floor Height"), ColType::IntSigned, 2, 0);
			columns_.emplace_back(wxS("Ceiling Height"), ColType::IntSigned, 2, 2);
			columns_.emplace_back(wxS("Floor Texture"), ColType::String, 8, 4);
			columns_.emplace_back(wxS("Ceiling Texture"), ColType::String, 8, 12);
			columns_.emplace_back(wxS("Light Level"), ColType::IntUnsigned, 2, 20);
			columns_.emplace_back(wxS("Special"), ColType::IntUnsigned, 2, 22);
			columns_.emplace_back(wxS("Tag"), ColType::IntUnsigned, 2, 24);
			row_stride_ = 26;
		}
	}

	// THINGS
	else if (type == "map_things")
	{
		// Doom format
		if (entry->exProp<string>("MapFormat") == "doom" || entry->exProp<string>("MapFormat") == "doom32x")
		{
			columns_.emplace_back(wxS("X Position"), ColType::IntSigned, 2, 0);
			columns_.emplace_back(wxS("Y Position"), ColType::IntSigned, 2, 2);
			columns_.emplace_back(wxS("Direction"), ColType::IntSigned, 2, 4);
			columns_.emplace_back(wxS("Type"), ColType::IntUnsigned, 2, 6);
			columns_.emplace_back(wxS("Flags"), ColType::IntUnsigned, 2, 8);
			row_stride_ = 10;
		}

		// Hexen format
		else if (entry->exProp<string>("MapFormat") == "hexen")
		{
			columns_.emplace_back(wxS("ID"), ColType::IntUnsigned, 2, 0);
			columns_.emplace_back(wxS("X Position"), ColType::IntSigned, 2, 2);
			columns_.emplace_back(wxS("Y Position"), ColType::IntSigned, 2, 4);
			columns_.emplace_back(wxS("Z Height"), ColType::IntSigned, 2, 6);
			columns_.emplace_back(wxS("Direction"), ColType::IntSigned, 2, 8);
			columns_.emplace_back(wxS("Type"), ColType::IntUnsigned, 2, 10);
			columns_.emplace_back(wxS("Flags"), ColType::IntUnsigned, 2, 12);
			columns_.emplace_back(wxS("Special"), ColType::IntUnsigned, 1, 14);
			columns_.emplace_back(wxS("Arg 1"), ColType::IntUnsigned, 1, 15);
			columns_.emplace_back(wxS("Arg 2"), ColType::IntUnsigned, 1, 16);
			columns_.emplace_back(wxS("Arg 3"), ColType::IntUnsigned, 1, 17);
			columns_.emplace_back(wxS("Arg 4"), ColType::IntUnsigned, 1, 18);
			columns_.emplace_back(wxS("Arg 5"), ColType::IntUnsigned, 1, 19);
			row_stride_ = 20;
		}

		// Doom64 format
		else
		{
			columns_.emplace_back(wxS("X Position"), ColType::IntSigned, 2, 0);
			columns_.emplace_back(wxS("Y Position"), ColType::IntSigned, 2, 2);
			columns_.emplace_back(wxS("Z Height"), ColType::IntSigned, 2, 4);
			columns_.emplace_back(wxS("Direction"), ColType::IntSigned, 2, 6);
			columns_.emplace_back(wxS("Type"), ColType::IntSigned, 2, 8);
			columns_.emplace_back(wxS("Flags"), ColType::IntSigned, 2, 10);
			columns_.emplace_back(wxS("ID"), ColType::IntSigned, 2, 12);
			row_stride_ = 14;
		}
	}

	// SEGS
	else if (type == "map_segs")
	{
		columns_.emplace_back(wxS("Vertex 1"), ColType::IntUnsigned, 2, 0);
		columns_.emplace_back(wxS("Vertex 2"), ColType::IntUnsigned, 2, 2);
		columns_.emplace_back(wxS("Angle"), ColType::IntSigned, 2, 4);
		columns_.emplace_back(wxS("Line"), ColType::IntUnsigned, 2, 6);
		columns_.emplace_back(wxS("Side"), ColType::CustomValue, 2, 8);
		columns_.back().addCustomValue(0, wxS("Front"));
		columns_.back().addCustomValue(1, wxS("Back"));
		columns_.emplace_back(wxS("Offset"), ColType::IntSigned, 2, 10);
		row_stride_ = 12;
	}

	// SSECTORS
	else if (type == "map_ssectors")
	{
		columns_.emplace_back(wxS("Seg Count"), ColType::IntUnsigned, 2, 0);
		columns_.emplace_back(wxS("First Seg"), ColType::IntUnsigned, 2, 2);
		row_stride_ = 4;
	}

	// NODES
	else if (type == "map_nodes")
	{
		if (entry->exProp<string>("MapFormat") == "doom32x")
		{
			columns_.emplace_back(wxS("Partition X"), ColType::IntBESigned, 2, 0);
			columns_.emplace_back(wxS("Partition Y"), ColType::IntBESigned, 2, 4);
			columns_.emplace_back(wxS("Partition X Diff"), ColType::IntBESigned, 2, 8);
			columns_.emplace_back(wxS("Partition Y Diff"), ColType::IntBESigned, 2, 12);
			columns_.emplace_back(wxS("Right Box Top"), ColType::IntBESigned, 2, 16);
			columns_.emplace_back(wxS("Right Box Bottom"), ColType::IntBESigned, 2, 20);
			columns_.emplace_back(wxS("Right Box Left"), ColType::IntBESigned, 2, 24);
			columns_.emplace_back(wxS("Right Box Right"), ColType::IntBESigned, 2, 28);
			columns_.emplace_back(wxS("Left Box Top"), ColType::IntBESigned, 2, 32);
			columns_.emplace_back(wxS("Left Box Bottom"), ColType::IntBESigned, 2, 36);
			columns_.emplace_back(wxS("Left Box Left"), ColType::IntBESigned, 2, 40);
			columns_.emplace_back(wxS("Left Box Right"), ColType::IntBESigned, 2, 44);
			columns_.emplace_back(wxS("Right Child"), ColType::IntBESigned, 2, 50);
			columns_.emplace_back(wxS("Left Child"), ColType::IntBESigned, 2, 54);
			row_stride_ = 56;
		}
		else
		{
			columns_.emplace_back(wxS("Partition X"), ColType::IntSigned, 2, 0);
			columns_.emplace_back(wxS("Partition Y"), ColType::IntSigned, 2, 2);
			columns_.emplace_back(wxS("Partition X Diff"), ColType::IntSigned, 2, 4);
			columns_.emplace_back(wxS("Partition Y Diff"), ColType::IntSigned, 2, 6);
			columns_.emplace_back(wxS("Right Box Top"), ColType::IntSigned, 2, 8);
			columns_.emplace_back(wxS("Right Box Bottom"), ColType::IntSigned, 2, 10);
			columns_.emplace_back(wxS("Right Box Left"), ColType::IntSigned, 2, 12);
			columns_.emplace_back(wxS("Right Box Right"), ColType::IntSigned, 2, 14);
			columns_.emplace_back(wxS("Left Box Top"), ColType::IntSigned, 2, 16);
			columns_.emplace_back(wxS("Left Box Bottom"), ColType::IntSigned, 2, 18);
			columns_.emplace_back(wxS("Left Box Left"), ColType::IntSigned, 2, 20);
			columns_.emplace_back(wxS("Left Box Right"), ColType::IntSigned, 2, 22);
			columns_.emplace_back(wxS("Right Child"), ColType::IntUnsigned, 2, 24);
			columns_.emplace_back(wxS("Left Child"), ColType::IntUnsigned, 2, 26);
			row_stride_ = 28;
		}
	}

	// LIGHTS
	else if (type == "map_lights")
	{
		columns_.emplace_back(wxS("Red"), ColType::IntUnsigned, 1, 0);
		columns_.emplace_back(wxS("Green"), ColType::IntUnsigned, 1, 1);
		columns_.emplace_back(wxS("Blue"), ColType::IntUnsigned, 1, 2);
		columns_.emplace_back(wxS("Pad (Unused)"), ColType::IntUnsigned, 1, 3);
		columns_.emplace_back(wxS("Tag"), ColType::IntUnsigned, 2, 4);
		row_stride_ = 6;
	}

	// SWITCHES
	else if (type == "switches")
	{
		columns_.emplace_back(wxS("Off Texture"), ColType::String, 8, 0);
		columns_.emplace_back(wxS("On Texture"), ColType::String, 8, 9);

		Column col_type(wxS("Type"), ColType::CustomValue, 2, 18);
		col_type.addCustomValue(switchtype::DEMO, wxS("Shareware"));
		col_type.addCustomValue(switchtype::FULL, wxS("Registered"));
		col_type.addCustomValue(switchtype::COMM, wxS("Commercial"));
		columns_.push_back(col_type);

		row_stride_ = 20;
	}

	// ANIMATED
	else if (type == "animated")
	{
		Column col_type(wxS("Type"), ColType::CustomValue, 1, 0);
		col_type.addCustomValue(0, wxS("Flat"));
		col_type.addCustomValue(1, wxS("Texture"));
		col_type.addCustomValue(2, wxS("Flat (Decals)"));
		col_type.addCustomValue(3, wxS("Texture (Decals)"));

		columns_.push_back(col_type);
		columns_.emplace_back(wxS("Last Texture"), ColType::String, 8, 1);
		columns_.emplace_back(wxS("First Texture"), ColType::String, 8, 10);
		columns_.emplace_back(wxS("Speed (Tics)"), ColType::IntUnsigned, 4, 19);
		row_stride_ = 23;
	}

	// PNAMES
	else if (type == "pnames" || type == "notpnames")
	{
		columns_.emplace_back(wxS("Patch Name"), ColType::String, 8, 0);
		row_stride_ = 8;
		data_start_ = 4;
	}

	// DIALOGUE
	else if (type == "map_dialog")
	{
		// Full version:
		columns_.emplace_back(wxS("Speaker ID"), ColType::IntUnsigned, 4, 0);
		columns_.emplace_back(wxS("Drop Type"), ColType::IntSigned, 4, 4);
		columns_.emplace_back(wxS("Item Check 1"), ColType::IntSigned, 4, 8);
		columns_.emplace_back(wxS("Item Check 2"), ColType::IntSigned, 4, 12);
		columns_.emplace_back(wxS("Item Check 3"), ColType::IntSigned, 4, 16);
		columns_.emplace_back(wxS("Link"), ColType::IntSigned, 4, 20);
		columns_.emplace_back(wxS("Speaker Name"), ColType::String, 16, 24);
		columns_.emplace_back(wxS("Sound"), ColType::String, 8, 40);
		columns_.emplace_back(wxS("Backdrop"), ColType::String, 8, 48);
		columns_.emplace_back(wxS("Dialogue Text"), ColType::String, 320, 56);
		unsigned offset = 320 + 56;
		row_stride_     = 1516;

		/*//Teaser version:
		columns.push_back(Column("Speaker ID", ColType::IntUnsigned, 4, 0));
		columns.push_back(Column("Drop Type", ColType::IntSigned, 4, 4));
		columns.push_back(Column("Voice Number", ColType::IntUnsigned, 4, 8));
		columns.push_back(Column("Speaker Name", String, 16, 12));
		columns.push_back(Column("Dialogue Text", String, 320, 28));
		unsigned offset = 320 + 28;
		row_stride = 1488;*/

		// Responses
		for (unsigned a = 1; a <= 5; a++)
		{
			columns_.emplace_back(WX_FMT("Response {}: Give Type", a), ColType::IntSigned, 4, offset);
			columns_.emplace_back(WX_FMT("Response {}: Item 1", a), ColType::IntSigned, 4, offset + 4);
			columns_.emplace_back(WX_FMT("Response {}: Item 2", a), ColType::IntSigned, 4, offset + 8);
			columns_.emplace_back(WX_FMT("Response {}: Item 3", a), ColType::IntSigned, 4, offset + 12);
			columns_.emplace_back(WX_FMT("Response {}: Count 1", a), ColType::IntSigned, 4, offset + 16);
			columns_.emplace_back(WX_FMT("Response {}: Count 2", a), ColType::IntSigned, 4, offset + 20);
			columns_.emplace_back(WX_FMT("Response {}: Count 3", a), ColType::IntSigned, 4, offset + 24);
			columns_.emplace_back(WX_FMT("Response {}: Choice Text", a), ColType::String, 32, offset + 28);
			columns_.emplace_back(WX_FMT("Response {}: Success Text", a), ColType::String, 80, offset + 60);
			columns_.emplace_back(WX_FMT("Response {}: Link", a), ColType::IntSigned, 4, offset + 140);
			columns_.emplace_back(WX_FMT("Response {}: Log", a), ColType::IntUnsigned, 4, offset + 144);
			columns_.emplace_back(WX_FMT("Response {}: Fail Text", a), ColType::String, 80, offset + 148);
			offset += 228;
		}
	}

	// GENMIDI
	else if (type == "genmidi")
	{
		columns_.emplace_back(wxS("Flags"), ColType::IntUnsigned, 2, 0);
		columns_.emplace_back(wxS("Second Tune"), ColType::IntUnsigned, 1, 2);
		columns_.emplace_back(wxS("Fixed Note"), ColType::IntUnsigned, 1, 3);

		// Voice data
		unsigned offset = 4;
		for (int i = 1; i < 3; ++i)
		{
			columns_.emplace_back(WX_FMT("V{}: Mod Multi", i), ColType::IntUnsigned, 1, offset + 0);
			columns_.emplace_back(WX_FMT("V{}: Mod Attack", i), ColType::IntUnsigned, 1, offset + 1);
			columns_.emplace_back(WX_FMT("V{}: Mod Sustain", i), ColType::IntUnsigned, 1, offset + 2);
			columns_.emplace_back(WX_FMT("V{}: Mod Waveform", i), ColType::IntUnsigned, 1, offset + 3);
			columns_.emplace_back(WX_FMT("V{}: Mod Key Scale", i), ColType::IntUnsigned, 1, offset + 4);
			columns_.emplace_back(WX_FMT("V{}: Mod Output", i), ColType::IntUnsigned, 1, offset + 5);
			columns_.emplace_back(WX_FMT("V{}: Feedback", i), ColType::IntUnsigned, 1, offset + 6);
			columns_.emplace_back(WX_FMT("V{}: Car Multi", i), ColType::IntUnsigned, 1, offset + 7);
			columns_.emplace_back(WX_FMT("V{}: Car Attack", i), ColType::IntUnsigned, 1, offset + 8);
			columns_.emplace_back(WX_FMT("V{}: Car Sustain", i), ColType::IntUnsigned, 1, offset + 9);
			columns_.emplace_back(WX_FMT("V{}: Car Waveform", i), ColType::IntUnsigned, 1, offset + 10);
			columns_.emplace_back(WX_FMT("V{}: Car Key Scale", i), ColType::IntUnsigned, 1, offset + 11);
			columns_.emplace_back(WX_FMT("V{}: Car Output", i), ColType::IntUnsigned, 1, offset + 12);
			columns_.emplace_back(WX_FMT("V{}: Note Offset", i), ColType::IntSigned, 2, offset + 14);
			offset += 16;
		}
		row_stride_ = 36;
		data_start_ = 8;
		data_stop_  = 6308;

		// There are instrument names in a second table; unfortunately retrieving them would be hard
		// (there are 6300 bytes of offset between both, plus an additional row stride of 32 bytes).
		// Commenting out all the above code and uncommenting the one below allows to see the names.
		// However seeing the values is probably more generally useful, the names are standard GM.
		/*
		columns.push_back(Column("Instrument Name", String, 32, 0));
		row_stride = 32;
		data_start = 6308;
		*/
	}

	if (columns_.empty())
		return false;

	return true;
}

// -----------------------------------------------------------------------------
// Copies [num] rows' data beginning from [row]
// -----------------------------------------------------------------------------
void DataEntryTable::copyRows(int row, int num, bool add)
{
	if (!add)
		data_clipboard_.clear();

	data_clipboard_.write(data_.data() + data_start_ + (row * row_stride_), num * row_stride_);
}

// -----------------------------------------------------------------------------
// Inserts any previously copied rows at [row]
// -----------------------------------------------------------------------------
void DataEntryTable::pasteRows(int row)
{
	// Ignore if no copied data
	if (data_clipboard_.size() == 0)
		return;

	// Copy existing data
	MemChunk copy;
	copy.write(data_.data(), data_.size());

	// Write leading rows
	unsigned start = data_start_ + (row_stride_ * row);
	data_.clear();
	data_.write(copy.data(), start);

	// Write new rows
	data_.write(data_clipboard_.data(), data_clipboard_.size());

	// Write ending rows
	data_.write(copy.data() + start, copy.size() - start);

	// Update new rows
	int num = data_clipboard_.size() / row_stride_;
	for (int& new_row : rows_new_)
	{
		if (new_row >= row)
			new_row += num;
	}
	for (int a = 0; a < num; a++)
		rows_new_.push_back(row + a);

	// Send message to grid
	wxGridTableMessage msg(this, wxGRIDTABLE_NOTIFY_ROWS_INSERTED, row, num);
	GetView()->ProcessTableMessage(msg);
}


// -----------------------------------------------------------------------------
//
// DataEntryPanel Class Functions
//
// -----------------------------------------------------------------------------


// -----------------------------------------------------------------------------
// DataEntryPanel class constructor
// -----------------------------------------------------------------------------
DataEntryPanel::DataEntryPanel(wxWindow* parent) : EntryPanel(parent, "data"), table_data_{ new DataEntryTable(this) }
{
	auto lh = ui::LayoutHelper(this);

	// Cell value combo box
	auto vbox = new wxBoxSizer(wxVERTICAL);
	sizer_main_->Add(vbox, 1, wxEXPAND);
<<<<<<< HEAD
	combo_cell_value_ = new wxComboBox(this, -1, "", wxDefaultPosition, wxDefaultSize, 0, nullptr, wxTE_PROCESS_ENTER);
	vbox->Add(combo_cell_value_, lh.sfWithBorder(0, wxBOTTOM).Expand());
=======
	combo_cell_value_ = new wxComboBox(
		this, -1, wxEmptyString, wxDefaultPosition, wxDefaultSize, 0, nullptr, wxTE_PROCESS_ENTER);
	vbox->Add(combo_cell_value_, 0, wxEXPAND | wxBOTTOM, ui::pad());
>>>>>>> f8584231

	// Create grid
	grid_data_ = new wxGrid(this, -1);
	vbox->Add(grid_data_, lh.sfWithBorder(1, wxBOTTOM).Expand());

	// Add actions to toolbar
	wxArrayString actions;
	toolbar_->addActionGroup(
		"Data", { "data_add_row", "data_delete_row", "data_cut_row", "data_copy_row", "data_paste_row" });

	// Bind events
	Bind(wxEVT_KEY_DOWN, &DataEntryPanel::onKeyDown, this);
	grid_data_->Bind(wxEVT_GRID_CELL_RIGHT_CLICK, &DataEntryPanel::onGridRightClick, this);
	grid_data_->Bind(wxEVT_GRID_SELECT_CELL, &DataEntryPanel::onGridCursorChanged, this);
	combo_cell_value_->Bind(wxEVT_COMBOBOX, &DataEntryPanel::onComboCellValueSet, this);
	combo_cell_value_->Bind(wxEVT_TEXT_ENTER, &DataEntryPanel::onComboCellValueSet, this);
}

// -----------------------------------------------------------------------------
// Loads data from [entry] into the panel
// -----------------------------------------------------------------------------
bool DataEntryPanel::loadEntry(ArchiveEntry* entry)
{
	// Load data table
	table_data_->setupDataStructure(entry);
	grid_data_->ClearGrid();
	grid_data_->SetTable(table_data_);
	combo_cell_value_->Clear();

	// Set column widths
	grid_data_->SetColMinimalAcceptableWidth(FromDIP(64));
	for (int a = 0; a < table_data_->GetNumberCols(); a++)
		grid_data_->AutoSizeColLabelSize(a);
	grid_data_->ForceRefresh();

	Layout();

	return true;
}

// -----------------------------------------------------------------------------
// Writes the current content to [entry]
// -----------------------------------------------------------------------------
bool DataEntryPanel::writeEntry(ArchiveEntry& entry)
{
	// Special handling for certain entry types
	auto type = entry.type()->id();
	if (type == "pnames" || type == "notpnames")
	{
		// PNAMES
		if (wxMessageBox(
				wxS("Modifying PNAMES directly can cause TEXTUREx errors if you don't know what you are doing. It "
					"is highly recommended that you use the texture editor to modify PNAMES safely.\nAre you sure "
					"you want to continue saving?"),
				wxS("PNAMES Entry Modification Warning"),
				wxYES_NO | wxICON_WARNING,
				this)
			== wxYES)
		{
			// Write number of entries
			uint32_t n_pnames = table_data_->GetNumberRows();
			auto&    data     = table_data_->data();
			data.seek(0, SEEK_SET);
			data.write(&n_pnames, 4);
		}
		else
			return false;
	}

	entry.importMemChunk(table_data_->data());

	return true;
}

// -----------------------------------------------------------------------------
// Deletes currently selected row(s)
// -----------------------------------------------------------------------------
void DataEntryPanel::deleteRow()
{
	// Get selected rows
	auto selected_rows = grid_data_->GetSelectedRows();

	// Delete row(s)
	if (selected_rows.empty() && grid_data_->GetGridCursorRow() >= 0)
		grid_data_->DeleteRows(grid_data_->GetGridCursorRow(), 1);
	else if (!selected_rows.empty())
	{
		// Go through selected rows
		for (unsigned a = 0; a < selected_rows.size(); a++)
		{
			// Delete row
			grid_data_->DeleteRows(selected_rows[a], 1);

			// Adjust remaining selection
			for (unsigned b = a; b < selected_rows.size(); b++)
			{
				if (selected_rows[b] > selected_rows[a])
					selected_rows[b] = selected_rows[b] - 1;
			}
		}
	}

	// Update grid
	grid_data_->ClearSelection();
	grid_data_->ForceRefresh();
	setModified(true);
}

// -----------------------------------------------------------------------------
// Adds an empty row at the current selection cursor position
// -----------------------------------------------------------------------------
void DataEntryPanel::addRow()
{
	auto row = grid_data_->GetGridCursorRow();
	grid_data_->InsertRows(row < 0 ? 0 : row, 1);
	grid_data_->ClearSelection();
	grid_data_->ForceRefresh();
	setModified(true);
}

// -----------------------------------------------------------------------------
// Copies data from the currently selected row(s)
// -----------------------------------------------------------------------------
void DataEntryPanel::copyRow(bool cut)
{
	// Get selected rows
	auto selected_rows = grid_data_->GetSelectedRows();

	// Copy row(s)
	if (selected_rows.empty() && grid_data_->GetGridCursorRow() >= 0)
	{
		// Copy
		table_data_->copyRows(grid_data_->GetGridCursorRow(), 1);

		// Delete if cutting
		if (cut)
			grid_data_->DeleteRows(grid_data_->GetGridCursorRow(), 1);
	}
	else if (!selected_rows.empty())
	{
		// Copy
		table_data_->copyRows(selected_rows[0], 1);
		for (unsigned a = 1; a < selected_rows.size(); a++)
			table_data_->copyRows(selected_rows[a], 1, true);

		// Delete if cutting
		if (cut)
		{
			// Go through selected rows
			for (unsigned a = 0; a < selected_rows.size(); a++)
			{
				// Delete row
				grid_data_->DeleteRows(selected_rows[a], 1);

				// Adjust remaining selection
				for (unsigned b = a; b < selected_rows.size(); b++)
				{
					if (selected_rows[b] > selected_rows[a])
						selected_rows[b] = selected_rows[b] - 1;
				}
			}
		}
	}

	// Update grid
	grid_data_->ClearSelection();
	grid_data_->ForceRefresh();
	setModified(true);
}

// -----------------------------------------------------------------------------
// Pastes previously copied row data at the current cursor position
// -----------------------------------------------------------------------------
void DataEntryPanel::pasteRow()
{
	table_data_->pasteRows(grid_data_->GetGridCursorRow());
	grid_data_->ClearSelection();
	grid_data_->ForceRefresh();
	setModified(true);
}

// -----------------------------------------------------------------------------
// Shows a dialog to change the value of currently selected cells
// (single-column selection only)
// -----------------------------------------------------------------------------
void DataEntryPanel::changeValue() const
{
	// Get selection
	auto selection = this->selection();

	// Determine common value (if any)
	wxString initial_val;
	for (auto& a : selection)
	{
		wxString cell_value = grid_data_->GetCellValue(a.x, a.y);
		if (initial_val.empty())
			initial_val = cell_value;
		else if (initial_val != cell_value)
		{
			initial_val.clear();
			break;
		}
	}

	// Create dialog
	wxDialog dlg(maineditor::windowWx(), -1, wxS("Change Value"));

	auto          ci = table_data_->columnInfo(selection[0].y);
	wxArrayString choices;
	for (auto& custom_value : ci.custom_values)
		choices.Add(wxString::Format(wxS("%d: %s"), custom_value.first, custom_value.second));
	auto combo = new wxComboBox(&dlg, -1, initial_val, wxDefaultPosition, wxDefaultSize, choices);

	auto vbox = new wxBoxSizer(wxVERTICAL);
	dlg.SetSizer(vbox);
	auto lh = ui::LayoutHelper(&dlg);
	vbox->Add(combo, lh.sfWithLargeBorder(0).Expand());
	vbox->Add(dlg.CreateButtonSizer(wxOK | wxCANCEL), lh.sfWithLargeBorder(0).Expand());

	// Show dialog
	dlg.Fit();
	dlg.CenterOnParent();
	if (dlg.ShowModal() == wxID_OK)
	{
		// Get entered value
		wxString val = combo->GetValue();
		long     lval;
		if (!val.ToLong(&lval))
		{
			// Invalid number, check for option value
			wxString numpart = val.BeforeFirst(':');
			if (!numpart.ToLong(&lval))
				return;
		}

		// Apply value to selected cells
<<<<<<< HEAD
		for (auto& a : selection)
			grid_data_->SetCellValue(a.x, a.y, wxString::Format("%ld", lval));
=======
		for (unsigned a = 0; a < selection.size(); a++)
			grid_data_->SetCellValue(selection[a].x, selection[a].y, WX_FMT("{}", lval));
>>>>>>> f8584231
		grid_data_->ForceRefresh();
	}
}

// ----------------------------------------------------------------------------
// Handles any SAction messages (from the panel toolbar)
// ----------------------------------------------------------------------------
bool DataEntryPanel::handleEntryPanelAction(string_view action_id)
{
	if (action_id == "data_add_row")
		addRow();
	else if (action_id == "data_delete_row")
		deleteRow();
	else if (action_id == "data_copy_row")
		copyRow(false);
	else if (action_id == "data_cut_row")
		copyRow(true);
	else if (action_id == "data_paste_row")
		pasteRow();
	else if (action_id == "data_change_value")
		changeValue();
	else
		return false;

	return true;
}

// -----------------------------------------------------------------------------
// Returns the column of the current selection (-1 if selection spans multiple
// columns)
// -----------------------------------------------------------------------------
int DataEntryPanel::getColWithSelection() const
{
	int col = -1;
	for (auto& cell : selection())
	{
		if (col < 0)
			col = cell.y;
		else if (col != cell.y)
			return -1;
	}

	return col;
}

// -----------------------------------------------------------------------------
// Gets the positions of the currently selected cells
// -----------------------------------------------------------------------------
vector<Vec2i> DataEntryPanel::selection() const
{
	vector<Vec2i> selection;

	// Just go through entire grid
	int rows = table_data_->GetNumberRows();
	int cols = table_data_->GetNumberCols();
	for (int r = 0; r < rows; r++)
	{
		for (int c = 0; c < cols; c++)
		{
			if (grid_data_->IsInSelection(r, c))
				selection.emplace_back(r, c);
		}
	}

	// If no selection, add current cursor cell
	if (selection.empty())
		selection.emplace_back(grid_data_->GetGridCursorRow(), grid_data_->GetGridCursorCol());

	return selection;
}


// -----------------------------------------------------------------------------
//
// DataEntryPanel Class Events
//
// -----------------------------------------------------------------------------


// -----------------------------------------------------------------------------
// Called when a key is pressed in the panel
// -----------------------------------------------------------------------------
void DataEntryPanel::onKeyDown(wxKeyEvent& e)
{
	// Cut
	if (e.CmdDown() && e.GetKeyCode() == 'X')
		copyRow(true);

	// Copy
	else if (e.CmdDown() && e.GetKeyCode() == 'C')
		copyRow(false);

	// Paste
	else if (e.CmdDown() && e.GetKeyCode() == 'V')
		pasteRow();

	else
		e.Skip();
}

// -----------------------------------------------------------------------------
// Called when the right mouse button is clicked on the grid
// -----------------------------------------------------------------------------
void DataEntryPanel::onGridRightClick(wxGridEvent& e)
{
	// Check if only one column is selected
	int col = getColWithSelection();
	log::info(2, "Column {}", col);

	wxMenu menu;
	SAction::fromId("data_add_row")->addToMenu(&menu);
	SAction::fromId("data_delete_row")->addToMenu(&menu);
	menu.AppendSeparator();
	SAction::fromId("data_cut_row")->addToMenu(&menu);
	SAction::fromId("data_copy_row")->addToMenu(&menu);
	SAction::fromId("data_paste_row")->addToMenu(&menu);
	if (col >= 0)
	{
		menu.AppendSeparator();
		SAction::fromId("data_change_value")->addToMenu(&menu);
	}
	PopupMenu(&menu);
}

// -----------------------------------------------------------------------------
// Called when the grid cursor changes cell
// -----------------------------------------------------------------------------
void DataEntryPanel::onGridCursorChanged(wxGridEvent& e)
{
	combo_cell_value_->Clear();
	auto col = table_data_->columnInfo(e.GetCol());
	for (auto& custom_value : col.custom_values)
		combo_cell_value_->AppendString(WX_FMT("{}: {}", custom_value.first, custom_value.second.utf8_string()));

	combo_cell_value_->SetValue(grid_data_->GetCellValue(e.GetRow(), e.GetCol()));
}

// -----------------------------------------------------------------------------
// Called when the cell value combo is changed (enter pressed or an option
// selected from the dropdown)
// -----------------------------------------------------------------------------
void DataEntryPanel::onComboCellValueSet(wxCommandEvent& e)
{
	int row = grid_data_->GetGridCursorRow();
	int col = grid_data_->GetGridCursorCol();
	grid_data_->SetCellValue(row, col, combo_cell_value_->GetValue());
	combo_cell_value_->SetValue(grid_data_->GetCellValue(row, col));
}<|MERGE_RESOLUTION|>--- conflicted
+++ resolved
@@ -114,12 +114,8 @@
 				val = wxINT64_SWAP_ON_LE(val);
 			return wxString::Format(wxS("%lld"), val);
 		}
-<<<<<<< HEAD
-
-		return "INVALID SIZE";
-=======
+
 		return wxS("INVALID SIZE");
->>>>>>> f8584231
 	}
 
 	// Unsigned integer column
@@ -155,11 +151,7 @@
 			data_.read(&val, 8);
 			if (be)
 				val = wxINT64_SWAP_ON_LE(val);
-<<<<<<< HEAD
-			return wxString::Format("%lld", static_cast<long long>(val));
-=======
-			return wxString::Format(wxS("%lld"), (long long)val);
->>>>>>> f8584231
+			return wxString::Format(wxS("%lld"), static_cast<long long>(val));
 		}
 		return wxS("INVALID SIZE");
 	}
@@ -170,11 +162,7 @@
 		{
 			int32_t val;
 			data_.read(&val, 4);
-<<<<<<< HEAD
-			return wxString::Format("%1.3f", static_cast<double>(val) / 65536.0);
-=======
-			return wxString::Format(wxS("%1.3f"), (double)val / 65536.0);
->>>>>>> f8584231
+			return wxString::Format(wxS("%1.3f"), static_cast<double>(val) / 65536.0);
 		}
 		return wxS("INVALID SIZE");
 	}
@@ -931,14 +919,9 @@
 	// Cell value combo box
 	auto vbox = new wxBoxSizer(wxVERTICAL);
 	sizer_main_->Add(vbox, 1, wxEXPAND);
-<<<<<<< HEAD
-	combo_cell_value_ = new wxComboBox(this, -1, "", wxDefaultPosition, wxDefaultSize, 0, nullptr, wxTE_PROCESS_ENTER);
-	vbox->Add(combo_cell_value_, lh.sfWithBorder(0, wxBOTTOM).Expand());
-=======
 	combo_cell_value_ = new wxComboBox(
 		this, -1, wxEmptyString, wxDefaultPosition, wxDefaultSize, 0, nullptr, wxTE_PROCESS_ENTER);
-	vbox->Add(combo_cell_value_, 0, wxEXPAND | wxBOTTOM, ui::pad());
->>>>>>> f8584231
+	vbox->Add(combo_cell_value_, lh.sfWithBorder(0, wxBOTTOM).Expand());
 
 	// Create grid
 	grid_data_ = new wxGrid(this, -1);
@@ -1149,7 +1132,7 @@
 	auto          ci = table_data_->columnInfo(selection[0].y);
 	wxArrayString choices;
 	for (auto& custom_value : ci.custom_values)
-		choices.Add(wxString::Format(wxS("%d: %s"), custom_value.first, custom_value.second));
+		choices.Add(WX_FMT("{}: {}", custom_value.first, custom_value.second.utf8_string()));
 	auto combo = new wxComboBox(&dlg, -1, initial_val, wxDefaultPosition, wxDefaultSize, choices);
 
 	auto vbox = new wxBoxSizer(wxVERTICAL);
@@ -1175,13 +1158,8 @@
 		}
 
 		// Apply value to selected cells
-<<<<<<< HEAD
 		for (auto& a : selection)
-			grid_data_->SetCellValue(a.x, a.y, wxString::Format("%ld", lval));
-=======
-		for (unsigned a = 0; a < selection.size(); a++)
-			grid_data_->SetCellValue(selection[a].x, selection[a].y, WX_FMT("{}", lval));
->>>>>>> f8584231
+			grid_data_->SetCellValue(a.x, a.y, WX_FMT("{}", lval));
 		grid_data_->ForceRefresh();
 	}
 }
