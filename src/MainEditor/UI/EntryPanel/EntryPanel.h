#pragma once

#include "Archive/ArchiveEntry.h"
#include "General/ListenerAnnouncer.h"
#include "General/SAction.h"
#include "UI/SToolBar/SToolBar.h"
#include "UI/SToolBar/SToolBarButton.h"

class UndoManager;

class EntryPanel : public wxPanel, public Listener, protected SActionHandler
{
public:
	EntryPanel(wxWindow* parent, const string& id);
	~EntryPanel();

	string        name() const { return id_; }
	ArchiveEntry* entry() const { return entry_; }
	bool          isModified() const { return modified_; }
	bool          isActivePanel();
	void          setUndoManager(UndoManager* manager) { undo_manager_ = manager; }
	MemChunk*     entryData() { return &entry_data_; }

	bool           openEntry(ArchiveEntry* entry);
	virtual bool   loadEntry(ArchiveEntry* entry);
	virtual bool   saveEntry();
	virtual bool   revertEntry(bool confirm = true);
	virtual void   refreshPanel();
	virtual void   closeEntry();
	void           updateStatus();
	virtual string statusString() { return ""; }
	virtual void   addCustomMenu();
	void           removeCustomMenu() const;
	virtual bool   fillCustomMenu(wxMenu* custom) { return false; }
	string         customMenuName() const { return custom_menu_name_; }
	void           callRefresh() { refreshPanel(); }
	void           nullEntry() { entry_ = nullptr; }
	virtual bool   undo() { return false; }
	virtual bool   redo() { return false; }
	void           updateToolbar();
	virtual void   toolbarButtonClick(const string& action_id) {}

protected:
	MemChunk      entry_data_;
	ArchiveEntry* entry_        = nullptr;
	UndoManager*  undo_manager_ = nullptr;

	wxSizer*        sizer_main_   = nullptr;
	wxSizer*        sizer_bottom_ = nullptr;
	SToolBarButton* stb_save_     = nullptr;
	SToolBarButton* stb_revert_   = nullptr;

	wxMenu*   menu_custom_ = nullptr;
	string    custom_menu_name_;
	string    custom_toolbar_actions_;
	SToolBar* toolbar_ = nullptr;

	void setModified(bool c = true);

<<<<<<< HEAD
	void onAnnouncement(Announcer* announcer, const string& event_name, MemChunk& event_data) override {}
	void onToolbarButton(wxCommandEvent& e);

private:
	bool         modified_;
	wxStaticBox* frame_;
	string       id_;
=======
	virtual void	onAnnouncement(Announcer* announcer, string event_name, MemChunk& event_data) override {}
	virtual bool	handleEntryPanelAction(const string& id) { return false; }
	void			onToolbarButton(wxCommandEvent& e);

private:
	bool			modified_;
	wxStaticBox*	frame_;
	string			id_;

	bool handleAction(string id) override
	{
		if (isActivePanel())
			return handleEntryPanelAction(id);

		return false;
	}
>>>>>>> 908c5ac3
};<|MERGE_RESOLUTION|>--- conflicted
+++ resolved
@@ -57,23 +57,14 @@
 
 	void setModified(bool c = true);
 
-<<<<<<< HEAD
-	void onAnnouncement(Announcer* announcer, const string& event_name, MemChunk& event_data) override {}
-	void onToolbarButton(wxCommandEvent& e);
+	void         onAnnouncement(Announcer* announcer, const string& event_name, MemChunk& event_data) override {}
+	virtual bool handleEntryPanelAction(const string& id) { return false; }
+	void         onToolbarButton(wxCommandEvent& e);
 
 private:
 	bool         modified_;
 	wxStaticBox* frame_;
 	string       id_;
-=======
-	virtual void	onAnnouncement(Announcer* announcer, string event_name, MemChunk& event_data) override {}
-	virtual bool	handleEntryPanelAction(const string& id) { return false; }
-	void			onToolbarButton(wxCommandEvent& e);
-
-private:
-	bool			modified_;
-	wxStaticBox*	frame_;
-	string			id_;
 
 	bool handleAction(string id) override
 	{
@@ -82,5 +73,4 @@
 
 		return false;
 	}
->>>>>>> 908c5ac3
 };