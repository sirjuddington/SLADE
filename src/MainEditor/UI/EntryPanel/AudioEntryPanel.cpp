
// -----------------------------------------------------------------------------
// SLADE - It's a Doom Editor
// Copyright(C) 2008 - 2024 Simon Judd
//
// Email:       sirjuddington@gmail.com
// Web:         http://slade.mancubus.net
// Filename:    AudioEntryPanel.cpp
// Description: The UI for previewing supported audio entries
//
// This program is free software; you can redistribute it and/or modify it
// under the terms of the GNU General Public License as published by the Free
// Software Foundation; either version 2 of the License, or (at your option)
// any later version.
//
// This program is distributed in the hope that it will be useful, but WITHOUT
// ANY WARRANTY; without even the implied warranty of MERCHANTABILITY or
// FITNESS FOR A PARTICULAR PURPOSE. See the GNU General Public License for
// more details.
//
// You should have received a copy of the GNU General Public License along with
// this program; if not, write to the Free Software Foundation, Inc.,
// 51 Franklin Street, Fifth Floor, Boston, MA  02110 - 1301, USA.
// -----------------------------------------------------------------------------


// -----------------------------------------------------------------------------
//
// Includes
//
// -----------------------------------------------------------------------------
#include "Main.h"
#include "AudioEntryPanel.h"
#include "App.h"
#include "Archive/ArchiveEntry.h"
#include "Archive/EntryType/EntryType.h"
#include "Audio/AudioTags.h"
#include "Audio/MIDIPlayer.h"
#include "Audio/ModMusic.h"
#include "Audio/Mp3Music.h"
#include "Audio/Music.h"
#include "MainEditor/Conversions.h"
#include "UI/Controls/SIconButton.h"
<<<<<<< HEAD
#include "UI/Layout.h"
#include "UI/SToolBar/SToolBar.h"
=======
#include "UI/WxUtils.h"
#include "Utility/FileUtils.h"
>>>>>>> f8584231
#include "Utility/StringUtils.h"

using namespace slade;

#undef Status


// -----------------------------------------------------------------------------
//
// Variables
//
// -----------------------------------------------------------------------------
CVAR(Int, snd_volume, 100, CVar::Flag::Save)
CVAR(Bool, snd_autoplay, false, CVar::Flag::Save)


// -----------------------------------------------------------------------------
//
// AudioEntryPanel Class Functions
//
// -----------------------------------------------------------------------------


// -----------------------------------------------------------------------------
// AudioEntryPanel class constructor
// -----------------------------------------------------------------------------
AudioEntryPanel::AudioEntryPanel(wxWindow* parent) :
	EntryPanel(parent, "audio"),
	timer_seek_{ new wxTimer(this) },
	sound_buffer_{ new sf::SoundBuffer() },
#if (SFML_VERSION_MAJOR > 2)
	sound_{ new sf::Sound(*sound_buffer_) },
#else
	sound_{ new sf::Sound() },
#endif
	music_{ new audio::Music() },
	mod_{ new audio::ModMusic() },
	mp3_{ new audio::Mp3Music() }
{
	auto lh = ui::LayoutHelper(this);

	// Setup sizer
	auto sizer_gb = new wxGridBagSizer(lh.pad(), lh.pad());
	sizer_main_->AddStretchSpacer();
	sizer_main_->Add(sizer_gb, wxSizerFlags().Center());
	sizer_main_->AddStretchSpacer();

	// Add seekbar
	slider_seek_ = new wxSlider(this, -1, 0, 0, 100);
	sizer_gb->Add(slider_seek_, wxGBPosition(0, 0), wxGBSpan(1, 9), wxEXPAND);

	// Add play controls
	btn_play_ = new SIconButton(this, "play", "", 24);
	sizer_gb->Add(btn_play_, wxGBPosition(1, 0));
	btn_pause_ = new SIconButton(this, "pause", "", 24);
	sizer_gb->Add(btn_pause_, wxGBPosition(1, 1));
	btn_stop_ = new SIconButton(this, "stop", "", 24);
	sizer_gb->Add(btn_stop_, wxGBPosition(1, 2));
	btn_prev_ = new SIconButton(this, "prev", "", 24);
	sizer_gb->Add(btn_prev_, wxGBPosition(1, 3));
	btn_next_ = new SIconButton(this, "next", "", 24);
	sizer_gb->Add(btn_next_, wxGBPosition(1, 4));

	// Separator
	sizer_gb->Add(new wxStaticLine(this), { 2, 0 }, { 1, 9 }, wxEXPAND | wxTOP | wxBOTTOM, lh.pad());

	// Add title
	txt_title_ = new wxStaticText(this, -1, wxEmptyString);
	sizer_gb->Add(txt_title_, wxGBPosition(3, 0), wxGBSpan(1, 9));

	// Add info
	txt_info_ = new wxTextCtrl(
		this, -1, wxEmptyString, wxDefaultPosition, lh.size(-1, 200), wxTE_MULTILINE | wxTE_READONLY | wxTE_BESTWRAP);
	sizer_gb->Add(txt_info_, wxGBPosition(4, 0), wxGBSpan(1, 9), wxEXPAND | wxHORIZONTAL);

	// Add track number
	txt_track_ = new wxStaticText(this, -1, wxS("1/1"));
	sizer_gb->Add(txt_track_, wxGBPosition(1, 5), wxDefaultSpan, wxALIGN_CENTER);

	// Separator
	sizer_gb->Add(
		new wxStaticLine(this, -1, wxDefaultPosition, wxDefaultSize, wxLI_VERTICAL),
		wxGBPosition(1, 6),
		wxDefaultSpan,
		wxEXPAND);

	// Add volume slider
<<<<<<< HEAD
	sizer_gb->Add(new wxStaticText(this, -1, "Volume:"), wxGBPosition(1, 7), wxDefaultSpan, wxALIGN_CENTER_VERTICAL);
	slider_volume_ = new wxSlider(this, -1, 0, 0, 100, wxDefaultPosition, lh.size(128, -1));
=======
	sizer_gb->Add(
		new wxStaticText(this, -1, wxS("Volume:")), wxGBPosition(1, 7), wxDefaultSpan, wxALIGN_CENTER_VERTICAL);
	slider_volume_ = new wxSlider(this, -1, 0, 0, 100, wxDefaultPosition, wxSize(ui::scalePx(128), -1));
>>>>>>> f8584231
	slider_volume_->SetValue(snd_volume);
	sizer_gb->Add(slider_volume_, wxGBPosition(1, 8), { 1, 1 }, wxALIGN_CENTER_VERTICAL);

	// Set volume
	sound_->setVolume(snd_volume);
	music_->setVolume(snd_volume);
	audio::midiPlayer().setVolume(snd_volume);
	mod_->setVolume(snd_volume);
	mp3_->setVolume(snd_volume);

	// Disable general entrypanel buttons
	toolbar_->Show(false);

	// Bind events
	btn_play_->Bind(wxEVT_BUTTON, &AudioEntryPanel::onBtnPlay, this);
	btn_pause_->Bind(wxEVT_BUTTON, &AudioEntryPanel::onBtnPause, this);
	btn_stop_->Bind(wxEVT_BUTTON, &AudioEntryPanel::onBtnStop, this);
	btn_prev_->Bind(wxEVT_BUTTON, &AudioEntryPanel::onBtnPrev, this);
	btn_next_->Bind(wxEVT_BUTTON, &AudioEntryPanel::onBtnNext, this);
	slider_seek_->Bind(wxEVT_SLIDER, &AudioEntryPanel::onSliderSeekChanged, this);
	slider_volume_->Bind(wxEVT_SLIDER, &AudioEntryPanel::onSliderVolumeChanged, this);
	Bind(wxEVT_TIMER, &AudioEntryPanel::onTimer, this);

	wxWindowBase::Layout();
}

// -----------------------------------------------------------------------------
// AudioEntryPanel class destructor
// -----------------------------------------------------------------------------
AudioEntryPanel::~AudioEntryPanel()
{
	// Stop the timer to avoid crashes
	timer_seek_->Stop();
	resetStream();
}

// -----------------------------------------------------------------------------
// Loads an entry into the audio entry panel
// -----------------------------------------------------------------------------
bool AudioEntryPanel::loadEntry(ArchiveEntry* entry)
{
	// Are we reopening the same entry? For example having looked at
	// a text file or image or any other non-audio entry, then
	// going back to the original audio entry? Then there is no need to
	// abort the current song to restart it.
	if (entry_.lock().get() == entry)
		return true;

	// Stop anything currently playing
	stopStream();
	resetStream();
	opened_ = false;

	// Enable all playback controls initially
	slider_seek_->Enable();
	btn_play_->Enable();
	btn_pause_->Enable();

	btn_stop_->Enable();
	btn_prev_->Enable();
	btn_next_->Enable();

	// Reset seek slider
	slider_seek_->SetValue(0);

	// Delete previous temp file
	if (fileutil::fileExists(prevfile_))
		fileutil::removeFile(prevfile_);

	// Open new data
	if (!open(entry))
		return false;

	// Autoplay if option is on
	if (snd_autoplay)
	{
		startStream();
		timer_seek_->Start(10);
	}

	Refresh();
	return true;
}

// -----------------------------------------------------------------------------
// Returns a string with extended editing/entry info for the status bar
// -----------------------------------------------------------------------------
string AudioEntryPanel::statusString()
{
	int hours, minutes, seconds, milliseconds = song_length_ % 1000;
	seconds = (song_length_ / 1000) % 60;
	minutes = (song_length_ / 60000) % 60;
	hours   = (song_length_ / 3600000);
	string ret;
	if (hours)
		ret = fmt::format("{}:{:02d}:{:02d}.{:03d}", hours, minutes, seconds, milliseconds);
	else if (minutes)
		ret = fmt::format("{}:{:02d}.{:03d}", minutes, seconds, milliseconds);
	else
		ret = fmt::format("{}.{:03d}", seconds, milliseconds);

	return ret;
}

// -----------------------------------------------------------------------------
// Sets the seek slider control duration
// -----------------------------------------------------------------------------
void AudioEntryPanel::setAudioDuration(int duration)
{
	if (duration == 0)
	{
		slider_seek_->Enable(false);
		slider_seek_->SetRange(0, 0);
	}
	else
	{
		slider_seek_->Enable(true);
		slider_seek_->SetRange(0, duration);
		slider_seek_->SetPageSize(duration * 0.1);
	}
	song_length_ = duration;
}

// -----------------------------------------------------------------------------
// Opens the current entry and performs the appropriate conversions
// -----------------------------------------------------------------------------
bool AudioEntryPanel::open(ArchiveEntry* entry)
{
	// Check if already opened
	if (opened_)
		return true;

	// Stop if sound currently playing
	music_->allowSeek(false); // Needed to avoid a crash in SFML with ogg files
	resetStream();

	subsong_    = 0;
	num_tracks_ = 1;

	// Get entry data
	auto& mcdata = entry->data();

	// Setup temp filename
	strutil::Path path(app::path(entry->name(), app::Dir::Temp));
	// Add extension if missing
	if (!path.hasExtension())
		path.setExtension(entry->type()->extension());

	// Convert if necessary, then write to file
	data_.clear();
	if (entry->type()->formatId() == "snd_doom" || // Doom Sound -> WAV
		entry->type()->formatId() == "snd_doom_mac")
		conversion::doomSndToWav(mcdata, data_);
	else if (entry->type()->formatId() == "snd_speaker") // Doom PC Speaker Sound -> WAV
		conversion::spkSndToWav(mcdata, data_);
	else if (entry->type()->formatId() == "snd_audiot") // AudioT PC Speaker Sound -> WAV
		conversion::spkSndToWav(mcdata, data_, true);
	else if (entry->type()->formatId() == "snd_wolf") // Wolfenstein 3D Sound -> WAV
		conversion::wolfSndToWav(mcdata, data_);
	else if (entry->type()->formatId() == "snd_voc") // Creative Voice File -> WAV
		conversion::vocToWav(mcdata, data_);
	else if (entry->type()->formatId() == "snd_jaguar") // Jaguar Doom Sound -> WAV
		conversion::jagSndToWav(mcdata, data_);
	else if (entry->type()->formatId() == "snd_bloodsfx") // Blood Sound -> WAV
		conversion::bloodToWav(entry, data_);
	else if (entry->type()->formatId() == "midi_mus") // MUS -> MIDI
	{
		conversion::musToMidi(mcdata, data_);
		path.setExtension("mid");
	}
	else if (
		entry->type()->formatId() == "midi_xmi" || // HMI/HMP/XMI -> MIDI
		entry->type()->formatId() == "midi_hmi" || entry->type()->formatId() == "midi_hmp")
	{
		conversion::zmusToMidi(mcdata, data_, 0, &num_tracks_);
		path.setExtension("mid");
	}
	else if (entry->type()->formatId() == "midi_gmid") // GMID -> MIDI
	{
		conversion::gmidToMidi(mcdata, data_);
		path.setExtension("mid");
	}
	else
		data_.importMem(mcdata.data(), mcdata.size());

	// MIDI format
	if (strutil::startsWith(entry->type()->formatId(), "midi_"))
		openMidi(data_, path.fullPath());

	// MOD format
	else if (strutil::startsWith(entry->type()->formatId(), "mod_"))
		openMod(data_);

	// Mp3 format
	else if (strutil::startsWith(entry->type()->formatId(), "snd_mp3"))
		openMp3(data_);

	// Other format
	else
		openAudio(data_, path.fullPath());

	// Keep filename so we can delete it later
	prevfile_ = path.fullPath();

	txt_title_->SetLabel(wxString::FromUTF8(entry->path(true)));
	txt_track_->SetLabel(WX_FMT("{}/{}", subsong_ + 1, num_tracks_));
	updateInfo(*entry);

	// Disable prev/next track buttons if only one track is available
	if (num_tracks_ < 2)
	{
		btn_prev_->Disable();
		btn_next_->Disable();
	}

	opened_ = true;
	music_->allowSeek(true);
	return true;
}

// -----------------------------------------------------------------------------
// Opens an audio file for playback (SFML 2.x+)
// -----------------------------------------------------------------------------
bool AudioEntryPanel::openAudio(MemChunk& audio, string_view filename)
{
	// Stop if sound currently playing
	resetStream();

	// (Re)create sound buffer
	sound_buffer_ = std::make_unique<sf::SoundBuffer>();
	audio_type_   = Invalid;

	// Load into buffer
	if (sound_buffer_->loadFromMemory((const char*)audio.data(), audio.size()))
	{
		log::info(3, "opened as sound");
		// Bind to sound
		sound_->setBuffer(*sound_buffer_);
		audio_type_ = Sound;

		// Enable play controls
		setAudioDuration(sound_buffer_->getDuration().asMilliseconds());
		btn_play_->Enable();
		btn_pause_->Enable();
		btn_stop_->Enable();

		return true;
	}
	else if (music_->openFromMemory((const char*)audio.data(), audio.size()))
	{
		log::info(3, "opened as music");
		// Couldn't open the audio as a sf::SoundBuffer, try sf::Music instead
		audio_type_ = Music;

		// Enable play controls
		setAudioDuration(music_->getDuration().asMilliseconds());
		btn_play_->Enable();
		btn_stop_->Enable();

		return true;
	}

	// Unable to open audio, disable play controls
	setAudioDuration(0);
	btn_play_->Enable(false);
	btn_pause_->Enable(false);
	btn_stop_->Enable(false);

	return false;
}

// -----------------------------------------------------------------------------
// Opens a MIDI file for playback
// -----------------------------------------------------------------------------
bool AudioEntryPanel::openMidi(MemChunk& data, string_view filename)
{
	audio_type_ = MIDI;

	// Enable volume control
	slider_volume_->Enable(true);

	// Attempt to open midi
	if (audio::midiPlayer().isReady())
	{
		if (audio::midiPlayer().openData(data))
		{
			// Enable play controls
			btn_play_->Enable();
			btn_pause_->Enable();
			btn_stop_->Enable();

			// Setup seekbar
			setAudioDuration(audio::midiLength(data));

			return true;
		}
	}

	return false;
}

// -----------------------------------------------------------------------------
// Opens a Module file for playback
// -----------------------------------------------------------------------------
bool AudioEntryPanel::openMod(MemChunk& data)
{
	// Attempt to load the mod
	if (mod_->loadFromMemory(data.data(), data.size()))
	{
		audio_type_ = Mod;

		// Enable playback controls
		slider_volume_->Enable();
		btn_play_->Enable();
		btn_pause_->Enable();
		btn_stop_->Enable();
		setAudioDuration(mod_->duration().asMilliseconds());

		return true;
	}
	else
	{
		// Disable playback controls
		slider_volume_->Enable();
		btn_play_->Enable();
		btn_pause_->Enable();
		btn_stop_->Enable();
		setAudioDuration(0);

		return false;
	}
}

// -----------------------------------------------------------------------------
// Opens an mp3 file for playback
// -----------------------------------------------------------------------------
bool AudioEntryPanel::openMp3(MemChunk& data)
{
	// Attempt to load the mp3
	if (mp3_->loadFromMemory(data.data(), data.size()))
	{
		audio_type_ = Mp3;

		// Enable playback controls
		slider_volume_->Enable();
		btn_play_->Enable();
		btn_pause_->Enable();
		btn_stop_->Enable();
		setAudioDuration(mp3_->duration().asMilliseconds());

		return true;
	}
	else
	{
		// Disable playback controls
		slider_volume_->Enable();
		btn_play_->Enable();
		btn_pause_->Enable();
		btn_stop_->Enable();
		setAudioDuration(0);

		return false;
	}
}

// -----------------------------------------------------------------------------
// Begins playback of the current audio or MIDI stream
// -----------------------------------------------------------------------------
void AudioEntryPanel::startStream()
{
	if (!opened_ && entry_.lock())
		open(entry_.lock().get());

	switch (audio_type_)
	{
	case Sound: sound_->play(); break;
	case Music: music_->play(); break;
	case Mod:   mod_->play(); break;
	case MIDI:  audio::midiPlayer().play(); break;
	case Mp3:   mp3_->play(); break;
	default:    break;
	}
}

// -----------------------------------------------------------------------------
// Stops playback of the current audio or MIDI stream
// -----------------------------------------------------------------------------
void AudioEntryPanel::stopStream() const
{
	switch (audio_type_)
	{
	case Sound: sound_->pause(); break;
	case Music: music_->pause(); break;
	case Mod:   mod_->pause(); break;
	case MIDI:  audio::midiPlayer().pause(); break;
	case Mp3:   mp3_->pause(); break;
	default:    break;
	}
}

// -----------------------------------------------------------------------------
// Resets the current audio or MIDI stream to the beginning
// -----------------------------------------------------------------------------
void AudioEntryPanel::resetStream() const
{
	switch (audio_type_)
	{
	case Sound: sound_->stop(); break;
	case Music: music_->stop(); break;
	case Mod:   mod_->stop(); break;
	case MIDI:  audio::midiPlayer().stop(); break;
	case Mp3:   mp3_->stop(); break;
	default:    break;
	}
}

// -----------------------------------------------------------------------------
// Used to update the info area, returns true if info is non-empty
// -----------------------------------------------------------------------------
bool AudioEntryPanel::updateInfo(ArchiveEntry& entry) const
{
	txt_info_->Clear();

	string info = entry.typeString() + "\n";
	auto&  mc   = entry.data();
	switch (audio_type_)
	{
	case Sound:
	case Music:
	case Mp3:
		if (entry.type() == EntryType::fromId("snd_doom"))
		{
			size_t samplerate = mc.readL16(2);
			size_t samples    = mc.readL16(4);
<<<<<<< HEAD
			info += wxString::Format(
				"%lu samples at %lu Hz", static_cast<unsigned long>(samples), static_cast<unsigned long>(samplerate));
=======
			info += fmt::format("{} samples at {} Hz", (unsigned long)samples, (unsigned long)samplerate);
>>>>>>> f8584231
		}
		else if (entry.type() == EntryType::fromId("snd_speaker"))
		{
			size_t samples = mc.readL16(2);
<<<<<<< HEAD
			info += wxString::Format("%lu samples", static_cast<unsigned long>(samples));
=======
			info += fmt::format("{} samples", (unsigned long)samples);
>>>>>>> f8584231
		}
		else if (entry.type() == EntryType::fromId("snd_audiot"))
		{
			size_t samples = mc.readL16(0);
<<<<<<< HEAD
			info += wxString::Format("%lu samples", static_cast<unsigned long>(samples));
=======
			info += fmt::format("{} samples", (unsigned long)samples);
>>>>>>> f8584231
		}
		else if (entry.type() == EntryType::fromId("snd_sun"))
			info += audio::getSunInfo(mc);
		else if (entry.type() == EntryType::fromId("snd_voc"))
			info += audio::getVocInfo(mc);
		else if (entry.type() == EntryType::fromId("snd_wav"))
			info += audio::getWavInfo(mc);
		else if (entry.type() == EntryType::fromId("snd_mp3"))
			info += audio::getID3Tag(mc);
		else if (entry.type() == EntryType::fromId("snd_ogg"))
			info += audio::getOggComments(mc);
		else if (entry.type() == EntryType::fromId("snd_flac"))
			info += audio::getFlacComments(mc);
		else if (entry.type() == EntryType::fromId("snd_aiff"))
			info += audio::getAiffInfo(mc);
		break;
	case Mod:
		if (entry.type() == EntryType::fromId("mod_it"))
			info += audio::getITComments(mc);
		else if (entry.type() == EntryType::fromId("mod_mod"))
			info += audio::getModComments(mc);
		else if (entry.type() == EntryType::fromId("mod_s3m"))
			info += audio::getS3MComments(mc);
		else if (entry.type() == EntryType::fromId("mod_xm"))
			info += audio::getXMComments(mc);
		break;
	case MIDI:
		info += audio::midiInfo(mc);
		if (entry.type() == EntryType::fromId("midi_rmid"))
			info += audio::getRmidInfo(mc);
		break;
	default: break;
	}
	txt_info_->SetValue(wxString::FromUTF8(info));
	if (info.length())
		return true;
	return false;
}


// -----------------------------------------------------------------------------
//
// AudioEntryPanel Class Events
//
// -----------------------------------------------------------------------------


// -----------------------------------------------------------------------------
// Called when the play button is pressed
// -----------------------------------------------------------------------------
void AudioEntryPanel::onBtnPlay(wxCommandEvent& e)
{
	startStream();
	timer_seek_->Start(10);
}

// -----------------------------------------------------------------------------
// Called when the pause button is pressed
// -----------------------------------------------------------------------------
void AudioEntryPanel::onBtnPause(wxCommandEvent& e)
{
	// Stop playing (no reset)
	stopStream();
	timer_seek_->Stop();
}

// -----------------------------------------------------------------------------
// Called when the stop button is pressed
// -----------------------------------------------------------------------------
void AudioEntryPanel::onBtnStop(wxCommandEvent& e)
{
	// Stop playing
	stopStream();
	timer_seek_->Stop();

	// Reset
	resetStream();
	slider_seek_->SetValue(0);
}

// -----------------------------------------------------------------------------
// Called when the previous track button is pressed
// -----------------------------------------------------------------------------
void AudioEntryPanel::onBtnPrev(wxCommandEvent& e)
{
	if (subsong_ > 0)
		subsong_--;
	else
		subsong_ = num_tracks_ - 1;

	if (auto entry = entry_.lock(); entry && entry->type()->formatId() == "xmi")
	{
		MemChunk convdata;
		if (conversion::zmusToMidi(entry->data(), convdata, subsong_))
			openMidi(convdata, prevfile_);

		updateInfo(*entry);
	}

	txt_track_->SetLabel(WX_FMT("{}/{}", subsong_ + 1, num_tracks_));
}

// -----------------------------------------------------------------------------
// Called when the next track button is pressed
// -----------------------------------------------------------------------------
void AudioEntryPanel::onBtnNext(wxCommandEvent& e)
{
	int newsong = (subsong_ + 1) % num_tracks_;

	if (auto entry = entry_.lock(); entry && entry->type()->formatId() == "xmi")
	{
		MemChunk convdata;
		if (conversion::zmusToMidi(entry->data(), convdata, newsong) && openMidi(convdata, prevfile_))
			subsong_ = newsong;

		updateInfo(*entry);
	}

	txt_track_->SetLabel(WX_FMT("{}/{}", subsong_ + 1, num_tracks_));
}

// -----------------------------------------------------------------------------
// Called when the playback timer ticks
// -----------------------------------------------------------------------------
void AudioEntryPanel::onTimer(wxTimerEvent& e)
{
	// Get current playback position
	int pos = 0;

	switch (audio_type_)
	{
	case Sound: pos = sound_->getPlayingOffset().asMilliseconds(); break;
	case Music: pos = music_->getPlayingOffset().asMilliseconds(); break;
	case Mod:   pos = mod_->getPlayingOffset().asMilliseconds(); break;
	case MIDI:  pos = audio::midiPlayer().position(); break;
	case Mp3:   pos = mp3_->getPlayingOffset().asMilliseconds(); break;
	default:    break;
	}

	// Set slider
	slider_seek_->SetValue(pos);

// Stop the timer if playback has reached the end
#if (SFML_VERSION_MAJOR > 2)
	if (pos >= slider_seek_->GetMax() || (audio_type_ == Sound && sound_->getStatus() == sf::Sound::Status::Stopped)
		|| (audio_type_ == Music && music_->getStatus() == sf::Sound::Status::Stopped)
		|| (audio_type_ == Mod && mod_->getStatus() == sf::Sound::Status::Stopped)
		|| (audio_type_ == Mp3 && mp3_->getStatus() == sf::Sound::Status::Stopped)
		|| (audio_type_ == MIDI && !audio::midiPlayer().isPlaying()))
#else
	if (pos >= slider_seek_->GetMax() || (audio_type_ == Sound && sound_->getStatus() == sf::Sound::Stopped)
		|| (audio_type_ == Music && music_->getStatus() == sf::Sound::Stopped)
		|| (audio_type_ == Mod && mod_->getStatus() == sf::Sound::Stopped)
		|| (audio_type_ == Mp3 && mp3_->getStatus() == sf::Sound::Stopped)
		|| (audio_type_ == MIDI && !audio::midiPlayer().isPlaying()))
#endif
	{
		timer_seek_->Stop();
		slider_seek_->SetValue(0);
	}
}

// -----------------------------------------------------------------------------
// Called when the seek slider position is changed
// -----------------------------------------------------------------------------
void AudioEntryPanel::onSliderSeekChanged(wxCommandEvent& e)
{
	switch (audio_type_)
	{
	case Sound: sound_->setPlayingOffset(sf::milliseconds(slider_seek_->GetValue())); break;
	case Music: music_->setPlayingOffset(sf::milliseconds(slider_seek_->GetValue())); break;
	case Mod:   mod_->setPlayingOffset(sf::milliseconds(slider_seek_->GetValue())); break;
	case MIDI:  audio::midiPlayer().setPosition(slider_seek_->GetValue()); break;
	case Mp3:   mp3_->setPlayingOffset(sf::milliseconds(slider_seek_->GetValue())); break;
	default:    break;
	}
}

// -----------------------------------------------------------------------------
// Called when the volume slider position is changed
// -----------------------------------------------------------------------------
void AudioEntryPanel::onSliderVolumeChanged(wxCommandEvent& e)
{
	snd_volume = slider_volume_->GetValue();

	switch (audio_type_)
	{
	case Sound: sound_->setVolume(snd_volume); break;
	case Music: music_->setVolume(snd_volume); break;
	case MIDI:  audio::midiPlayer().setVolume(snd_volume); break;
	case Mp3:   mp3_->setVolume(snd_volume); break;
	case Mod:   mod_->setVolume(snd_volume); break;
	default:    break;
	}
}<|MERGE_RESOLUTION|>--- conflicted
+++ resolved
@@ -41,13 +41,9 @@
 #include "Audio/Music.h"
 #include "MainEditor/Conversions.h"
 #include "UI/Controls/SIconButton.h"
-<<<<<<< HEAD
 #include "UI/Layout.h"
 #include "UI/SToolBar/SToolBar.h"
-=======
-#include "UI/WxUtils.h"
 #include "Utility/FileUtils.h"
->>>>>>> f8584231
 #include "Utility/StringUtils.h"
 
 using namespace slade;
@@ -135,14 +131,9 @@
 		wxEXPAND);
 
 	// Add volume slider
-<<<<<<< HEAD
-	sizer_gb->Add(new wxStaticText(this, -1, "Volume:"), wxGBPosition(1, 7), wxDefaultSpan, wxALIGN_CENTER_VERTICAL);
-	slider_volume_ = new wxSlider(this, -1, 0, 0, 100, wxDefaultPosition, lh.size(128, -1));
-=======
 	sizer_gb->Add(
 		new wxStaticText(this, -1, wxS("Volume:")), wxGBPosition(1, 7), wxDefaultSpan, wxALIGN_CENTER_VERTICAL);
-	slider_volume_ = new wxSlider(this, -1, 0, 0, 100, wxDefaultPosition, wxSize(ui::scalePx(128), -1));
->>>>>>> f8584231
+	slider_volume_ = new wxSlider(this, -1, 0, 0, 100, wxDefaultPosition, lh.size(128, -1));
 	slider_volume_->SetValue(snd_volume);
 	sizer_gb->Add(slider_volume_, wxGBPosition(1, 8), { 1, 1 }, wxALIGN_CENTER_VERTICAL);
 
@@ -577,30 +568,17 @@
 		{
 			size_t samplerate = mc.readL16(2);
 			size_t samples    = mc.readL16(4);
-<<<<<<< HEAD
-			info += wxString::Format(
-				"%lu samples at %lu Hz", static_cast<unsigned long>(samples), static_cast<unsigned long>(samplerate));
-=======
-			info += fmt::format("{} samples at {} Hz", (unsigned long)samples, (unsigned long)samplerate);
->>>>>>> f8584231
+			info += fmt::format("{} samples at {} Hz", static_cast<unsigned long>(samples), static_cast<unsigned long>(samplerate));
 		}
 		else if (entry.type() == EntryType::fromId("snd_speaker"))
 		{
 			size_t samples = mc.readL16(2);
-<<<<<<< HEAD
-			info += wxString::Format("%lu samples", static_cast<unsigned long>(samples));
-=======
-			info += fmt::format("{} samples", (unsigned long)samples);
->>>>>>> f8584231
+			info += fmt::format("{} samples", static_cast<unsigned long>(samples));
 		}
 		else if (entry.type() == EntryType::fromId("snd_audiot"))
 		{
 			size_t samples = mc.readL16(0);
-<<<<<<< HEAD
-			info += wxString::Format("%lu samples", static_cast<unsigned long>(samples));
-=======
-			info += fmt::format("{} samples", (unsigned long)samples);
->>>>>>> f8584231
+			info += fmt::format("{} samples", static_cast<unsigned long>(samples));
 		}
 		else if (entry.type() == EntryType::fromId("snd_sun"))
 			info += audio::getSunInfo(mc);
