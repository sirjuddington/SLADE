
// -----------------------------------------------------------------------------
// SLADE - It's a Doom Editor
// Copyright(C) 2008 - 2022 Simon Judd
//
// Email:       sirjuddington@gmail.com
// Web:         http://slade.mancubus.net
// Filename:    MainWindow.cpp
// Description: MainWindow class, ie the main SLADE window
//
// This program is free software; you can redistribute it and/or modify it
// under the terms of the GNU General Public License as published by the Free
// Software Foundation; either version 2 of the License, or (at your option)
// any later version.
//
// This program is distributed in the hope that it will be useful, but WITHOUT
// ANY WARRANTY; without even the implied warranty of MERCHANTABILITY or
// FITNESS FOR A PARTICULAR PURPOSE. See the GNU General Public License for
// more details.
//
// You should have received a copy of the GNU General Public License along with
// this program; if not, write to the Free Software Foundation, Inc.,
// 51 Franklin Street, Fifth Floor, Boston, MA  02110 - 1301, USA.
// -----------------------------------------------------------------------------


// -----------------------------------------------------------------------------
//
// Includes
//
// -----------------------------------------------------------------------------
#include "Main.h"
#include "MainWindow.h"
#include "App.h"
#include "Archive/Archive.h"
#include "Archive/ArchiveManager.h"
#include "ArchiveManagerPanel.h"
#include "ArchivePanel.h"
#include "Graphics/Icons.h"
#include "MapEditor/MapEditor.h"
#include "SLADEWxApp.h"
#include "Scripting/ScriptManager.h"
#include "StartPage.h"
#include "UI/Controls/BaseResourceChooser.h"
#include "UI/Controls/ConsolePanel.h"
#include "UI/Controls/PaletteChooser.h"
#include "UI/Controls/STabCtrl.h"
#include "UI/Controls/UndoManagerHistoryPanel.h"
#include "UI/Dialogs/Preferences/PreferencesDialog.h"
#include "UI/SAuiTabArt.h"
#include "UI/SToolBar/SToolBar.h"
#include "UI/SToolBar/SToolBarButton.h"
#include "UI/State.h"
#include "UI/WxUtils.h"
#include "Utility/FileUtils.h"
#include "Utility/StringUtils.h"
#ifdef USE_WEBVIEW_STARTPAGE
#include "DocsPage.h"
#endif

using namespace slade;


// -----------------------------------------------------------------------------
//
// Variables
//
// -----------------------------------------------------------------------------
CVAR(Bool, show_start_page, true, CVar::Flag::Save);
CVAR(String, global_palette, "", CVar::Flag::Save);
CVAR(Bool, confirm_exit, true, CVar::Flag::Save);


// -----------------------------------------------------------------------------
//
// External Variables
//
// -----------------------------------------------------------------------------
EXTERN_CVAR(Bool, tabs_condensed)


// -----------------------------------------------------------------------------
// MainWindowDropTarget Class
//
// Handles drag'n'drop of files on to the SLADE window
// -----------------------------------------------------------------------------
class MainWindowDropTarget : public wxFileDropTarget
{
public:
	MainWindowDropTarget()           = default;
	~MainWindowDropTarget() override = default;

	bool OnDropFiles(wxCoord x, wxCoord y, const wxArrayString& filenames) override
	{
		for (const auto& filename : filenames)
			app::archiveManager().openArchive(filename.utf8_string());

		return true;
	}
};


// -----------------------------------------------------------------------------
//
// MainWindow Class Functions
//
// -----------------------------------------------------------------------------


// -----------------------------------------------------------------------------
// MainWindow class constructor
// -----------------------------------------------------------------------------
MainWindow::MainWindow() : STopWindow("SLADE", "main")
{
	custom_menus_begin_ = 2;

<<<<<<< HEAD
	if (ui::getStateBool("MainWindowMaximized"))
		wxTopLevelWindow::Maximize();
=======
	if (mw_maximized)
		CallAfter(&MainWindow::Maximize, this);
>>>>>>> ae235faa

	setupLayout();

	wxWindow::SetDropTarget(new MainWindowDropTarget());
}

// -----------------------------------------------------------------------------
// MainWindow class destructor
// -----------------------------------------------------------------------------
MainWindow::~MainWindow()
{
	aui_mgr_->UnInit();
}

// -----------------------------------------------------------------------------
// Loads the previously saved layout file for the window
// -----------------------------------------------------------------------------
void MainWindow::loadLayout() const
{
	auto layout = ui::getWindowLayout(id_.c_str());

	for (const auto& component : layout)
		if (!component.first.empty() && !component.second.empty())
			aui_mgr_->LoadPaneInfo(
				wxString::FromUTF8(component.second), aui_mgr_->GetPane(wxString::FromUTF8(component.first)));
}

// -----------------------------------------------------------------------------
// Saves the current window layout to a file
// -----------------------------------------------------------------------------
void MainWindow::saveLayout() const
{
	vector<StringPair> layout;

	layout.emplace_back("console", aui_mgr_->SavePaneInfo(aui_mgr_->GetPane(wxS("console"))).utf8_string());
	layout.emplace_back(
		"archive_manager", aui_mgr_->SavePaneInfo(aui_mgr_->GetPane(wxS("archive_manager"))).utf8_string());
	layout.emplace_back("undo_history", aui_mgr_->SavePaneInfo(aui_mgr_->GetPane(wxS("undo_history"))).utf8_string());

	ui::setWindowLayout(id_.c_str(), layout);
}

// -----------------------------------------------------------------------------
// Sets up the wxWidgets window layout
// -----------------------------------------------------------------------------
void MainWindow::setupLayout()
{
	// Create the wxAUI manager & related things
	aui_mgr_ = new wxAuiManager(this);
	aui_mgr_->SetArtProvider(new SAuiDockArt(this));
	wxAuiPaneInfo p_inf;

	// Set icon
	auto icon_filename = app::path(app::iconFile(), app::Dir::Temp);
	app::archiveManager().programResourceArchive()->entry(app::iconFile())->exportFile(icon_filename);
	SetIcon(wxIcon(wxString::FromUTF8(icon_filename), wxBITMAP_TYPE_ICO));
	fileutil::removeFile(icon_filename);


	// -- Editor Area --
	stc_tabs_ = new STabCtrl(this, true, true, tabs_condensed ? 27 : 31, true, true);

	// Setup panel info & add panel
	p_inf.CenterPane();
	p_inf.Name(wxS("editor_area"));
	p_inf.PaneBorder(false);
	aui_mgr_->AddPane(stc_tabs_, p_inf);

	// Create Start Page
	start_page_ = new SStartPage(stc_tabs_);
	if (show_start_page)
	{
		stc_tabs_->AddPage(start_page_, wxS("Start Page"));
		stc_tabs_->SetPageBitmap(0, icons::getIcon(icons::General, "logo"));
		start_page_->init();
		createStartPage();
	}
	else
		start_page_->Show(false);

	// -- Console Panel --
	auto panel_console = new ConsolePanel(this, -1);

	// Setup panel info & add panel
	p_inf.DefaultPane();
	p_inf.Float();
	p_inf.FloatingSize(wxutil::scaledSize(600, 400));
	p_inf.FloatingPosition(wxutil::scaledPoint(100, 100));
	p_inf.MinSize(wxutil::scaledSize(-1, 192));
	p_inf.Show(false);
	p_inf.Caption(wxS("Console"));
	p_inf.Name(wxS("console"));
	aui_mgr_->AddPane(panel_console, p_inf);


	// -- Archive Manager Panel --
	panel_archivemanager_ = new ArchiveManagerPanel(this, stc_tabs_);

	// Setup panel info & add panel
	p_inf.DefaultPane();
	p_inf.Left();
	p_inf.BestSize(wxutil::scaledSize(192, 480));
	p_inf.Caption(wxS("Archive Manager"));
	p_inf.Name(wxS("archive_manager"));
	p_inf.Show(true);
	p_inf.Dock();
	aui_mgr_->AddPane(panel_archivemanager_, p_inf);


	// -- Undo History Panel --
	panel_undo_history_ = new UndoManagerHistoryPanel(this, nullptr);

	// Setup panel info & add panel
	p_inf.DefaultPane();
	p_inf.Right();
	p_inf.BestSize(wxutil::scaledSize(128, 480));
	p_inf.Caption(wxS("Undo History"));
	p_inf.Name(wxS("undo_history"));
	p_inf.Show(false);
	p_inf.Dock();
	aui_mgr_->AddPane(panel_undo_history_, p_inf);


	// -- Menu bar --
	auto menu = new wxMenuBar();
	menu->SetThemeEnabled(false);

	// File menu
	auto file_new_menu = new wxMenu();
	SAction::fromId("aman_newarchive")->addToMenu(file_new_menu, true, "&Archive");
	SAction::fromId("aman_newmap")->addToMenu(file_new_menu, true, "&Map");
	auto file_menu = new wxMenu();
	file_menu->AppendSubMenu(file_new_menu, wxS("&New"));
	SAction::fromId("aman_open")->addToMenu(file_menu);
	SAction::fromId("aman_opendir")->addToMenu(file_menu);
	file_menu->AppendSubMenu(panel_archivemanager_->recentFilesMenu(), wxS("&Recent Files"));
	file_menu->AppendSeparator();
	SAction::fromId("aman_save")->addToMenu(file_menu);
	SAction::fromId("aman_saveas")->addToMenu(file_menu);
	SAction::fromId("aman_saveall")->addToMenu(file_menu);
	file_menu->AppendSeparator();
	SAction::fromId("aman_close")->addToMenu(file_menu);
	SAction::fromId("aman_closeall")->addToMenu(file_menu);
	file_menu->AppendSeparator();
	SAction::fromId("main_exit")->addToMenu(file_menu);
	menu->Append(file_menu, wxS("&File"));

	// Edit menu
	auto editor_menu = new wxMenu();
	SAction::fromId("main_undo")->addToMenu(editor_menu);
	SAction::fromId("main_redo")->addToMenu(editor_menu);
	editor_menu->AppendSeparator();
	SAction::fromId("main_setbra")->addToMenu(editor_menu);
	SAction::fromId("main_preferences")->addToMenu(editor_menu);
	menu->Append(editor_menu, wxS("E&dit"));

	// View menu
	auto view_menu = new wxMenu();
	SAction::fromId("main_showam")->addToMenu(view_menu);
	SAction::fromId("main_showconsole")->addToMenu(view_menu);
	SAction::fromId("main_showundohistory")->addToMenu(view_menu);
	SAction::fromId("main_showstartpage")->addToMenu(view_menu);
	toolbar_menu_ = new wxMenu();
	view_menu->AppendSubMenu(toolbar_menu_, wxS("Toolbars"));
	menu->Append(view_menu, wxS("&View"));

	// Tools menu
	auto tools_menu = new wxMenu();
	SAction::fromId("main_runscript")->addToMenu(tools_menu);
	menu->Append(tools_menu, wxS("&Tools"));

	// Help menu
	auto help_menu = new wxMenu();
	SAction::fromId("main_onlinedocs")->addToMenu(help_menu);
	SAction::fromId("main_about")->addToMenu(help_menu);
#ifdef __WXMSW__
	SAction::fromId("main_updatecheck")->addToMenu(help_menu);
#endif
	menu->Append(help_menu, wxS("&Help"));

	// Set the menu
	SetMenuBar(menu);



	// -- Toolbars --
	toolbar_ = new SToolBar(this, true);

	// Create File toolbar
	auto tbg_file = new SToolBarGroup(toolbar_, "_File");
	tbg_file->addActionButton("aman_newarchive");
	tbg_file->addActionButton("aman_open");
	tbg_file->addActionButton("aman_opendir");
	tbg_file->addActionButton("aman_save");
	tbg_file->addActionButton("aman_saveas");
	tbg_file->addActionButton("aman_saveall");
	tbg_file->addActionButton("aman_close");
	tbg_file->addActionButton("aman_closeall");
	toolbar_->addGroup(tbg_file);

	// Create Archive toolbar
	auto tbg_archive = new SToolBarGroup(toolbar_, "_Archive");
	tbg_archive->addActionButton("arch_texeditor");
	tbg_archive->addActionButton("arch_mapeditor");
	tbg_archive->addActionButton("arch_run");
	tbg_archive->addActionButton("arch_quick_run");
	auto* b_maint = tbg_archive->addActionButton(
		"arch_maintenance", "Maintenance", "wrench", "Archive maintenance/cleanup tools");
	b_maint->setMenu(ArchivePanel::createMaintenanceMenu());
	toolbar_->addGroup(tbg_archive);

	// Create Boomkarks toolbar
	auto* tbg_bookmarks = new SToolBarGroup(toolbar_, "_Bookmarks");
	auto* b_bookmarks   = tbg_bookmarks->addActionButton(
        "bookmarks", "Bookmarks", "bookmark", "Go to a bookmarked entry");
	b_bookmarks->setMenu(panel_archivemanager_->bookmarksMenu());
	toolbar_->addGroup(tbg_bookmarks);

	// Create Base Resource Archive toolbar
	auto tbg_bra = new SToolBarGroup(toolbar_, "_Base Resource", true);
	auto brc     = new BaseResourceChooser(tbg_bra);
	tbg_bra->addCustomControl(brc);
	tbg_bra->addActionButton("main_setbra", "settings");
	toolbar_->addGroup(tbg_bra, true);

	// Create Palette Chooser toolbar
	auto tbg_palette = new SToolBarGroup(toolbar_, "_Palette", true);
	palette_chooser_ = new PaletteChooser(tbg_palette, -1);
	palette_chooser_->selectPalette(global_palette);
	tbg_palette->addCustomControl(palette_chooser_);
	toolbar_->addGroup(tbg_palette, true);

	// Archive and Entry toolbars are initially disabled
	toolbar_->enableGroup("_archive", false);
	toolbar_->enableGroup("_entry", false);

	// Add toolbar
	aui_mgr_->AddPane(
		toolbar_,
		wxAuiPaneInfo()
			.Top()
			.CaptionVisible(false)
			.MinSize(-1, SToolBar::getBarHeight())
			.Resizable(false)
			.PaneBorder(false)
			.Name(wxS("toolbar")));

	// Populate the 'View->Toolbars' menu
	populateToolbarsMenu();
	toolbar_->enableContextMenu();

	// -- Status Bar --
	CreateStatusBar(3);


	// Load previously saved perspective string
	loadLayout();

	// Finalize
	aui_mgr_->Update();
	Layout();

	// Bind events
	Bind(wxEVT_SIZE, &MainWindow::onSize, this);
	Bind(wxEVT_CLOSE_WINDOW, &MainWindow::onClose, this);
	Bind(wxEVT_AUINOTEBOOK_PAGE_CHANGED, &MainWindow::onTabChanged, this);
	Bind(wxEVT_STOOLBAR_LAYOUT_UPDATED, &MainWindow::onToolBarLayoutChanged, this, toolbar_->GetId());
	Bind(wxEVT_ACTIVATE, &MainWindow::onActivate, this);
	Bind(
		wxEVT_AUINOTEBOOK_PAGE_CLOSE,
		[&](wxAuiNotebookEvent& e)
		{
			// Null start_page pointer if start page tab is being closed
			if (auto page = stc_tabs_->GetPage(stc_tabs_->GetSelection()); page && page->GetName() == wxS("startpage"))
				start_page_ = nullptr;
		});
	Bind(
		wxEVT_AUINOTEBOOK_PAGE_CLOSED,
		[&](wxAuiNotebookEvent& e)
		{
			// Clear undo history panel if all tabs closed
			if (stc_tabs_->GetSelection() == wxNOT_FOUND)
				panel_undo_history_->setManager(nullptr);
		});

	// Initial focus to toolbar
	toolbar_->SetFocus();
}

// -----------------------------------------------------------------------------
// (Re-)Creates the start page
// -----------------------------------------------------------------------------
void MainWindow::createStartPage(bool newtip) const
{
	if (start_page_)
		start_page_->load(newtip);
}

// -----------------------------------------------------------------------------
// Attempts to exit the program. Only fails if an unsaved archive is found and
// the user cancels the exit
// -----------------------------------------------------------------------------
bool MainWindow::exitProgram()
{
	// Confirm exit
	if (!wxGetApp().isSessionEnding() && confirm_exit && !panel_archivemanager_->askedSaveUnchanged())
	{
		if (wxMessageBox(wxS("Are you sure you want to exit SLADE?"), wxS("SLADE"), wxICON_QUESTION | wxYES_NO, this)
			!= wxYES)
			return false;
	}

	// Check if we can close the map editor
	if (mapeditor::windowCreated() && mapeditor::windowWx()->IsShown())
		if (!mapeditor::windowWx()->Close())
			return false;

	// Close all archives
	if (!panel_archivemanager_->closeAll())
		return false;

	// Save current layout
	// main_window_layout = aui_mgr_->SavePerspective();
	saveLayout();
	ui::saveStateBool("MainWindowMaximized", IsMaximized());
	const wxSize size = GetSize() * GetContentScaleFactor();
	if (!IsMaximized())
		ui::setWindowInfo(
			id_, size.x, size.y, GetPosition().x * GetContentScaleFactor(), GetPosition().y * GetContentScaleFactor());

	// Save selected palette
	global_palette = palette_chooser_->GetStringSelection().utf8_string();

	// Exit application
	app::exit(true);

	return true;
}

// -----------------------------------------------------------------------------
// Returns true if the Start Page tab is currently open
// -----------------------------------------------------------------------------
bool MainWindow::startPageTabOpen() const
{
	for (unsigned a = 0; a < stc_tabs_->GetPageCount(); a++)
	{
		if (stc_tabs_->GetPage(a)->GetName() == wxS("startpage"))
			return true;
	}

	return false;
}

// -----------------------------------------------------------------------------
// Switches to the Start Page tab, or (re)creates it if it has been closed
// -----------------------------------------------------------------------------
void MainWindow::openStartPageTab()
{
	// Find existing tab
	for (unsigned a = 0; a < stc_tabs_->GetPageCount(); a++)
	{
		if (stc_tabs_->GetPage(a)->GetName() == wxS("startpage"))
		{
			stc_tabs_->SetSelection(a);
			return;
		}
	}

	// Not found, create start page tab
	start_page_ = new SStartPage(stc_tabs_);
	start_page_->init();
	stc_tabs_->AddPage(start_page_, wxS("Start Page"));
	stc_tabs_->SetPageBitmap(0, icons::getIcon(icons::General, "logo"));
	createStartPage();
}

// -----------------------------------------------------------------------------
// Opens [entry] in its own tab
// -----------------------------------------------------------------------------
#ifdef USE_WEBVIEW_STARTPAGE
void MainWindow::openDocs(string_view page_name)
{
	// Check if docs tab is already open
	bool found = false;
	for (unsigned a = 0; a < stc_tabs_->GetPageCount(); a++)
	{
		if (stc_tabs_->GetPage(a)->GetName() == wxS("docs"))
		{
			stc_tabs_->SetSelection(a);
			found = true;
			break;
		}
	}

	// Open new docs tab if not already open
	if (!found)
	{
		// Create docs page
		docs_page_ = new DocsPage(this);
		docs_page_->SetName(wxS("docs"));

		// Add tab
		stc_tabs_->AddPage(docs_page_, wxS("Documentation"), true, -1);
		stc_tabs_->SetPageBitmap(stc_tabs_->GetPageCount() - 1, icons::getIcon(icons::General, "wiki"));
	}

	// Load specified page, if any
	if (!page_name.empty())
		docs_page_->openPage(page_name);

	// Refresh page
	docs_page_->Layout();
	docs_page_->Update();
}
#endif

// -----------------------------------------------------------------------------
// Handles the action [id].
// Returns true if the action was handled, false otherwise
// -----------------------------------------------------------------------------
bool MainWindow::handleAction(string_view id)
{
	// We're only interested in "main_" actions
	if (!strutil::startsWith(id, "main_"))
		return false;

	// File->Exit
	if (id == "main_exit")
	{
		Close();
		return true;
	}

	// Edit->Undo
	if (id == "main_undo")
	{
		panel_archivemanager_->undo();
		return true;
	}

	// Edit->Redo
	if (id == "main_redo")
	{
		panel_archivemanager_->redo();
		return true;
	}

	// Edit->Set Base Resource Archive
	if (id == "main_setbra")
	{
		PreferencesDialog::openPreferences(this, "Base Resource Archive");

		return true;
	}

	// Edit->Preferences
	if (id == "main_preferences")
	{
		PreferencesDialog::openPreferences(this);

		return true;
	}

	// View->Archive Manager
	if (id == "main_showam")
	{
		auto  m_mgr = wxAuiManager::GetManager(panel_archivemanager_);
		auto& p_inf = m_mgr->GetPane(wxS("archive_manager"));
		p_inf.Show(!p_inf.IsShown());
		m_mgr->Update();
		return true;
	}

	// View->Console
	if (id == "main_showconsole")
	{
		auto  m_mgr = wxAuiManager::GetManager(panel_archivemanager_);
		auto& p_inf = m_mgr->GetPane(wxS("console"));
		p_inf.Show(!p_inf.IsShown());
		p_inf.MinSize(wxutil::scaledSize(200, 128));
		dynamic_cast<ConsolePanel*>(p_inf.window)->focusInput();
		m_mgr->Update();
		return true;
	}

	// View->Undo History
	if (id == "main_showundohistory")
	{
		auto  m_mgr = wxAuiManager::GetManager(panel_archivemanager_);
		auto& p_inf = m_mgr->GetPane(wxS("undo_history"));
		p_inf.Show(!p_inf.IsShown());
		m_mgr->Update();
		return true;
	}

	// View->Show Start Page
	if (id == "main_showstartpage")
		openStartPageTab();

#ifndef NO_LUA
	// Tools->Run Script
	if (id == "main_runscript")
	{
		scriptmanager::open();
		return true;
	}
#endif

	// Help->About
	if (id == "main_about")
	{
		wxAboutDialogInfo info;
		info.SetName(wxS("SLADE"));
		string version = "v" + app::version().toString();
		if (!global::sc_rev.empty())
			version = version + " (Git Rev " + global::sc_rev + ")";
		info.SetVersion(wxString::FromUTF8(version));
		info.SetWebSite(wxS("http://slade.mancubus.net"));
		info.SetDescription(wxS("It's a Doom Editor"));
		// Set icon
		auto icon_filename = app::path(app::iconFile(), app::Dir::Temp);
		app::archiveManager().programResourceArchive()->entry(app::iconFile())->exportFile(icon_filename);
		info.SetIcon(wxIcon(wxString::FromUTF8(icon_filename), wxBITMAP_TYPE_ICO));
		fileutil::removeFile(icon_filename);

		auto year = wxNow().Right(4);
		info.SetCopyright(WX_FMT("\xC2\xA9 2008-{} Simon Judd <sirjuddington@gmail.com>", year.utf8_string()));

		wxAboutBox(info);

		return true;
	}

	// Help->Online Documentation
	if (id == "main_onlinedocs")
	{
#ifdef USE_WEBVIEW_STARTPAGE
		openDocs();
#else
		wxLaunchDefaultBrowser(wxS("http://slade.mancubus.net/wiki"));
#endif
		return true;
	}

	// Help->Check For Updates
	if (id == "main_updatecheck")
	{
		wxGetApp().checkForUpdates(true);
		return true;
	}

	// Unknown action
	return false;
}


// -----------------------------------------------------------------------------
//
// MainWindow Class Events
//
// -----------------------------------------------------------------------------


// -----------------------------------------------------------------------------
// Called when the window is closed
// -----------------------------------------------------------------------------
void MainWindow::onClose(wxCloseEvent& e)
{
	if (!exitProgram())
		e.Veto();
}

// -----------------------------------------------------------------------------
// Called when the current tab is changed
// -----------------------------------------------------------------------------
void MainWindow::onTabChanged(wxAuiNotebookEvent& e)
{
	// Get current page
	auto page = stc_tabs_->GetPage(stc_tabs_->GetSelection());

	// If start page is selected, refresh it
	if (page->GetName() == wxS("startpage"))
	{
		createStartPage();
		SetStatusText(wxEmptyString, 1);
		SetStatusText(wxEmptyString, 2);
		panel_undo_history_->setManager(nullptr);
	}

	// Archive tab, update undo history panel
	else if (page->GetName() == wxS("archive"))
		panel_undo_history_->setManager(((ArchivePanel*)page)->undoManager());

	// Continue
	e.Skip();
}

// -----------------------------------------------------------------------------
// Called when the window is resized
// -----------------------------------------------------------------------------
void MainWindow::onSize(wxSizeEvent& e)
{
	// Update toolbar layout (if needed)
	toolbar_->updateLayout();
#ifndef __WXMSW__
	aui_mgr_->GetPane(toolbar_).MinSize(-1, toolbar_->getBarHeight());
	aui_mgr_->Update();
#endif

	// Update maximized state
	ui::saveStateBool("MainWindowMaximized", IsMaximized());

	e.Skip();
}

// -----------------------------------------------------------------------------
// Called when the toolbar layout is changed
// -----------------------------------------------------------------------------
void MainWindow::onToolBarLayoutChanged(wxEvent& e)
{
	// Update toolbar size
	aui_mgr_->GetPane(toolbar_).MinSize(-1, SToolBar::getBarHeight());
	aui_mgr_->Update();
}

// -----------------------------------------------------------------------------
// Called when the window is activated
// -----------------------------------------------------------------------------
void MainWindow::onActivate(wxActivateEvent& e)
{
	if (!e.GetActive() || this->IsBeingDeleted() || app::isExiting())
	{
		e.Skip();
		return;
	}

	// Get current tab
	if (stc_tabs_->GetPageCount())
	{
		auto page = stc_tabs_->GetPage(stc_tabs_->GetSelection());

		// If start page is selected, refresh it
		if (page && page->GetName() == wxS("startpage"))
		{
			createStartPage(false);
			SetStatusText(wxEmptyString, 1);
			SetStatusText(wxEmptyString, 2);
		}
	}

	e.Skip();
}<|MERGE_RESOLUTION|>--- conflicted
+++ resolved
@@ -114,13 +114,8 @@
 {
 	custom_menus_begin_ = 2;
 
-<<<<<<< HEAD
 	if (ui::getStateBool("MainWindowMaximized"))
-		wxTopLevelWindow::Maximize();
-=======
-	if (mw_maximized)
 		CallAfter(&MainWindow::Maximize, this);
->>>>>>> ae235faa
 
 	setupLayout();
 
