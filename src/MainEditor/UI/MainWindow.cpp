
// -----------------------------------------------------------------------------
// SLADE - It's a Doom Editor
// Copyright(C) 2008 - 2022 Simon Judd
//
// Email:       sirjuddington@gmail.com
// Web:         http://slade.mancubus.net
// Filename:    MainWindow.cpp
// Description: MainWindow class, ie the main SLADE window
//
// This program is free software; you can redistribute it and/or modify it
// under the terms of the GNU General Public License as published by the Free
// Software Foundation; either version 2 of the License, or (at your option)
// any later version.
//
// This program is distributed in the hope that it will be useful, but WITHOUT
// ANY WARRANTY; without even the implied warranty of MERCHANTABILITY or
// FITNESS FOR A PARTICULAR PURPOSE. See the GNU General Public License for
// more details.
//
// You should have received a copy of the GNU General Public License along with
// this program; if not, write to the Free Software Foundation, Inc.,
// 51 Franklin Street, Fifth Floor, Boston, MA  02110 - 1301, USA.
// -----------------------------------------------------------------------------


// -----------------------------------------------------------------------------
//
// Includes
//
// -----------------------------------------------------------------------------
#include "Main.h"
#include "MainWindow.h"
#include "App.h"
#include "Archive/Archive.h"
#include "Archive/ArchiveManager.h"
#include "ArchiveManagerPanel.h"
#include "ArchivePanel.h"
#include "Graphics/Icons.h"
#include "Library/UI/LibraryPanel.h"
#include "MapEditor/MapEditor.h"
#include "SLADEWxApp.h"
#include "Scripting/ScriptManager.h"
<<<<<<< HEAD
#include "StartPage.h"
=======
#include "StartPanel.h"
>>>>>>> a4aff3fe
#include "UI/Controls/BaseResourceChooser.h"
#include "UI/Controls/ConsolePanel.h"
#include "UI/Controls/PaletteChooser.h"
#include "UI/Controls/STabCtrl.h"
#include "UI/Controls/UndoManagerHistoryPanel.h"
#include "UI/Dialogs/Preferences/PreferencesDialog.h"
#include "UI/SAuiTabArt.h"
#include "UI/SToolBar/SToolBar.h"
#include "UI/SToolBar/SToolBarButton.h"
#include "UI/State.h"
#include "UI/WxUtils.h"
#include "Utility/StringUtils.h"
<<<<<<< HEAD
#ifdef USE_WEBVIEW_STARTPAGE
#include "DocsPage.h"
#endif
=======
#include "Utility/Tokenizer.h"
>>>>>>> a4aff3fe

using namespace slade;


// -----------------------------------------------------------------------------
//
// Variables
//
// -----------------------------------------------------------------------------
CVAR(Bool, show_start_page, true, CVar::Flag::Save);
CVAR(String, global_palette, "", CVar::Flag::Save);
CVAR(Bool, mw_maximized, true, CVar::Flag::Save);
CVAR(Bool, confirm_exit, true, CVar::Flag::Save);


// -----------------------------------------------------------------------------
//
// External Variables
//
// -----------------------------------------------------------------------------
EXTERN_CVAR(Bool, tabs_condensed)


// -----------------------------------------------------------------------------
// MainWindowDropTarget Class
//
// Handles drag'n'drop of files on to the SLADE window
// -----------------------------------------------------------------------------
class MainWindowDropTarget : public wxFileDropTarget
{
public:
	MainWindowDropTarget()           = default;
	~MainWindowDropTarget() override = default;

	bool OnDropFiles(wxCoord x, wxCoord y, const wxArrayString& filenames) override
	{
		for (const auto& filename : filenames)
			app::archiveManager().openArchive(filename.ToStdString());

		return true;
	}
};


// -----------------------------------------------------------------------------
//
// MainWindow Class Functions
//
// -----------------------------------------------------------------------------


// -----------------------------------------------------------------------------
// MainWindow class constructor
// -----------------------------------------------------------------------------
MainWindow::MainWindow() : STopWindow("SLADE", "main")
{
	custom_menus_begin_ = 2;

	if (ui::getStateBool("MainWindowMaximized"))
		wxTopLevelWindow::Maximize();

	setupLayout();

	wxWindow::SetDropTarget(new MainWindowDropTarget());
}

// -----------------------------------------------------------------------------
// MainWindow class destructor
// -----------------------------------------------------------------------------
MainWindow::~MainWindow()
{
	aui_mgr_->UnInit();
}

// -----------------------------------------------------------------------------
// Loads the previously saved layout file for the window
// -----------------------------------------------------------------------------
void MainWindow::loadLayout() const
{
	auto layout = ui::getWindowLayout(id_.c_str());

	for (const auto& component : layout)
		if (!component.first.empty() && !component.second.empty())
			aui_mgr_->LoadPaneInfo(component.second, aui_mgr_->GetPane(component.first));
}

// -----------------------------------------------------------------------------
// Saves the current window layout to a file
// -----------------------------------------------------------------------------
void MainWindow::saveLayout() const
{
	vector<StringPair> layout;

	layout.emplace_back("console", aui_mgr_->SavePaneInfo(aui_mgr_->GetPane("console")).ToStdString());
	layout.emplace_back("archive_manager", aui_mgr_->SavePaneInfo(aui_mgr_->GetPane("archive_manager")).ToStdString());
	layout.emplace_back("undo_history", aui_mgr_->SavePaneInfo(aui_mgr_->GetPane("undo_history")).ToStdString());

	ui::setWindowLayout(id_.c_str(), layout);
}

// -----------------------------------------------------------------------------
// Sets up the wxWidgets window layout
// -----------------------------------------------------------------------------
void MainWindow::setupLayout()
{
	// Create the wxAUI manager & related things
	aui_mgr_ = new wxAuiManager(this);
	aui_mgr_->SetArtProvider(new SAuiDockArt());
	wxAuiPaneInfo p_inf;

	// Set icon
	auto icon_filename = app::path(app::iconFile(), app::Dir::Temp);
	app::archiveManager().programResourceArchive()->entry(app::iconFile())->exportFile(icon_filename);
	SetIcon(wxIcon(icon_filename, wxBITMAP_TYPE_ICO));
	wxRemoveFile(icon_filename);


	// -- Editor Area --
	stc_tabs_ = new STabCtrl(this, true, true, tabs_condensed ? 27 : 31, true, true);

	// Setup panel info & add panel
	p_inf.CenterPane();
	p_inf.Name("editor_area");
	p_inf.PaneBorder(false);
	aui_mgr_->AddPane(stc_tabs_, p_inf);

	// Create Start Page
	if (show_start_page)
		stc_tabs_->AddPage(new ui::StartPanel(stc_tabs_), "Start Page", true, icons::getIcon(icons::General, "logo"));

	// -- Console Panel --
	auto panel_console = new ConsolePanel(this, -1);

	// Setup panel info & add panel
	p_inf.DefaultPane();
	p_inf.Float();
	p_inf.FloatingSize(wxutil::scaledSize(600, 400));
	p_inf.FloatingPosition(wxutil::scaledPoint(100, 100));
	p_inf.MinSize(wxutil::scaledSize(-1, 192));
	p_inf.Show(false);
	p_inf.Caption("Console");
	p_inf.Name("console");
	aui_mgr_->AddPane(panel_console, p_inf);


	// -- Archive Manager Panel --
	panel_archivemanager_ = new ArchiveManagerPanel(this, stc_tabs_);

	// Setup panel info & add panel
	p_inf.DefaultPane();
	p_inf.Left();
	p_inf.BestSize(wxutil::scaledSize(192, 480));
	p_inf.Caption("Archive Manager");
	p_inf.Name("archive_manager");
	p_inf.Show(true);
	p_inf.Dock();
	aui_mgr_->AddPane(panel_archivemanager_, p_inf);


	// -- Undo History Panel --
	panel_undo_history_ = new UndoManagerHistoryPanel(this, nullptr);

	// Setup panel info & add panel
	p_inf.DefaultPane();
	p_inf.Right();
	p_inf.BestSize(wxutil::scaledSize(128, 480));
	p_inf.Caption("Undo History");
	p_inf.Name("undo_history");
	p_inf.Show(false);
	p_inf.Dock();
	aui_mgr_->AddPane(panel_undo_history_, p_inf);


	// -- Menu bar --
	auto menu = new wxMenuBar();
	menu->SetThemeEnabled(false);

	// File menu
	auto file_new_menu = new wxMenu("");
	SAction::fromId("aman_newarchive")->addToMenu(file_new_menu, true, "&Archive");
	SAction::fromId("aman_newmap")->addToMenu(file_new_menu, true, "&Map");
	auto file_menu = new wxMenu("");
	file_menu->AppendSubMenu(file_new_menu, "&New");
	SAction::fromId("aman_open")->addToMenu(file_menu);
	SAction::fromId("aman_opendir")->addToMenu(file_menu);
	file_menu->AppendSubMenu(panel_archivemanager_->recentFilesMenu(), "&Recent Files");
	file_menu->AppendSeparator();
	SAction::fromId("aman_save")->addToMenu(file_menu);
	SAction::fromId("aman_saveas")->addToMenu(file_menu);
	SAction::fromId("aman_saveall")->addToMenu(file_menu);
	file_menu->AppendSeparator();
	SAction::fromId("aman_close")->addToMenu(file_menu);
	SAction::fromId("aman_closeall")->addToMenu(file_menu);
	file_menu->AppendSeparator();
	SAction::fromId("main_exit")->addToMenu(file_menu);
	menu->Append(file_menu, "&File");

	// Edit menu
	auto editor_menu = new wxMenu("");
	SAction::fromId("main_undo")->addToMenu(editor_menu);
	SAction::fromId("main_redo")->addToMenu(editor_menu);
	editor_menu->AppendSeparator();
	SAction::fromId("main_setbra")->addToMenu(editor_menu);
	SAction::fromId("main_preferences")->addToMenu(editor_menu);
	menu->Append(editor_menu, "E&dit");

	// View menu
	auto view_menu = new wxMenu("");
	SAction::fromId("main_showam")->addToMenu(view_menu);
	SAction::fromId("main_showconsole")->addToMenu(view_menu);
	SAction::fromId("main_showundohistory")->addToMenu(view_menu);
	SAction::fromId("main_showstartpage")->addToMenu(view_menu);
	toolbar_menu_ = new wxMenu();
	view_menu->AppendSubMenu(toolbar_menu_, "Toolbars");
	menu->Append(view_menu, "&View");

	// Tools menu
	auto tools_menu = new wxMenu("");
	SAction::fromId("main_showlibrary")->addToMenu(tools_menu);
	SAction::fromId("main_runscript")->addToMenu(tools_menu);
	menu->Append(tools_menu, "&Tools");

	// Help menu
	auto help_menu = new wxMenu("");
	SAction::fromId("main_onlinedocs")->addToMenu(help_menu);
	SAction::fromId("main_homepage")->addToMenu(help_menu);
	SAction::fromId("main_github")->addToMenu(help_menu);
#ifdef __WXMSW__
	SAction::fromId("main_updatecheck")->addToMenu(help_menu);
#endif
	help_menu->AppendSeparator();
	SAction::fromId("main_about")->addToMenu(help_menu);
	menu->Append(help_menu, "&Help");

	// Set the menu
	SetMenuBar(menu);



	// -- Toolbars --
	toolbar_ = new SToolBar(this, true);

	// Create File toolbar
	auto tbg_file = new SToolBarGroup(toolbar_, "_File");
	tbg_file->addActionButton("aman_newarchive");
	tbg_file->addActionButton("aman_open");
	tbg_file->addActionButton("aman_opendir");
	tbg_file->addActionButton("aman_save");
	tbg_file->addActionButton("aman_saveas");
	tbg_file->addActionButton("aman_saveall");
	tbg_file->addActionButton("aman_close");
	tbg_file->addActionButton("aman_closeall");
	toolbar_->addGroup(tbg_file);

	// Create Archive toolbar
	auto tbg_archive = new SToolBarGroup(toolbar_, "_Archive");
	tbg_archive->addActionButton("arch_texeditor");
	tbg_archive->addActionButton("arch_mapeditor");
	tbg_archive->addActionButton("arch_run");
	auto* b_maint = tbg_archive->addActionButton(
		"arch_maintenance", "Maintenance", "wrench", "Archive maintenance/cleanup tools");
	b_maint->setMenu(ArchivePanel::createMaintenanceMenu());
	toolbar_->addGroup(tbg_archive);

	// Create General toolbar
	auto* tbg_general = new SToolBarGroup(toolbar_, "_General");
	tbg_general->addActionButton("main_showlibrary");
	tbg_general->addActionButton("main_runscript");
	tbg_general->addActionButton("main_preferences");
	toolbar_->addGroup(tbg_general);

	// Create Bookmarks toolbar
	auto* tbg_bookmarks = new SToolBarGroup(toolbar_, "_Bookmarks");
	auto* b_bookmarks   = tbg_bookmarks->addActionButton(
        "bookmarks", "Bookmarks", "bookmark", "Go to a bookmarked entry");
	b_bookmarks->setMenu(panel_archivemanager_->bookmarksMenu());
	toolbar_->addGroup(tbg_bookmarks);

	// Create Base Resource Archive toolbar
	auto tbg_bra = new SToolBarGroup(toolbar_, "_Base Resource", true);
	auto brc     = new BaseResourceChooser(tbg_bra);
	tbg_bra->addCustomControl(brc);
	tbg_bra->addActionButton("main_setbra", "settings");
	toolbar_->addGroup(tbg_bra, true);

	// Create Palette Chooser toolbar
	auto tbg_palette = new SToolBarGroup(toolbar_, "_Palette", true);
	palette_chooser_ = new PaletteChooser(tbg_palette, -1);
	palette_chooser_->selectPalette(global_palette);
	tbg_palette->addCustomControl(palette_chooser_);
	toolbar_->addGroup(tbg_palette, true);

	// Archive and Entry toolbars are initially disabled
	toolbar_->enableGroup("_archive", false);
	toolbar_->enableGroup("_entry", false);

	// Add toolbar
	aui_mgr_->AddPane(
		toolbar_,
		wxAuiPaneInfo()
			.Top()
			.CaptionVisible(false)
			.MinSize(-1, SToolBar::getBarHeight())
			.Resizable(false)
			.PaneBorder(false)
			.Name("toolbar"));

	// Populate the 'View->Toolbars' menu
	populateToolbarsMenu();
	toolbar_->enableContextMenu();

	// -- Status Bar --
	CreateStatusBar(3);


	// Load previously saved perspective string
	loadLayout();

	// Finalize
	aui_mgr_->Update();
	Layout();

	// Bind events
	Bind(wxEVT_SIZE, &MainWindow::onSize, this);
	Bind(wxEVT_CLOSE_WINDOW, &MainWindow::onClose, this);
	Bind(wxEVT_AUINOTEBOOK_PAGE_CHANGED, &MainWindow::onTabChanged, this);
	Bind(wxEVT_STOOLBAR_LAYOUT_UPDATED, &MainWindow::onToolBarLayoutChanged, this, toolbar_->GetId());
	Bind(wxEVT_ACTIVATE, &MainWindow::onActivate, this);
	Bind(
		wxEVT_AUINOTEBOOK_PAGE_CLOSED,
		[&](wxAuiNotebookEvent& e)
		{
			// Clear undo history panel if all tabs closed
			if (stc_tabs_->GetSelection() == wxNOT_FOUND)
				panel_undo_history_->setManager(nullptr);
		});

	// Initial focus to toolbar
	toolbar_->SetFocus();
}

// -----------------------------------------------------------------------------
// Attempts to exit the program. Only fails if an unsaved archive is found and
// the user cancels the exit
// -----------------------------------------------------------------------------
bool MainWindow::exitProgram()
{
	// Confirm exit
	if (confirm_exit && !panel_archivemanager_->askedSaveUnchanged())
	{
		if (wxMessageBox("Are you sure you want to exit SLADE?", "SLADE", wxICON_QUESTION | wxYES_NO, this) != wxYES)
			return false;
	}

	// Check if we can close the map editor
	if (mapeditor::windowCreated() && mapeditor::windowWx()->IsShown())
		if (!mapeditor::windowWx()->Close())
			return false;

	// Close all archives
	if (!panel_archivemanager_->closeAll())
		return false;

	// Save current layout
	// main_window_layout = aui_mgr_->SavePerspective();
	saveLayout();
	ui::saveStateBool("MainWindowMaximized", IsMaximized());
	const wxSize size = GetSize() * GetContentScaleFactor();
	if (!IsMaximized())
		ui::setWindowInfo(
			id_.c_str(),
			size.x,
			size.y,
			GetPosition().x * GetContentScaleFactor(),
			GetPosition().y * GetContentScaleFactor());

	// Save selected palette
	global_palette = wxutil::strToView(palette_chooser_->GetStringSelection());

	// Exit application
	app::exit(true);

	return true;
}

// -----------------------------------------------------------------------------
// Returns true if the Start Page tab is currently open
// -----------------------------------------------------------------------------
bool MainWindow::startPageTabOpen() const
{
	for (unsigned a = 0; a < stc_tabs_->GetPageCount(); a++)
	{
		if (stc_tabs_->GetPage(a)->GetName() == "startpage")
			return true;
	}

	return false;
}

// -----------------------------------------------------------------------------
// Switches to the Start Page tab, or (re)creates it if it has been closed
// -----------------------------------------------------------------------------
void MainWindow::openStartPageTab() const
{
	// Find existing tab
	for (unsigned a = 0; a < stc_tabs_->GetPageCount(); a++)
	{
		if (stc_tabs_->GetPage(a)->GetName() == "startpage")
		{
			stc_tabs_->SetSelection(a);
			return;
		}
	}

	// Not found, create start page tab
<<<<<<< HEAD
	start_page_ = new SStartPage(stc_tabs_);
	start_page_->init();
	stc_tabs_->AddPage(start_page_, "Start Page");
	stc_tabs_->SetPageBitmap(stc_tabs_->GetPageIndex(start_page_), icons::getIcon(icons::General, "logo"));
	createStartPage();
}

// -----------------------------------------------------------------------------
// Returns true if the Archive Library tab is currently open
// -----------------------------------------------------------------------------
bool MainWindow::libraryTabOpen() const
{
	for (unsigned a = 0; a < stc_tabs_->GetPageCount(); a++)
	{
		if (stc_tabs_->GetPage(a)->GetName() == "library")
			return true;
	}

	return false;
}

// -----------------------------------------------------------------------------
// Switches to the Archive Library tab, or (re)creates it if it has been closed
// -----------------------------------------------------------------------------
void MainWindow::openLibraryTab() const
{
	// Find existing tab
	for (unsigned a = 0; a < stc_tabs_->GetPageCount(); a++)
	{
		if (stc_tabs_->GetPage(a)->GetName() == "library")
		{
			stc_tabs_->SetSelection(a);
			return;
		}
	}

	// Not found, create library tab
	auto lib_tab = new ui::LibraryPanel(stc_tabs_);
	lib_tab->SetName("library");
	stc_tabs_->AddPage(lib_tab, "Archive Library", true);
	stc_tabs_->SetPageBitmap(stc_tabs_->GetPageIndex(lib_tab), icons::getIcon(icons::General, "library"));
}

// -----------------------------------------------------------------------------
// Opens [entry] in its own tab
// -----------------------------------------------------------------------------
#ifdef USE_WEBVIEW_STARTPAGE
void MainWindow::openDocs(const wxString& page_name)
{
	// Check if docs tab is already open
	bool found = false;
	for (unsigned a = 0; a < stc_tabs_->GetPageCount(); a++)
	{
		if (stc_tabs_->GetPage(a)->GetName() == "docs")
		{
			stc_tabs_->SetSelection(a);
			found = true;
			break;
		}
	}

	// Open new docs tab if not already open
	if (!found)
	{
		// Create docs page
		docs_page_ = new DocsPage(this);
		docs_page_->SetName("docs");

		// Add tab
		stc_tabs_->AddPage(docs_page_, "Documentation", true, -1);
		stc_tabs_->SetPageBitmap(stc_tabs_->GetPageCount() - 1, icons::getIcon(icons::General, "wiki"));
	}

	// Load specified page, if any
	if (!page_name.empty())
		docs_page_->openPage(page_name);

	// Refresh page
	docs_page_->Layout();
	docs_page_->Update();
}
#endif

// -----------------------------------------------------------------------------
=======
	stc_tabs_->AddPage(new ui::StartPanel(stc_tabs_), "Start Page", true, icons::getIcon(icons::General, "logo"));
}

// -----------------------------------------------------------------------------
>>>>>>> a4aff3fe
// Handles the action [id].
// Returns true if the action was handled, false otherwise
// -----------------------------------------------------------------------------
bool MainWindow::handleAction(string_view id)
{
	// We're only interested in "main_" actions
	if (!strutil::startsWith(id, "main_"))
		return false;

	// File->Exit
	if (id == "main_exit")
	{
		Close();
		return true;
	}

	// Edit->Undo
	if (id == "main_undo")
	{
		panel_archivemanager_->undo();
		return true;
	}

	// Edit->Redo
	if (id == "main_redo")
	{
		panel_archivemanager_->redo();
		return true;
	}

	// Edit->Set Base Resource Archive
	if (id == "main_setbra")
	{
		PreferencesDialog::openPreferences(this, "Base Resource Archive");

		return true;
	}

	// Edit->Preferences
	if (id == "main_preferences")
	{
		PreferencesDialog::openPreferences(this);

		return true;
	}

	// View->Archive Manager
	if (id == "main_showam")
	{
		auto  m_mgr = wxAuiManager::GetManager(panel_archivemanager_);
		auto& p_inf = m_mgr->GetPane("archive_manager");
		p_inf.Show(!p_inf.IsShown());
		m_mgr->Update();
		return true;
	}

	// View->Console
	if (id == "main_showconsole")
	{
		auto  m_mgr = wxAuiManager::GetManager(panel_archivemanager_);
		auto& p_inf = m_mgr->GetPane("console");
		p_inf.Show(!p_inf.IsShown());
		p_inf.MinSize(wxutil::scaledSize(200, 128));
		m_mgr->Update();
		return true;
	}

	// View->Undo History
	if (id == "main_showundohistory")
	{
		auto  m_mgr = wxAuiManager::GetManager(panel_archivemanager_);
		auto& p_inf = m_mgr->GetPane("undo_history");
		p_inf.Show(!p_inf.IsShown());
		m_mgr->Update();
		return true;
	}

	// View->Show Start Page
	if (id == "main_showstartpage")
	{
		openStartPageTab();
		return true;
	}

#ifndef NO_LUA
	// Tools->Run Script
	if (id == "main_runscript")
	{
		scriptmanager::open();
		return true;
	}
#endif

	// Tools->Archive Library
	if (id == "main_showlibrary")
	{
		openLibraryTab();
		return true;
	}

	// Help->About
	if (id == "main_about")
	{
		wxAboutDialogInfo info;
		info.SetName("SLADE");
		wxString version = "v" + app::version().toString();
		if (!global::sc_rev.empty())
			version = version + " (Git Rev " + global::sc_rev + ")";
		info.SetVersion(version);
		info.SetWebSite("https://slade.mancubus.net");
		info.SetDescription("It's a Doom Editor");

		// Set icon
		auto icon_filename = app::path(app::iconFile(), app::Dir::Temp);
		app::archiveManager().programResourceArchive()->entry(app::iconFile())->exportFile(icon_filename);
		info.SetIcon(wxIcon(icon_filename, wxBITMAP_TYPE_ICO));
		wxRemoveFile(icon_filename);

		wxString year = wxNow().Right(4);
		info.SetCopyright(wxString::Format("(C) 2008-%s Simon Judd <sirjuddington@gmail.com>", year));

		wxAboutBox(info);

		return true;
	}

	// Help->Online Documentation
	if (id == "main_onlinedocs")
	{
		wxLaunchDefaultBrowser("https://slade.mancubus.net/wiki");
		return true;
	}

	// Help->SLADE Homepage
	if (id == "main_homepage")
	{
		wxLaunchDefaultBrowser("https://slade.mancubus.net");
		return true;
	}

	// Help->SLADE on GitHub
	if (id == "main_github")
	{
		wxLaunchDefaultBrowser("https://github.com/sirjuddington/SLADE");
		return true;
	}

	// Help->Check For Updates
	if (id == "main_updatecheck")
	{
		wxGetApp().checkForUpdates(true);
		return true;
	}

	// Unknown action
	return false;
}


// -----------------------------------------------------------------------------
//
// MainWindow Class Events
//
// -----------------------------------------------------------------------------


// -----------------------------------------------------------------------------
// Called when the window is closed
// -----------------------------------------------------------------------------
void MainWindow::onClose(wxCloseEvent& e)
{
	if (!exitProgram())
		e.Veto();
}

// -----------------------------------------------------------------------------
// Called when the current tab is changed
// -----------------------------------------------------------------------------
void MainWindow::onTabChanged(wxAuiNotebookEvent& e)
{
	// Get current page
	auto page = stc_tabs_->GetPage(stc_tabs_->GetSelection());

	// Archive tab, update undo history panel
	if (page->GetName() == "archive")
		panel_undo_history_->setManager(static_cast<ArchivePanel*>(page)->undoManager());

	// Continue
	e.Skip();
}

// -----------------------------------------------------------------------------
// Called when the window is resized
// -----------------------------------------------------------------------------
void MainWindow::onSize(wxSizeEvent& e)
{
	// Update toolbar layout (if needed)
	toolbar_->updateLayout();
#ifndef __WXMSW__
	aui_mgr_->GetPane(toolbar_).MinSize(-1, toolbar_->getBarHeight());
	aui_mgr_->Update();
#endif

	// Update maximized cvar
	ui::saveStateBool("MainWindowMaximized", IsMaximized());

	e.Skip();
}

// -----------------------------------------------------------------------------
// Called when the toolbar layout is changed
// -----------------------------------------------------------------------------
void MainWindow::onToolBarLayoutChanged(wxEvent& e)
{
	// Update toolbar size
	aui_mgr_->GetPane(toolbar_).MinSize(-1, SToolBar::getBarHeight());
	aui_mgr_->Update();
}

// -----------------------------------------------------------------------------
// Called when the window is activated
// -----------------------------------------------------------------------------
void MainWindow::onActivate(wxActivateEvent& e)
{
	if (!e.GetActive() || this->IsBeingDeleted() || app::isExiting())
	{
		e.Skip();
		return;
	}

	e.Skip();
}<|MERGE_RESOLUTION|>--- conflicted
+++ resolved
@@ -41,11 +41,7 @@
 #include "MapEditor/MapEditor.h"
 #include "SLADEWxApp.h"
 #include "Scripting/ScriptManager.h"
-<<<<<<< HEAD
-#include "StartPage.h"
-=======
 #include "StartPanel.h"
->>>>>>> a4aff3fe
 #include "UI/Controls/BaseResourceChooser.h"
 #include "UI/Controls/ConsolePanel.h"
 #include "UI/Controls/PaletteChooser.h"
@@ -58,13 +54,6 @@
 #include "UI/State.h"
 #include "UI/WxUtils.h"
 #include "Utility/StringUtils.h"
-<<<<<<< HEAD
-#ifdef USE_WEBVIEW_STARTPAGE
-#include "DocsPage.h"
-#endif
-=======
-#include "Utility/Tokenizer.h"
->>>>>>> a4aff3fe
 
 using namespace slade;
 
@@ -480,12 +469,7 @@
 	}
 
 	// Not found, create start page tab
-<<<<<<< HEAD
-	start_page_ = new SStartPage(stc_tabs_);
-	start_page_->init();
-	stc_tabs_->AddPage(start_page_, "Start Page");
-	stc_tabs_->SetPageBitmap(stc_tabs_->GetPageIndex(start_page_), icons::getIcon(icons::General, "logo"));
-	createStartPage();
+	stc_tabs_->AddPage(new ui::StartPanel(stc_tabs_), "Start Page", true, icons::getIcon(icons::General, "logo"));
 }
 
 // -----------------------------------------------------------------------------
@@ -525,52 +509,6 @@
 }
 
 // -----------------------------------------------------------------------------
-// Opens [entry] in its own tab
-// -----------------------------------------------------------------------------
-#ifdef USE_WEBVIEW_STARTPAGE
-void MainWindow::openDocs(const wxString& page_name)
-{
-	// Check if docs tab is already open
-	bool found = false;
-	for (unsigned a = 0; a < stc_tabs_->GetPageCount(); a++)
-	{
-		if (stc_tabs_->GetPage(a)->GetName() == "docs")
-		{
-			stc_tabs_->SetSelection(a);
-			found = true;
-			break;
-		}
-	}
-
-	// Open new docs tab if not already open
-	if (!found)
-	{
-		// Create docs page
-		docs_page_ = new DocsPage(this);
-		docs_page_->SetName("docs");
-
-		// Add tab
-		stc_tabs_->AddPage(docs_page_, "Documentation", true, -1);
-		stc_tabs_->SetPageBitmap(stc_tabs_->GetPageCount() - 1, icons::getIcon(icons::General, "wiki"));
-	}
-
-	// Load specified page, if any
-	if (!page_name.empty())
-		docs_page_->openPage(page_name);
-
-	// Refresh page
-	docs_page_->Layout();
-	docs_page_->Update();
-}
-#endif
-
-// -----------------------------------------------------------------------------
-=======
-	stc_tabs_->AddPage(new ui::StartPanel(stc_tabs_), "Start Page", true, icons::getIcon(icons::General, "logo"));
-}
-
-// -----------------------------------------------------------------------------
->>>>>>> a4aff3fe
 // Handles the action [id].
 // Returns true if the action was handled, false otherwise
 // -----------------------------------------------------------------------------
