
// -----------------------------------------------------------------------------
// SLADE - It's a Doom Editor
// Copyright(C) 2008 - 2024 Simon Judd
//
// Email:       sirjuddington@gmail.com
// Web:         http://slade.mancubus.net
// Filename:    ArchivePanel.cpp
// Description: ArchivePanel class. The base wxWidgets panel for archive
//              content editing. One of these is opened in a tab for each open
//              archive.
//
// This program is free software; you can redistribute it and/or modify it
// under the terms of the GNU General Public License as published by the Free
// Software Foundation; either version 2 of the License, or (at your option)
// any later version.
//
// This program is distributed in the hope that it will be useful, but WITHOUT
// ANY WARRANTY; without even the implied warranty of MERCHANTABILITY or
// FITNESS FOR A PARTICULAR PURPOSE. See the GNU General Public License for
// more details.
//
// You should have received a copy of the GNU General Public License along with
// this program; if not, write to the Free Software Foundation, Inc.,
// 51 Franklin Street, Fifth Floor, Boston, MA  02110 - 1301, USA.
// -----------------------------------------------------------------------------


// -----------------------------------------------------------------------------
//
// Includes
//
// -----------------------------------------------------------------------------
#include "Main.h"
#include "ArchivePanel.h"
#include "App.h"
#include "Archive/Archive.h"
#include "Archive/ArchiveDir.h"
#include "Archive/ArchiveEntry.h"
#include "Archive/ArchiveFormat.h"
#include "Archive/ArchiveManager.h"
#include "Archive/EntryType/EntryType.h"
#include "Archive/MapDesc.h"
#include "ArchiveManagerPanel.h"
#include "EntryPanel/ANSIEntryPanel.h"
#include "EntryPanel/AudioEntryPanel.h"
#include "EntryPanel/DataEntryPanel.h"
#include "EntryPanel/DefaultEntryPanel.h"
#include "EntryPanel/GfxEntryPanel.h"
#include "EntryPanel/HexEntryPanel.h"
#include "EntryPanel/MapEntryPanel.h"
#include "EntryPanel/PaletteEntryPanel.h"
#include "EntryPanel/TextEntryPanel.h"
#include "Game/Configuration.h"
#include "General/Clipboard.h"
#include "General/Executables.h"
#include "General/KeyBind.h"
#include "General/SAction.h"
#include "General/UndoRedo.h"
#include "General/UndoSteps/EntryDataUS.h"
#include "Graphics/Palette/PaletteManager.h"
#include "MainEditor/ArchiveOperations.h"
#include "MainEditor/Conversions.h"
#include "MainEditor/EntryOperations.h"
#include "MainEditor/ExternalEditManager.h"
#include "MainEditor/MainEditor.h"
#include "MainEditor/UI/MainWindow.h"
#include "MapEditor/MapEditor.h"
#include "MapEditor/UI/MapEditorWindow.h"
#include "Scripting/ScriptManager.h"
#include "UI/Controls/PaletteChooser.h"
#include "UI/Controls/SIconButton.h"
#include "UI/Controls/Splitter.h"
#include "UI/Dialogs/GfxConvDialog.h"
#include "UI/Dialogs/MapEditorConfigDialog.h"
#include "UI/Dialogs/MapReplaceDialog.h"
#include "UI/Dialogs/NewEntryDialog.h"
#include "UI/Dialogs/RunDialog.h"
#include "UI/Dialogs/SettingsDialog.h"
#include "UI/Layout.h"
#include "UI/Lists/ArchiveEntryTree.h"
#include "UI/SToolBar/SToolBar.h"
#include "UI/SToolBar/SToolBarButton.h"
#include "UI/UI.h"
#include "UI/WxUtils.h"
#include "Utility/SFileDialog.h"
#include "Utility/StringUtils.h"

using namespace slade;


// -----------------------------------------------------------------------------
//
// Variables
//
// -----------------------------------------------------------------------------
namespace
{
wxMenu* menu_archive = nullptr;
wxMenu* menu_entry   = nullptr;
} // namespace
CVAR(Int, autosave_entry_changes, 2, CVar::Flag::Save) // 0=no, 1=yes, 2=ask
CVAR(Bool, confirm_entry_delete, true, CVar::Flag::Save)
CVAR(Bool, context_submenus, true, CVar::Flag::Save)
CVAR(Bool, auto_entry_replace, false, CVar::Flag::Save)
CVAR(Bool, elist_show_filter, false, CVar::Flag::Save)
CVAR(Int, ap_splitter_position_tree, 300, CVar::Flag::Save)
CVAR(Int, ap_splitter_position_list, 300, CVar::Flag::Save)
CVAR(Bool, elist_no_tree, false, CVar::Flag::Save)


// -----------------------------------------------------------------------------
//
// External Variables
//
// -----------------------------------------------------------------------------
EXTERN_CVAR(Bool, confirm_entry_revert)
EXTERN_CVAR(Bool, archive_dir_ignore_hidden)


// -----------------------------------------------------------------------------
// APEntryListDropTarget Class
//
// Handles drag'n'drop of files on to the entry list
// -----------------------------------------------------------------------------
class APEntryListDropTarget : public wxFileDropTarget
{
public:
	APEntryListDropTarget(ArchivePanel* parent, ui::ArchiveEntryTree* list) : parent_{ parent }, list_{ list } {}
	~APEntryListDropTarget() override = default;

	bool OnDropFiles(wxCoord x, wxCoord y, const wxArrayString& filenames) override
	{
		auto* archive = parent_->archive();
		if (!archive)
			return false;

		// Determine what item the files were dragged onto
		wxDataViewItem    hit_item;
		wxDataViewColumn* hit_column = nullptr;
		list_->HitTest(wxPoint(x, y), hit_item, hit_column);

		// Determine directory and index to import to
		auto* hit_entry = static_cast<ArchiveEntry*>(hit_item.GetID());
		auto* dir       = list_->currentRootDir();
		int   index     = -1;
		if (hit_entry)
		{
			if (hit_entry->type() == EntryType::folderType())
				dir = ArchiveDir::findDirByDirEntry(archive->rootDir(), *hit_entry).get();
			else
			{
				dir   = hit_entry->parentDir();
				index = hit_entry->index();
			}
		}

		bool     yes_to_all = false;
		wxString caption    = (filenames.size() > 1) ? "Overwrite entries" : "Overwrite entry";

		// Import all dragged files, inserting after the item they were dragged onto
		list_->Freeze();
		for (int a = filenames.size() - 1; a >= 0; a--)
		{
			// Is this a directory?
			if (wxDirExists(filenames[a]))
			{
				// If the archive supports directories, create the directory and import its contents
				if (archive->formatInfo().supports_dirs)
				{
					strutil::Path fn(filenames[a].ToStdString());
					auto          ndir = archive->createDir(fn.fileName(false), ArchiveDir::getShared(dir));
					archive->importDir(fn.fullPath(), true, ndir);
				}

				// TODO: Do we want to support flat list archives here? If so might want special handling for
				// namespaces etc.
			}
			else
			{
				strutil::Path fn(filenames[a].ToStdString());
				ArchiveEntry* entry = nullptr;

				// Find entry to replace if needed
				if (auto_entry_replace)
				{
					entry = archive->entryAtPath(dir->path().append(fn.fileName()));
					// An entry with that name is already present, so ask about replacing it
					if (entry && !yes_to_all)
					{
						// Since there is no standard "Yes/No to all" button or "Don't ask me again" checkbox,
						// we will instead hack the Cancel button into being a "Yes to all" button. This is
						// despite the existence of a wxID_YESTOALL return value...
						auto message = fmt::format("Overwrite existing entry {}{}", dir->path(), fn.fileName());
						wxMessageDialog dlg(parent_, message, caption, wxCANCEL | wxYES_NO | wxCENTRE);
						dlg.SetYesNoCancelLabels(_("Yes"), _("No"), _("Yes to all"));
						int result = dlg.ShowModal();

						// User doesn't want to replace the entry
						if (result == wxID_NO)
							entry = nullptr;
						// User wants to replace all entries
						if (result == wxID_CANCEL)
							yes_to_all = true;
					}
				}

				// Create new entry if needed
				if (entry == nullptr)
					entry = archive->addNewEntry(fn.fileName(), index, dir).get();

				// Import the file to it
				entry->importFile(filenames[a].ToStdString());
				EntryType::detectEntryType(*entry);
			}
		}
		list_->Thaw();

		return true;
	}

private:
	ArchivePanel*         parent_ = nullptr;
	ui::ArchiveEntryTree* list_   = nullptr;
};


// -----------------------------------------------------------------------------
// ChoosePaletteDialog Class
//
// A simple dialog for the 'Choose Palette' function when creating a new
// palette entry.
// -----------------------------------------------------------------------------
class ChoosePaletteDialog : public wxDialog
{
public:
	ChoosePaletteDialog(wxWindow* parent) :
		wxDialog{ parent,
				  -1,
				  "Choose Base Palette",
				  wxDefaultPosition,
				  wxDefaultSize,
				  wxDEFAULT_DIALOG_STYLE | wxRESIZE_BORDER }
	{
		auto lh = ui::LayoutHelper(this);

		// Set dialog icon
		wxutil::setWindowIcon(this, "palette");

		// Setup main sizer
		auto sizer = new wxBoxSizer(wxVERTICAL);
		SetSizer(sizer);

		// Add choose
		pal_chooser_ = new PaletteChooser(this, -1);
		sizer->Add(pal_chooser_, lh.sfWithBorder().Expand());

		sizer->Add(CreateButtonSizer(wxOK | wxCANCEL), lh.sfWithBorder(0, wxLEFT | wxRIGHT | wxBOTTOM).Expand());

		// Init layout
		wxDialog::Layout();

		// Setup dialog size
		SetInitialSize(wxSize(-1, -1));
		wxDialog::SetMinSize(GetSize());
	}

	int getChoice() const { return pal_chooser_->GetSelection(); }

private:
	PaletteChooser* pal_chooser_ = nullptr;
};


// -----------------------------------------------------------------------------
// EntryTreeClipboardItem Class
//
// A clipboard item for copy+paste of archive entries and folders
// -----------------------------------------------------------------------------
class EntryTreeClipboardItem : public ClipboardItem
{
public:
	EntryTreeClipboardItem(const vector<ArchiveEntry*>& entries, const vector<ArchiveDir*>& dirs) :
		ClipboardItem(Type::EntryTree),
		tree_{ new ArchiveDir("") }
	{
		// Copy entries
		for (auto& entry : entries)
			tree_->addEntry(std::make_shared<ArchiveEntry>(*entry));

		// Copy entries to system clipboard
		// (exports them as temp files and adds the paths to the clipboard)
		if (wxTheClipboard->Open())
		{
			wxTheClipboard->Clear();
			auto file          = new wxFileDataObject();
			auto tmp_directory = app::path("", app::Dir::Temp); // cache temp directory
			for (auto& entry : entries)
			{
				// Export to file
				auto filename = fmt::format("{}{}.{}", tmp_directory, entry->nameNoExt(), entry->type()->extension());
				entry->exportFile(filename);

				// Add to clipboard
				file->AddFile(filename);
			}
			wxTheClipboard->AddData(file);
			wxTheClipboard->Close();
		}

		// Copy dirs
		for (auto& dir : dirs)
			tree_->addSubdir(dir->clone(tree_));
	}

	~EntryTreeClipboardItem() override = default;

	ArchiveDir* tree() const { return tree_.get(); }

private:
	shared_ptr<ArchiveDir> tree_;
};


// -----------------------------------------------------------------------------
//
// ArchivePanel Class Functions
//
// -----------------------------------------------------------------------------


// -----------------------------------------------------------------------------
// ArchivePanel class constructor
// -----------------------------------------------------------------------------
ArchivePanel::ArchivePanel(wxWindow* parent, const shared_ptr<Archive>& archive) :
	wxPanel(parent, -1),
	archive_{ archive },
	undo_manager_{ new UndoManager() },
	ee_manager_{ new ExternalEditManager }
{
	setup(archive.get());
	bindEvents(archive.get());
}

// -----------------------------------------------------------------------------
// Setup the panel controls and layout
// -----------------------------------------------------------------------------
void ArchivePanel::setup(const Archive* archive)
{
	// Create controls
	splitter_         = new ui::Splitter(this, -1, wxSP_3DSASH | wxSP_LIVE_UPDATE);
	entry_area_       = new EntryPanel(splitter_, "nil");
	default_area_     = new DefaultEntryPanel(splitter_);
	auto* elist_panel = createEntryListPanel(splitter_);

	// Create sizer
	auto m_hbox = new wxBoxSizer(wxHORIZONTAL);
	SetSizer(m_hbox);

	// Set default entry panel
	cur_area_ = entry_area_;
	cur_area_->Show(true);
	cur_area_->setUndoManager(undo_manager_.get());

	// Setup splitter
	splitter_->SetMinimumPaneSize(FromDIP(300));
	m_hbox->Add(splitter_, ui::LayoutHelper(this).sfWithBorder(1).Expand());
	int split_pos = FromDIP(ap_splitter_position_list);
	if (archive && archive->formatInfo().supports_dirs)
		split_pos = FromDIP(ap_splitter_position_tree);
	splitter_->SplitVertically(elist_panel, cur_area_, split_pos);

	// Update size+layout
	Layout();
	elist_panel->Layout();
	elist_panel->Update();
	elist_panel->Refresh();
}

// -----------------------------------------------------------------------------
// Bind widget events and [archive] signals
// -----------------------------------------------------------------------------
void ArchivePanel::bindEvents(Archive* archive)
{
	entry_tree_->Bind(wxEVT_DATAVIEW_SELECTION_CHANGED, &ArchivePanel::onEntryListSelectionChange, this);
	entry_tree_->GetMainWindow()->Bind(wxEVT_KEY_DOWN, &ArchivePanel::onEntryListKeyDown, this);
	entry_tree_->Bind(wxEVT_DATAVIEW_ITEM_CONTEXT_MENU, &ArchivePanel::onEntryListRightClick, this);
	entry_tree_->Bind(wxEVT_DATAVIEW_ITEM_ACTIVATED, &ArchivePanel::onEntryListActivated, this);
	text_filter_->Bind(wxEVT_TEXT, &ArchivePanel::onTextFilterChanged, this);
	choice_category_->Bind(wxEVT_CHOICE, &ArchivePanel::onChoiceCategoryChanged, this);
	btn_clear_filter_->Bind(wxEVT_BUTTON, &ArchivePanel::onBtnClearFilter, this);

	// Update splitter position cvar when moved
	splitter_->Bind(
		wxEVT_SPLITTER_SASH_POS_CHANGED,
		[this](wxSplitterEvent& e)
		{
			if (auto archive = archive_.lock().get())
			{
				if (archive->formatInfo().supports_dirs)
					ap_splitter_position_tree = ToDIP(e.GetSashPosition());
				else
					ap_splitter_position_list = ToDIP(e.GetSashPosition());
			}
		});

	// Update entry moving toolbar if sorting changed
	entry_tree_->Bind(
		wxEVT_DATAVIEW_COLUMN_SORTED,
		[this](wxDataViewEvent& e) { toolbar_elist_->enableGroup("_Moving", canMoveEntries()); });

	// Update this tab's name in the parent notebook when the archive is saved
	sc_archive_saved_ = archive->signals().saved.connect(
		[this](Archive& a)
		{
			auto parent = dynamic_cast<wxAuiNotebook*>(GetParent());
			parent->SetPageText(parent->GetPageIndex(this), a.filename(false));
		});

	// Close current entry panel if it's entry was removed
	sc_entry_removed_ = archive->signals().entry_removed.connect(
		[this](Archive&, ArchiveDir&, ArchiveEntry& entry)
		{
			if (currentArea()->entry() == &entry)
			{
				currentArea()->closeEntry();
				currentArea()->openEntry(nullptr);
				currentArea()->Show(false);
			}
		});
}

// -----------------------------------------------------------------------------
// Creates the entry list panel
// -----------------------------------------------------------------------------
wxPanel* ArchivePanel::createEntryListPanel(wxWindow* parent)
{
	auto* panel    = new wxPanel(parent);
	auto  archive  = archive_.lock();
	bool  has_dirs = archive->formatInfo().supports_dirs;
	auto  lh       = ui::LayoutHelper(panel);

	// Create & set sizer & border
	auto* hbox = new wxBoxSizer(wxHORIZONTAL);
	panel->SetSizer(hbox);

	// Create entry list
	entry_tree_ = new ui::ArchiveEntryTree(panel, archive, undo_manager_.get(), elist_no_tree);
	entry_tree_->SetInitialSize(lh.size(400, -1));
	entry_tree_->SetDropTarget(new APEntryListDropTarget(this, entry_tree_));

	// Create path controls if needed
	if (has_dirs && elist_no_tree)
	{
		etree_path_ = new ui::ArchivePathPanel(panel);
		entry_tree_->setPathPanel(etree_path_);
	}

	// Entry list toolbar
	toolbar_elist_ = new SToolBar(panel, false, wxVERTICAL);
	if (has_dirs && !elist_no_tree)
	{
		auto* tbg_folder = new SToolBarGroup(toolbar_elist_, "_Folder");
		tbg_folder->addActionButton("arch_elist_collapseall");
		toolbar_elist_->addGroup(tbg_folder);
	}
	auto* tbg_create = new SToolBarGroup(toolbar_elist_, "_Create");
	tbg_create->addActionButton("arch_newentry");
	if (has_dirs)
		tbg_create->addActionButton("arch_newdir");
	tbg_create->addActionButton("arch_importfiles");
	tbg_create->addActionButton("arch_importdir");
	toolbar_elist_->addGroup(tbg_create);
	auto* tbg_entry = new SToolBarGroup(toolbar_elist_, "_Entry");
	tbg_entry->addActionButton("arch_entry_rename");
	tbg_entry->addActionButton("arch_entry_rename_each");
	tbg_entry->addActionButton("arch_entry_delete");
	tbg_entry->addSeparator();
	tbg_entry->addActionButton("arch_entry_import");
	tbg_entry->addActionButton("arch_entry_export");
	tbg_entry->setAllButtonsEnabled(false);
	toolbar_elist_->addGroup(tbg_entry);
	if (archive->format() != ArchiveFormat::Dir)
	{
		auto* tbg_moving = new SToolBarGroup(toolbar_elist_, "_Moving");
		tbg_moving->addActionButton("arch_entry_moveup");
		tbg_moving->addActionButton("arch_entry_movedown");
		tbg_moving->addActionButton("arch_entry_sort");
		tbg_moving->Enable(false);
		toolbar_elist_->addGroup(tbg_moving);
	}
	auto* tbg_bookmark = new SToolBarGroup(toolbar_elist_, "_Bookmark");
	tbg_bookmark->addActionButton("arch_entry_bookmark");
	tbg_bookmark->setAllButtonsEnabled(false);
	toolbar_elist_->addGroup(tbg_bookmark);
	auto* tbg_filter = new SToolBarGroup(toolbar_elist_, "_Filter");
	tbg_filter->addActionButton("arch_elist_togglefilter")->action()->setChecked(elist_show_filter);
	toolbar_elist_->addGroup(tbg_filter, true);

	// Entry List filter controls
	panel_filter_ = new wxPanel(panel, -1);
	auto* gbsizer = new wxGridBagSizer(lh.pad(), lh.pad());
	panel_filter_->SetSizer(gbsizer);

	// Create category selector
	choice_category_ = new wxChoice(panel_filter_, -1);
	choice_category_->Append("All");
	for (const auto& cat : EntryType::allCategories())
		choice_category_->Append(cat);
	choice_category_->SetSelection(0);
	gbsizer->Add(
		new wxStaticText(panel_filter_, -1, "Show:"), wxGBPosition(0, 0), wxDefaultSpan, wxALIGN_CENTER_VERTICAL);
	gbsizer->Add(choice_category_, wxGBPosition(0, 1), wxGBSpan(1, 2), wxEXPAND);
	gbsizer->AddGrowableCol(1, 1);

	// Create filter
	text_filter_ = new wxTextCtrl(panel_filter_, -1);
	gbsizer->Add(
		new wxStaticText(panel_filter_, -1, "Filter:"), wxGBPosition(1, 0), wxDefaultSpan, wxALIGN_CENTER_VERTICAL);
	gbsizer->Add(text_filter_, wxGBPosition(1, 1), wxDefaultSpan, wxEXPAND);
	btn_clear_filter_ = new SIconButton(panel_filter_, "close");
	btn_clear_filter_->SetToolTip("Clear Filter");
	gbsizer->Add(btn_clear_filter_, wxGBPosition(1, 2), wxDefaultSpan, wxEXPAND);

	// Show/hide filter controls depending on cvar
	panel_filter_->Show(elist_show_filter);

	// Layout entry list
	hbox->Add(toolbar_elist_, wxSizerFlags().Expand());
	hbox->AddSpacer(lh.padSmall());
	auto* vbox = new wxBoxSizer(wxVERTICAL);
	hbox->Add(vbox, lh.sfWithSmallBorder(1, wxRIGHT).Expand());
	if (etree_path_)
	{
		vbox->Add(etree_path_, wxSizerFlags().Expand());
		vbox->AddSpacer(lh.padSmall());
		vbox->Add(entry_tree_, wxSizerFlags(1).Expand());
	}
	else
		vbox->Add(entry_tree_, wxSizerFlags(1).Expand());
	vbox->Add(panel_filter_, lh.sfWithBorder(0, wxTOP).Expand());

	return panel;
}

// -----------------------------------------------------------------------------
// Saves any changes made to the currently open entry.
// If [force] is true the autosave_entry_changes cvar is ignored and the entry
// will always be saved (if there are any changes)
// -----------------------------------------------------------------------------
bool ArchivePanel::saveEntryChanges(bool force) const
{
	// Ignore if no changes have been made (or no entry is open)
	if (!cur_area_->isModified() || !cur_area_->entry())
		return true;

	// Don't save if autosave is off
	if (!force && autosave_entry_changes == 0)
		return false;

	// Ask if needed
	if (!force && autosave_entry_changes > 1)
	{
		int result = wxMessageBox(
			wxString::Format("Save changes to entry \"%s\"?", cur_area_->entry()->name()),
			"Unsaved Changes",
			wxYES_NO | wxICON_QUESTION);

		// Stop if user clicked no
		if (result == wxNO)
			return false;
	}

	// Save entry changes
	return cur_area_->saveEntry();
}

// -----------------------------------------------------------------------------
// Adds the 'Archive' and 'Entry' menus to the main window menubar
// -----------------------------------------------------------------------------
void ArchivePanel::addMenus() const
{
	// Create menus if needed
	if (!menu_archive)
	{
		// Archive menu
		menu_archive = new wxMenu();
		SAction::fromId("arch_newentry")->addToMenu(menu_archive);
		SAction::fromId("arch_newdir")->addToMenu(menu_archive);
		menu_archive->AppendSeparator();
		SAction::fromId("arch_importfiles")->addToMenu(menu_archive);
		SAction::fromId("arch_importdir")->addToMenu(menu_archive);
		SAction::fromId("arch_buildarchive")->addToMenu(menu_archive);
		menu_archive->AppendSeparator();
		SAction::fromId("arch_texeditor")->addToMenu(menu_archive);
		SAction::fromId("arch_mapeditor")->addToMenu(menu_archive);
		auto menu_clean = createMaintenanceMenu();

		auto maintenance_item = new wxMenuItem(menu_archive, wxID_ANY, "&Maintenance");
		maintenance_item->SetSubMenu(menu_clean);
		maintenance_item->SetBitmap(icons::getIcon(icons::Type::Any, "wrench"));
		menu_archive->Append(maintenance_item);

		auto menu_scripts = new wxMenu();
#ifndef NO_LUA
		scriptmanager::populateEditorScriptMenu(menu_scripts, scriptmanager::ScriptType::Archive, "arch_script");
		menu_archive->AppendSubMenu(menu_scripts, "&Run Script");
#endif

		menu_archive->AppendSeparator();
		SAction::fromId("arch_run")->addToMenu(menu_archive, true, "Run");
	}
	if (!menu_entry)
	{
		// Entry menu
		menu_entry = new wxMenu();
		SAction::fromId("arch_entry_save")->addToMenu(menu_entry);
		SAction::fromId("arch_entry_rename")->addToMenu(menu_entry);
		SAction::fromId("arch_entry_delete")->addToMenu(menu_entry);
		SAction::fromId("arch_entry_revert")->addToMenu(menu_entry);
		menu_entry->AppendSeparator();
		SAction::fromId("arch_entry_cut")->addToMenu(menu_entry);
		SAction::fromId("arch_entry_copy")->addToMenu(menu_entry);
		SAction::fromId("arch_entry_paste")->addToMenu(menu_entry);
		menu_entry->AppendSeparator();
		SAction::fromId("arch_entry_moveup")->addToMenu(menu_entry, false);
		SAction::fromId("arch_entry_movedown")->addToMenu(menu_entry, false);
		SAction::fromId("arch_entry_sort")->addToMenu(menu_entry);
		menu_entry->AppendSeparator();
		SAction::fromId("arch_entry_import")->addToMenu(menu_entry);
		SAction::fromId("arch_entry_export")->addToMenu(menu_entry);
#ifndef NO_LUA
		menu_entry->AppendSeparator();
		auto menu_scripts = new wxMenu();
		scriptmanager::populateEditorScriptMenu(menu_scripts, scriptmanager::ScriptType::Entry, "arch_entry_script");
		menu_entry->AppendSubMenu(menu_scripts, "&Run Script");
#endif
	}

	// Add them to the main window menubar
	maineditor::window()->addCustomMenu(menu_archive, "&Archive");
	maineditor::window()->addCustomMenu(menu_entry, "&Entry");
	cur_area_->addCustomMenu();

	// Also enable the related toolbars
	maineditor::window()->enableToolBar("_archive");
	maineditor::window()->enableToolBar("_entry");
}

// -----------------------------------------------------------------------------
// Removes the 'Archive' and 'Entry' menus from the main window menubar
// -----------------------------------------------------------------------------
void ArchivePanel::removeMenus() const
{
	// Remove ArchivePanel menus from the main window menubar
	maineditor::window()->removeCustomMenu(menu_archive);
	maineditor::window()->removeCustomMenu(menu_entry);
	cur_area_->removeCustomMenu();

	// Also disable the related toolbars
	maineditor::window()->enableToolBar("_archive", false);
	maineditor::window()->enableToolBar("_entry", false);
}

// -----------------------------------------------------------------------------
// Performs an undo operation
// -----------------------------------------------------------------------------
void ArchivePanel::undo() const
{
	if (!(cur_area_ && cur_area_->undo()))
	{
		entry_tree_->Freeze();
		undo_manager_->undo();
		entry_tree_->Thaw();
	}
}

// -----------------------------------------------------------------------------
// Performs a redo operation
// -----------------------------------------------------------------------------
void ArchivePanel::redo() const
{
	if (!(cur_area_ && cur_area_->redo()))
	{
		entry_tree_->Freeze();
		undo_manager_->redo();
		entry_tree_->Thaw();
	}
}

// -----------------------------------------------------------------------------
// Adds a new entry to the archive after the last selected entry in the list.
// If nothing is selected it is added at the end of the list.
// Pops up a NewEntryDialog to get the name/type/(directory) for the new entry.
// Returns true if the entry was created, false otherwise.
// -----------------------------------------------------------------------------
bool ArchivePanel::newEntry()
{
	// Check the archive is still open
	auto archive = archive_.lock();
	if (!archive)
		return false;

	// Show new entry dialog
	auto* last_entry = entry_tree_->lastSelectedEntry(true);
	auto* dlg        = new ui::NewEntryDialog(this, *archive, entry_tree_->currentSelectedDir());
	if (dlg->ShowModal() != wxID_OK)
		return false;

	// Determine the directory to add the new entry to
	auto* dir = archive->rootDir().get();
	if (archive->formatInfo().supports_dirs)
	{
		auto dir_path = dlg->parentDirPath().ToStdString();
		strutil::replaceIP(dir_path, "\\", "/");

		dir = archive->dirAtPath(dir_path);
		if (!dir)
			dir = archive->createDir(dir_path).get();
	}

	// Get the entry index of the last selected list item
	auto index = last_entry ? dir->entryIndex(last_entry) : -1;

	// If something was selected, add 1 to the index so we add the new entry after the last selected
	if (index >= 0)
		index++;

	// Create the new entry
	undo_manager_->beginRecord("Add Entry");
	auto new_entry = std::make_shared<ArchiveEntry>(dlg->entryName().ToStdString());

	// Deal with specific entry type that we may want created
	using NewEntry = maineditor::NewEntryType;
	auto type      = static_cast<NewEntry>(dlg->entryType());
	if (type != NewEntry::Empty && new_entry)
	{
		ArchiveEntry*       e_import;
		MemChunk            mc;
		ChoosePaletteDialog cp(this);
		switch (type)
		{
		case NewEntry::Text:
			new_entry->setType(EntryType::fromId("txt"));
			new_entry->setExtensionByType();
			break;

		case NewEntry::Palette:
			// Import a palette from the available ones
			cp.CenterOnParent();
			if (cp.ShowModal() == wxID_OK)
			{
				Palette* pal;
				int      choice = cp.getChoice();
				if (choice)
					pal = app::paletteManager()->palette(choice - 1);
				else
					pal = app::paletteManager()->globalPalette();
				pal->saveMem(mc);
			}
			else
			{
				mc.reSize(256 * 3);
			}
			new_entry->importMemChunk(mc);
			new_entry->setType(EntryType::fromId("palette"));
			new_entry->setExtensionByType();
			break;

		case NewEntry::Animated:
			// Import the ZDoom definitions as a baseline
			e_import = app::archiveManager().programResourceArchive()->entryAtPath("animated.lmp");
			if (e_import)
				new_entry->importEntry(e_import);
			EntryType::detectEntryType(*new_entry);
			new_entry->setExtensionByType();
			break;

		case NewEntry::Switches:
			// Import the Boom definitions as a baseline
			e_import = app::archiveManager().programResourceArchive()->entryAtPath("switches.lmp");
			if (e_import)
				new_entry->importEntry(e_import);
			EntryType::detectEntryType(*new_entry);
			new_entry->setExtensionByType();
			break;

		default: break;
		}
	}

	// Add the entry to the archive
	archive->addEntry(new_entry, index, dir);
	focusOnEntry(new_entry.get());
	selectionChanged();

	undo_manager_->endRecord(!!new_entry);

	// Return whether the entry was created ok
	return !!new_entry;
}

// -----------------------------------------------------------------------------
// Adds a new subdirectory to the current directory, but only if the archive
// supports them
// -----------------------------------------------------------------------------
bool ArchivePanel::newDirectory()
{
	// Check the archive is still open
	auto archive = archive_.lock();
	if (!archive)
		return false;

	// Show new directory dialog
	auto* dlg = new ui::NewEntryDialog(this, *archive, entry_tree_->currentSelectedDir(), true);
	if (dlg->ShowModal() != wxID_OK)
		return false;

	// Determine the parent directory
	auto* parent_dir = archive->rootDir().get();
	if (archive->formatInfo().supports_dirs)
	{
		auto dir_path = dlg->parentDirPath().ToStdString();
		strutil::replaceIP(dir_path, "\\", "/");

		parent_dir = archive->dirAtPath(dir_path);
		if (!parent_dir)
			parent_dir = archive->createDir(dir_path).get();
	}

	// Add the directory to the archive
	undo_manager_->beginRecord("Create Directory");
	auto dir = archive->createDir(dlg->entryName().ToStdString(), ArchiveDir::getShared(parent_dir));
	undo_manager_->endRecord(!!dir);

	if (dir)
	{
		focusOnEntry(dir->dirEntry());
		selectionChanged();
	}

	// Return whether the directory was created ok
	return !!dir;
}

// -----------------------------------------------------------------------------
// Opens a file selection dialog and imports any selected files to the current
// directory, using the filenames as entry names
// -----------------------------------------------------------------------------
bool ArchivePanel::importFiles()
{
	// Check the archive is still open
	auto archive = archive_.lock();
	if (!archive)
		return false;

	// Run open files dialog
	filedialog::FDInfo info;
	if (filedialog::openFiles(info, "Choose files to import", "Any File (*.*)|*.*", this))
	{
		// Get the entry index of the last selected list item
		auto dir   = entry_tree_->currentSelectedDir();
		int  index = archive->entryIndex(entry_tree_->lastSelectedEntry(), dir);

		// If something was selected, add 1 to the index so we add the new entry after the last selected
		if (index >= 0)
			index++;
		else
			index = -1; // If not add to the end of the list

		// Begin recording undo level
		undo_manager_->beginRecord("Import Files");

		// Go through the list of files
		bool ok = true;
		entry_tree_->Freeze();
		ui::showSplash("Importing Files...", true, maineditor::windowWx());
		for (size_t a = 0; a < info.filenames.size(); a++)
		{
			// Get filename
			wxString name = wxFileName(info.filenames[a]).GetFullName();

			// Update splash window
			ui::setSplashProgress(a, info.filenames.size());
			ui::setSplashProgressMessage(name.ToStdString());

			// Create new entry
			auto new_entry = std::make_shared<ArchiveEntry>(name.ToStdString());

			// Import file to entry
			if (new_entry->importFile(info.filenames[a]))
			{
				archive->addEntry(new_entry, index, dir); // Add the entry to the archive
				EntryType::detectEntryType(*new_entry);   // Detect entry type
			}
			else
			{
				log::error(global::error);
				ok = false;
			}

			if (index > 0)
				index++;
		}
		ui::hideSplash();
		entry_tree_->Thaw();

		// End recording undo level
		undo_manager_->endRecord(true);

		return ok;
	}
	else // User cancelled
		return false;
}

// -----------------------------------------------------------------------------
// Opens a dir selection dialog and imports any files within the selected
// directory into the current directory, using the filenames as entry names
// -----------------------------------------------------------------------------
bool ArchivePanel::importDir()
{
	// Check the archive is still open
	auto archive = archive_.lock();
	if (!archive)
		return false;

	// Run open dir dialog
	auto path = filedialog::openDirectory("Choose directory to import", this);
	if (!path.empty())
	{
		auto dir = ArchiveDir::getShared(entry_tree_->currentSelectedDir());

		// Begin recording undo level
		undo_manager_->beginRecord("Import Directory");

		entry_tree_->Freeze();
		ui::showSplash("Importing Files...", true, maineditor::windowWx());

		// Import the directory
		auto ok = archive->importDir(path, archive_dir_ignore_hidden, dir);

		ui::hideSplash();
		entry_tree_->Thaw();

		// End recording undo level
		undo_manager_->endRecord(true);

		return ok;
	}
	else // User cancelled
		return false;
}

// -----------------------------------------------------------------------------
// Not implemented
// -----------------------------------------------------------------------------
bool ArchivePanel::convertArchiveTo() const
{
	wxMessageBox("Not Implemented");
	return false;
}

// -----------------------------------------------------------------------------
// Not implemented
// -----------------------------------------------------------------------------
bool ArchivePanel::cleanupArchive() const
{
	wxMessageBox("Not Implemented");
	return false;
}

// -----------------------------------------------------------------------------
// Build pk3/zip archive from the current directory
// -----------------------------------------------------------------------------
bool ArchivePanel::buildArchive() const
{
	// Check the archive is still open
	auto archive = archive_.lock();
	if (!archive)
		return false;

	if (archive->format() != ArchiveFormat::Dir)
	{
		wxMessageBox("This function is only supported with directories", "Can't build archive", wxICON_ERROR);
		return false;
	}

	return archiveoperations::buildArchive(archive->filename());
}

// -----------------------------------------------------------------------------
// Opens a dialog to rename the selected entries.
// If multiple entries are selected, a mass-rename is performed
// -----------------------------------------------------------------------------
bool ArchivePanel::renameEntry(bool each) const
{
	// Check the archive is still open
	auto archive = archive_.lock();
	if (!archive)
		return false;

	// Get selected entries & directories
	auto selection     = entry_tree_->selectedEntries();
	auto selected_dirs = entry_tree_->selectedDirectories();

	// Do rename (with undo level)
	undo_manager_->beginRecord("Rename Entry");
	entryoperations::rename(selection, archive.get(), each);
	entryoperations::renameDir(selected_dirs, archive.get());
	undo_manager_->endRecord(true);

	// Update UI
	for (auto* entry : selection)
		maineditor::window()->archiveManagerPanel()->updateEntryTabTitle(entry);

	return true;
}

// -----------------------------------------------------------------------------
// Deletes any selected entries from the archive
// -----------------------------------------------------------------------------
bool ArchivePanel::deleteEntry(bool confirm)
{
	// Check the archive is still open
	auto archive = archive_.lock();
	if (!archive)
		return false;

	// Get a list of selected entries
	auto selected_entries = entry_tree_->selectedEntries();

	// Get a list of selected directories
	auto selected_dirs = entry_tree_->selectedDirectories();

	if (selected_entries.empty() && selected_dirs.empty())
		return false;

	// Confirmation dialog
	if (confirm_entry_delete && confirm)
	{
		wxString item;
		int      num = selected_entries.size() + selected_dirs.size();
		if (num == 1)
		{
			if (selected_entries.size() == 1)
				item = selected_entries[0]->name();
			else
				item = selected_dirs[0]->name();
		}
		else if (num > 0)
			item = wxString::Format("these %d items", num);

		if (wxMessageBox(
				wxString::Format("Are you sure you want to delete %s?", item),
				"Delete Confirmation",
				wxYES_NO | wxICON_QUESTION)
			!= wxYES)
			return false;
	}

	// Clear the selection
	entry_tree_->UnselectAll();

	// Begin recording undo level
	undo_manager_->beginRecord("Delete Entry");

	// Go through the selected entries
	entry_tree_->Freeze();
	for (int a = selected_entries.size() - 1; a >= 0; a--)
	{
		// Remove from bookmarks
		app::archiveManager().deleteBookmark(selected_entries[a]);

		// Close entry tab if open
		maineditor::window()->archiveManagerPanel()->closeEntryTab(selected_entries[a]);

		// Remove the current selected entry if it isn't a directory
		if (selected_entries[a]->type() != EntryType::folderType())
			archive->removeEntry(selected_entries[a]);
	}

	// Go through the selected directories
	for (int a = selected_dirs.size() - 1; a >= 0; a--)
	{
		// Remove from bookmarks
		app::archiveManager().deleteBookmarksInDir(selected_dirs[a]);

		// Close entry tabs
		for (const auto& entry : selected_dirs[a]->entries())
			maineditor::window()->archiveManagerPanel()->closeEntryTab(entry.get());

		// Remove the selected directory from the archive
		archive->removeDir(selected_dirs[a]->path());
	}
	entry_tree_->Thaw();

	// Finish recording undo level
	undo_manager_->endRecord(true);

	// Switch to blank entry panel
	cur_area_->Show(false);
	cur_area_->nullEntry();
	splitter_->ReplaceWindow(cur_area_, entry_area_);
	cur_area_ = entry_area_;
	cur_area_->Show(true);
	Layout();

	return true;
}

// -----------------------------------------------------------------------------
// Reverts any selected entries
// -----------------------------------------------------------------------------
bool ArchivePanel::revertEntry() const
{
	// Check the archive is still open
	auto archive = archive_.lock();
	if (!archive)
		return false;

	// Prompt to revert if configured to
	if (confirm_entry_revert)
		if (wxMessageBox(
				"Are you sure you want to revert changes made to the entry?",
				"Revert Changes",
				wxICON_QUESTION | wxYES_NO)
			== wxNO)
			return false;

	// Get selected entries
	auto selected_entries = entry_tree_->selectedEntries();

	// Begin recording undo level
	undo_manager_->beginRecord("Revert Entry");

	// Go through selection
	for (auto& entry : selected_entries)
	{
		undo_manager_->recordUndoStep(std::make_unique<EntryDataUS>(entry));
		archive->revertEntry(entry);
	}

	// Finish recording undo level
	undo_manager_->endRecord(true);

	// Reload entry if currently open
	if (selected_entries.size() == 1 && maineditor::currentEntryPanel()
		&& maineditor::currentEntryPanel()->entry() == selected_entries[0])
		maineditor::currentEntryPanel()->openEntry(selected_entries[0]);

	// If the entries reverted were the only modified entries in the
	// archive, the archive is no longer modified.
	archive->findModifiedEntries();

	return true;
}

// -----------------------------------------------------------------------------
// Moves any selected entries up in the list
// -----------------------------------------------------------------------------
bool ArchivePanel::moveUp() const
{
	auto archive = archive_.lock();

	// Check we can move
	if (!archive || entry_tree_->GetSelectedItemsCount() == 0 || !canMoveEntries())
		return false;

	// Check selection is valid for move action (all entries must be in same dir)
	auto* dir = entry_tree_->selectedEntriesDir();
	if (!dir)
	{
		log::warning("Can't move selected entries - all selected entries must be in the same directory");
		return false;
	}

	// Get selection
	wxDataViewItemArray sel_items;
	entry_tree_->GetSelections(sel_items);
	auto sel_entries = entry_tree_->selectedEntries();
	auto focus       = entry_tree_->GetCurrentItem();
	auto first       = entry_tree_->firstSelectedItem();
	if (sel_entries.empty())
		return false;

	// If the first selected item is the first entry in the directory, don't move
	if (sel_entries[0]->index() == 0)
		return false;

	// Move each one up by swapping it with the entry above it
	entry_tree_->Freeze();
	undo_manager_->beginRecord("Move Up");
	for (auto* entry : sel_entries)
		archive->swapEntries(entry->index(), entry->index() - 1, dir);
	undo_manager_->endRecord(true);

	// Update selection
	entry_tree_->SetSelections(sel_items);
	entry_tree_->SetCurrentItem(focus);

	// Ensure top-most entry is visible
	entry_tree_->EnsureVisible(first);
	entry_tree_->GetModel()->Resort();
	entry_tree_->Thaw();

	// Return success
	return true;
}

// -----------------------------------------------------------------------------
// Moves any selected entries down in the list
// -----------------------------------------------------------------------------
bool ArchivePanel::moveDown() const
{
	auto archive = archive_.lock();

	// Check we can move
	if (!archive || entry_tree_->GetSelectedItemsCount() == 0 || !canMoveEntries())
		return false;

	// Check selection is valid for move action (all entries must be in same dir)
	auto* dir = entry_tree_->selectedEntriesDir();
	if (!dir)
	{
		log::warning("Can't move selected entries - all selected entries must be in the same directory");
		return false;
	}

	// Get selection
	wxDataViewItemArray sel_items;
	entry_tree_->GetSelections(sel_items);
	auto sel_entries = entry_tree_->selectedEntries();
	auto focus       = entry_tree_->GetCurrentItem();
	auto last        = entry_tree_->lastSelectedItem();
	if (sel_entries.empty())
		return false;

	// If the last selected item the last entry in the directory, don't move
	if (sel_entries.back()->index() == dir->numEntries() - 1)
		return false;

	// Move each one down by swapping it with the entry below it
	entry_tree_->Freeze();
	undo_manager_->beginRecord("Move Down");
	for (int a = sel_entries.size() - 1; a >= 0; a--)
		archive->swapEntries(sel_entries[a]->index(), sel_entries[a]->index() + 1, dir);
	undo_manager_->endRecord(true);

	// Update selection
	entry_tree_->SetSelections(sel_items);
	entry_tree_->SetCurrentItem(focus);

	// Ensure bottom-most entry is visible
	entry_tree_->EnsureVisible(last);
	entry_tree_->GetModel()->Resort();
	entry_tree_->Thaw();

	// Return success
	return true;
}

// -----------------------------------------------------------------------------
// Sorts all selected entries. If the selection is empty or only contains one
// single entry, sort the entire archive instead.
// -----------------------------------------------------------------------------
bool ArchivePanel::sort() const
{
	// Check the archive is still open
	auto archive = archive_.lock();
	if (!archive)
		return false;

	// Get selected entries and their parent dir
	auto sel_entries = entry_tree_->selectedEntries();
	auto dir         = entry_tree_->selectedEntriesDir();
	if (!dir)
		return false; // Must all be in the same dir

	// Perform sort
	entry_tree_->Freeze();
	auto success = entryoperations::sortEntries(*archive, sel_entries, *dir, undo_manager_.get());
	entry_tree_->Thaw();

	return success;
}

// -----------------------------------------------------------------------------
// Toggles a bookmark on the currently focused entry
// -----------------------------------------------------------------------------
bool ArchivePanel::bookmark() const
{
	// Entry
	if (auto entry = entry_tree_->firstSelectedEntry())
	{
		if (app::archiveManager().isBookmarked(entry))
			app::archiveManager().deleteBookmark(entry);
		else
			app::archiveManager().addBookmark(entry->getShared());

		return true;
	}

	// Directory
	if (auto dir = entry_tree_->firstSelectedDirectory())
	{
		auto dir_entry = dir->dirEntryShared();

		if (app::archiveManager().isBookmarked(dir_entry.get()))
			app::archiveManager().deleteBookmark(dir_entry.get());
		else
			app::archiveManager().addBookmark(dir_entry);

		return true;
	}

	// Invalid selection
	return false;
}

// -----------------------------------------------------------------------------
// Opens currently selected entries in separate tabs
// -----------------------------------------------------------------------------
bool ArchivePanel::openTab() const
{
	// Get selected entries
	auto selection = entry_tree_->selectedEntries();

	// Open each in its own tab
	for (auto& entry : selection)
	{
		if (strutil::startsWith(entry->typeString(), "archive_"))
			app::archiveManager().openArchive(entry);
		else
			maineditor::openEntry(entry);
	}

	return true;
}

// -----------------------------------------------------------------------------
// Computes the CRC-32 checksums of the selected entries
// -----------------------------------------------------------------------------
bool ArchivePanel::crc32() const
{
	// Get selected entries
	auto selection = entry_tree_->selectedEntries();

	// Compute CRC-32 checksums for each
	wxString checksums = "\nCRC-32:\n";
	for (auto& entry : selection)
	{
		uint32_t crc = entry->data().crc();
		checksums += wxString::Format("%s:\t%x\n", entry->name(), crc);
	}
	log::info(1, checksums);
	wxMessageBox(checksums);

	return true;
}

// -----------------------------------------------------------------------------
// Not implemented
// -----------------------------------------------------------------------------
bool ArchivePanel::convertEntryTo() const
{
	wxMessageBox("Not Implemented");
	return false;
}

// -----------------------------------------------------------------------------
// For each selected entry, opens a file selection dialog. The selected file
// will be imported into the entry
// -----------------------------------------------------------------------------
bool ArchivePanel::importEntry()
{
	// Get a list of selected entries
	auto selection = entry_tree_->selectedEntries();

	// Begin recording undo level
	undo_manager_->beginRecord("Import Entry");

	// Go through the list
	bool entry_type_changed = false;
	for (auto& entry : selection)
	{
		// Run open file dialog
		filedialog::FDInfo info;
		if (filedialog::openFile(info, "Import Entry \"" + entry->name() + "\"", "Any File (*.*)|*.*", this))
		{
			// Preserve gfx offset if needed
			Vec2i offset;
			if (entry->type()->editor() == "gfx")
			{
				// We have an image
				SImage si;
				si.open(entry->data());
				offset = si.offset();
			}

			// Get current entry type
			auto cur_type = entry->type();

			// Create undo step
			undo_manager_->recordUndoStep(std::make_unique<EntryDataUS>(entry));

			// If a file was selected, import it
			if (!entry->importFile(info.filenames[0]))
			{
				wxMessageBox(
					wxString::Format("Failed to import file: %s", global::error), "Import Failed", wxICON_ERROR, this);
				return false;
			}

			// Re-detect entry type
			EntryType::detectEntryType(*entry);

			// Restore offsets if needed
			if (entry->type()->editor() == "gfx")
			{
				SImage si;
				si.open(entry->data());

				Vec2i noffset = si.offset();
				bool  ok      = true;
				// Don't bother if the same offsets are reimported
				if (offset == noffset)
					ok = false;
				// Ask for confirmation if there actually are offsets but they are different
				else if (noffset.x | noffset.y)
				{
					wxMessageDialog md(
						this,
						wxString::Format(
							"Image %s had offset [%d, %d], imported file has offset [%d, %d]. "
							"Do you want to keep the old offset and override the new?",
							entry->name(),
							offset.x,
							offset.y,
							noffset.x,
							noffset.y),
						"Conflicting Offsets",
						wxYES_NO);
					int result = md.ShowModal();
					if (result != wxID_YES)
						ok = false;
				}
				// Warn if the offsets couldn't be written
				if (ok && si.format() && !si.format()->writeOffset(si, entry, offset))
					log::warning(wxString::Format(
						"Old offset information [%d, %d] couldn't be "
						"preserved in the new image format for image %s.",
						offset.x,
						offset.y,
						entry->name()));
			}

			// Check if the entry type changed
			if (entry->type() != cur_type)
				entry_type_changed = true;

			// If the entry is currently open, refresh the entry panel
			if (cur_area_->entry() == entry)
				openEntry(entry, true);
		}
	}

	// Prompt to update entry extensions
	if (entry_type_changed && archive_.lock()->formatInfo().names_extensions)
	{
		auto multi_select = selection.size() > 1;

		if (wxMessageBox(
				multi_select ? "One or more entry types were changed. Update entry extensions?"
							 : "The entry type has changed. Update it's extension?",
				"Update Entry Extension(s)",
				wxYES_NO | wxICON_QUESTION)
			== wxYES)
		{
			for (auto& entry : selection)
				entry->setExtensionByType();
		}
	}

	// Finish recording undo level
	undo_manager_->endRecord(true);

	return true;
}

// -----------------------------------------------------------------------------
// Exports any selected entries to files. If multiple entries are selected, a
// directory selection dialog is shown, and any selected entries will be
// exported to that directory
// -----------------------------------------------------------------------------
bool ArchivePanel::exportEntry() const
{
	// Get a list of selected entries & dirs
	auto selection     = entry_tree_->selectedEntries();
	auto selected_dirs = entry_tree_->selectedDirectories();

	// If we're just exporting 1 entry
	if (selection.size() == 1 && selected_dirs.empty())
		return entryoperations::exportEntry(selection[0]);

	// Multiple entries/dirs
	return entryoperations::exportEntries(selection, selected_dirs);
}

// -----------------------------------------------------------------------------
// Not implemented
// -----------------------------------------------------------------------------
bool ArchivePanel::exportEntryAs() const
{
	wxMessageBox("Not Implemented");
	return false;
}

// -----------------------------------------------------------------------------
// Copies selected entries+directories to the clipboard
// -----------------------------------------------------------------------------
bool ArchivePanel::copyEntry() const
{
	// Get a list of selected entries
	auto entries = entry_tree_->selectedEntries();

	// Get a list of selected directories
	auto dirs = entry_tree_->selectedDirectories();

	// Do nothing if nothing selected
	if (entries.empty() && dirs.empty())
		return false;

	// Create clipboard item from selection
	app::clipboard().clear();
	app::clipboard().add(std::make_unique<EntryTreeClipboardItem>(entries, dirs));

	return true;
}

// -----------------------------------------------------------------------------
// Copies selected entries+diretories to the clipboard, and deletes them from
// the archive
// -----------------------------------------------------------------------------
bool ArchivePanel::cutEntry()
{
	if (copyEntry())
		return deleteEntry(false);
	else
		return false;
}

// -----------------------------------------------------------------------------
// Pastes any entries and directories on the clipboard into the current
// directory. Entries will be pasted after the last selected entry, whereas
// directories will be pasted after any subdirectories. Pasting a directory
// will also paste any entries and subdirectories within it.
// -----------------------------------------------------------------------------
bool ArchivePanel::pasteEntry() const
{
	// Do nothing if there is nothing in the clipboard
	if (app::clipboard().empty())
		return false;

	// Check the archive is still open
	auto archive = archive_.lock();
	auto dir     = ArchiveDir::getShared(entry_tree_->currentSelectedDir());
	if (!archive || !dir)
		return false;

	// Get the entry index of the last selected list item
	int index = archive->entryIndex(entry_tree_->lastSelectedEntry(), dir.get());

	// If something was selected, add 1 to the index so we add the new entry after the last selected
	if (index >= 0)
		index++;
	else
		index = -1; // If not add to the end of the list

	// Go through all clipboard items
	auto panel = theMainWindow->archiveManagerPanel();
	panel->disableArchiveListUpdate();
	bool pasted = false;
	undo_manager_->beginRecord("Paste Entry");
	entry_tree_->Freeze();
	for (unsigned a = 0; a < app::clipboard().size(); a++)
	{
		// Check item type
		if (app::clipboard().item(a)->type() != ClipboardItem::Type::EntryTree)
			continue;

		// Get clipboard item
		auto clip = dynamic_cast<EntryTreeClipboardItem*>(app::clipboard().item(a));

		// Merge it in
		if (archive->paste(clip->tree(), index, dir))
			pasted = true;
	}
	undo_manager_->endRecord(true);
	entry_tree_->Thaw();
	panel->refreshArchiveList();
	if (pasted)
	{
		// Update archive
		archive->setModified(true);

		return true;
	}
	else
		return false;
}

// -----------------------------------------------------------------------------
// Opens selected entries in their configured external editors
// -----------------------------------------------------------------------------
bool ArchivePanel::openEntryExternal() const
{
	auto selection = entry_tree_->selectedEntries();
	for (auto& entry : selection)
	{
		// Open entry in selected external editor
		bool ok = ee_manager_->openEntryExternal(
			*entry, current_external_exes_[wx_id_offset_], current_external_exe_category_);

		// Show error message if failed
		if (!ok)
			wxMessageBox(
				wxString::Format("Failed opening %s in external editor: %s", entry->name(), global::error),
				"External Edit Failed",
				wxOK | wxICON_ERROR);
	}

	return true;
}

// -----------------------------------------------------------------------------
// Returns the entry currently open for editing
// -----------------------------------------------------------------------------
ArchiveEntry* ArchivePanel::currentEntry() const
{
	if (entry_tree_->GetSelectedItemsCount() == 1)
		return cur_area_->entry();
	else
		return nullptr;
}

// -----------------------------------------------------------------------------
// Returns a vector of all selected entries
// -----------------------------------------------------------------------------
vector<ArchiveEntry*> ArchivePanel::currentEntries() const
{
	vector<ArchiveEntry*> selection;
	if (entry_tree_)
		selection = entry_tree_->selectedEntries();
	return selection;
}

// -----------------------------------------------------------------------------
// Returns the currently open dir
// -----------------------------------------------------------------------------
ArchiveDir* ArchivePanel::currentDir() const
{
	// if (entry_list_)
	//	return entry_list_->currentDir().lock().get();
	return nullptr;
}

// -----------------------------------------------------------------------------
// Converts any selected SWANTBLS entries to SWITCHES and ANIMATED
// -----------------------------------------------------------------------------
bool ArchivePanel::swanConvert() const
{
	// Check the archive is still open
	auto archive = archive_.lock();
	if (!archive)
		return false;

	// Get the entry index of the last selected list item
	auto lastEntry = entry_tree_->lastSelectedEntry();
	if (!lastEntry)
		return false;
	int index = lastEntry->index();

	// If something was selected, add 1 to the index so we add the new entry after the last selected
	if (index >= 0)
		index++;

	// MemChunks for ANIMATED and SWITCHES
	MemChunk mca, mcs;

	// Get a list of selected entries
	auto selection = entry_tree_->selectedEntries();
	bool error     = false;

	// Check each selected entry for possible conversion
	for (auto& entry : selection)
	{
		if (entry->type()->id() == "swantbls")
		{
			error |= !entryoperations::convertSwanTbls(entry, &mca, false);
			error |= !entryoperations::convertSwanTbls(entry, &mcs, true);
		}
	}

	// Close off ANIMATED lump if needed
	if (mca.size())
	{
		uint8_t buffer = 255;
		error |= !mca.reSize(mca.size() + 1, true);
		error |= !mca.write(&buffer, 1);
	}
	// Close off SWITCHES lump if needed
	if (mcs.size())
	{
		uint8_t buffer[20] = {};
		error |= !mcs.reSize(mcs.size() + 20, true);
		error |= !mcs.write(buffer, 20);
	}

	// Create entries
	MemChunk* mc[2]       = { &mca, &mcs };
	string    wadnames[2] = { "ANIMATED", "SWITCHES" };
	string    zipnames[2] = { "animated.lmp", "switches.lmp" };
	string    etypeids[2] = { "animated", "switches" };
	for (int e = 0; e < 2; ++e)
	{
		if (mc[e]->size())
		{
			// Begin recording undo level
			undo_manager_->beginRecord(fmt::format("Create {}", wadnames[e]));

			auto output = archive->addNewEntry(
				(archive->format() == ArchiveFormat::Wad ? wadnames[e] : zipnames[e]), index, lastEntry->parentDir());
			if (output)
			{
				error |= !output->importMemChunk(*mc[e]);
				EntryType::detectEntryType(*output);
				if (output->type() == EntryType::unknownType())
					output->setType(EntryType::fromId(etypeids[e]));
				if (index >= 0)
					index++;
			}
			else
				error = true;
			// Finish recording undo level
			undo_manager_->endRecord(true);
		}
	}
	return !error;
}

// -----------------------------------------------------------------------------
// Converts any selected SWITCHES or ANIMATED entries to a newly created
// ANIMDEFS or SWANTBLS entry
// -----------------------------------------------------------------------------
bool ArchivePanel::basConvert(bool animdefs)
{
	// Check the archive is still open
	auto archive = archive_.lock();
	if (!archive)
		return false;

	// Get the entry index of the last selected list item
	auto lastEntry = entry_tree_->lastSelectedEntry();
	if (!lastEntry)
		return false;
	int index = lastEntry->index();

	// If something was selected, add 1 to the index so we add the new entry after the last selected
	if (index >= 0)
		index++;

	// Get a list of selected entries
	auto selection = entry_tree_->selectedEntries();

	// Begin recording undo level
	undo_manager_->beginRecord("Convert to ANIMDEFS");

	// Create new entry
	auto output = archive->addNewEntry(
		(animdefs ? (archive->format() == ArchiveFormat::Wad ? "ANIMDEFS" : "animdefs.txt")
				  : (archive->format() == ArchiveFormat::Wad ? "SWANTBLS" : "swantbls.dat")),
		index,
		lastEntry->parentDir());

	// Convert to ZDoom-compatible ANIMDEFS
	if (output)
	{
		// Create the memory buffer
		string gentext;
		if (animdefs)
		{
			gentext = "// ANIMDEFS lump generated by SLADE3\n// on " + wxNow() + "\n\n";
		}
		else
		{
			gentext = "# SWANTBLS data generated by SLADE 3\n# on " + wxNow() + "\n#\n"
				"# This file is input for SWANTBLS.EXE, it specifies the switchnames\n"
				"# and animated textures and flats usable with BOOM. The output of\n"
				"# SWANTBLS is two lumps, SWITCHES.LMP and ANIMATED.LMP that should\n"
				"# be inserted in the PWAD as lumps.\n#\n";
		}

		MemChunk animdata(gentext.size());
		animdata.seek(0, SEEK_SET);
		animdata.write(gentext.data(), gentext.size());

		// Check each selected entry for possible conversion
		for (auto& entry : selection)
		{
			if (entry->type()->formatId() == "animated")
				entryoperations::convertAnimated(entry, &animdata, animdefs);
			else if (entry->type()->formatId() == "switches")
				entryoperations::convertSwitches(entry, &animdata, animdefs);
		}
		output->importMemChunk(animdata);

		// Identify the new lump as what it is
		EntryType::detectEntryType(*output);
		// Failsafe is detectEntryType doesn't accept to work, grumble
		if (output->type() == EntryType::unknownType())
			output->setType(EntryType::fromId("animdefs"));
	}

	// Finish recording undo level
	undo_manager_->endRecord(true);

	// Force entrylist width update
	Layout();

	return (output != nullptr);
}

// -----------------------------------------------------------------------------
// Unused (converts 6-bit palette to 8-bit)
// -----------------------------------------------------------------------------
bool ArchivePanel::palConvert() const
{
	// Get the entry index of the last selected list item
	auto            pal6bit = currentEntry();
	auto            source  = pal6bit->rawData();
	vector<uint8_t> dest(pal6bit->size());
	memcpy(dest.data(), source, pal6bit->size());
	for (size_t i = 0; i < pal6bit->size(); ++i)
		dest[i] = ((dest[i] << 2) | (dest[i] >> 4));
	pal6bit->importMem(dest.data(), pal6bit->size());
	maineditor::currentEntryPanel()->callRefresh();
	return true;
}

// -----------------------------------------------------------------------------
// Converts selected mus format entries to midi format
// -----------------------------------------------------------------------------
bool ArchivePanel::musMidiConvert() const
{
	// Get selected entries
	auto selection = entry_tree_->selectedEntries();

	// Begin recording undo level
	undo_manager_->beginRecord("Convert Mus -> Midi");

	// Go through selection
	for (auto& entry : selection)
	{
		// Convert MUS -> MIDI if the entry is a MIDI-like format
		const auto& format_id = entry->type()->formatId();
		if (strutil::startsWith(format_id, "midi_") && format_id != "midi_smf")
		{
			MemChunk midi;
			undo_manager_->recordUndoStep(std::make_unique<EntryDataUS>(entry)); // Create undo step
			if (format_id == "midi_mus")
				conversion::musToMidi(entry->data(), midi); // Convert
			else if (format_id == "midi_gmid")
				conversion::gmidToMidi(entry->data(), midi); // Convert
			else
				conversion::zmusToMidi(entry->data(), midi); // Convert
			entry->importMemChunk(midi);                     // Load midi data
			EntryType::detectEntryType(*entry);              // Update entry type
			entry->setExtensionByType();                     // Update extension if necessary
		}
	}

	// Finish recording undo level
	undo_manager_->endRecord(true);

	return true;
}

// -----------------------------------------------------------------------------
// Compiles any selected text entries as ACS scripts
// -----------------------------------------------------------------------------
bool ArchivePanel::compileACS(bool hexen) const
{
	// Get selected entries
	auto selection = entry_tree_->selectedEntries();

	// Go through selection
	for (auto& entry : selection)
	{
		// Compile ACS script
		entryoperations::compileACS(entry, hexen, nullptr, theMainWindow);
	}

	return true;
}

// -----------------------------------------------------------------------------
<<<<<<< HEAD
=======
// Compiles any selected text entries as DECOHack code
// -----------------------------------------------------------------------------
bool ArchivePanel::compileDECOHack() const
{
	// Get selected entries
	auto selection = entry_tree_->selectedEntries();

	// Go through selection
	for (auto& entry : selection)
	{
		// Compile
		entryoperations::compileDECOHack(entry, nullptr, theMainWindow);
	}

	return true;
}

// -----------------------------------------------------------------------------
// Compiles any selected text entries as ACS scripts
// -----------------------------------------------------------------------------
bool ArchivePanel::optimizePNG() const
{
	// Check if the PNG tools path are set up, at least one of them should be
	wxString pngpathc = path_pngcrush;
	wxString pngpatho = path_pngout;
	wxString pngpathd = path_deflopt;
	if ((pngpathc.IsEmpty() || !wxFileExists(pngpathc)) && (pngpatho.IsEmpty() || !wxFileExists(pngpatho))
		&& (pngpathd.IsEmpty() || !wxFileExists(pngpathd)))
	{
		wxMessageBox(
			"Error: PNG tool paths not defined or invalid, please configure in SLADE preferences",
			"Error",
			wxOK | wxCENTRE | wxICON_ERROR);
		return false;
	}

	// Get selected entries
	auto selection = entry_tree_->selectedEntries();

	ui::showSplash("Running external programs, please wait...", true, maineditor::windowWx());

	// Begin recording undo level
	undo_manager_->beginRecord("Optimize PNG");

	// Go through selection
	for (unsigned a = 0; a < selection.size(); a++)
	{
		ui::setSplashProgressMessage(selection[a]->nameNoExt());
		ui::setSplashProgress(static_cast<float>(a) / static_cast<float>(selection.size()));
		if (selection[a]->type()->formatId() == "img_png")
		{
			undo_manager_->recordUndoStep(std::make_unique<EntryDataUS>(selection[a]));
			entryoperations::optimizePNG(selection[a]);
		}
	}
	ui::hideSplash();

	// Finish recording undo level
	undo_manager_->endRecord(true);

	return true;
}

// -----------------------------------------------------------------------------
>>>>>>> c8041cf8
// Converts any selected TEXTUREx entries to a ZDoom TEXTURES entry
// -----------------------------------------------------------------------------
bool ArchivePanel::convertTextures() const
{
	// Get selected entries
	auto selection = entry_tree_->selectedEntries();

	// Begin recording undo level
	undo_manager_->beginRecord("Convert TEXTUREx -> TEXTURES");

	// Do conversion
	if (entryoperations::convertTextures(selection))
	{
		// Finish recording undo level
		undo_manager_->endRecord(true);

		return true;
	}

	// Finish recording undo level
	undo_manager_->endRecord(false);

	return false;
}

// -----------------------------------------------------------------------------
// Opens the given directory.
// -----------------------------------------------------------------------------
bool ArchivePanel::openDir(const shared_ptr<ArchiveDir>& dir) const
{
	return false; // entry_list_->setDir(dir);
}

// -----------------------------------------------------------------------------
// Closes the current entry in archive tab.
// -----------------------------------------------------------------------------
void ArchivePanel::closeCurrentEntry()
{
	// Close the current entry
	showEntryPanel(nullptr, false);
}

// -----------------------------------------------------------------------------
// Shows the appropriate entry area and sends the given entry to it.
// If [force] is true, the entry is opened even if it is already open
// -----------------------------------------------------------------------------
bool ArchivePanel::openEntry(ArchiveEntry* entry, bool force)
{
	// Null entry, do nothing
	if (!entry)
	{
		log::warning("NULL entry focused in the list");
		return false;
	}

	// Check the archive is still open
	auto archive = archive_.lock();
	if (!archive)
		return false;

	// First check if the entry is already open in its own tab
	auto am_panel = theMainWindow->archiveManagerPanel();

	// Do nothing if the entry is already open
	if (cur_area_->entry() == entry && !force)
		return false;

	// Detect entry type if it hasn't been already
	if (entry->type() == EntryType::unknownType())
		EntryType::detectEntryType(*entry);

	// Are we trying to open a directory? This can happen from bookmarks.
	if (entry->type() == EntryType::folderType())
	{
		// Get directory to open
		auto dir = ArchiveDir::findDirByDirEntry(archive->rootDir(), *entry);

		// Check it exists (really should)
		if (!dir)
		{
			log::error(wxString::Format("Trying to open nonexistant directory %s", entry->path(true)));
			return false;
		}

		entry_tree_->goToDir(dir, true);
	}
	else
	{
		// Save changes if needed
		saveEntryChanges();

		// Close the current entry
		cur_area_->closeEntry();

		// Get the appropriate entry panel for the entry's type
		auto new_area = default_area_;
		if (am_panel->entryIsOpenInTab(entry))
			new_area = default_area_;
		else if (entry->type() == EntryType::mapMarkerType())
			new_area = mapArea();
		else if (entry->isArchive())
		{
			// Check for archive that is a map (eg. maps/ in a zip)
			if (archive->mapDesc(entry).head.lock().get() == entry)
				new_area = mapArea();
		}
		else if (entry->type()->editor() == "gfx")
			new_area = gfxArea();
		else if (entry->type()->editor() == "palette")
			new_area = palArea();
		else if (entry->type()->editor() == "ansi")
			new_area = ansiArea();
		else if (entry->type()->editor() == "text")
			new_area = textArea();
		else if (entry->type()->editor() == "audio")
			new_area = audioArea();
		else if (entry->type()->editor() == "data")
			new_area = dataArea();
		else if (entry->type()->editor() == "default")
			new_area = default_area_;
		else
			log::warning(
				wxString::Format("Entry editor %s does not exist, using default editor", entry->type()->editor()));

		// Load the entry into the panel
		if (!new_area->openEntry(entry))
			wxMessageBox(wxString::Format("Error loading entry:\n%s", global::error), "Error", wxOK | wxICON_ERROR);

		// Show the new entry panel
		bool changed = (cur_area_ != new_area);
		if (!showEntryPanel(new_area, false))
			return false;
		else if (changed)
			new_area->updateToolbar();
	}
	return true;
}

// -----------------------------------------------------------------------------
// Opens [entry] in the text editor panel
// -----------------------------------------------------------------------------
bool ArchivePanel::openEntryAsText(const ArchiveEntry* entry)
{
	// Check entry was given
	if (!entry)
		return false;

	// First check if the entry is already open in its own tab
	auto panel = theMainWindow->archiveManagerPanel();
	if (panel->redirectToTab(entry))
		return true;

	// Load the current entry into the panel
	if (!textArea()->openEntry(entry))
		wxMessageBox(wxString::Format("Error loading entry:\n%s", global::error), "Error", wxOK | wxICON_ERROR);

	// Show the text entry panel
	return showEntryPanel(textArea());
}

// -----------------------------------------------------------------------------
// Opens [entry] in the hex editor panel
// -----------------------------------------------------------------------------
bool ArchivePanel::openEntryAsHex(const ArchiveEntry* entry)
{
	// Check entry was given
	if (!entry)
		return false;

	// First check if the entry is already open in its own tab
	auto panel = theMainWindow->archiveManagerPanel();
	if (panel->redirectToTab(entry))
		return true;

	// Load the current entry into the panel
	if (!hexArea()->openEntry(entry))
		wxMessageBox(wxString::Format("Error loading entry:\n%s", global::error), "Error", wxOK | wxICON_ERROR);

	// Show the text entry panel
	return showEntryPanel(hexArea());
}

// -----------------------------------------------------------------------------
// If only one entry is selected, force its reload
// -----------------------------------------------------------------------------
bool ArchivePanel::reloadCurrentPanel()
{
	// Do nothing if there are multiple entries
	if (cur_area_ == default_area_)
		return false;

	return openEntry(cur_area_->entry(), true);
}

// -----------------------------------------------------------------------------
// Makes sure the list view display shows the given entry
// -----------------------------------------------------------------------------
void ArchivePanel::focusOnEntry(ArchiveEntry* entry) const
{
	if (!entry)
		return;

	wxDataViewItem item{ entry };
	entry_tree_->EnsureVisible(item);
	entry_tree_->SetSelections(wxDataViewItemArray(1, item));
}

// -----------------------------------------------------------------------------
// Sets focus to the entry list
// -----------------------------------------------------------------------------
void ArchivePanel::focusEntryList() const
{
	entry_tree_->SetFocus();
}

// -----------------------------------------------------------------------------
// Show an entry panel appropriate to the current entry
// -----------------------------------------------------------------------------
bool ArchivePanel::showEntryPanel(EntryPanel* new_area, bool ask_save)
{
	// Save any changes if needed
	if (ask_save)
		saveEntryChanges();

	// If the new panel is different than the current, swap them
	if (new_area != cur_area_)
	{
		Freeze();
		cur_area_->Show(false);        // Hide current
		cur_area_->removeCustomMenu(); // Remove current custom menu (if any)
		if (new_area != nullptr)
		{
			splitter_->ReplaceWindow(cur_area_, new_area); // Swap the panels
			cur_area_ = new_area;                          // Set the new panel to current
			cur_area_->Show(true);                         // Show current

			// Add the current panel's custom menu and toolbar if needed
			cur_area_->addCustomMenu();
		}

		// Set panel undo manager
		cur_area_->setUndoManager(undo_manager_.get());

		// Update panel layout
		Layout();
		Thaw();
		theMainWindow->Update();
		theMainWindow->Refresh();
		theMainWindow->Update();
	}
	else if (!cur_area_->IsShown())
	{
		// Show current
		cur_area_->Show();
	}

	return true;
}

// -----------------------------------------------------------------------------
// Refreshes everything on the panel
// -----------------------------------------------------------------------------
void ArchivePanel::refreshPanel()
{
	// Refresh entry list
	updateFilter();

	// Refresh current entry panel
	cur_area_->refreshPanel();

	// Update filter control visibility
	panel_filter_->Show(elist_show_filter);

	// Refresh entire panel
	Freeze();
	toolbar_elist_->updateLayout();
	splitter_->GetWindow1()->Layout();
	splitter_->GetWindow1()->Update();
	splitter_->GetWindow1()->Refresh();
	splitter_->GetWindow2()->Layout();
	splitter_->GetWindow2()->Update();
	splitter_->GetWindow2()->Refresh();
	Layout();
	Update();
	Refresh();
	Thaw();
}

// -----------------------------------------------------------------------------
// Creates and returns the 'Open In' submenu for the entry context menu, adding
// any external editors for entries of [category]
// -----------------------------------------------------------------------------
wxMenu* ArchivePanel::createEntryOpenMenu(const wxString& category)
{
	current_external_exe_category_ = category;
	current_external_exes_.clear();
	auto menu_open = new wxMenu();

	// New Tab
	SAction::fromId("arch_entry_opentab")->addToMenu(menu_open, true);
	menu_open->AppendSeparator();

	// External editors
	auto     external   = executables::externalExes(category.ToStdString());
	auto     a_open_ext = SAction::fromId("arch_entry_openext");
	unsigned num        = std::min<unsigned>(external.size(), 20);
	for (unsigned a = 0; a < num; a++)
	{
		a_open_ext->addToMenu(menu_open, 0, "With " + external[a].name, "NO", a);
		current_external_exes_.push_back(external[a].name);
	}

	// Add separator if any external editors were added
	if (menu_open->GetMenuItemCount() > 2)
		menu_open->AppendSeparator();

	// Setup external editors
	SAction::fromId("arch_entry_setup_external")->addToMenu(menu_open);

	return menu_open;
}

// -----------------------------------------------------------------------------
// Switches to the default entry panel.
// Returns false if the current entry couldn't be opened in the default entry
// panel, or if the current panel has unsaved changes and the user cancelled
// -----------------------------------------------------------------------------
bool ArchivePanel::switchToDefaultEntryPanel()
{
	if (cur_area_ == default_area_)
		return true;

	if (default_area_->openEntry(cur_area_->entry()))
		return showEntryPanel(default_area_);

	return false;
}

// -----------------------------------------------------------------------------
// Handles the action [id].
// Returns true if the action was handled, false otherwise
// -----------------------------------------------------------------------------
bool ArchivePanel::handleAction(string_view id)
{
	// Don't handle actions if hidden
	if (!IsShown())
		return false;

	// We're only interested in "arch_" actions (and some others)
	if (!strutil::startsWith(id, "arch_") && !strutil::startsWith(id, "pmap_"))
		return false;

	// Check the archive is still open
	auto archive = archive_.lock();
	if (!archive)
		return false;


	// ------------------------------------------------------------------------
	// ENTRY LIST
	// ------------------------------------------------------------------------

	// 'Toggle Filter Controls' button
	if (id == "arch_elist_togglefilter")
	{
		updateFilter();
		panel_filter_->Show(elist_show_filter);
		splitter_->GetWindow1()->Layout();
		splitter_->GetWindow1()->Update();
		splitter_->GetWindow1()->Refresh();
		Layout();
		Refresh();
	}

	// 'Collapse All' button
	else if (id == "arch_elist_collapseall")
	{
		entry_tree_->Freeze();
		entry_tree_->collapseAll(*archive->rootDir());
		entry_tree_->Thaw();
	}

	// 'Up Directory' button
	else if (id == "arch_elist_updir")
		entry_tree_->upDir();

	// 'Home Directory' button
	else if (id == "arch_elist_homedir")
		entry_tree_->homeDir();


	// ------------------------------------------------------------------------
	// ARCHIVE MENU
	// ------------------------------------------------------------------------

	// Archive->New->Entry
	else if (id == "arch_newentry")
		newEntry();

	// Archive->New->Directory
	else if (id == "arch_newdir")
		newDirectory();

	// Archive->Import Files
	else if (id == "arch_importfiles")
		importFiles();

	// Archive->Import Directory
	else if (id == "arch_importdir")
		importDir();

	// Archive->Build Archive
	else if (id == "arch_buildarchive")
		buildArchive();

	// Archive->Texture Editor
	else if (id == "arch_texeditor")
		maineditor::openTextureEditor(archive.get());

	else if (id == "arch_mapeditor")
		maineditor::openMapEditor(archive.get());

	// Archive->Convert To...
	else if (id == "arch_convert")
		convertArchiveTo();

	// Archive->Maintenance->Remove Unused Patches
	else if (id == "arch_clean_patches")
		archiveoperations::removeUnusedPatches(archive.get());

	// Archive->Maintenance->Remove Unused Textures
	else if (id == "arch_clean_textures")
		archiveoperations::removeUnusedTextures(archive.get());

	// Archive->Maintenance->Remove Unused Flats
	else if (id == "arch_clean_flats")
		archiveoperations::removeUnusedFlats(archive.get());

	else if (id == "arch_clean_zdoom_textures")
		archiveoperations::removeUnusedZDoomTextures(archive.get());

	// Archive->Maintenance->Check Duplicate Entry Names
	else if (id == "arch_check_duplicates")
		archiveoperations::checkDuplicateEntryNames(archive.get());

	// Archive->Maintenance->Check Duplicate Entry Names
	else if (id == "arch_check_duplicates2")
		archiveoperations::checkDuplicateEntryContent(archive.get());

	else if (id == "arch_check_zdoom_texture_duplicates")
		archiveoperations::checkDuplicateZDoomTextures(archive.get());

	else if (id == "arch_check_zdoom_patch_duplicates")
		archiveoperations::checkDuplicateZDoomPatches(archive.get());

	// Archive->Maintenance->Check Duplicate Entry Names
	else if (id == "arch_clean_iwaddupes")
		archiveoperations::removeEntriesUnchangedFromIWAD(archive.get());

	else if (id == "arch_check_iwadoverrides")
		archiveoperations::checkOverriddenEntriesInIWAD(archive.get());

	else if (id == "arch_check_zdoomiwadtexoverrides")
		archiveoperations::checkZDoomOverriddenEntriesInIWAD(archive.get());

	// Archive->Maintenance->Replace in Maps
	else if (id == "arch_replace_maps")
	{
		MapReplaceDialog dlg(this, archive.get());
		dlg.ShowModal();
	}

#ifndef NO_LUA
	// Archive->Scripts->...
	else if (id == "arch_script")
		scriptmanager::runArchiveScript(archive.get(), wx_id_offset_);
#endif


	// ------------------------------------------------------------------------
	// ENTRY MENU
	// ------------------------------------------------------------------------

	// Entry->Save
	else if (id == "arch_entry_save")
		saveEntryChanges(true);

	// Entry->Rename
	else if (id == "arch_entry_rename")
		renameEntry();

	// Entry->Rename Each
	else if (id == "arch_entry_rename_each")
		renameEntry(true);

	// Entry->Delete
	else if (id == "arch_entry_delete")
		deleteEntry();

	else if (id == "arch_entry_revert")
		revertEntry();

	// Entry->Cut
	else if (id == "arch_entry_cut")
		cutEntry();

	// Entry->Copy
	else if (id == "arch_entry_copy")
		copyEntry();

	// Entry->Paste
	else if (id == "arch_entry_paste")
		pasteEntry();

	// Entry->Move Up
	else if (id == "arch_entry_moveup")
		moveUp();

	// Entry->Move Down
	else if (id == "arch_entry_movedown")
		moveDown();

	// Entry->Sort
	else if (id == "arch_entry_sort")
		sort();

	// Entry->Bookmark
	else if (id == "arch_entry_bookmark")
		bookmark();

	// Open in Tab
	else if (id == "arch_entry_opentab")
		openTab();

	// CRC-32
	else if (id == "arch_entry_crc32")
		crc32();

	// Entry->Convert To...
	else if (id == "arch_entry_convert")
		convertEntryTo();

	// Entry->Import
	else if (id == "arch_entry_import")
		importEntry();

	// Entry->Export
	else if (id == "arch_entry_export")
		exportEntry();

	// Entry->Export As...
	else if (id == "arch_entry_exportas")
		exportEntryAs();

	// Entry->Open in External Editor
	else if (id == "arch_entry_openext")
		openEntryExternal();

#ifndef NO_LUA
	// Entry->Run Script
	else if (id == "arch_entry_script")
		scriptmanager::runEntryScript(entry_tree_->selectedEntries(), wx_id_offset_, maineditor::windowWx());
#endif


	// Context menu actions
	else if (id == "arch_bas_convertb")
		basConvert(false);
	else if (id == "arch_bas_convertz")
		basConvert(true);
	else if (id == "arch_swan_convert")
		swanConvert();
	else if (id == "arch_gfx_convert")
		entryoperations::convertGfxEntries(entry_tree_->selectedEntries(), undo_manager_.get());
	else if (id == "arch_gfx_translate")
	{
		entryoperations::remapGfxEntries(
			entry_tree_->selectedEntries(),
			dynamic_cast<GfxEntryPanel*>(gfxArea())->prevTranslation(),
			undo_manager_.get());
	}
	else if (id == "arch_gfx_colourise")
		entryoperations::colourizeGfxEntries(entry_tree_->selectedEntries(), undo_manager_.get());
	else if (id == "arch_gfx_tint")
		entryoperations::tintGfxEntries(entry_tree_->selectedEntries(), undo_manager_.get());
	else if (id == "arch_gfx_offsets")
		entryoperations::modifyOffsets(entry_tree_->selectedEntries(), undo_manager_.get());
	else if (id == "arch_gfx_addptable")
		entryoperations::addToPatchTable(entry_tree_->selectedEntries());
	else if (id == "arch_gfx_addtexturex")
		entryoperations::createTexture(entry_tree_->selectedEntries());
	else if (id == "arch_gfx_exportpng")
		entryoperations::exportEntriesAsPNG(entry_tree_->selectedEntries());
	else if (id == "arch_gfx_pngopt")
		entryoperations::optimizePNGEntries(entry_tree_->selectedEntries(), undo_manager_.get());
	else if (id == "arch_view_text")
		openEntryAsText(entry_tree_->firstSelectedEntry());
	else if (id == "arch_view_hex")
		openEntryAsHex(entry_tree_->firstSelectedEntry());
	else if (id == "arch_audio_convertdw")
		entryoperations::convertSoundToWav(entry_tree_->selectedEntries(), undo_manager_.get());
	else if (id == "arch_audio_convertwd")
		entryoperations::convertWavToDSound(entry_tree_->selectedEntries(), undo_manager_.get());
	else if (id == "arch_audio_convertmus")
		musMidiConvert();
	else if (id == "arch_voxel_convertvox")
<<<<<<< HEAD
		entryoperations::convertVoxelEntries(entry_tree_->selectedEntries(), undo_manager_.get());
=======
		voxelConvert();
	else if (id == "arch_scripts_compileDECOHack")
		compileDECOHack();
>>>>>>> c8041cf8
	else if (id == "arch_scripts_compileacs")
		compileACS();
	else if (id == "arch_scripts_compilehacs")
		compileACS(true);
	else if (id == "arch_texturex_convertzd")
		convertTextures();
	else if (id == "arch_texturex_finderrors")
		entryoperations::findTextureErrors(entry_tree_->selectedEntries());
	else if (id == "arch_texture_clean_iwaddupes")
		entryoperations::cleanTextureIwadDupes(entry_tree_->selectedEntries());
	else if (id == "arch_zdtextures_clean_singlepatch")
		entryoperations::cleanZdTextureSinglePatch(entry_tree_->selectedEntries());
	else if (id == "arch_map_opendb2")
		entryoperations::openMapDB2(entry_tree_->firstSelectedEntry());
	else if (id == "arch_entry_setup_external")
		ui::SettingsDialog::popupSettingsPage(theMainWindow, ui::SettingsPage::ExternalEditors);

	// Map Editor Panel
	else if (id == "pmap_open_text")
	{
		// Edit Level Script

		// Get entry to edit
		ArchiveEntry* entry = mapArea()->entry();

		// Open in text editor
		openEntryAsText(entry);
	}
	else if (id == "pmap_open_archive")
	{
		// Open map archive (eg. wad in zip)
		ArchiveEntry* entry = mapArea()->entry();
		app::archiveManager().openArchive(entry);
	}

	// Run archive
	else if (id == "arch_run")
	{
		RunDialog dlg(this, archive.get());
		if (dlg.ShowModal() == wxID_OK)
		{
			wxString command = dlg.selectedCommandLine(archive.get(), "");
			if (!command.IsEmpty())
			{
				// Set working directory
				wxString wd = wxGetCwd();
				wxSetWorkingDirectory(dlg.selectedExeDir());

				// Run
				wxExecute(command, wxEXEC_ASYNC);

				// Restore working directory
				wxSetWorkingDirectory(wd);
			}
		}

		return true;
	}

	// Unknown action
	else
		return false;

	// Action handled, return true
	return true;
}


// -----------------------------------------------------------------------------
//
// ArchivePanel Static Functions
//
// -----------------------------------------------------------------------------


// -----------------------------------------------------------------------------
// Creates the appropriate EntryPanel for [entry] and returns it
// -----------------------------------------------------------------------------
EntryPanel* ArchivePanel::createPanelForEntry(const ArchiveEntry* entry, wxWindow* parent)
{
	EntryPanel* entry_panel;

	if (entry->type() == EntryType::mapMarkerType())
		entry_panel = new MapEntryPanel(parent);
	else if (entry->type()->editor() == "gfx")
		entry_panel = new GfxEntryPanel(parent);
	else if (entry->type()->editor() == "palette")
		entry_panel = new PaletteEntryPanel(parent);
	else if (entry->type()->editor() == "ansi")
		entry_panel = new ANSIEntryPanel(parent);
	else if (entry->type()->editor() == "text")
		entry_panel = new TextEntryPanel(parent);
	else if (entry->type()->editor() == "audio")
		entry_panel = new AudioEntryPanel(parent);
	else if (entry->type()->editor() == "data")
		entry_panel = new DataEntryPanel(parent);
	else
		entry_panel = new DefaultEntryPanel(parent);

	return entry_panel;
}

// -----------------------------------------------------------------------------
// Creates and returns the 'Maintenance' menu for archives
// -----------------------------------------------------------------------------
wxMenu* ArchivePanel::createMaintenanceMenu()
{
	auto menu_clean = new wxMenu();
	SAction::fromId("arch_clean_patches")->addToMenu(menu_clean);
	SAction::fromId("arch_clean_textures")->addToMenu(menu_clean);
	SAction::fromId("arch_clean_flats")->addToMenu(menu_clean);
	SAction::fromId("arch_clean_zdoom_textures")->addToMenu(menu_clean);
	SAction::fromId("arch_clean_iwaddupes")->addToMenu(menu_clean);
	SAction::fromId("arch_check_iwadoverrides")->addToMenu(menu_clean);
	SAction::fromId("arch_check_zdoomiwadtexoverrides")->addToMenu(menu_clean);
	SAction::fromId("arch_check_duplicates")->addToMenu(menu_clean);
	SAction::fromId("arch_check_duplicates2")->addToMenu(menu_clean);
	SAction::fromId("arch_check_zdoom_texture_duplicates")->addToMenu(menu_clean);
	SAction::fromId("arch_check_zdoom_patch_duplicates")->addToMenu(menu_clean);
	SAction::fromId("arch_replace_maps")->addToMenu(menu_clean);
	return menu_clean;
}

// -----------------------------------------------------------------------------
// Returns true if entries can be moved up/down in the list
// -----------------------------------------------------------------------------
bool ArchivePanel::canMoveEntries() const
{
	// Can't move if entry tree is sorted
	if (!entry_tree_->isDefaultSorted())
		return false;

	// Can't move in directory archives
	if (auto archive = archive_.lock())
		if (archive->format() == ArchiveFormat::Dir)
			return false;

	// Can't move if no entries selected (ie. only dirs)
	if (entry_tree_->selectedEntries().empty())
		return false;

	return true;
}

// -----------------------------------------------------------------------------
// Update the UI when the selection on the entry list is changed
// -----------------------------------------------------------------------------
void ArchivePanel::selectionChanged()
{
	// Get selected entries
	auto selection = entry_tree_->selectedEntries();

	if (selection.empty())
	{
		toolbar_elist_->group("_Entry")->setAllButtonsEnabled(false);
		toolbar_elist_->enableGroup("_Moving", false);
	}
	else if (selection.size() == 1)
	{
		// If one entry is selected, open it in the entry area
		toolbar_elist_->group("_Entry")->setAllButtonsEnabled(true);
		toolbar_elist_->findActionButton("arch_entry_rename_each")->Enable(false);
		toolbar_elist_->findActionButton("arch_entry_bookmark")->Enable(true);
		toolbar_elist_->enableGroup("_Moving", canMoveEntries());
		openEntry(selection[0]);
	}
	else
	{
		// If multiple entries are selected, show/update the multi entry area
		toolbar_elist_->group("_Entry")->setAllButtonsEnabled(true);
		toolbar_elist_->findActionButton("arch_entry_rename_each")->Enable(true);
		toolbar_elist_->findActionButton("arch_entry_bookmark")->Enable(false);
		toolbar_elist_->enableGroup("_Moving", canMoveEntries());
		showEntryPanel(default_area_);
		dynamic_cast<DefaultEntryPanel*>(default_area_)->loadEntries(selection);
	}

	// Get selected directories
	auto sel_dirs = entry_tree_->selectedDirectories();

	if (selection.empty() && !sel_dirs.empty())
	{
		toolbar_elist_->findActionButton("arch_entry_rename")->Enable(true);
		toolbar_elist_->findActionButton("arch_entry_delete")->Enable(true);
		toolbar_elist_->findActionButton("arch_entry_export")->Enable(true);

		if (sel_dirs.size() == 1)
			toolbar_elist_->findActionButton("arch_entry_bookmark")->Enable(true);
	}

	toolbar_elist_->Refresh();
}

// -----------------------------------------------------------------------------
// Updates the filtering on the entry tree
// -----------------------------------------------------------------------------
void ArchivePanel::updateFilter() const
{
	if (elist_show_filter)
	{
		// Get category string to filter by
		wxString category = "";
		if (choice_category_->GetSelection() > 0)
			category = choice_category_->GetStringSelection();

		// Filter the entry list
		entry_tree_->setFilter(wxutil::strToView(text_filter_->GetValue()), wxutil::strToView(category));
	}
	else
		entry_tree_->setFilter({}, {});
}

// -----------------------------------------------------------------------------
// Returns the TextEntryPanel for this ArchivePanel, creating it if needed
// -----------------------------------------------------------------------------
EntryPanel* ArchivePanel::textArea()
{
	if (text_area_ == nullptr)
		text_area_ = new TextEntryPanel(splitter_);

	return text_area_;
}

// -----------------------------------------------------------------------------
// Returns the ANSIEntryPanel for this ArchivePanel, creating it if needed
// -----------------------------------------------------------------------------
EntryPanel* ArchivePanel::ansiArea()
{
	if (ansi_area_ == nullptr)
		ansi_area_ = new ANSIEntryPanel(splitter_);

	return ansi_area_;
}

// -----------------------------------------------------------------------------
// Returns the GfxEntryPanel for this ArchivePanel, creating it if needed
// -----------------------------------------------------------------------------
EntryPanel* ArchivePanel::gfxArea()
{
	if (gfx_area_ == nullptr)
		gfx_area_ = new GfxEntryPanel(splitter_);

	return gfx_area_;
}

// -----------------------------------------------------------------------------
// Returns the PaletteEntryPanel for this ArchivePanel, creating it if needed
// -----------------------------------------------------------------------------
EntryPanel* ArchivePanel::palArea()
{
	if (pal_area_ == nullptr)
		pal_area_ = new PaletteEntryPanel(splitter_);

	return pal_area_;
}

// -----------------------------------------------------------------------------
// Returns the HexEntryPanel for this ArchivePanel, creating it if needed
// -----------------------------------------------------------------------------
EntryPanel* ArchivePanel::hexArea()
{
	if (hex_area_ == nullptr)
		hex_area_ = new HexEntryPanel(splitter_);

	return hex_area_;
}

// -----------------------------------------------------------------------------
// Returns the MapEntryPanel for this ArchivePanel, creating it if needed
// -----------------------------------------------------------------------------
EntryPanel* ArchivePanel::mapArea()
{
	if (map_area_ == nullptr)
		map_area_ = new MapEntryPanel(splitter_);

	return map_area_;
}

// -----------------------------------------------------------------------------
// Returns the AudioEntryPanel for this ArchivePanel, creating it if needed
// -----------------------------------------------------------------------------
EntryPanel* ArchivePanel::audioArea()
{
	if (audio_area_ == nullptr)
		audio_area_ = new AudioEntryPanel(splitter_);

	return audio_area_;
}

// -----------------------------------------------------------------------------
// Returns the DataEntryPanel for this ArchivePanel, creating it if needed
// -----------------------------------------------------------------------------
EntryPanel* ArchivePanel::dataArea()
{
	if (data_area_ == nullptr)
		data_area_ = new DataEntryPanel(splitter_);

	return data_area_;
}


// -----------------------------------------------------------------------------
//
// ArchivePanel Class Events
//
// -----------------------------------------------------------------------------

// ReSharper disable CppMemberFunctionMayBeConst
// ReSharper disable CppParameterMayBeConstPtrOrRef

// -----------------------------------------------------------------------------
// Called when the selection on the entry list is changed
// -----------------------------------------------------------------------------
void ArchivePanel::onEntryListSelectionChange(wxDataViewEvent& e)
{
	// Do nothing if not shown or frozen (refreshing)
	if (!IsShown() || entry_tree_->IsFrozen())
		return;

	selectionChanged();

	e.Skip();
}

// -----------------------------------------------------------------------------
// Called when the entry list is right clicked
// -----------------------------------------------------------------------------
void ArchivePanel::onEntryListRightClick(wxDataViewEvent& e)
{
	auto archive  = archive_.lock();
	bool has_dirs = archive->formatInfo().supports_dirs;

	// Get selected entries
	auto selection = entry_tree_->selectedEntries();
	auto sel_dirs  = entry_tree_->selectedDirectories();

	// Check what types exist in the selection
	// TODO: This stuff is absolutely terrible, nicer system needed
	bool gfx_selected        = false;
	bool png_selected        = false;
	bool bas_selected        = false;
	bool wav_selected        = false;
	bool dsnd_selected       = false;
	bool mus_selected        = false;
	bool text_selected       = false;
	bool unknown_selected    = false;
	bool texturex_selected   = false;
	bool zdtextures_selected = false;
	bool modified_selected   = false;
	bool map_selected        = false;
	bool swan_selected       = false;
	bool voxel_selected      = false;
	//	bool rle_selected = false;
	wxString category = "";
	for (auto& entry : selection)
	{
		// Check for gfx entry
		if (!gfx_selected)
		{
			if (entry->type()->extraProps().contains("image"))
				gfx_selected = true;
		}
		if (!voxel_selected)
		{
			if (entry->type()->formatId() == "voxel_vox")
				voxel_selected = true;
		}
		if (!png_selected)
		{
			if (entry->type()->formatId() == "img_png")
				png_selected = true;
		}
		if (!bas_selected)
		{
			if (entry->type()->formatId() == "animated" || entry->type()->formatId() == "switches")
				bas_selected = true;
		}
		if (!swan_selected)
		{
			if (entry->type()->id() == "swantbls")
				swan_selected = true;
		}
		if (!wav_selected)
		{
			if (entry->type()->formatId() == "snd_wav")
				wav_selected = true;
		}
		if (!dsnd_selected)
		{
			if (entry->type()->formatId() == "snd_doom" || entry->type()->formatId() == "snd_speaker"
				|| entry->type()->formatId() == "snd_wolf" || entry->type()->formatId() == "snd_doom_mac"
				|| entry->type()->formatId() == "snd_jaguar" || entry->type()->formatId() == "snd_bloodsfx"
				|| entry->type()->formatId() == "snd_voc")
				dsnd_selected = true;
		}
		if (!mus_selected)
		{
			if (strutil::startsWith(entry->type()->formatId(), "midi_") && entry->type()->formatId() != "midi_smf")
				mus_selected = true;
		}
		if (!text_selected)
		{
			if (entry->type()->formatId() == "text")
				text_selected = true;
		}
		if (!unknown_selected)
		{
			if (entry->type() == EntryType::unknownType())
				unknown_selected = true;
		}
		if (!texturex_selected)
		{
			if (entry->type()->formatId() == "texturex")
				texturex_selected = true;
		}
		if (!zdtextures_selected)
		{
			if (entry->type()->id() == "zdtextures")
				zdtextures_selected = true;
		}
		if (!modified_selected)
		{
			if (entry->state() == EntryState::Modified)
				modified_selected = true;
		}
		if (!map_selected)
		{
			if (entry->type() == EntryType::mapMarkerType())
				map_selected = true;
			else if (entry->parentDir()->name() == "maps")
				map_selected = true;
		}
#if 0
		if (!rle_selected)
		{
			if (selection[a]->getType()->getFormat() == "misc_rle0")
				rle_selected = true;
		}
#endif
		if (category != "diff")
		{
			if (category.empty())
				category = entry->type()->category();
			else
			{
				wxString ed = entry->type()->category();
				if (category != ed)
					category = "diff";
			}
		}
	}

	// Generate context menu
	wxMenu context;
	if (!selection.empty())
	{
		SAction::fromId("arch_entry_rename")->addToMenu(&context, true);
		if (selection.size() > 1)
			SAction::fromId("arch_entry_rename_each")->addToMenu(&context, true);
		SAction::fromId("arch_entry_delete")->addToMenu(&context, true);
		if (modified_selected)
			SAction::fromId("arch_entry_revert")->addToMenu(&context, true);
		context.AppendSeparator();
		SAction::fromId("arch_entry_cut")->addToMenu(&context, true);
		SAction::fromId("arch_entry_copy")->addToMenu(&context, true);
		SAction::fromId("arch_entry_paste")->addToMenu(&context, true);
		context.AppendSeparator();
		SAction::fromId("arch_entry_import")->addToMenu(&context, true);
		SAction::fromId("arch_entry_export")->addToMenu(&context, true);
		context.AppendSeparator();
		if (canMoveEntries())
		{
			SAction::fromId("arch_entry_moveup")->addToMenu(&context, true);
			SAction::fromId("arch_entry_movedown")->addToMenu(&context, true);
			SAction::fromId("arch_entry_sort")->addToMenu(&context, true);
			context.AppendSeparator();
		}
		if (selection.size() == 1)
			SAction::fromId("arch_entry_bookmark")->addToMenu(&context, true);
	}
	else if (!sel_dirs.empty())
	{
		SAction::fromId("arch_entry_rename")->addToMenu(&context, true);
		if (sel_dirs.size() > 1)
			SAction::fromId("arch_entry_rename_each")->addToMenu(&context, true);
		SAction::fromId("arch_entry_delete")->addToMenu(&context, true);
		context.AppendSeparator();
		SAction::fromId("arch_entry_cut")->addToMenu(&context, true);
		SAction::fromId("arch_entry_copy")->addToMenu(&context, true);
		SAction::fromId("arch_entry_paste")->addToMenu(&context, true);
		context.AppendSeparator();
		SAction::fromId("arch_entry_export")->addToMenu(&context, true);
		if (sel_dirs.size() == 1)
		{
			context.AppendSeparator();
			SAction::fromId("arch_entry_bookmark")->addToMenu(&context, true);
		}
	}
	else
	{
		// No entry selected
		SAction::fromId("arch_entry_paste")->addToMenu(&context, true);
		context.AppendSeparator();
		SAction::fromId("arch_importfiles")->addToMenu(&context, true);
		SAction::fromId("arch_importdir")->addToMenu(&context, true);
	}

	// Add 'Open In' menu
	if (!selection.empty())
	{
		auto open_item = new wxMenuItem(&context, wxID_ANY, "Open");
		open_item->SetSubMenu(createEntryOpenMenu(category));
		open_item->SetBitmap(icons::getIcon(icons::General, "open"));
		context.Append(open_item);
	}

	// Add custom menu items
	wxMenu* custom;
	if (context_submenus)
	{
		custom = new wxMenu();
	}
	else
		custom = &context;
	bool ok = cur_area_->fillCustomMenu(custom);
	if (context_submenus)
	{
		if (ok)
			context.AppendSubMenu(custom, cur_area_->customMenuName());
		else
			delete custom;
	}

	// Add Boom Animations/Switches related menu items if they are selected
	if (bas_selected)
	{
		SAction::fromId("arch_bas_convertb")->addToMenu(&context, true);
		SAction::fromId("arch_bas_convertz")->addToMenu(&context, true);
	}
	if (swan_selected)
	{
		SAction::fromId("arch_swan_convert")->addToMenu(&context, true);
	}

	// Add texturex related menu items if needed
	if (texturex_selected)
	{
		SAction::fromId("arch_texturex_convertzd")->addToMenu(&context, true);
		SAction::fromId("arch_texturex_finderrors")->addToMenu(&context, true);
	}

	// Add texturex/zdtextures related menu items if needed
	if (texturex_selected || zdtextures_selected)
	{
		SAction::fromId("arch_texture_clean_iwaddupes")->addToMenu(&context, true);
	}

	// Add zdtextures related menu items if needed
	if (zdtextures_selected)
	{
		SAction::fromId("arch_zdtextures_clean_singlepatch")->addToMenu(&context, true);
	}

	// 'View As' menu
	if (!selection.empty())
	{
		if (context_submenus)
		{
			auto viewas = new wxMenu();
			context.AppendSubMenu(viewas, "View As");
			SAction::fromId("arch_view_text")->addToMenu(viewas, 2, "Text");
			SAction::fromId("arch_view_hex")->addToMenu(viewas, 2, "Hex");
		}
		else
		{
			context.AppendSeparator();
			SAction::fromId("arch_view_text")->addToMenu(&context, true);
			SAction::fromId("arch_view_hex")->addToMenu(&context, true);
		}
	}

	// Add gfx-related menu items if gfx are selected (multi-select only)
	if (gfx_selected && selection.size() > 1)
	{
		wxMenu* gfx;
		if (context_submenus)
		{
			gfx = new wxMenu();
			context.AppendSubMenu(gfx, "Graphics");
		}
		else
		{
			context.AppendSeparator();
			gfx = &context;
		}
		SAction::fromId("arch_gfx_convert")->addToMenu(gfx, true);
		SAction::fromId("arch_gfx_translate")->addToMenu(gfx, true);
		SAction::fromId("arch_gfx_colourise")->addToMenu(gfx, true);
		SAction::fromId("arch_gfx_tint")->addToMenu(gfx, true);
		SAction::fromId("arch_gfx_offsets")->addToMenu(gfx, true);
		SAction::fromId("arch_gfx_addptable")->addToMenu(gfx, true);
		SAction::fromId("arch_gfx_addtexturex")->addToMenu(gfx, true);
		SAction::fromId("arch_gfx_exportpng")->addToMenu(gfx, true);
		if (png_selected)
			SAction::fromId("arch_gfx_pngopt")->addToMenu(gfx, true);
	}

	// Add Audio related menu items if needed
	if (wav_selected || dsnd_selected || mus_selected)
	{
		wxMenu* audio;
		if (context_submenus)
		{
			audio = new wxMenu();
			context.AppendSubMenu(audio, "Audio");
		}
		else
		{
			context.AppendSeparator();
			audio = &context;
		}
		if (wav_selected)
			SAction::fromId("arch_audio_convertwd")->addToMenu(audio, true);
		if (dsnd_selected)
			SAction::fromId("arch_audio_convertdw")->addToMenu(audio, true);
		if (mus_selected)
			SAction::fromId("arch_audio_convertmus")->addToMenu(audio, true);
	}

	// Add script related menu items if needed
	if (text_selected || unknown_selected)
	{
		wxMenu* scripts;
		if (context_submenus)
		{
			scripts = new wxMenu();
			context.AppendSubMenu(scripts, "Script");
		}
		else
		{
			context.AppendSeparator();
			scripts = &context;
		}
		SAction::fromId("arch_scripts_compileacs")->addToMenu(scripts, true);
		SAction::fromId("arch_scripts_compilehacs")->addToMenu(scripts, true);
		SAction::fromId("arch_scripts_compiledecohack")->addToMenu(scripts, true);
	}

	if (voxel_selected)
	{
		wxMenu* voxels;
		if (context_submenus)
		{
			voxels = new wxMenu();
			context.AppendSubMenu(voxels, "Voxels");
		}
		else
		{
			context.AppendSeparator();
			voxels = &context;
		}
		SAction::fromId("arch_voxel_convertvox")->addToMenu(voxels, true);
	}

	// Add map related menu items if needed
	if (map_selected)
	{
		// 'Open in Doom Builder 2' (windows-only)
#ifdef __WXMSW__
		SAction::fromId("arch_map_opendb2")->addToMenu(&context, true);
#endif
	}

#ifndef NO_LUA
	// Entry scripts
	if (!scriptmanager::editorScripts(scriptmanager::ScriptType::Entry).empty())
	{
		auto menu_scripts = new wxMenu();
		scriptmanager::populateEditorScriptMenu(menu_scripts, scriptmanager::ScriptType::Entry, "arch_entry_script");
		context.AppendSeparator();
		context.AppendSubMenu(menu_scripts, "Run &Script");
	}
#endif

	// New entry/dir options
	// Would be nice to eventually have each different type of entry that can be
	// created in a submenu to skip the new entry/dir dialog but this will do
	// for now
	context.AppendSeparator();
	if (has_dirs)
	{
		// 'New' menu for archives supporting directories
		auto menu_new = new wxMenu();
		SAction::fromId("arch_newentry")->addToMenu(menu_new, true, "Entry");
		SAction::fromId("arch_newdir")->addToMenu(menu_new, true, "Directory");
		context.AppendSubMenu(menu_new, "New");
	}
	else
		SAction::fromId("arch_newentry")->addToMenu(&context, true);

	// Popup the context menu
	PopupMenu(&context);
}

// -----------------------------------------------------------------------------
// Called when a key is pressed on the entry list
// -----------------------------------------------------------------------------
void ArchivePanel::onEntryListKeyDown(wxKeyEvent& e)
{
	// Check if keypress matches any keybinds
	auto binds = KeyBind::bindsForKey(KeyBind::asKeyPress(e.GetKeyCode(), e.GetModifiers()));

	// Go through matching binds
	for (const auto& bind : binds)
	{
		// --- General ---

		// Copy
		if (bind == "copy")
		{
			copyEntry();
			return;
		}

		// Cut
		else if (bind == "cut")
		{
			cutEntry();
			return;
		}

		// Paste
		else if (bind == "paste")
		{
			pasteEntry();
			return;
		}

		// Select All
		else if (bind == "select_all")
		{
			entry_tree_->SelectAll();
			return;
		}


		// --- Entry list specific ---

		// New Entry
		else if (bind == "el_new")
		{
			newEntry();
			return;
		}

		// Rename Entry
		else if (bind == "el_rename")
		{
			renameEntry();
			return;
		}

		// Delete Entry
		else if (bind == "el_delete")
		{
			deleteEntry();
			return;
		}

		// Move Entry up
		else if (bind == "el_move_up")
		{
			moveUp();
			return;
		}

		// Move Entry down
		else if (bind == "el_move_down")
		{
			moveDown();
			return;
		}

		// Import to Entry
		else if (bind == "el_import")
		{
			importEntry();
			return;
		}

		// Import Files
		else if (bind == "el_import_files")
		{
			importFiles();
			return;
		}

		// Import Directory
		else if (bind == "el_import_dir")
		{
			importDir();
			return;
		}

		// Export Entry
		else if (bind == "el_export")
		{
			exportEntry();
			return;
		}

		// Toggle bookmark
		else if (bind == "el_bookmark")
		{
			bookmark();
			return;
		}

		else if (bind == "el_up_dir")
		{
			entry_tree_->upDir();
			return;
		}
	}

	// Not handled, send to parent
	e.Skip();
}

// -----------------------------------------------------------------------------
// Called when an item on the entry list is 'activated'
// (via double-click or enter)
// -----------------------------------------------------------------------------
void ArchivePanel::onEntryListActivated(wxDataViewEvent& e)
{
	// Check the archive is still open
	auto archive = archive_.lock();
	if (!archive)
		return;

	auto entry = entry_tree_->entryForItem(e.GetItem());

	if (!entry)
		return;

	bool is_map = false;

	// Archive
	if (entry->isArchive())
	{
		if (archive->mapDesc(entry).head.lock().get() == entry)
			is_map = true;
		else
			app::archiveManager().openArchive(entry);
	}

	// Texture list
	else if (
		entry->type()->formatId() == "texturex" || entry->type() == EntryType::fromId("pnames")
		|| entry->type() == EntryType::fromId("zdtextures"))
		maineditor::openTextureEditor(archive.get(), entry);

	// Map
	else if (entry->type() == EntryType::mapMarkerType())
		is_map = true;

	// Other entry
	else if (entry->type() != EntryType::folderType())
		maineditor::openEntry(entry);

	// Launch map editor if map
	if (is_map)
	{
		// TODO: Needs to filter the game/port lists in the dialog by the map format

		// Open map editor config dialog
		MapEditorConfigDialog dlg(this, archive.get(), false);
		if (dlg.ShowModal() == wxID_OK)
		{
			// Get map info
			auto info = archive->mapDesc(entry);
			if (entry->isArchive() && info.format == MapFormat::Unknown)
			{
				auto tmp_archive = std::make_unique<Archive>(ArchiveFormat::Wad);
				tmp_archive->open(entry);
				auto maps = tmp_archive->detectMaps();
				if (!maps.empty())
					info.format = maps[0].format;
			}

			// Check selected game configuration is ok
			if (!dlg.configMatchesMap(info))
				wxMessageBox("Selected Game Configuration does not match the map format", "Error", wxICON_ERROR);
			else
			{
				// Load game configuration
				game::configuration().openConfig(
					dlg.selectedGame().ToStdString(), dlg.selectedPort().ToStdString(), info.format);

				// Attempt to open map
				if (mapeditor::window()->openMap(info))
					mapeditor::window()->Show();
				else
				{
					mapeditor::window()->Hide();
					wxMessageBox(
						wxString::Format("Unable to open map %s: %s", entry->name(), global::error),
						"Invalid map error",
						wxICON_ERROR);
				}
			}
		}
	}

	e.Skip();
}

// -----------------------------------------------------------------------------
// Called when the 'Edit Level Script' button is clicked on the map entry panel
// (opens the entry in the text editor panel)
// -----------------------------------------------------------------------------
void ArchivePanel::onMEPEditAsText(wxCommandEvent& e)
{
	// Get entry to edit
	auto entry = mapArea()->entry();

	// Open in text editor
	openEntryAsText(entry);
}

// -----------------------------------------------------------------------------
// Called when the 'Edit as Text' button is clicked on the default entry panel
// (opens the entry in the text editor panel)
// -----------------------------------------------------------------------------
void ArchivePanel::onDEPEditAsText(wxCommandEvent& e)
{
	// Get entry to edit
	auto entry = default_area_->entry();

	// Open in text editor
	openEntryAsText(entry);
}

// -----------------------------------------------------------------------------
// Called when the 'View as Hex' button is clicked on the default entry panel
// (opens the entry in the hex editor panel)
// -----------------------------------------------------------------------------
void ArchivePanel::onDEPViewAsHex(wxCommandEvent& e)
{
	// Get entry to view
	auto entry = default_area_->entry();

	// Open in hex editor
	openEntryAsHex(entry);
}

// -----------------------------------------------------------------------------
// Called when the filter text is changed
// -----------------------------------------------------------------------------
void ArchivePanel::onTextFilterChanged(wxCommandEvent& e)
{
	updateFilter();
	e.Skip();
}

// -----------------------------------------------------------------------------
// Called when the 'Category' choice is changed
// -----------------------------------------------------------------------------
void ArchivePanel::onChoiceCategoryChanged(wxCommandEvent& e)
{
	updateFilter();
	e.Skip();
}

// -----------------------------------------------------------------------------
// Called when the 'Clear Filter' button is clicked
// -----------------------------------------------------------------------------
void ArchivePanel::onBtnClearFilter(wxCommandEvent& e)
{
	text_filter_->SetValue("");
}<|MERGE_RESOLUTION|>--- conflicted
+++ resolved
@@ -1905,8 +1905,6 @@
 }
 
 // -----------------------------------------------------------------------------
-<<<<<<< HEAD
-=======
 // Compiles any selected text entries as DECOHack code
 // -----------------------------------------------------------------------------
 bool ArchivePanel::compileDECOHack() const
@@ -1925,53 +1923,6 @@
 }
 
 // -----------------------------------------------------------------------------
-// Compiles any selected text entries as ACS scripts
-// -----------------------------------------------------------------------------
-bool ArchivePanel::optimizePNG() const
-{
-	// Check if the PNG tools path are set up, at least one of them should be
-	wxString pngpathc = path_pngcrush;
-	wxString pngpatho = path_pngout;
-	wxString pngpathd = path_deflopt;
-	if ((pngpathc.IsEmpty() || !wxFileExists(pngpathc)) && (pngpatho.IsEmpty() || !wxFileExists(pngpatho))
-		&& (pngpathd.IsEmpty() || !wxFileExists(pngpathd)))
-	{
-		wxMessageBox(
-			"Error: PNG tool paths not defined or invalid, please configure in SLADE preferences",
-			"Error",
-			wxOK | wxCENTRE | wxICON_ERROR);
-		return false;
-	}
-
-	// Get selected entries
-	auto selection = entry_tree_->selectedEntries();
-
-	ui::showSplash("Running external programs, please wait...", true, maineditor::windowWx());
-
-	// Begin recording undo level
-	undo_manager_->beginRecord("Optimize PNG");
-
-	// Go through selection
-	for (unsigned a = 0; a < selection.size(); a++)
-	{
-		ui::setSplashProgressMessage(selection[a]->nameNoExt());
-		ui::setSplashProgress(static_cast<float>(a) / static_cast<float>(selection.size()));
-		if (selection[a]->type()->formatId() == "img_png")
-		{
-			undo_manager_->recordUndoStep(std::make_unique<EntryDataUS>(selection[a]));
-			entryoperations::optimizePNG(selection[a]);
-		}
-	}
-	ui::hideSplash();
-
-	// Finish recording undo level
-	undo_manager_->endRecord(true);
-
-	return true;
-}
-
-// -----------------------------------------------------------------------------
->>>>>>> c8041cf8
 // Converts any selected TEXTUREx entries to a ZDoom TEXTURES entry
 // -----------------------------------------------------------------------------
 bool ArchivePanel::convertTextures() const
@@ -2578,13 +2529,9 @@
 	else if (id == "arch_audio_convertmus")
 		musMidiConvert();
 	else if (id == "arch_voxel_convertvox")
-<<<<<<< HEAD
 		entryoperations::convertVoxelEntries(entry_tree_->selectedEntries(), undo_manager_.get());
-=======
-		voxelConvert();
 	else if (id == "arch_scripts_compileDECOHack")
 		compileDECOHack();
->>>>>>> c8041cf8
 	else if (id == "arch_scripts_compileacs")
 		compileACS();
 	else if (id == "arch_scripts_compilehacs")
