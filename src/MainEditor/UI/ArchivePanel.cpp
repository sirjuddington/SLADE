--- conflicted
+++ resolved
@@ -80,12 +80,9 @@
 #include "UI/Dialogs/Preferences/PreferencesDialog.h"
 #include "UI/Dialogs/RunDialog.h"
 #include "UI/Lists/ArchiveEntryTree.h"
-<<<<<<< HEAD
-#include "UI/State.h"
-=======
 #include "UI/SToolBar/SToolBar.h"
 #include "UI/SToolBar/SToolBarButton.h"
->>>>>>> ddf97113
+#include "UI/State.h"
 #include "UI/WxUtils.h"
 #include "Utility/SFileDialog.h"
 #include "Utility/StringUtils.h"
@@ -348,11 +345,7 @@
 // -----------------------------------------------------------------------------
 // Setup the panel controls and layout
 // -----------------------------------------------------------------------------
-<<<<<<< HEAD
 void ArchivePanel::setup(const Archive& archive)
-=======
-void ArchivePanel::setup(const Archive* archive)
->>>>>>> ddf97113
 {
 	// Create controls
 	splitter_         = new ui::Splitter(this, -1, wxSP_3DSASH | wxSP_LIVE_UPDATE);
@@ -371,18 +364,11 @@
 
 	// Setup splitter
 	splitter_->SetMinimumPaneSize(ui::scalePx(300));
-<<<<<<< HEAD
 	m_hbox->Add(splitter_, wxSizerFlags(1).Expand().Border(wxALL, ui::pad()));
 	auto split_pos = library::archiveUIConfigSplitterPos(archive.libraryId());
 	if (split_pos < 0)
 		split_pos = ui::getStateInt(
-			archive.formatDesc().supports_dirs ? "ArchivePanelSplitPosTree" : "ArchivePanelSplitPosList");
-=======
-	m_hbox->Add(splitter_, wxutil::sfWithBorder(1).Expand());
-	int split_pos = ap_splitter_position_list;
-	if (archive && archive->formatInfo().supports_dirs)
-		split_pos = ap_splitter_position_tree;
->>>>>>> ddf97113
+			archive.formatInfo().supports_dirs ? "ArchivePanelSplitPosTree" : "ArchivePanelSplitPosList");
 	splitter_->SplitVertically(elist_panel, cur_area_, split_pos);
 
 	// Update size+layout
@@ -412,13 +398,8 @@
 		{
 			if (auto archive = archive_.lock().get())
 			{
-<<<<<<< HEAD
-				if (archive->formatDesc().supports_dirs)
+				if (archive->formatInfo().supports_dirs)
 					ui::saveStateInt("ArchivePanelSplitPosTree", e.GetSashPosition());
-=======
-				if (archive->formatInfo().supports_dirs)
-					ap_splitter_position_tree = e.GetSashPosition();
->>>>>>> ddf97113
 				else
 					ui::saveStateInt("ArchivePanelSplitPosList", e.GetSashPosition());
 
@@ -1620,351 +1601,6 @@
 		// Open entry in selected external editor
 		bool ok = ee_manager_->openEntryExternal(
 			*entry, current_external_exes_[wx_id_offset_], current_external_exe_category_);
-<<<<<<< HEAD
-
-		// Show error message if failed
-		if (!ok)
-			wxMessageBox(
-				wxString::Format("Failed opening %s in external editor: %s", entry->name(), global::error),
-				"External Edit Failed",
-				wxOK | wxICON_ERROR);
-	}
-
-	return true;
-}
-
-// -----------------------------------------------------------------------------
-// Opens the Gfx Conversion dialog and sends selected entries to it
-// -----------------------------------------------------------------------------
-bool ArchivePanel::gfxConvert() const
-{
-	// Create gfx conversion dialog
-	GfxConvDialog gcd(theMainWindow);
-
-	// Send selection to the gcd
-	auto selection = entry_tree_->selectedEntries();
-	gcd.openEntries(selection);
-
-	// Run the gcd
-	gcd.ShowModal();
-
-	// Show splash window
-	ui::showSplash("Writing converted image data...", true);
-
-	// Begin recording undo level
-	undo_manager_->beginRecord("Gfx Format Conversion");
-
-	// Write any changes
-	for (unsigned a = 0; a < selection.size(); a++)
-	{
-		// Update splash window
-		ui::setSplashProgressMessage(selection[a]->name());
-		ui::setSplashProgress(a, selection.size());
-
-		// Skip if the image wasn't converted
-		if (!gcd.itemModified(a))
-			continue;
-
-		// Get image and conversion info
-		auto image  = gcd.itemImage(a);
-		auto format = gcd.itemFormat(a);
-
-		// Write converted image back to entry
-		MemChunk mc;
-		format->saveImage(*image, mc, gcd.itemPalette(a));
-		selection[a]->importMemChunk(mc);
-		EntryType::detectEntryType(*selection[a]);
-		selection[a]->setExtensionByType();
-	}
-
-	// Finish recording undo level
-	undo_manager_->endRecord(true);
-
-	// Hide splash window
-	ui::hideSplash();
-	maineditor::currentEntryPanel()->callRefresh();
-
-	return true;
-}
-
-// -----------------------------------------------------------------------------
-// Opens the Translation editor dialog to remap colours on selected gfx entries
-// -----------------------------------------------------------------------------
-bool ArchivePanel::gfxRemap()
-{
-	// Get selected entries
-	auto selection = entry_tree_->selectedEntries();
-
-	// Create preview image (just use first selected entry)
-	SImage image(SImage::Type::PalMask);
-	misc::loadImageFromEntry(&image, selection[0]);
-
-	// Create translation editor dialog
-	auto                    pal = theMainWindow->paletteChooser()->selectedPalette();
-	TranslationEditorDialog ted(this, *pal, "Colour Remap", &image);
-	ted.openTranslation(dynamic_cast<GfxEntryPanel*>(gfxArea())->prevTranslation());
-
-	// Run dialog
-	if (ted.ShowModal() == wxID_OK)
-	{
-		// Begin recording undo level
-		undo_manager_->beginRecord("Gfx Colour Remap");
-
-		// Apply translation to all entry images
-		SImage   temp;
-		MemChunk mc;
-
-		for (auto entry : selection)
-		{
-			if (misc::loadImageFromEntry(&temp, entry))
-			{
-				// Apply translation
-				temp.applyTranslation(&ted.getTranslation(), pal);
-
-				// Create undo step
-				undo_manager_->recordUndoStep(std::make_unique<EntryDataUS>(entry));
-
-				// Write modified image data
-				if (!temp.format()->saveImage(temp, mc, pal))
-					log::error(1, wxString::Format(ERROR_UNWRITABLE_IMAGE_FORMAT, entry->name()));
-				else
-					entry->importMemChunk(mc);
-			}
-		}
-
-		// Update variables
-		dynamic_cast<GfxEntryPanel*>(gfxArea())->prevTranslation().copy(ted.getTranslation());
-
-		// Finish recording undo level
-		undo_manager_->endRecord(true);
-	}
-	maineditor::currentEntryPanel()->callRefresh();
-
-	return true;
-}
-
-// -----------------------------------------------------------------------------
-// Opens the Colourise dialog to batch-colour selected gfx entries
-// -----------------------------------------------------------------------------
-bool ArchivePanel::gfxColourise()
-{
-	// Get selected entries
-	auto selection = entry_tree_->selectedEntries();
-
-	// Create colourise dialog
-	auto               pal = theMainWindow->paletteChooser()->selectedPalette();
-	GfxColouriseDialog gcd(this, selection[0], *pal);
-	gcd.setColour(ui::getStateString("ColouriseDialogLastColour"));
-
-	// Run dialog
-	if (gcd.ShowModal() == wxID_OK)
-	{
-		// Begin recording undo level
-		undo_manager_->beginRecord("Gfx Colourise");
-
-		// Apply translation to all entry images
-		SImage   temp;
-		MemChunk mc;
-		for (auto entry : selection)
-		{
-			if (misc::loadImageFromEntry(&temp, entry))
-			{
-				// Apply translation
-				temp.colourise(gcd.colour(), pal);
-
-				// Create undo step
-				undo_manager_->recordUndoStep(std::make_unique<EntryDataUS>(entry));
-
-				// Write modified image data
-				if (!temp.format()->saveImage(temp, mc, pal))
-					log::error(wxString::Format(ERROR_UNWRITABLE_IMAGE_FORMAT, entry->name()));
-				else
-					entry->importMemChunk(mc);
-			}
-		}
-		// Finish recording undo level
-		undo_manager_->endRecord(true);
-	}
-	ui::saveStateString("ColouriseDialogLastColour", gcd.colour().toString(ColRGBA::StringFormat::RGB));
-	maineditor::currentEntryPanel()->callRefresh();
-
-	return true;
-}
-
-// -----------------------------------------------------------------------------
-// Opens the Tint dialog to batch-colour selected gfx entries
-// -----------------------------------------------------------------------------
-bool ArchivePanel::gfxTint()
-{
-	// Get selected entries
-	auto selection = entry_tree_->selectedEntries();
-
-	// Create colourise dialog
-	auto          pal = theMainWindow->paletteChooser()->selectedPalette();
-	GfxTintDialog gtd(this, selection[0], *pal);
-	gtd.setValues(ui::getStateString("TintDialogLastColour"), ui::getStateInt("TintDialogLastAmount"));
-
-	// Run dialog
-	if (gtd.ShowModal() == wxID_OK)
-	{
-		// Begin recording undo level
-		undo_manager_->beginRecord("Gfx Tint");
-
-		// Apply translation to all entry images
-		SImage   temp;
-		MemChunk mc;
-		for (auto entry : selection)
-		{
-			if (misc::loadImageFromEntry(&temp, entry))
-			{
-				// Apply translation
-				temp.tint(gtd.colour(), gtd.amount(), pal);
-
-				// Create undo step
-				undo_manager_->recordUndoStep(std::make_unique<EntryDataUS>(entry));
-
-				// Write modified image data
-				if (!temp.format()->saveImage(temp, mc, pal))
-					log::info(wxString::Format(ERROR_UNWRITABLE_IMAGE_FORMAT, entry->name()));
-				else
-					entry->importMemChunk(mc);
-			}
-		}
-
-		// Finish recording undo level
-		undo_manager_->endRecord(true);
-	}
-	ui::saveStateString("TintDialogLastColour", gtd.colour().toString(ColRGBA::StringFormat::RGB));
-	ui::saveStateInt("TintDialogLastAmount", static_cast<int>(gtd.amount() * 100.0f));
-	maineditor::currentEntryPanel()->callRefresh();
-
-	return true;
-}
-
-// -----------------------------------------------------------------------------
-// Opens the Modify Offsets dialog to mass-modify offsets of any selected,
-// offset-compatible gfx entries
-// -----------------------------------------------------------------------------
-bool ArchivePanel::gfxModifyOffsets() const
-{
-	// Create modify offsets dialog
-	ModifyOffsetsDialog mod;
-
-	// Run the dialog
-	if (mod.ShowModal() == wxID_CANCEL)
-		return false;
-
-	// Begin recording undo level
-	undo_manager_->beginRecord("Gfx Modify Offsets");
-
-	// Go through selected entries
-	auto selection = entry_tree_->selectedEntries();
-	for (auto& entry : selection)
-	{
-		undo_manager_->recordUndoStep(std::make_unique<EntryDataUS>(entry));
-		mod.apply(*entry);
-	}
-	maineditor::currentEntryPanel()->callRefresh();
-
-	// Finish recording undo level
-	undo_manager_->endRecord(true);
-
-	return true;
-}
-
-// -----------------------------------------------------------------------------
-// Exports any selected gfx entries as png format images
-// -----------------------------------------------------------------------------
-bool ArchivePanel::gfxExportPNG()
-{
-	// Get a list of selected entries
-	auto selection = entry_tree_->selectedEntries();
-
-	// If we're just exporting 1 entry
-	if (selection.size() == 1)
-	{
-		wxString   name = misc::lumpNameToFileName(selection[0]->name());
-		wxFileName fn(name);
-
-		// Set extension
-		fn.SetExt("png");
-
-		// Run save file dialog
-		filedialog::FDInfo info;
-		if (filedialog::saveFile(
-				info,
-				"Export Entry \"" + selection[0]->name() + "\" as PNG",
-				"PNG Files (*.png)|*.png",
-				this,
-				fn.GetFullName().ToStdString()))
-		{
-			// If a filename was selected, export it
-			if (!entryoperations::exportAsPNG(selection[0], info.filenames[0]))
-			{
-				wxMessageBox(wxString::Format("Error: %s", global::error), "Error", wxOK | wxICON_ERROR);
-				return false;
-			}
-		}
-
-		return true;
-	}
-	else
-	{
-		// Run save files dialog
-		filedialog::FDInfo info;
-		if (filedialog::saveFiles(
-				info, "Export Entries as PNG (Filename will be ignored)", "PNG Files (*.png)|*.png", this))
-		{
-			// Go through the selection
-			for (auto& entry : selection)
-			{
-				// Setup entry filename
-				wxFileName fn(entry->name());
-				fn.SetPath(info.path);
-				fn.SetExt("png");
-
-				// Do export
-				entryoperations::exportAsPNG(entry, fn.GetFullPath());
-			}
-		}
-	}
-
-	return true;
-}
-
-bool ArchivePanel::voxelConvert() const
-{
-	// Get selected entries
-	auto selection = entry_tree_->selectedEntries();
-
-	// Begin recording undo level
-	undo_manager_->beginRecord("Convert .vox -> .kvx");
-
-	// Go through selection
-	bool errors = false;
-	for (auto* entry : selection)
-	{
-		if (entry->type()->formatId() == "voxel_vox")
-		{
-			MemChunk kvx;
-			// Attempt conversion
-			if (!conversion::voxToKvx(entry->data(), kvx))
-			{
-				log::error(wxString::Format("Unable to convert entry %s: %s", entry->name(), global::error));
-				errors = true;
-				continue;
-			}
-			undo_manager_->recordUndoStep(std::make_unique<EntryDataUS>(entry)); // Create undo step
-			entry->importMemChunk(kvx);                                          // Load doom sound data
-			EntryType::detectEntryType(*entry);                                  // Update entry type
-			entry->setExtensionByType();                                         // Update extension if necessary
-		}
-	}
-
-	// Finish recording undo level
-	undo_manager_->endRecord(true);
-=======
->>>>>>> ddf97113
 
 		// Show error message if failed
 		if (!ok)
