--- conflicted
+++ resolved
@@ -99,11 +99,6 @@
 {
 wxMenu* menu_archive = nullptr;
 wxMenu* menu_entry   = nullptr;
-<<<<<<< HEAD
-=======
-
-const auto ERROR_UNWRITABLE_IMAGE_FORMAT = "Could not write image data to entry {}, unsupported format for writing";
->>>>>>> f8584231
 } // namespace
 CVAR(Int, autosave_entry_changes, 2, CVar::Flag::Save) // 0=no, 1=yes, 2=ask
 CVAR(Bool, confirm_entry_delete, true, CVar::Flag::Save)
@@ -329,102 +324,6 @@
 };
 
 
-<<<<<<< HEAD
-=======
-
-// -----------------------------------------------------------------------------
-//
-// Functions
-//
-// -----------------------------------------------------------------------------
-namespace
-{
-// -----------------------------------------------------------------------------
-// Creates a vector of namespaces in a predefined order
-// -----------------------------------------------------------------------------
-void initNamespaceVector(vector<string>& ns, bool flathack)
-{
-	ns.clear();
-	if (flathack)
-		ns.emplace_back("flats");
-	ns.emplace_back("global");
-	ns.emplace_back("colormaps");
-	ns.emplace_back("acs");
-	ns.emplace_back("maps");
-	ns.emplace_back("sounds");
-	ns.emplace_back("music");
-	ns.emplace_back("voices");
-	ns.emplace_back("voxels");
-	ns.emplace_back("graphics");
-	ns.emplace_back("sprites");
-	ns.emplace_back("patches");
-	ns.emplace_back("textures");
-	ns.emplace_back("hires");
-	if (!flathack)
-		ns.emplace_back("flats");
-}
-
-// -----------------------------------------------------------------------------
-// Checks through a MapDesc vector and returns which one, if any, the entry
-// index is in, -1 otherwise
-// -----------------------------------------------------------------------------
-int isInMap(size_t index, const vector<Archive::MapDesc>& maps)
-{
-	for (size_t m = 0; m < maps.size(); ++m)
-	{
-		// Get map header and ending entries
-		auto m_head = maps[m].head.lock();
-		auto m_end  = maps[m].end.lock();
-		if (!m_head || !m_end)
-			continue;
-
-		// Check indices
-		size_t head_index = m_head->index();
-		size_t end_index  = m_head->parentDir()->entryIndex(m_end.get(), head_index);
-		if (index >= head_index && index <= end_index)
-			return m;
-	}
-	return -1;
-}
-
-// -----------------------------------------------------------------------------
-// Returns the position of the given entry's detected namespace in the
-// namespace vector. Also hacks around a bit to put less entries in the global
-// namespace and allow sorting a bit by categories.
-// -----------------------------------------------------------------------------
-size_t getNamespaceNumber(
-	const ArchiveEntry*             entry,
-	size_t                          index,
-	vector<string>&                 ns,
-	const vector<Archive::MapDesc>& maps)
-{
-	auto ens = entry->parent()->detectNamespace(index);
-	if (strutil::equalCI(ens, "global"))
-	{
-		if (!maps.empty() && isInMap(index, maps) >= 0)
-			ens = "maps";
-		else if (strutil::equalCI(entry->type()->category(), "Graphics"))
-			ens = "graphics";
-		else if (strutil::equalCI(entry->type()->category(), "Audio"))
-		{
-			if (strutil::equalCI(entry->type()->icon(), "music"))
-				ens = "music";
-			else
-				ens = "sounds";
-		}
-	}
-	for (size_t n = 0; n < ns.size(); ++n)
-		if (strutil::equalCI(ns[n], ens))
-			return n;
-
-	ns.emplace_back(ens);
-	return ns.size();
-}
-
-} // namespace
-
-
->>>>>>> f8584231
 // -----------------------------------------------------------------------------
 //
 // ArchivePanel Class Functions
@@ -987,13 +886,8 @@
 			auto name = strutil::Path::fileNameOf(info.filenames[a]);
 
 			// Update splash window
-<<<<<<< HEAD
 			ui::setSplashProgress(a, info.filenames.size());
-			ui::setSplashProgressMessage(name.ToStdString());
-=======
-			ui::setSplashProgress(static_cast<float>(a) / static_cast<float>(info.filenames.size()));
 			ui::setSplashProgressMessage(name);
->>>>>>> f8584231
 
 			// Create new entry
 			auto new_entry = std::make_shared<ArchiveEntry>(name);
@@ -1097,48 +991,7 @@
 		return false;
 	}
 
-<<<<<<< HEAD
 	return archiveoperations::buildArchive(archive->filename());
-=======
-	// Create temporary archive
-	ZipArchive zip;
-
-	// Create dialog
-	filedialog::FDInfo info;
-	if (filedialog::saveFile(info, "Build Archive", zip.fileExtensionString(), this))
-	{
-		ui::showSplash("Building " + info.filenames[0], true, maineditor::windowWx());
-		ui::setSplashProgress(0.0f);
-
-		// prevent for "archive in archive" when saving in the current directory
-		if (fileutil::fileExists(info.filenames[0]))
-			fileutil::removeFile(info.filenames[0]);
-
-		// Log
-		ui::setSplashProgressMessage("Importing files...");
-		ui::setSplashProgress(-1.0f);
-
-		// Import all files into new archive
-		zip.importDir(archive->filename(), archive_dir_ignore_hidden);
-		ui::setSplashProgress(1.0f);
-		ui::setSplashMessage("Saving archive...");
-		ui::setSplashProgressMessage("");
-
-		// Save the archive
-		if (!zip.save(info.filenames[0]))
-		{
-			ui::hideSplash();
-
-			// If there was an error pop up a message box
-			wxMessageBox(WX_FMT("Error:\n{}", global::error), wxS("Error"), wxICON_ERROR);
-			return false;
-		}
-	}
-
-	ui::hideSplash();
-
-	return true;
->>>>>>> f8584231
 }
 
 // -----------------------------------------------------------------------------
@@ -1429,214 +1282,7 @@
 	if (!dir)
 		return false; // Must all be in the same dir
 
-<<<<<<< HEAD
 	// Perform sort
-=======
-	// Get vector of selected entry indices
-	vector<unsigned> selection;
-	for (const auto& entry : sel_entries)
-		selection.push_back(entry->index());
-
-	size_t start, stop;
-
-	// Without selection of multiple entries, sort everything instead
-	if (selection.size() < 2)
-	{
-		start = 0;
-		stop  = dir->numEntries();
-	}
-	// We need sorting to be contiguous, otherwise it'll destroy maps
-	else
-	{
-		start = selection[0];
-		stop  = selection[selection.size() - 1] + 1;
-	}
-
-	// Make sure everything in the range is selected
-	selection.clear();
-	selection.resize(stop - start);
-	for (size_t i = start; i < stop; ++i)
-		selection[i - start] = i;
-
-	// No sorting needed even after adding everything
-	if (selection.size() < 2)
-		return false;
-
-	vector<string> nspaces;
-	initNamespaceVector(nspaces, dir->archive()->hasFlatHack());
-	auto maps = dir->archive()->detectMaps();
-
-	auto   ns  = dir->archive()->detectNamespace(dir->entryAt(selection[0]));
-	size_t nsn = 0, lnsn = 0;
-
-	// Fill a map with <entry name, entry index> pairs
-	std::map<string, size_t> emap;
-	emap.clear();
-	for (size_t i = 0; i < selection.size(); ++i)
-	{
-		auto entry = dir->entryAt(selection[i]);
-		if (!entry)
-			continue;
-
-		// Ignore subdirectories
-		if (entry->type() == EntryType::folderType())
-			continue;
-
-		// If not a WAD, do basic alphabetical sorting
-		if (archive->formatId() != "wad" && archive->formatId() != "wadj")
-		{
-			auto sortkey             = fmt::format("{:<64}{:8d}", entry->upperName(), selection[i]);
-			emap[sortkey]            = selection[i];
-			entry->exProp("sortkey") = sortkey;
-
-			continue;
-		}
-
-		bool   ns_changed = false;
-		int    mapindex   = isInMap(selection[i], maps);
-		string mapname;
-
-		// If this is a map entry, deal with it
-		if (!maps.empty() && mapindex > -1)
-		{
-			auto head = maps[mapindex].head.lock();
-			if (!head)
-				return false;
-
-			// Keep track of the name
-			mapname = maps[mapindex].name;
-
-			// If part of a map is selected, make sure the rest is selected as well
-			size_t head_index = head->index();
-			size_t end_index  = head->parentDir()->entryIndex(maps[mapindex].end.lock().get(), head_index);
-			// Good thing we can rely on selection being contiguous
-			for (size_t a = head_index; a <= end_index; ++a)
-			{
-				bool selected = (a >= start && a < stop);
-				if (!selected)
-					selection.push_back(a);
-			}
-			if (head_index < start)
-				start = head_index;
-			if (end_index + 1 > stop)
-				stop = end_index + 1;
-		}
-		else if (dir->archive()->detectNamespace(selection[i]) != ns)
-		{
-			ns         = dir->archive()->detectNamespace(selection[i]);
-			nsn        = getNamespaceNumber(entry, selection[i], nspaces, maps) * 1000;
-			ns_changed = true;
-		}
-		else if (mapindex < 0 && (entry->size() == 0))
-		{
-			nsn++;
-			ns_changed = true;
-		}
-
-		// Local namespace number is not necessarily computed namespace number.
-		// This is because the global namespace in wads is bloated and we want more
-		// categories than it actually has to offer.
-		lnsn = (nsn == 0 ? getNamespaceNumber(entry, selection[i], nspaces, maps) * 1000 : nsn);
-		string name, ename = entry->upperName();
-		// Want to get another hack in this stuff? Yeah, of course you do!
-		// This here hack will sort Doom II songs by their associated map.
-		if (strutil::startsWith(ename, "D_") && strutil::equalCI(entry->type()->icon(), "music"))
-		{
-			if (ename == "D_RUNNIN")
-				ename = "D_MAP01";
-			else if (ename == "D_STALKS")
-				ename = "D_MAP02";
-			else if (ename == "D_COUNTD")
-				ename = "D_MAP03";
-			else if (ename == "D_BETWEE")
-				ename = "D_MAP04";
-			else if (ename == "D_DOOM")
-				ename = "D_MAP05";
-			else if (ename == "D_THE_DA")
-				ename = "D_MAP06";
-			else if (ename == "D_SHAWN")
-				ename = "D_MAP07";
-			else if (ename == "D_DDTBLU")
-				ename = "D_MAP08";
-			else if (ename == "D_IN_CIT")
-				ename = "D_MAP09";
-			else if (ename == "D_DEAD")
-				ename = "D_MAP10";
-			else if (ename == "D_STLKS2")
-				ename = "D_MAP11";
-			else if (ename == "D_THEDA2")
-				ename = "D_MAP12";
-			else if (ename == "D_DOOM2")
-				ename = "D_MAP13";
-			else if (ename == "D_DDTBL2")
-				ename = "D_MAP14";
-			else if (ename == "D_RUNNI2")
-				ename = "D_MAP15";
-			else if (ename == "D_DEAD2")
-				ename = "D_MAP16";
-			else if (ename == "D_STLKS3")
-				ename = "D_MAP17";
-			else if (ename == "D_ROMERO")
-				ename = "D_MAP18";
-			else if (ename == "D_SHAWN2")
-				ename = "D_MAP19";
-			else if (ename == "D_MESSAG")
-				ename = "D_MAP20";
-			else if (ename == "D_COUNT2")
-				ename = "D_MAP21";
-			else if (ename == "D_DDTBL3")
-				ename = "D_MAP22";
-			else if (ename == "D_AMPIE")
-				ename = "D_MAP23";
-			else if (ename == "D_THEDA3")
-				ename = "D_MAP24";
-			else if (ename == "D_ADRIAN")
-				ename = "D_MAP25";
-			else if (ename == "D_MESSG2")
-				ename = "D_MAP26";
-			else if (ename == "D_ROMER2")
-				ename = "D_MAP27";
-			else if (ename == "D_TENSE")
-				ename = "D_MAP28";
-			else if (ename == "D_SHAWN3")
-				ename = "D_MAP29";
-			else if (ename == "D_OPENIN")
-				ename = "D_MAP30";
-			else if (ename == "D_EVIL")
-				ename = "D_MAP31";
-			else if (ename == "D_ULTIMA")
-				ename = "D_MAP32";
-			else if (ename == "D_READ_M")
-				ename = "D_MAP33";
-			else if (ename == "D_DM2TTL")
-				ename = "D_MAP34";
-			else if (ename == "D_DM2INT")
-				ename = "D_MAP35";
-		}
-		// All map lumps have the same sortkey name so they stay grouped
-		if (mapindex > -1)
-		{
-			name = fmt::format("{:08d}{:<64}{:8d}", lnsn, mapname, selection[i]);
-		}
-		// Yet another hack! Make sure namespace start markers are first
-		else if (ns_changed)
-		{
-			name = fmt::format("{:08d}{:<64}{:8d}", lnsn, "", selection[i]);
-		}
-		// Generic case: actually use the entry name to sort
-		else
-		{
-			name = fmt::format("{:08d}{:<64}{:8d}", lnsn, ename, selection[i]);
-		}
-		// Let the entry remember how it was sorted this time
-		entry->exProp("sortkey") = name;
-		// Insert sortkey into entry map so it'll be sorted
-		emap[name] = selection[i];
-	}
-
-	// And now, sort the entries based on the map
-	undo_manager_->beginRecord("Sort Entries");
->>>>>>> f8584231
 	entry_tree_->Freeze();
 	auto success = entryoperations::sortEntries(*archive, sel_entries, *dir, undo_manager_.get());
 	entry_tree_->Thaw();
@@ -1993,348 +1639,6 @@
 }
 
 // -----------------------------------------------------------------------------
-<<<<<<< HEAD
-=======
-// Opens the Gfx Conversion dialog and sends selected entries to it
-// -----------------------------------------------------------------------------
-bool ArchivePanel::gfxConvert() const
-{
-	// Create gfx conversion dialog
-	GfxConvDialog gcd(theMainWindow);
-
-	// Send selection to the gcd
-	auto selection = entry_tree_->selectedEntries();
-	gcd.openEntries(selection);
-
-	// Run the gcd
-	gcd.ShowModal();
-
-	// Show splash window
-	ui::showSplash("Writing converted image data...", true, maineditor::windowWx());
-
-	// Begin recording undo level
-	undo_manager_->beginRecord("Gfx Format Conversion");
-
-	// Write any changes
-	for (unsigned a = 0; a < selection.size(); a++)
-	{
-		// Update splash window
-		ui::setSplashProgressMessage(selection[a]->name());
-		ui::setSplashProgress((float)a / (float)selection.size());
-
-		// Skip if the image wasn't converted
-		if (!gcd.itemModified(a))
-			continue;
-
-		// Get image and conversion info
-		auto image  = gcd.itemImage(a);
-		auto format = gcd.itemFormat(a);
-
-		// Write converted image back to entry
-		MemChunk mc;
-		format->saveImage(*image, mc, gcd.itemPalette(a));
-		selection[a]->importMemChunk(mc);
-		EntryType::detectEntryType(*selection[a]);
-		selection[a]->setExtensionByType();
-	}
-
-	// Finish recording undo level
-	undo_manager_->endRecord(true);
-
-	// Hide splash window
-	ui::hideSplash();
-	maineditor::currentEntryPanel()->callRefresh();
-
-	return true;
-}
-
-// -----------------------------------------------------------------------------
-// Opens the Translation editor dialog to remap colours on selected gfx entries
-// -----------------------------------------------------------------------------
-bool ArchivePanel::gfxRemap()
-{
-	// Get selected entries
-	auto selection = entry_tree_->selectedEntries();
-
-	// Create preview image (just use first selected entry)
-	SImage image(SImage::Type::PalMask);
-	misc::loadImageFromEntry(&image, selection[0]);
-
-	// Create translation editor dialog
-	auto                    pal = theMainWindow->paletteChooser()->selectedPalette();
-	TranslationEditorDialog ted(this, *pal, "Colour Remap", &image);
-	ted.openTranslation(dynamic_cast<GfxEntryPanel*>(gfxArea())->prevTranslation());
-
-	// Run dialog
-	if (ted.ShowModal() == wxID_OK)
-	{
-		// Begin recording undo level
-		undo_manager_->beginRecord("Gfx Colour Remap");
-
-		// Apply translation to all entry images
-		SImage   temp;
-		MemChunk mc;
-
-		for (auto entry : selection)
-		{
-			if (misc::loadImageFromEntry(&temp, entry))
-			{
-				// Apply translation
-				temp.applyTranslation(&ted.getTranslation(), pal);
-
-				// Create undo step
-				undo_manager_->recordUndoStep(std::make_unique<EntryDataUS>(entry));
-
-				// Write modified image data
-				if (!temp.format()->saveImage(temp, mc, pal))
-					log::error(1, ERROR_UNWRITABLE_IMAGE_FORMAT, entry->name());
-				else
-					entry->importMemChunk(mc);
-			}
-		}
-
-		// Update variables
-		dynamic_cast<GfxEntryPanel*>(gfxArea())->prevTranslation().copy(ted.getTranslation());
-
-		// Finish recording undo level
-		undo_manager_->endRecord(true);
-	}
-	maineditor::currentEntryPanel()->callRefresh();
-
-	return true;
-}
-
-// -----------------------------------------------------------------------------
-// Opens the Colourise dialog to batch-colour selected gfx entries
-// -----------------------------------------------------------------------------
-bool ArchivePanel::gfxColourise()
-{
-	// Get selected entries
-	auto selection = entry_tree_->selectedEntries();
-
-	// Create colourise dialog
-	auto               pal = theMainWindow->paletteChooser()->selectedPalette();
-	GfxColouriseDialog gcd(this, selection[0], *pal);
-	gcd.setColour(last_colour);
-
-	// Run dialog
-	if (gcd.ShowModal() == wxID_OK)
-	{
-		// Begin recording undo level
-		undo_manager_->beginRecord("Gfx Colourise");
-
-		// Apply translation to all entry images
-		SImage   temp;
-		MemChunk mc;
-		for (auto entry : selection)
-		{
-			if (misc::loadImageFromEntry(&temp, entry))
-			{
-				// Apply translation
-				temp.colourise(gcd.colour(), pal);
-
-				// Create undo step
-				undo_manager_->recordUndoStep(std::make_unique<EntryDataUS>(entry));
-
-				// Write modified image data
-				if (!temp.format()->saveImage(temp, mc, pal))
-					log::error(ERROR_UNWRITABLE_IMAGE_FORMAT, entry->name());
-				else
-					entry->importMemChunk(mc);
-			}
-		}
-		// Finish recording undo level
-		undo_manager_->endRecord(true);
-	}
-	last_colour = gcd.colour().toString(ColRGBA::StringFormat::RGB);
-	maineditor::currentEntryPanel()->callRefresh();
-
-	return true;
-}
-
-// -----------------------------------------------------------------------------
-// Opens the Tint dialog to batch-colour selected gfx entries
-// -----------------------------------------------------------------------------
-bool ArchivePanel::gfxTint()
-{
-	// Get selected entries
-	auto selection = entry_tree_->selectedEntries();
-
-	// Create colourise dialog
-	auto          pal = theMainWindow->paletteChooser()->selectedPalette();
-	GfxTintDialog gtd(this, selection[0], *pal);
-	gtd.setValues(last_tint_colour, last_tint_amount);
-
-	// Run dialog
-	if (gtd.ShowModal() == wxID_OK)
-	{
-		// Begin recording undo level
-		undo_manager_->beginRecord("Gfx Tint");
-
-		// Apply translation to all entry images
-		SImage   temp;
-		MemChunk mc;
-		for (auto entry : selection)
-		{
-			if (misc::loadImageFromEntry(&temp, entry))
-			{
-				// Apply translation
-				temp.tint(gtd.colour(), gtd.amount(), pal);
-
-				// Create undo step
-				undo_manager_->recordUndoStep(std::make_unique<EntryDataUS>(entry));
-
-				// Write modified image data
-				if (!temp.format()->saveImage(temp, mc, pal))
-					log::info(ERROR_UNWRITABLE_IMAGE_FORMAT, entry->name());
-				else
-					entry->importMemChunk(mc);
-			}
-		}
-
-		// Finish recording undo level
-		undo_manager_->endRecord(true);
-	}
-	last_tint_colour = gtd.colour().toString(ColRGBA::StringFormat::RGB);
-	last_tint_amount = (int)(gtd.amount() * 100.0f);
-	maineditor::currentEntryPanel()->callRefresh();
-
-	return true;
-}
-
-// -----------------------------------------------------------------------------
-// Opens the Modify Offsets dialog to mass-modify offsets of any selected,
-// offset-compatible gfx entries
-// -----------------------------------------------------------------------------
-bool ArchivePanel::gfxModifyOffsets() const
-{
-	// Create modify offsets dialog
-	ModifyOffsetsDialog mod;
-
-	// Run the dialog
-	if (mod.ShowModal() == wxID_CANCEL)
-		return false;
-
-	// Begin recording undo level
-	undo_manager_->beginRecord("Gfx Modify Offsets");
-
-	// Go through selected entries
-	auto selection = entry_tree_->selectedEntries();
-	for (auto& entry : selection)
-	{
-		undo_manager_->recordUndoStep(std::make_unique<EntryDataUS>(entry));
-		mod.apply(*entry);
-	}
-	maineditor::currentEntryPanel()->callRefresh();
-
-	// Finish recording undo level
-	undo_manager_->endRecord(true);
-
-	return true;
-}
-
-// -----------------------------------------------------------------------------
-// Exports any selected gfx entries as png format images
-// -----------------------------------------------------------------------------
-bool ArchivePanel::gfxExportPNG()
-{
-	// Get a list of selected entries
-	auto selection = entry_tree_->selectedEntries();
-
-	// If we're just exporting 1 entry
-	if (selection.size() == 1)
-	{
-		auto          name = misc::lumpNameToFileName(selection[0]->name());
-		strutil::Path fn(name);
-
-		// Set extension
-		fn.setExtension("png");
-
-		// Run save file dialog
-		filedialog::FDInfo info;
-		if (filedialog::saveFile(
-				info,
-				"Export Entry \"" + selection[0]->name() + "\" as PNG",
-				"PNG Files (*.png)|*.png",
-				this,
-				fn.fileName()))
-		{
-			// If a filename was selected, export it
-			if (!entryoperations::exportAsPNG(selection[0], info.filenames[0]))
-			{
-				wxMessageBox(WX_FMT("Error: {}", global::error), wxS("Error"), wxOK | wxICON_ERROR);
-				return false;
-			}
-		}
-
-		return true;
-	}
-	else
-	{
-		// Run save files dialog
-		filedialog::FDInfo info;
-		if (filedialog::saveFiles(
-				info, "Export Entries as PNG (Filename will be ignored)", "PNG Files (*.png)|*.png", this))
-		{
-			// Go through the selection
-			for (auto& entry : selection)
-			{
-				// Setup entry filename
-				strutil::Path fn(entry->name());
-				fn.setPath(info.path);
-				fn.setExtension("png");
-
-				// Do export
-				entryoperations::exportAsPNG(entry, fn.fullPath());
-			}
-		}
-	}
-
-	return true;
-}
-
-bool ArchivePanel::voxelConvert() const
-{
-	// Get selected entries
-	auto selection = entry_tree_->selectedEntries();
-
-	// Begin recording undo level
-	undo_manager_->beginRecord("Convert .vox -> .kvx");
-
-	// Go through selection
-	bool errors = false;
-	for (auto* entry : selection)
-	{
-		if (entry->type()->formatId() == "voxel_vox")
-		{
-			MemChunk kvx;
-			// Attempt conversion
-			if (!conversion::voxToKvx(entry->data(), kvx))
-			{
-				log::error("Unable to convert entry {}: {}", entry->name(), global::error);
-				errors = true;
-				continue;
-			}
-			undo_manager_->recordUndoStep(std::make_unique<EntryDataUS>(entry)); // Create undo step
-			entry->importMemChunk(kvx);                                          // Load doom sound data
-			EntryType::detectEntryType(*entry);                                  // Update entry type
-			entry->setExtensionByType();                                         // Update extension if necessary
-		}
-	}
-
-	// Finish recording undo level
-	undo_manager_->endRecord(true);
-
-	// Show message if errors occurred
-	if (errors)
-		wxMessageBox(
-			wxS("Some entries could not be converted, see console log for details"), wxS("SLADE"), wxICON_INFORMATION);
-
-	return true;
-}
-
-// -----------------------------------------------------------------------------
->>>>>>> f8584231
 // Returns the entry currently open for editing
 // -----------------------------------------------------------------------------
 ArchiveEntry* ArchivePanel::currentEntry() const
@@ -2509,25 +1813,10 @@
 		// Check each selected entry for possible conversion
 		for (auto& entry : selection)
 		{
-<<<<<<< HEAD
 			if (entry->type()->formatId() == "animated")
 				entryoperations::convertAnimated(entry, &animdata, animdefs);
 			else if (entry->type()->formatId() == "switches")
 				entryoperations::convertSwitches(entry, &animdata, animdefs);
-=======
-			MemChunk dsnd;
-			// Attempt conversion
-			if (!conversion::wavToDoomSnd(entry->data(), dsnd))
-			{
-				log::error("Unable to convert entry {}: {}", entry->name(), global::error);
-				errors = true;
-				continue;
-			}
-			undo_manager_->recordUndoStep(std::make_unique<EntryDataUS>(entry)); // Create undo step
-			entry->importMemChunk(dsnd);                                         // Load doom sound data
-			EntryType::detectEntryType(*entry);                                  // Update entry type
-			entry->setExtensionByType();                                         // Update extension if necessary
->>>>>>> f8584231
 		}
 		output->importMemChunk(animdata);
 
@@ -2541,15 +1830,8 @@
 	// Finish recording undo level
 	undo_manager_->endRecord(true);
 
-<<<<<<< HEAD
 	// Force entrylist width update
 	Layout();
-=======
-	// Show message if errors occurred
-	if (errors)
-		wxMessageBox(
-			wxS("Some entries could not be converted, see console log for details"), wxS("SLADE"), wxICON_INFORMATION);
->>>>>>> f8584231
 
 	return (output != nullptr);
 }
@@ -2559,7 +1841,6 @@
 // -----------------------------------------------------------------------------
 bool ArchivePanel::palConvert() const
 {
-<<<<<<< HEAD
 	// Get the entry index of the last selected list item
 	auto            pal6bit = currentEntry();
 	auto            source  = pal6bit->rawData();
@@ -2569,61 +1850,6 @@
 		dest[i] = ((dest[i] << 2) | (dest[i] >> 4));
 	pal6bit->importMem(dest.data(), pal6bit->size());
 	maineditor::currentEntryPanel()->callRefresh();
-=======
-	// Get selected entries
-	auto selection = entry_tree_->selectedEntries();
-
-	// Begin recording undo level
-	undo_manager_->beginRecord("Convert Doom Sound -> Wav");
-
-	// Go through selection
-	bool errors = false;
-	for (auto& entry : selection)
-	{
-		bool     worked = false;
-		MemChunk wav;
-		// Convert Doom Sound -> WAV if the entry is Doom Sound format
-		if (entry->type()->formatId() == "snd_doom" || entry->type()->formatId() == "snd_doom_mac")
-			worked = conversion::doomSndToWav(entry->data(), wav);
-		// Or Doom Speaker sound format
-		else if (entry->type()->formatId() == "snd_speaker")
-			worked = conversion::spkSndToWav(entry->data(), wav);
-		// Or Jaguar Doom sound format
-		else if (entry->type()->formatId() == "snd_jaguar")
-			worked = conversion::jagSndToWav(entry->data(), wav);
-		// Or Wolfenstein 3D sound format
-		else if (entry->type()->formatId() == "snd_wolf")
-			worked = conversion::wolfSndToWav(entry->data(), wav);
-		// Or Creative Voice File format
-		else if (entry->type()->formatId() == "snd_voc")
-			worked = conversion::vocToWav(entry->data(), wav);
-		// Or Blood SFX format (this one needs to be given the entry, not just the mem chunk)
-		else if (entry->type()->formatId() == "snd_bloodsfx")
-			worked = conversion::bloodToWav(entry, wav);
-		// If successfully converted, update the entry
-		if (worked)
-		{
-			undo_manager_->recordUndoStep(std::make_unique<EntryDataUS>(entry)); // Create undo step
-			entry->importMemChunk(wav);                                          // Load wav data
-			EntryType::detectEntryType(*entry);                                  // Update entry type
-			entry->setExtensionByType();                                         // Update extension if necessary
-		}
-		else
-		{
-			log::error("Unable to convert entry {}: {}", entry->name(), global::error);
-			errors = true;
-		}
-	}
-
-	// Finish recording undo level
-	undo_manager_->endRecord(true);
-
-	// Show message if errors occurred
-	if (errors)
-		wxMessageBox(
-			wxS("Some entries could not be converted, see console log for details"), wxS("SLADE"), wxICON_INFORMATION);
-
->>>>>>> f8584231
 	return true;
 }
 
@@ -2702,53 +1928,6 @@
 }
 
 // -----------------------------------------------------------------------------
-<<<<<<< HEAD
-=======
-// Compiles any selected text entries as ACS scripts
-// -----------------------------------------------------------------------------
-bool ArchivePanel::optimizePNG() const
-{
-	// Check if the PNG tools path are set up, at least one of them should be
-	if ((path_pngcrush.empty() || !fileutil::fileExists(path_pngcrush))
-		&& (path_pngout.empty() || !fileutil::fileExists(path_pngout))
-		&& (path_deflopt.empty() || !fileutil::fileExists(path_deflopt)))
-	{
-		wxMessageBox(
-			wxS("Error: PNG tool paths not defined or invalid, please configure in SLADE preferences"),
-			wxS("Error"),
-			wxOK | wxCENTRE | wxICON_ERROR);
-		return false;
-	}
-
-	// Get selected entries
-	auto selection = entry_tree_->selectedEntries();
-
-	ui::showSplash("Running external programs, please wait...", true, maineditor::windowWx());
-
-	// Begin recording undo level
-	undo_manager_->beginRecord("Optimize PNG");
-
-	// Go through selection
-	for (unsigned a = 0; a < selection.size(); a++)
-	{
-		ui::setSplashProgressMessage(selection[a]->nameNoExt());
-		ui::setSplashProgress(static_cast<float>(a) / static_cast<float>(selection.size()));
-		if (selection[a]->type()->formatId() == "img_png")
-		{
-			undo_manager_->recordUndoStep(std::make_unique<EntryDataUS>(selection[a]));
-			entryoperations::optimizePNG(selection[a]);
-		}
-	}
-	ui::hideSplash();
-
-	// Finish recording undo level
-	undo_manager_->endRecord(true);
-
-	return true;
-}
-
-// -----------------------------------------------------------------------------
->>>>>>> f8584231
 // Converts any selected TEXTUREx entries to a ZDoom TEXTURES entry
 // -----------------------------------------------------------------------------
 bool ArchivePanel::convertTextures() const
@@ -4341,306 +3520,5 @@
 // -----------------------------------------------------------------------------
 void ArchivePanel::onBtnClearFilter(wxCommandEvent& e)
 {
-<<<<<<< HEAD
-	text_filter_->SetValue("");
-=======
 	text_filter_->SetValue(wxEmptyString);
-}
-
-
-// -----------------------------------------------------------------------------
-//
-// EntryDataUS Class Functions
-//
-// -----------------------------------------------------------------------------
-
-
-// -----------------------------------------------------------------------------
-// Swaps data between the entry and the undo step
-// -----------------------------------------------------------------------------
-bool EntryDataUS::swapData()
-{
-	// log::info(1, "Entry data swap...");
-
-	// Get parent dir
-	auto dir = archive_->dirAtPath(path_);
-	if (dir)
-	{
-		// Get entry
-		auto entry = dir->entryAt(index_);
-		if (!entry)
-			return false;
-
-		// Backup data
-		MemChunk temp_data;
-		temp_data.importMem(entry->rawData(), entry->size());
-		// log::info(1, "Backup current data, size %d", entry->getSize());
-
-		// Restore entry data
-		if (data_.size() == 0)
-		{
-			entry->clearData();
-			// log::info(1, "Clear entry data");
-		}
-		else
-		{
-			entry->importMemChunk(data_);
-			// log::info(1, "Restored entry data, size %d", data.getSize());
-		}
-
-		// Store previous entry data
-		if (temp_data.size() > 0)
-			data_.importMem(temp_data.data(), temp_data.size());
-		else
-			data_.clear();
-
-		return true;
-	}
-
-	return false;
-}
-
-
-// -----------------------------------------------------------------------------
-// Console Commands
-//
-// I'd love to put them in their own file, but attempting to do so results in
-// a circular include nightmare and nothing works anymore.
-// TODO: Look at doing something else with these
-// -----------------------------------------------------------------------------
-
-#include "App.h"
-#include "General/Console.h"
-
-CONSOLE_COMMAND(palconv, 0, false)
-{
-	ArchivePanel* meep = maineditor::currentArchivePanel();
-	if (meep)
-	{
-		meep->palConvert();
-		meep->reloadCurrentPanel();
-	}
-}
-
-CONSOLE_COMMAND(palconv64, 0, false)
-{
-	ArchivePanel* meep = maineditor::currentArchivePanel();
-	if (meep)
-	{
-		// Get the entry index of the last selected list item
-		ArchiveEntry* pal    = meep->currentEntry();
-		auto&         source = pal->data(true);
-		uint8_t*      dest   = new uint8_t[(pal->size() / 2) * 3];
-		for (size_t i = 0; i < pal->size() / 2; ++i)
-		{
-			uint8_t  r, g, b;
-			uint16_t col      = source.readB16(2 * i);
-			r                 = (col & 0xF800) >> 8;
-			g                 = (col & 0x07C0) >> 3;
-			b                 = (col & 0x003E) << 2;
-			dest[(3 * i) + 0] = r;
-			dest[(3 * i) + 1] = g;
-			dest[(3 * i) + 2] = b;
-		}
-		pal->importMem(dest, (pal->size() / 2) * 3);
-		maineditor::currentEntryPanel()->callRefresh();
-		delete[] dest;
-	}
-}
-
-CONSOLE_COMMAND(palconvpsx, 0, false)
-{
-	ArchivePanel* meep = maineditor::currentArchivePanel();
-	if (meep)
-	{
-		// Get the entry index of the last selected list item
-		ArchiveEntry* pal    = meep->currentEntry();
-		auto&         source = pal->data(true);
-		uint8_t*      dest   = new uint8_t[(pal->size() / 2) * 3];
-		for (size_t i = 0; i < pal->size() / 2; ++i)
-		{
-			// A1 B5 G5 R5, LE
-			uint8_t  a, r, g, b;
-			uint16_t col      = source.readL16(2 * i);
-			a                 = (col & 0x8000) >> 15;
-			b                 = (col & 0x7C00) >> 10;
-			g                 = (col & 0x03E0) >> 5;
-			r                 = (col & 0x001F);
-			r                 = (r << 3) | (r >> 2);
-			g                 = (g << 3) | (g >> 2);
-			b                 = (b << 3) | (b >> 2);
-			dest[(3 * i) + 0] = r;
-			dest[(3 * i) + 1] = g;
-			dest[(3 * i) + 2] = b;
-		}
-		pal->importMem(dest, (pal->size() / 2) * 3);
-		maineditor::currentEntryPanel()->callRefresh();
-		delete[] dest;
-	}
-}
-
-CONSOLE_COMMAND(vertex32x, 0, false)
-{
-	ArchivePanel* meep = maineditor::currentArchivePanel();
-	if (meep)
-	{
-		// Get the entry index of the last selected list item
-		ArchiveEntry*  v32x   = meep->currentEntry();
-		const uint8_t* source = v32x->rawData(true);
-		uint8_t*       dest   = new uint8_t[v32x->size() / 2];
-		for (size_t i = 0; i < v32x->size() / 4; ++i)
-		{
-			dest[2 * i + 0] = source[4 * i + 1];
-			dest[2 * i + 1] = source[4 * i + 0];
-		}
-		v32x->importMem(dest, v32x->size() / 2);
-		maineditor::currentEntryPanel()->callRefresh();
-		delete[] dest;
-	}
-}
-
-CONSOLE_COMMAND(vertexpsx, 0, false)
-{
-	ArchivePanel* meep = maineditor::currentArchivePanel();
-	if (meep)
-	{
-		// Get the entry index of the last selected list item
-		ArchiveEntry*  vpsx   = meep->currentEntry();
-		const uint8_t* source = vpsx->rawData(true);
-		uint8_t*       dest   = new uint8_t[vpsx->size() / 2];
-		for (size_t i = 0; i < vpsx->size() / 4; ++i)
-		{
-			dest[2 * i + 0] = source[4 * i + 2];
-			dest[2 * i + 1] = source[4 * i + 3];
-		}
-		vpsx->importMem(dest, vpsx->size() / 2);
-		maineditor::currentEntryPanel()->callRefresh();
-		delete[] dest;
-	}
-}
-
-CONSOLE_COMMAND(lightspsxtopalette, 0, false)
-{
-	ArchivePanel* meep = maineditor::currentArchivePanel();
-	if (meep)
-	{
-		// Get the entry index of the last selected list item
-		ArchiveEntry*  lights  = meep->currentEntry();
-		const uint8_t* source  = lights->rawData(true);
-		size_t         entries = lights->size() / 4;
-		uint8_t*       dest    = new uint8_t[entries * 3];
-		for (size_t i = 0; i < entries; ++i)
-		{
-			dest[3 * i + 0] = source[4 * i + 0];
-			dest[3 * i + 1] = source[4 * i + 1];
-			dest[3 * i + 2] = source[4 * i + 2];
-		}
-		lights->importMem(dest, entries * 3);
-		maineditor::currentEntryPanel()->callRefresh();
-		delete[] dest;
-	}
-}
-
-
-vector<ArchiveEntry*> Console_SearchEntries(string name)
-{
-	vector<ArchiveEntry*> entries;
-	Archive*              archive = maineditor::currentArchive();
-	ArchivePanel*         panel   = maineditor::currentArchivePanel();
-
-	if (archive)
-	{
-		Archive::SearchOptions options;
-		options.search_subdirs = true;
-		if (panel)
-		{
-			options.dir = panel->currentDir();
-		}
-		options.match_name = name;
-		entries            = archive->findAll(options);
-	}
-	return entries;
-}
-
-CONSOLE_COMMAND(find, 1, true)
-{
-	vector<ArchiveEntry*> entries = Console_SearchEntries(args[0]);
-
-	string message;
-	size_t count = entries.size();
-	if (count > 0)
-	{
-		for (size_t i = 0; i < count; ++i)
-		{
-			message += entries[i]->path(true) + "\n";
-		}
-	}
-	log::info("Found %i entr%s", count, count == 1 ? "y" : "ies\n" + message);
-}
-
-CONSOLE_COMMAND(ren, 2, true)
-{
-	Archive*              archive = maineditor::currentArchive();
-	vector<ArchiveEntry*> entries = Console_SearchEntries(args[0]);
-	if (!entries.empty())
-	{
-		size_t count = 0;
-		for (size_t i = 0; i < entries.size(); ++i)
-		{
-			// Rename filter logic
-			auto newname = entries[i]->name();
-			for (unsigned c = 0; c < args[1].size(); c++)
-			{
-				// Check character
-				if (args[1][c] == '*')
-					continue; // Skip if *
-				else
-				{
-					// First check that we aren't past the end of the name
-					if (c >= newname.size())
-					{
-						// If we are, pad it with spaces
-						while (newname.size() <= c)
-							newname += " ";
-					}
-
-					// Replace character
-					newname[c] = args[1][c];
-				}
-			}
-
-			if (archive->renameEntry(entries[i], newname))
-				++count;
-		}
-		log::info("Renamed {} entr{}", count, count == 1 ? "y" : "ies");
-	}
-}
-
-CONSOLE_COMMAND(cd, 1, true)
-{
-	Archive*      current = maineditor::currentArchive();
-	ArchivePanel* panel   = maineditor::currentArchivePanel();
-
-	if (current && panel)
-	{
-		ArchiveDir* dir    = panel->currentDir();
-		ArchiveDir* newdir = current->dirAtPath(args[0], dir);
-		if (newdir == nullptr)
-		{
-			if (args[0] == "..")
-				newdir = dir->parent().get();
-			else if (args[0] == "/" || args[0] == "\\")
-				newdir = current->rootDir().get();
-		}
-
-		if (newdir)
-		{
-			panel->openDir(ArchiveDir::getShared(newdir));
-		}
-		else
-		{
-			log::error("Error: Trying to open nonexistant directory {}", args[0]);
-		}
-	}
->>>>>>> f8584231
 }