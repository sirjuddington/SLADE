
// -----------------------------------------------------------------------------
// SLADE - It's a Doom Editor
// Copyright(C) 2008 - 2019 Simon Judd
//
// Email:       sirjuddington@gmail.com
// Web:         http://slade.mancubus.net
// Filename:    ArchivePanel.cpp
// Description: ArchivePanel class. The base wxWidgets panel for archive
//              content editing. One of these is opened in a tab for each open
//              archive.
//
// This program is free software; you can redistribute it and/or modify it
// under the terms of the GNU General Public License as published by the Free
// Software Foundation; either version 2 of the License, or (at your option)
// any later version.
//
// This program is distributed in the hope that it will be useful, but WITHOUT
// ANY WARRANTY; without even the implied warranty of MERCHANTABILITY or
// FITNESS FOR A PARTICULAR PURPOSE. See the GNU General Public License for
// more details.
//
// You should have received a copy of the GNU General Public License along with
// this program; if not, write to the Free Software Foundation, Inc.,
// 51 Franklin Street, Fifth Floor, Boston, MA  02110 - 1301, USA.
// -----------------------------------------------------------------------------


// -----------------------------------------------------------------------------
//
// Includes
//
// -----------------------------------------------------------------------------
#include "Main.h"
#include "ArchivePanel.h"
#include "App.h"
#include "Archive/ArchiveManager.h"
#include "Archive/Formats/ZipArchive.h"
#include "ArchiveManagerPanel.h"
#include "Dialogs/GfxColouriseDialog.h"
#include "Dialogs/GfxConvDialog.h"
#include "Dialogs/GfxTintDialog.h"
#include "Dialogs/MapEditorConfigDialog.h"
#include "Dialogs/MapReplaceDialog.h"
#include "Dialogs/ModifyOffsetsDialog.h"
#include "Dialogs/Preferences/PreferencesDialog.h"
#include "Dialogs/RunDialog.h"
#include "Dialogs/TranslationEditorDialog.h"
#include "EntryPanel/ANSIEntryPanel.h"
#include "EntryPanel/AudioEntryPanel.h"
#include "EntryPanel/DataEntryPanel.h"
#include "EntryPanel/DefaultEntryPanel.h"
#include "EntryPanel/GfxEntryPanel.h"
#include "EntryPanel/HexEntryPanel.h"
#include "EntryPanel/MapEntryPanel.h"
#include "EntryPanel/PaletteEntryPanel.h"
#include "EntryPanel/TextEntryPanel.h"
#include "Game/Configuration.h"
#include "General/Clipboard.h"
#include "General/Executables.h"
#include "General/KeyBind.h"
#include "General/Misc.h"
#include "General/UI.h"
#include "Graphics/Icons.h"
#include "Graphics/Palette/PaletteManager.h"
#include "MainEditor/ArchiveOperations.h"
#include "MainEditor/Conversions.h"
#include "MainEditor/EntryOperations.h"
#include "MainEditor/MainEditor.h"
#include "MainEditor/UI/MainWindow.h"
#include "MapEditor/MapEditor.h"
#include "MapEditor/UI/MapEditorWindow.h"
#include "Scripting/ScriptManager.h"
#include "UI/Controls/PaletteChooser.h"
#include "UI/Controls/SIconButton.h"
#include "Utility/SFileDialog.h"
#include "Utility/StringUtils.h"


// -----------------------------------------------------------------------------
//
// Variables
//
// -----------------------------------------------------------------------------
namespace
{
wxMenu* menu_archive = nullptr;
wxMenu* menu_entry   = nullptr;

const auto ERROR_UNWRITABLE_IMAGE_FORMAT = "Could not write image data to entry %s, unsupported format for writing";
} // namespace
CVAR(Int, autosave_entry_changes, 2, CVar::Flag::Save) // 0=no, 1=yes, 2=ask
CVAR(Bool, confirm_entry_delete, true, CVar::Flag::Save)
CVAR(Bool, context_submenus, true, CVar::Flag::Save)
CVAR(String, last_colour, "RGB(255, 0, 0)", CVar::Flag::Save)
CVAR(String, last_tint_colour, "RGB(255, 0, 0)", CVar::Flag::Save)
CVAR(Int, last_tint_amount, 50, CVar::Flag::Save)
CVAR(Bool, auto_entry_replace, false, CVar::Flag::Save)
CVAR(Bool, archive_build_skip_hidden, true, CVar::Flag::Save)


// -----------------------------------------------------------------------------
//
// External Variables
//
// -----------------------------------------------------------------------------
EXTERN_CVAR(String, path_pngout)
EXTERN_CVAR(String, path_pngcrush)
EXTERN_CVAR(String, path_deflopt)
EXTERN_CVAR(Bool, confirm_entry_revert)


// -----------------------------------------------------------------------------
// APEntryListDropTarget Class
//
// Handles drag'n'drop of files on to the entry list
// -----------------------------------------------------------------------------
class APEntryListDropTarget : public wxFileDropTarget
{
public:
	APEntryListDropTarget(ArchivePanel* parent, ArchiveEntryList* list) : parent_{ parent }, list_{ list } {}
	virtual ~APEntryListDropTarget() = default;

	bool OnDropFiles(wxCoord x, wxCoord y, const wxArrayString& filenames) override
	{
		// Determine what item the files were dragged onto
		int  flags;
		long index = list_->HitTest(wxPoint(x, y), flags) - list_->entriesBegin();

		// Add to end if no item was hit
		if (index < 0)
			index = list_->GetItemCount() - list_->entriesBegin();

		bool     yes_to_all = false;
		wxString caption    = (filenames.size() > 1) ? "Overwrite entries" : "Overwrite entry";
		auto     dir        = list_->currentDir().lock().get();

		// Import all dragged files, inserting after the item they were dragged onto
		for (int a = filenames.size() - 1; a >= 0; a--)
		{
			// Is this a directory?
			if (wxDirExists(filenames[a]))
			{
				// TODO: Handle folders with recursively importing all content
				// and converting to namespaces if dropping in a treeless archive.
			}
			else
			{
				StrUtil::Path fn(filenames[a].ToStdString());
				ArchiveEntry* entry = nullptr;

				// Find entry to replace if needed
				if (auto_entry_replace)
				{
					entry = parent_->archive()->entryAtPath(dir->path().append(fn.fileName()));
					// An entry with that name is already present, so ask about replacing it
					if (entry && !yes_to_all)
					{
						// Since there is no standard "Yes/No to all" button or "Don't ask me again" checkbox,
						// we will instead hack the Cancel button into being a "Yes to all" button. This is
						// despite the existence of a wxID_YESTOALL return value...
						auto message = fmt::format("Overwrite existing entry {}{}", dir->path(), fn.fileName());
						wxMessageDialog dlg(parent_, message, caption, wxCANCEL | wxYES_NO | wxCENTRE);
						dlg.SetYesNoCancelLabels(_("Yes"), _("No"), _("Yes to all"));
						int result = dlg.ShowModal();

						// User doesn't want to replace the entry
						if (result == wxID_NO)
							entry = nullptr;
						// User wants to replace all entries
						if (result == wxID_CANCEL)
							yes_to_all = true;
					}
				}

				// Create new entry if needed
				if (entry == nullptr)
					entry = parent_->archive()->addNewEntry(fn.fileName(), index, dir).get();

				// Import the file to it
				entry->importFile(filenames[a].ToStdString());
				EntryType::detectEntryType(*entry);
			}
		}

		return true;
	}

private:
	ArchivePanel*     parent_ = nullptr;
	ArchiveEntryList* list_   = nullptr;
};


// -----------------------------------------------------------------------------
// ChoosePaletteDialog Class
//
// A simple dialog for the 'Choose Palette' function when creating a new
// palette entry.
// -----------------------------------------------------------------------------
class ChoosePaletteDialog : public wxDialog
{
public:
	ChoosePaletteDialog(wxWindow* parent) :
		wxDialog{ parent,
				  -1,
				  "Choose Base Palette",
				  wxDefaultPosition,
				  wxDefaultSize,
				  wxDEFAULT_DIALOG_STYLE | wxRESIZE_BORDER }
	{
		// Set dialog icon
		wxIcon icon;
		icon.CopyFromBitmap(Icons::getIcon(Icons::Entry, "palette"));
		SetIcon(icon);

		// Setup main sizer
		auto sizer = new wxBoxSizer(wxVERTICAL);
		SetSizer(sizer);

		// Add choose
		pal_chooser_ = new PaletteChooser(this, -1);
		sizer->Add(pal_chooser_, 0, wxEXPAND | wxALL, 4);

		sizer->Add(CreateButtonSizer(wxOK | wxCANCEL), 0, wxEXPAND | wxLEFT | wxRIGHT | wxBOTTOM, 4);

		// Init layout
		wxDialog::Layout();

		// Setup dialog size
		SetInitialSize(wxSize(-1, -1));
		wxDialog::SetMinSize(GetSize());
	}

	int getChoice() const { return pal_chooser_->GetSelection(); }

private:
	PaletteChooser* pal_chooser_ = nullptr;
};


// -----------------------------------------------------------------------------
// EntryTreeClipboardItem Class
//
// A clipboard item for copy+paste of archive entries and folders
// -----------------------------------------------------------------------------
class EntryTreeClipboardItem : public ClipboardItem
{
public:
	EntryTreeClipboardItem(vector<ArchiveEntry*>& entries, vector<ArchiveDir*>& dirs) :
		ClipboardItem(Type::EntryTree),
		tree_{ new ArchiveDir("") }
	{
		// Copy entries
		for (auto& entry : entries)
			tree_->addEntry(std::make_shared<ArchiveEntry>(*entry));

		// Copy entries to system clipboard
		// (exports them as temp files and adds the paths to the clipboard)
		if (wxTheClipboard->Open())
		{
			wxTheClipboard->Clear();
			auto file          = new wxFileDataObject();
			auto tmp_directory = App::path("", App::Dir::Temp); // cache temp directory
			for (auto& entry : entries)
			{
				// Export to file
				auto filename = fmt::format("{}{}.{}", tmp_directory, entry->nameNoExt(), entry->type()->extension());
				entry->exportFile(filename);

				// Add to clipboard
				file->AddFile(filename);
			}
			wxTheClipboard->AddData(file);
			wxTheClipboard->Close();
		}

		// Copy dirs
		for (auto& dir : dirs)
			tree_->addSubdir(dir->clone(tree_));
	}

	~EntryTreeClipboardItem() = default;

	ArchiveDir* tree() const { return tree_.get(); }

private:
	shared_ptr<ArchiveDir> tree_;
};



// -----------------------------------------------------------------------------
//
// Functions
//
// -----------------------------------------------------------------------------
namespace
{
// -----------------------------------------------------------------------------
// Creates a vector of namespaces in a predefined order
// -----------------------------------------------------------------------------
void initNamespaceVector(vector<wxString>& ns, bool flathack)
{
	ns.clear();
	if (flathack)
		ns.emplace_back("flats");
	ns.emplace_back("global");
	ns.emplace_back("colormaps");
	ns.emplace_back("acs");
	ns.emplace_back("maps");
	ns.emplace_back("sounds");
	ns.emplace_back("music");
	ns.emplace_back("voices");
	ns.emplace_back("voxels");
	ns.emplace_back("graphics");
	ns.emplace_back("sprites");
	ns.emplace_back("patches");
	ns.emplace_back("textures");
	ns.emplace_back("hires");
	if (!flathack)
		ns.emplace_back("flats");
}

// -----------------------------------------------------------------------------
// Checks through a MapDesc vector and returns which one, if any, the entry
// index is in, -1 otherwise
// -----------------------------------------------------------------------------
int isInMap(size_t index, vector<Archive::MapDesc>& maps)
{
	for (size_t m = 0; m < maps.size(); ++m)
	{
		// Get map header and ending entries
		auto m_head = maps[m].head.lock();
		auto m_end  = maps[m].end.lock();
		if (!m_head || !m_end)
			continue;

		// Check indices
		size_t head_index = m_head->index();
		size_t end_index  = m_head->parentDir()->entryIndex(m_end.get(), head_index);
		if (index >= head_index && index <= end_index)
			return m;
	}
	return -1;
}

// -----------------------------------------------------------------------------
// Returns the position of the given entry's detected namespace in the
// namespace vector. Also hacks around a bit to put less entries in the global
// namespace and allow sorting a bit by categories.
// -----------------------------------------------------------------------------
size_t getNamespaceNumber(ArchiveEntry* entry, size_t index, vector<wxString>& ns, vector<Archive::MapDesc>& maps)
{
	auto ens = entry->parent()->detectNamespace(index);
	if (StrUtil::equalCI(ens, "global"))
	{
		if (!maps.empty() && isInMap(index, maps) >= 0)
			ens = "maps";
		else if (StrUtil::equalCI(entry->type()->category(), "Graphics"))
			ens = "graphics";
		else if (StrUtil::equalCI(entry->type()->category(), "Audio"))
		{
			if (StrUtil::equalCI(entry->type()->icon(), "music"))
				ens = "music";
			else
				ens = "sounds";
		}
	}
	for (size_t n = 0; n < ns.size(); ++n)
		if (S_CMPNOCASE(ns[n], ens))
			return n;

	ns.push_back(ens);
	return ns.size();
}

} // namespace


// -----------------------------------------------------------------------------
//
// ArchivePanel Class Functions
//
// -----------------------------------------------------------------------------


// -----------------------------------------------------------------------------
// ArchivePanel class constructor
// -----------------------------------------------------------------------------
ArchivePanel::ArchivePanel(wxWindow* parent, shared_ptr<Archive>& archive) :
	wxPanel(parent, -1),
	archive_{ archive },
	undo_manager_{ new UndoManager() },
	ee_manager_{ new ExternalEditManager }
{
	// Create entry panels
	entry_area_   = new EntryPanel(this, "nil");
	default_area_ = new DefaultEntryPanel(this);
	text_area_    = new TextEntryPanel(this);
	gfx_area_     = new GfxEntryPanel(this);
	pal_area_     = new PaletteEntryPanel(this);
	hex_area_     = new HexEntryPanel(this);
	ansi_area_    = new ANSIEntryPanel(this);
	map_area_     = new MapEntryPanel(this);
	audio_area_   = new AudioEntryPanel(this);
	data_area_    = new DataEntryPanel(this);



	// --- Setup Layout ---

	// Create sizer
	auto m_hbox = new wxBoxSizer(wxHORIZONTAL);
	SetSizer(m_hbox);

	// Entry list panel

	// Create & set sizer & border
	auto frame      = new wxStaticBox(this, -1, "Entries");
	auto framesizer = new wxStaticBoxSizer(frame, wxVERTICAL);
	m_hbox->Add(framesizer, 0, wxEXPAND | wxLEFT | wxTOP | wxBOTTOM, UI::pad());


	// Create path display
	auto min_pad         = UI::px(UI::Size::PadMinimum);
	sizer_path_controls_ = new wxBoxSizer(wxHORIZONTAL);
	framesizer->Add(sizer_path_controls_, 0, wxEXPAND | wxLEFT | wxRIGHT, UI::pad());
<<<<<<< HEAD
	framesizer->AddSpacer(UI::px(UI::Size::PadMinimum));

	// Label
	label_path_ = new wxStaticText(this, -1, "Path:", wxDefaultPosition, wxDefaultSize, wxST_ELLIPSIZE_START);
=======
	framesizer->AddSpacer(min_pad);

	// Label
	label_path_ =
		new wxStaticText(this, -1, "/", wxDefaultPosition, wxDefaultSize, wxST_ELLIPSIZE_START | wxST_NO_AUTORESIZE);
	sizer_path_controls_->Add(new wxStaticText(this, -1, "Path:"), 0, wxRIGHT | wxALIGN_CENTER_VERTICAL, min_pad);
>>>>>>> 8b4f0e1e
	sizer_path_controls_->Add(label_path_, 1, wxRIGHT | wxALIGN_CENTER_VERTICAL, UI::pad());

	// 'Up' button
	btn_updir_ = new SIconButton(this, Icons::Entry, "upfolder");
	btn_updir_->Enable(false);
	sizer_path_controls_->Add(btn_updir_, 0, wxEXPAND);


	// Create entry list panel
	entry_list_ = new ArchiveEntryList(this);
	entry_list_->setArchive(archive);
	entry_list_->SetDropTarget(new APEntryListDropTarget(this, entry_list_));
	entry_list_->setUndoManager(undo_manager_.get());
	framesizer->Add(entry_list_, 1, wxEXPAND | wxLEFT | wxRIGHT | wxBOTTOM, UI::pad());


	auto gb_sizer = new wxGridBagSizer(UI::pad(), UI::pad());
	framesizer->Add(gb_sizer, 0, wxEXPAND | wxLEFT | wxRIGHT | wxBOTTOM, UI::pad());

	// Create category selector
	choice_category_ = new wxChoice(this, -1);
	choice_category_->Append("All");
	for (const auto& cat : EntryType::allCategories())
		choice_category_->Append(cat);
	choice_category_->SetSelection(0);
	gb_sizer->Add(new wxStaticText(this, -1, "Show:"), wxGBPosition(0, 0), wxDefaultSpan, wxALIGN_CENTER_VERTICAL);
	gb_sizer->Add(choice_category_, wxGBPosition(0, 1), wxGBSpan(1, 2), wxEXPAND);
	gb_sizer->AddGrowableCol(1, 1);

	// Create filter
	text_filter_ = new wxTextCtrl(this, -1);
	gb_sizer->Add(new wxStaticText(this, -1, "Filter:"), wxGBPosition(1, 0), wxDefaultSpan, wxALIGN_CENTER_VERTICAL);
	gb_sizer->Add(text_filter_, wxGBPosition(1, 1), wxDefaultSpan, wxEXPAND);
	btn_clear_filter_ = new SIconButton(this, "close");
	btn_clear_filter_->SetToolTip("Clear Filter");
	gb_sizer->Add(btn_clear_filter_, wxGBPosition(1, 2), wxDefaultSpan, wxEXPAND);


	// Add default entry panel
	cur_area_ = entry_area_;
	m_hbox->Add(cur_area_, 1, wxEXPAND);
	cur_area_->Show(true);
	cur_area_->setUndoManager(undo_manager_.get());

	// Bind events
	entry_list_->Bind(EVT_VLV_SELECTION_CHANGED, &ArchivePanel::onEntryListSelectionChange, this);
#ifndef __WXGTK__
	entry_list_->Bind(wxEVT_LIST_ITEM_FOCUSED, &ArchivePanel::onEntryListFocusChange, this);
#endif
	entry_list_->Bind(wxEVT_KEY_DOWN, &ArchivePanel::onEntryListKeyDown, this);
	entry_list_->Bind(wxEVT_LIST_ITEM_RIGHT_CLICK, &ArchivePanel::onEntryListRightClick, this);
	entry_list_->Bind(wxEVT_LIST_ITEM_ACTIVATED, &ArchivePanel::onEntryListActivated, this);
	text_filter_->Bind(wxEVT_TEXT, &ArchivePanel::onTextFilterChanged, this);
	choice_category_->Bind(wxEVT_CHOICE, &ArchivePanel::onChoiceCategoryChanged, this);
	Bind(EVT_AEL_DIR_CHANGED, &ArchivePanel::onDirChanged, this);
	btn_updir_->Bind(wxEVT_BUTTON, &ArchivePanel::onBtnUpDir, this);
	btn_clear_filter_->Bind(wxEVT_BUTTON, &ArchivePanel::onBtnClearFilter, this);

	// Update this tab's name in the parent notebook when the archive is saved
	sc_archive_saved_ = archive->signals().saved.connect([this](Archive& a) {
		auto parent = dynamic_cast<wxAuiNotebook*>(GetParent());
		parent->SetPageText(parent->GetPageIndex(this), a.filename(false));
	});

	// Close current entry panel if it's entry was removed
	sc_entry_removed_ = archive->signals().entry_removed.connect([this](Archive&, ArchiveEntry& entry) {
		if (currentArea()->entry() == &entry)
		{
			currentArea()->closeEntry();
			currentArea()->openEntry(nullptr);
			currentArea()->Show(false);
		}
	});

	// Update size+layout
	entry_list_->updateWidth();
	wxPanel::Layout();
}

// -----------------------------------------------------------------------------
// Saves any changes made to the currently open entry
// -----------------------------------------------------------------------------
bool ArchivePanel::saveEntryChanges() const
{
	// Ignore if no changes have been made (or no entry is open)
	if (!cur_area_->isModified() || !cur_area_->entry())
		return true;

	// Don't save if autosave is off
	if (autosave_entry_changes == 0)
		return false;

	// Ask if needed
	if (autosave_entry_changes > 1)
	{
		int result = wxMessageBox(
			wxString::Format("Save changes to entry \"%s\"?", cur_area_->entry()->name()),
			"Unsaved Changes",
			wxYES_NO | wxICON_QUESTION);

		// Stop if user clicked no
		if (result == wxNO)
			return false;
	}

	// Save entry changes
	return cur_area_->saveEntry();
}

// -----------------------------------------------------------------------------
// Adds the 'Archive' and 'Entry' menus to the main window menubar
// -----------------------------------------------------------------------------
void ArchivePanel::addMenus() const
{
	// Create menus if needed
	if (!menu_archive)
	{
		// Archive menu
		auto menu_new = new wxMenu("");
		SAction::fromId("arch_newentry")->addToMenu(menu_new, "&Entry");
		SAction::fromId("arch_newdir")->addToMenu(menu_new, "&Directory");
		SAction::fromId("arch_newpalette")->addToMenu(menu_new, "&PLAYPAL");
		SAction::fromId("arch_newanimated")->addToMenu(menu_new, "&ANIMATED");
		SAction::fromId("arch_newswitches")->addToMenu(menu_new, "&SWITCHES");
		menu_archive = new wxMenu();
		menu_archive->AppendSubMenu(menu_new, "&New");
		SAction::fromId("arch_importfiles")->addToMenu(menu_archive);
		SAction::fromId("arch_buildarchive")->addToMenu(menu_archive);
		menu_archive->AppendSeparator();
		SAction::fromId("arch_texeditor")->addToMenu(menu_archive);
		SAction::fromId("arch_mapeditor")->addToMenu(menu_archive);
		auto menu_clean = new wxMenu("");
		SAction::fromId("arch_clean_patches")->addToMenu(menu_clean);
		SAction::fromId("arch_clean_textures")->addToMenu(menu_clean);
		SAction::fromId("arch_clean_flats")->addToMenu(menu_clean);
		SAction::fromId("arch_clean_iwaddupes")->addToMenu(menu_clean);
		SAction::fromId("arch_check_duplicates")->addToMenu(menu_clean);
		SAction::fromId("arch_check_duplicates2")->addToMenu(menu_clean);
		SAction::fromId("arch_replace_maps")->addToMenu(menu_clean);
		menu_archive->AppendSubMenu(menu_clean, "&Maintenance");
		auto menu_scripts = new wxMenu();
		ScriptManager::populateEditorScriptMenu(menu_scripts, ScriptManager::ScriptType::Archive, "arch_script");
		menu_archive->AppendSubMenu(menu_scripts, "&Run Script");
	}
	if (!menu_entry)
	{
		// Entry menu
		menu_entry = new wxMenu();
		SAction::fromId("arch_entry_rename")->addToMenu(menu_entry);
		SAction::fromId("arch_entry_delete")->addToMenu(menu_entry);
		SAction::fromId("arch_entry_revert")->addToMenu(menu_entry);
		menu_entry->AppendSeparator();
		SAction::fromId("arch_entry_cut")->addToMenu(menu_entry);
		SAction::fromId("arch_entry_copy")->addToMenu(menu_entry);
		SAction::fromId("arch_entry_paste")->addToMenu(menu_entry);
		menu_entry->AppendSeparator();
		SAction::fromId("arch_entry_moveup")->addToMenu(menu_entry);
		SAction::fromId("arch_entry_movedown")->addToMenu(menu_entry);
		SAction::fromId("arch_entry_sort")->addToMenu(menu_entry);
		menu_entry->AppendSeparator();
		SAction::fromId("arch_entry_import")->addToMenu(menu_entry);
		SAction::fromId("arch_entry_export")->addToMenu(menu_entry);
		menu_entry->AppendSeparator();
		SAction::fromId("arch_entry_bookmark")->addToMenu(menu_entry);
		auto menu_scripts = new wxMenu();
		ScriptManager::populateEditorScriptMenu(menu_scripts, ScriptManager::ScriptType::Entry, "arch_entry_script");
		menu_entry->AppendSubMenu(menu_scripts, "&Run Script");
	}

	// Add them to the main window menubar
	MainEditor::window()->addCustomMenu(menu_archive, "&Archive");
	MainEditor::window()->addCustomMenu(menu_entry, "&Entry");
	cur_area_->addCustomMenu();

	// Also enable the related toolbars
	MainEditor::window()->enableToolBar("_archive");
	MainEditor::window()->enableToolBar("_entry");
}

// -----------------------------------------------------------------------------
// Removes the 'Archive' and 'Entry' menus from the main window menubar
// -----------------------------------------------------------------------------
void ArchivePanel::removeMenus() const
{
	// Remove ArchivePanel menus from the main window menubar
	MainEditor::window()->removeCustomMenu(menu_archive);
	MainEditor::window()->removeCustomMenu(menu_entry);
	cur_area_->removeCustomMenu();

	// Also disable the related toolbars
	MainEditor::window()->enableToolBar("_archive", false);
	MainEditor::window()->enableToolBar("_entry", false);
}

// -----------------------------------------------------------------------------
// Performs an undo operation
// -----------------------------------------------------------------------------
void ArchivePanel::undo() const
{
	if (!(cur_area_ && cur_area_->undo()))
	{
		// Undo
		entry_list_->setEntriesAutoUpdate(false);
		undo_manager_->undo();
		entry_list_->setEntriesAutoUpdate(true);
	}
}

// -----------------------------------------------------------------------------
// Performs a redo operation
// -----------------------------------------------------------------------------
void ArchivePanel::redo() const
{
	if (!(cur_area_ && cur_area_->redo()))
	{
		// Redo
		entry_list_->setEntriesAutoUpdate(false);
		undo_manager_->redo();
		entry_list_->setEntriesAutoUpdate(true);
	}
}

// -----------------------------------------------------------------------------
// Saves the archive
// -----------------------------------------------------------------------------
bool ArchivePanel::save()
{
	// Check the archive is still open
	auto archive = archive_.lock();
	if (!archive)
		return false;

	// Save any changes in the current entry panel
	saveEntryChanges();

	// Check the archive has been previously saved
	if (!archive->canSave())
		return saveAs();

	// Save the archive
	if (!archive->save())
	{
		// If there was an error pop up a message box
		wxMessageBox(wxString::Format("Error:\n%s", Global::error), "Error", wxICON_ERROR);
		return false;
	}

	// Refresh entry list
	entry_list_->updateList();

	return true;
}

// -----------------------------------------------------------------------------
// Saves the archive to a new file
// -----------------------------------------------------------------------------
bool ArchivePanel::saveAs()
{
	// Check the archive is still open
	auto archive = archive_.lock();
	if (!archive)
		return false;

	// Do save dialog
	SFileDialog::FDInfo info;
	if (SFileDialog::saveFile(
			info, "Save Archive " + archive->filename(false) + " As", archive->fileExtensionString(), this))
	{
		// Save the archive
		if (!archive->save(info.filenames[0]))
		{
			// If there was an error pop up a message box
			wxMessageBox(wxString::Format("Error:\n%s", Global::error), "Error", wxICON_ERROR);
			return false;
		}
	}

	// Refresh entry list
	entry_list_->updateList();

	// Add as recent file
	App::archiveManager().addRecentFile(info.filenames[0]);

	return true;
}

// -----------------------------------------------------------------------------
// Adds a new entry to the archive after the last selected entry in the list.
// If nothing is selected it is added at the end of the list. Asks the user for
// a name for the new entry, and doesn't add one if no name is entered.
// Returns true if the entry was created, false otherwise.
// -----------------------------------------------------------------------------
bool ArchivePanel::newEntry(NewEntry type)
{
	// Check the archive is still open
	auto archive = archive_.lock();
	if (!archive)
		return false;

	// Prompt for new entry name if needed
	wxString name;
	switch (type)
	{
	default:
	case NewEntry::Empty: name = wxGetTextFromUser("Enter new entry name:", "New Entry"); break;
	case NewEntry::Palette: name = "playpal.lmp"; break;
	case NewEntry::Animated: name = "animated.lmp"; break;
	case NewEntry::Switches: name = "switches.lmp"; break;
	}

	// Check if any name was entered
	if (name.empty())
		return false;

	// Get the entry index of the last selected list item
	auto dir   = entry_list_->currentDir().lock().get();
	int  index = archive->entryIndex(entry_list_->lastSelectedEntry(), dir);

	// If something was selected, add 1 to the index so we add the new entry after the last selected
	if (index >= 0)
		index++;
	else
		index = -1; // If not add to the end of the list

	// Add the entry to the archive
	undo_manager_->beginRecord("Add Entry");
	auto new_entry = archive->addNewEntry(name.ToStdString(), index, dir);
	undo_manager_->endRecord(true);

	// Deal with specific entry type that we may want created
	if (type != NewEntry::Empty && new_entry)
	{
		ArchiveEntry*       e_import;
		MemChunk            mc;
		ChoosePaletteDialog cp(this);
		switch (type)
		{
			// Import a palette from the available ones
		case NewEntry::Palette:
			if (cp.ShowModal() == wxID_OK)
			{
				Palette* pal;
				int      choice = cp.getChoice();
				if (choice)
					pal = App::paletteManager()->palette(choice - 1);
				else
					pal = App::paletteManager()->globalPalette();
				pal->saveMem(mc);
			}
			else
			{
				mc.reSize(256 * 3);
			}
			new_entry->importMemChunk(mc);
			break;
			// Import the ZDoom definitions as a baseline
		case NewEntry::Animated:
			e_import = App::archiveManager().programResourceArchive()->entryAtPath("animated.lmp");
			if (e_import)
				new_entry->importEntry(e_import);
			break;
			// Import the Boom definitions as a baseline
		case NewEntry::Switches:
			e_import = App::archiveManager().programResourceArchive()->entryAtPath("switches.lmp");
			if (e_import)
				new_entry->importEntry(e_import);
			break;
			// This is just to silence compilers that insist on default cases being handled
		default: break;
		}
	}

	// Return whether the entry was created ok
	return !!new_entry;
}

// -----------------------------------------------------------------------------
// Adds a new subdirectory to the current directory, but only if the archive
// supports them
// -----------------------------------------------------------------------------
bool ArchivePanel::newDirectory() const
{
	// Check the archive is still open
	auto archive = archive_.lock();
	if (!archive)
		return false;

	// Check archive supports directories
	if (!archive->formatDesc().supports_dirs)
	{
		wxMessageBox("This Archive format does not support directories", "Can't create new directory", wxICON_ERROR);
		return false;
	}

	// Prompt for new directory name
	wxString name = wxGetTextFromUser("Enter new directory name:", "New Directory");

	// Check if any name was entered
	if (name.empty())
		return false;

	// Remove any path from the name, if any (for now)
	wxFileName fn(name);
	name = fn.GetFullName();

	// Add the directory to the archive
	undo_manager_->beginRecord("Create Directory");
	auto dir = archive->createDir(name.ToStdString(), entry_list_->currentDir().lock());
	undo_manager_->endRecord(!!dir);

	// Return whether the directory was created ok
	return !!dir;
}

// -----------------------------------------------------------------------------
// Opens a file selection dialog and imports any selected files to the current
// directory, using the filenames as entry names
// -----------------------------------------------------------------------------
bool ArchivePanel::importFiles()
{
	// Check the archive is still open
	auto archive = archive_.lock();
	if (!archive)
		return false;

	// Run open files dialog
	SFileDialog::FDInfo info;
	if (SFileDialog::openFiles(info, "Choose files to import", "Any File (*.*)|*.*", this))
	{
		// Get the entry index of the last selected list item
		auto dir   = entry_list_->currentDir().lock().get();
		int  index = archive->entryIndex(entry_list_->lastSelectedEntry(), dir);

		// If something was selected, add 1 to the index so we add the new entry after the last selected
		if (index >= 0)
			index++;
		else
			index = -1; // If not add to the end of the list

		// Begin recording undo level
		undo_manager_->beginRecord("Import Files");

		// Go through the list of files
		bool ok = false;
		entry_list_->Show(false);
		UI::showSplash("Importing Files...", true);
		entry_list_->setEntriesAutoUpdate(false);
		for (size_t a = 0; a < info.filenames.size(); a++)
		{
			if (a == info.filenames.size() - 1)
				entry_list_->setEntriesAutoUpdate(true);

			// Get filename
			wxString name = wxFileName(info.filenames[a]).GetFullName();

			// Update splash window
			UI::setSplashProgress(float(a) / float(info.filenames.size()));
			UI::setSplashProgressMessage(name.ToStdString());

			// Add the entry to the archive
			auto new_entry = archive->addNewEntry(name.ToStdString(), index, dir);

			// If the entry was created ok, load the file into it
			if (new_entry)
			{
				new_entry->importFile(info.filenames[a]); // Import file to entry
				EntryType::detectEntryType(*new_entry);   // Detect entry type
				ok = true;
			}

			if (index > 0)
				index++;
		}
		UI::hideSplash();
		entry_list_->Show(true);

		// End recording undo level
		undo_manager_->endRecord(true);

		entry_list_->setEntriesAutoUpdate(true);
		return ok;
	}
	else // User cancelled, return false
		return false;
}

// -----------------------------------------------------------------------------
// Not implemented
// -----------------------------------------------------------------------------
bool ArchivePanel::convertArchiveTo() const
{
	wxMessageBox("Not Implemented");
	return false;
}

// -----------------------------------------------------------------------------
// Not implemented
// -----------------------------------------------------------------------------
bool ArchivePanel::cleanupArchive() const
{
	wxMessageBox("Not Implemented");
	return false;
}

// -----------------------------------------------------------------------------
// Build pk3/zip archive from the current directory
// -----------------------------------------------------------------------------
bool ArchivePanel::buildArchive()
{
	// Check the archive is still open
	auto archive = archive_.lock();
	if (!archive)
		return false;

	if (archive->formatId() != "folder")
	{
		wxMessageBox("This function is only supported with directories", "Can't build archive", wxICON_ERROR);
		return false;
	}

	// Create temporary archive
	ZipArchive zip;

	// Create dialog
	SFileDialog::FDInfo info;
	if (SFileDialog::saveFile(info, "Build archive", zip.fileExtensionString(), this))
	{
		UI::showSplash("Building " + info.filenames[0], true);
		UI::setSplashProgress(0.0f);

		// prevent for "archive in archive" when saving in the current directory
		if (wxFileExists(info.filenames[0]))
			wxRemoveFile(info.filenames[0]);

		// Log
		UI::setSplashMessage("Importing files... (Esc to cancel)");

		// import all files into new archive
		// Get a list of all files in the directory
		wxArrayString files;
		wxDir::GetAllFiles(archive->filename(), &files);

		// Go through files
		for (unsigned a = 0; a < files.size(); a++)
		{
			// Cancel event
			if (wxGetKeyState(WXK_ESCAPE))
			{
				UI::hideSplash();
				return true;
			}

			wxString name = files[a];
			name.Replace(archive->filename(), "", false); // Remove directory from entry name

			// Split filename into dir+name
			StrUtil::Path fn(name.ToStdString());
			auto          ename = fn.fileName();
			auto          edir  = fn.path();

			// Remove beginning \ or / from dir
			if (StrUtil::startsWith(edir, '\\') || StrUtil::startsWith(edir, '/'))
				edir.remove_prefix(1);

			// Skip hidden files
			if (archive_build_skip_hidden && (edir[0] == '.' || ename[0] == '.'))
				continue;

			// Add the entry
			auto dir   = zip.createDir(edir);
			auto entry = zip.addNewEntry(ename, dir->numEntries() + 1, dir.get());

			// Log
			UI::setSplashProgressMessage(ename);
			UI::setSplashProgress((float)a / files.size());

			// Load data
			entry->importFile(files[a].ToStdString());

			// Set unmodified
			entry->setState(ArchiveEntry::State::Unmodified);
			dir->dirEntry()->setState(ArchiveEntry::State::Unmodified);
		}

		UI::setSplashProgress(1.0f);
		UI::setSplashMessage("Saving archive...");
		UI::setSplashProgressMessage("");

		// Save the archive
		if (!zip.save(info.filenames[0]))
		{
			UI::hideSplash();

			// If there was an error pop up a message box
			wxMessageBox(wxString::Format("Error:\n%s", Global::error), "Error", wxICON_ERROR);
			return false;
		}
	}

	UI::hideSplash();

	// Refresh entry list
	entry_list_->updateList();
	return true;
}

// -----------------------------------------------------------------------------
// Opens a dialog to rename the selected entries.
// If multiple entries are selected, a mass-rename is performed
// -----------------------------------------------------------------------------
bool ArchivePanel::renameEntry(bool each) const
{
	// Check the archive is still open
	auto archive = archive_.lock();
	if (!archive)
		return false;

	// Get a list of selected entries
	auto selection = entry_list_->selectedEntries();

	// Begin recording undo level
	undo_manager_->beginRecord("Rename Entry");

	/* Define alphabet */
	static const string alphabet       = "ABCDEFGHIJKLMNOPQRSTUVWXYZ";
	static const string alphabet_lower = "abcdefghijklmnopqrstuvwxyz";

	// Check any are selected
	if (each || selection.size() == 1)
	{
		// If only one entry is selected, or "rename each" mode is desired, just do basic rename
		entry_list_->setEntriesAutoUpdate(false);
		for (unsigned a = 0; a < selection.size(); a++)
		{
			if (a == selection.size() - 1)
				entry_list_->setEntriesAutoUpdate(true);

			// Prompt for a new name
			wxString new_name = wxGetTextFromUser("Enter new entry name:", "Rename", selection[a]->name());

			// Rename entry (if needed)
			if (!new_name.IsEmpty() && selection[a]->name() != new_name)
			{
				if (!archive->renameEntry(selection[a], new_name.ToStdString()))
					wxMessageBox(
						wxString::Format("Unable to rename entry %s: %s", selection[a]->name(), Global::error),
						"Rename Entry",
						wxICON_EXCLAMATION | wxOK);
			}
		}
	}
	else if (selection.size() > 1)
	{
		// Get a list of entry names
		vector<string> names;
		for (auto& entry : selection)
			names.emplace_back(entry->nameNoExt());

		// Get filter string
		auto filter = Misc::massRenameFilter(names);

		// Prompt for a new name
		auto new_name = wxGetTextFromUser(
							"Enter new entry name: (* = unchanged, ^ = alphabet letter, ^^ = lower case\n% = alphabet "
							"repeat number, "
							"& = entry number, %% or && = n-1)",
							"Rename",
							filter)
							.ToStdString();

		// Apply mass rename to list of names
		if (!new_name.empty())
		{
			Misc::doMassRename(names, new_name);

			// Go through the list
			entry_list_->setEntriesAutoUpdate(false);
			for (size_t a = 0; a < selection.size(); a++)
			{
				if (a == selection.size() - 1)
					entry_list_->setEntriesAutoUpdate(true);

				auto entry = selection[a];

				// If the entry is a folder then skip it
				if (entry->type() == EntryType::folderType())
					continue;

				// Get current name as wxFileName for processing
				StrUtil::Path fn(entry->name());

				// Rename the entry (if needed)
				if (fn.fileName(false) != names[a])
				{
					auto filename = names[a];
					/* file renaming syntax */
					int num = a / alphabet.size();
					int cn  = a - (num * alphabet.size());
					StrUtil::replaceIP(filename, "^^", { alphabet_lower.data() + cn, 1 });
					StrUtil::replaceIP(filename, "^", { alphabet.data() + cn, 1 });
					StrUtil::replaceIP(filename, "%%", fmt::format("{}", num));
					StrUtil::replaceIP(filename, "%", fmt::format("{}", num + 1));
					StrUtil::replaceIP(filename, "&&", fmt::format("{}", a));
					StrUtil::replaceIP(filename, "&", fmt::format("{}", a + 1));
					fn.setFileName(filename); // Change name

					// Rename in archive
					if (!archive->renameEntry(entry, fn.fileName()))
						wxMessageBox(
							wxString::Format("Unable to rename entry %s: %s", selection[a]->name(), Global::error),
							"Rename Entry",
							wxICON_EXCLAMATION | wxOK);
				}
			}
		}
	}


	// Get a list of selected directories
	auto selected_dirs = entry_list_->selectedDirectories();

	// Go through the list
	entry_list_->setEntriesAutoUpdate(false);
	for (size_t a = 0; a < selected_dirs.size(); a++)
	{
		if (a == selected_dirs.size() - 1)
			entry_list_->setEntriesAutoUpdate(true);

		// Get the current directory's name
		auto old_name = selected_dirs[a]->name();

		// Prompt for a new name
		auto new_name = wxGetTextFromUser(
							"Enter new directory name:", wxString::Format("Rename Directory %s", old_name), old_name)
							.ToStdString();

		// Do nothing if no name was entered
		if (new_name.empty())
			continue;

		// Discard any given path (for now)
		new_name = StrUtil::Path::fileNameOf(new_name);

		// Rename the directory if the new entered name is different from the original
		if (new_name != old_name)
			archive->renameDir(selected_dirs[a], new_name);
	}

	// Finish recording undo level
	undo_manager_->endRecord(true);

	entry_list_->setEntriesAutoUpdate(true);
	return true;
}

// -----------------------------------------------------------------------------
// Deletes any selected entries from the archive
// -----------------------------------------------------------------------------
bool ArchivePanel::deleteEntry(bool confirm)
{
	// Check the archive is still open
	auto archive = archive_.lock();
	if (!archive)
		return false;

	// Get a list of selected entries
	auto selected_entries = entry_list_->selectedEntries();

	// Get a list of selected directories
	auto selected_dirs = entry_list_->selectedDirectories();

	// Confirmation dialog
	if (confirm_entry_delete && confirm)
	{
		wxString item;
		int      num = selected_entries.size() + selected_dirs.size();
		if (num == 1)
		{
			if (selected_entries.size() == 1)
				item = selected_entries[0]->name();
			else
				item = selected_dirs[0]->name();
		}
		else if (num > 0)
			item = wxString::Format("these %d items", num);

		if (wxMessageBox(
				wxString::Format("Are you sure you want to delete %s?", item),
				"Delete Confirmation",
				wxYES_NO | wxICON_QUESTION)
			!= wxYES)
			return false;
	}

	// Clear the selection
	entry_list_->clearSelection();

	// Begin recording undo level
	undo_manager_->beginRecord("Delete Entry");

	// Go through the selected entries
	entry_list_->setEntriesAutoUpdate(false);
	for (int a = selected_entries.size() - 1; a >= 0; a--)
	{
		if (a == 0)
			entry_list_->setEntriesAutoUpdate(true);

		// Remove from bookmarks
		App::archiveManager().deleteBookmark(selected_entries[a]);

		// Close entry tab if open
		MainEditor::window()->archiveManagerPanel()->closeEntryTab(selected_entries[a]);

		// Remove the current selected entry if it isn't a directory
		if (selected_entries[a]->type() != EntryType::folderType())
			archive->removeEntry(selected_entries[a]);
	}

	// Go through the selected directories
	entry_list_->setEntriesAutoUpdate(false);
	for (int a = selected_dirs.size() - 1; a >= 0; a--)
	{
		if (a == 0)
			entry_list_->setEntriesAutoUpdate(true);

		// Remove from bookmarks
		App::archiveManager().deleteBookmarksInDir(selected_dirs[a]);

		// Close entry tabs
		for (const auto& entry : selected_dirs[a]->entries())
			MainEditor::window()->archiveManagerPanel()->closeEntryTab(entry.get());

		// Remove the selected directory from the archive
		archive->removeDir(selected_dirs[a]->name(), entry_list_->currentDir().lock().get());
	}
	entry_list_->setEntriesAutoUpdate(true);

	// Finish recording undo level
	undo_manager_->endRecord(true);

	// Switch to blank entry panel
	auto sizer = GetSizer();
	cur_area_->Show(false);
	cur_area_->nullEntry();
	sizer->Replace(cur_area_, entry_area_);
	cur_area_ = entry_area_;
	cur_area_->Show(true);
	Layout();

	return true;
}

// -----------------------------------------------------------------------------
// Reverts any selected entries
// -----------------------------------------------------------------------------
bool ArchivePanel::revertEntry() const
{
	// Check the archive is still open
	auto archive = archive_.lock();
	if (!archive)
		return false;

	// Prompt to revert if configured to
	if (confirm_entry_revert)
		if (wxMessageBox(
				"Are you sure you want to revert changes made to the entry?",
				"Revert Changes",
				wxICON_QUESTION | wxYES_NO)
			== wxNO)
			return false;

	// Get selected entries
	auto selected_entries = entry_list_->selectedEntries();

	// Begin recording undo level
	undo_manager_->beginRecord("Revert Entry");

	// Go through selection
	for (auto& entry : selected_entries)
	{
		undo_manager_->recordUndoStep(std::make_unique<EntryDataUS>(entry));
		archive->revertEntry(entry);
	}

	// Finish recording undo level
	undo_manager_->endRecord(true);

	// Reload entry if currently open
	if (selected_entries.size() == 1 && MainEditor::currentEntryPanel()
		&& MainEditor::currentEntryPanel()->entry() == selected_entries[0])
		MainEditor::currentEntryPanel()->openEntry(selected_entries[0]);

	// If the entries reverted were the only modified entries in the
	// archive, the archive is no longer modified.
	archive->findModifiedEntries();

	return true;
}

// -----------------------------------------------------------------------------
// Moves any selected entries up in the list
// -----------------------------------------------------------------------------
bool ArchivePanel::moveUp()
{
	// Check the archive is still open
	auto archive = archive_.lock();
	if (!archive)
		return false;

	// Get selection
	auto selection = entry_list_->selection();
	long focus     = entry_list_->focusedIndex();

	// If nothing is selected, do nothing
	if (selection.empty())
		return false;

	// If the first selected item is at the top of the list
	// or before entries start then don't move anything up
	if (selection[0] <= entry_list_->entriesBegin())
		return false;

	// Move each one up by swapping it with the entry above it
	undo_manager_->beginRecord("Move Up");
	auto dir = entry_list_->currentDir().lock().get();
	for (long index : selection)
		archive->swapEntries(entry_list_->entryIndexAt(index), entry_list_->entryIndexAt(index - 1), dir);
	undo_manager_->endRecord(true);

	// Update selection
	entry_list_->clearSelection();
	for (long index : selection)
		entry_list_->selectItem(index - 1);
	ignore_focus_change_ = true;
	entry_list_->focusItem(focus - 1);

	// Ensure top-most entry is visible
	entry_list_->EnsureVisible(entry_list_->entryIndexAt(selection[0]));

	// Return success
	return true;
}

// -----------------------------------------------------------------------------
// Moves any selected entries down in the list
// -----------------------------------------------------------------------------
bool ArchivePanel::moveDown()
{
	// Check the archive is still open
	auto archive = archive_.lock();
	if (!archive)
		return false;

	// Get selection
	auto selection = entry_list_->selection();
	long focus     = entry_list_->focusedIndex();

	// If nothing is selected, do nothing
	if (selection.empty())
		return false;

	// If the last selected item is at the end of the list
	// then don't move anything down
	if (selection.back() == entry_list_->GetItemCount() - 1 || selection.back() < entry_list_->entriesBegin())
		return false;

	// Move each one down by swapping it with the entry below it
	undo_manager_->beginRecord("Move Down");
	auto dir = entry_list_->currentDir().lock().get();
	for (int a = selection.size() - 1; a >= 0; a--)
		archive->swapEntries(entry_list_->entryIndexAt(selection[a]), entry_list_->entryIndexAt(selection[a] + 1), dir);
	undo_manager_->endRecord(true);

	// Update selection
	entry_list_->clearSelection();
	for (long index : selection)
		entry_list_->selectItem(index + 1);
	ignore_focus_change_ = true;
	entry_list_->focusItem(focus + 1);

	// Ensure bottom-most entry is visible
	entry_list_->EnsureVisible(entry_list_->entryIndexAt(selection[selection.size() - 1]));

	// Return success
	return true;
}

// -----------------------------------------------------------------------------
// Sorts all selected entries. If the selection is empty or only contains one
// single entry, sort the entire archive instead.
// Note that a simple sort is not desired for three reasons:
// 1. Map lumps have to remain in sequence
// 2. Namespaces should be respected
// 3. Marker lumps used as separators should also be respected
// The way we're doing that is more than a bit hacky, sorry.
// The basic idea is to assign to each entry a sortkey (thanks to ExProps for
// that) which is prefixed with namespace information. Also, the name of map
// lumps is replaced by the map name so that they stay together. Finally, the
// original index is appended so that duplicate names are disambiguated.
// -----------------------------------------------------------------------------
bool ArchivePanel::sort() const
{
	// Check the archive is still open
	auto archive = archive_.lock();
	if (!archive)
		return false;

	// Get selected entries
	auto selection = entry_list_->selection();
	auto dir       = entry_list_->currentDir().lock().get();

	size_t start, stop;

	// Without selection of multiple entries, sort everything instead
	if (selection.size() < 2)
	{
		start = 0;
		stop  = dir->numEntries();
	}
	// We need sorting to be contiguous, otherwise it'll destroy maps
	else
	{
		start = selection[0];
		stop  = selection[selection.size() - 1] + 1;
	}

	// Make sure everything in the range is selected
	selection.clear();
	selection.resize(stop - start);
	for (size_t i = start; i < stop; ++i)
		selection[i - start] = i;

	// No sorting needed even after adding everything
	if (selection.size() < 2)
		return false;

	vector<wxString> nspaces;
	initNamespaceVector(nspaces, dir->archive()->hasFlatHack());
	auto maps = dir->archive()->detectMaps();

	wxString ns  = dir->archive()->detectNamespace(entry_list_->entryAt(selection[0]));
	size_t   nsn = 0, lnsn = 0;

	// Fill a map with <entry name, entry index> pairs
	std::map<wxString, size_t> emap;
	emap.clear();
	for (size_t i = 0; i < selection.size(); ++i)
	{
		bool     ns_changed = false;
		int      mapindex   = isInMap(selection[i], maps);
		wxString mapname;
		auto     entry = entry_list_->entryAt(selection[i]);
		if (!entry)
			continue;

		// Ignore subdirectories
		if (entry->type() == EntryType::folderType())
			continue;

		// If this is a map entry, deal with it
		if (!maps.empty() && mapindex > -1)
		{
			auto head = maps[mapindex].head.lock();
			if (!head)
				return false;

			// Keep track of the name
			mapname = maps[mapindex].name;

			// If part of a map is selected, make sure the rest is selected as well
			size_t head_index = head->index();
			size_t end_index  = head->parentDir()->entryIndex(maps[mapindex].end.lock().get(), head_index);
			// Good thing we can rely on selection being contiguous
			for (size_t a = head_index; a <= end_index; ++a)
			{
				bool selected = (a >= start && a < stop);
				if (!selected)
					selection.push_back(a);
			}
			if (head_index < start)
				start = head_index;
			if (end_index + 1 > stop)
				stop = end_index + 1;
		}
		else if (dir->archive()->detectNamespace(selection[i]) != ns)
		{
			ns         = dir->archive()->detectNamespace(selection[i]);
			nsn        = getNamespaceNumber(entry, selection[i], nspaces, maps) * 1000;
			ns_changed = true;
		}
		else if (mapindex < 0 && (entry->size() == 0))
		{
			nsn++;
			ns_changed = true;
		}

		// Local namespace number is not necessarily computed namespace number.
		// This is because the global namespace in wads is bloated and we want more
		// categories than it actually has to offer.
		lnsn = (nsn == 0 ? getNamespaceNumber(entry, selection[i], nspaces, maps) * 1000 : nsn);
		string name, ename = entry->upperName();
		// Want to get another hack in this stuff? Yeah, of course you do!
		// This here hack will sort Doom II songs by their associated map.
		if (StrUtil::startsWith(ename, "D_") && StrUtil::equalCI(entry->type()->icon(), "music"))
		{
			if (ename == "D_RUNNIN")
				ename = "D_MAP01";
			else if (ename == "D_STALKS")
				ename = "D_MAP02";
			else if (ename == "D_COUNTD")
				ename = "D_MAP03";
			else if (ename == "D_BETWEE")
				ename = "D_MAP04";
			else if (ename == "D_DOOM")
				ename = "D_MAP05";
			else if (ename == "D_THE_DA")
				ename = "D_MAP06";
			else if (ename == "D_SHAWN")
				ename = "D_MAP07";
			else if (ename == "D_DDTBLU")
				ename = "D_MAP08";
			else if (ename == "D_IN_CIT")
				ename = "D_MAP09";
			else if (ename == "D_DEAD")
				ename = "D_MAP10";
			else if (ename == "D_STLKS2")
				ename = "D_MAP11";
			else if (ename == "D_THEDA2")
				ename = "D_MAP12";
			else if (ename == "D_DOOM2")
				ename = "D_MAP13";
			else if (ename == "D_DDTBL2")
				ename = "D_MAP14";
			else if (ename == "D_RUNNI2")
				ename = "D_MAP15";
			else if (ename == "D_DEAD2")
				ename = "D_MAP16";
			else if (ename == "D_STLKS3")
				ename = "D_MAP17";
			else if (ename == "D_ROMERO")
				ename = "D_MAP18";
			else if (ename == "D_SHAWN2")
				ename = "D_MAP19";
			else if (ename == "D_MESSAG")
				ename = "D_MAP20";
			else if (ename == "D_COUNT2")
				ename = "D_MAP21";
			else if (ename == "D_DDTBL3")
				ename = "D_MAP22";
			else if (ename == "D_AMPIE")
				ename = "D_MAP23";
			else if (ename == "D_THEDA3")
				ename = "D_MAP24";
			else if (ename == "D_ADRIAN")
				ename = "D_MAP25";
			else if (ename == "D_MESSG2")
				ename = "D_MAP26";
			else if (ename == "D_ROMER2")
				ename = "D_MAP27";
			else if (ename == "D_TENSE")
				ename = "D_MAP28";
			else if (ename == "D_SHAWN3")
				ename = "D_MAP29";
			else if (ename == "D_OPENIN")
				ename = "D_MAP30";
			else if (ename == "D_EVIL")
				ename = "D_MAP31";
			else if (ename == "D_ULTIMA")
				ename = "D_MAP32";
			else if (ename == "D_READ_M")
				ename = "D_MAP33";
			else if (ename == "D_DM2TTL")
				ename = "D_MAP34";
			else if (ename == "D_DM2INT")
				ename = "D_MAP35";
		}
		// All map lumps have the same sortkey name so they stay grouped
		if (mapindex > -1)
		{
			name = wxString::Format("%08d%-64s%8d", lnsn, mapname, selection[i]);
		}
		// Yet another hack! Make sure namespace start markers are first
		else if (ns_changed)
		{
			name = wxString::Format("%08d%-64s%8d", lnsn, wxEmptyString, selection[i]);
		}
		// Generic case: actually use the entry name to sort
		else
		{
			name = wxString::Format("%08d%-64s%8d", lnsn, ename, selection[i]);
		}
		// Let the entry remember how it was sorted this time
		entry->exProp("sortkey") = name;
		// Insert sortkey into entry map so it'll be sorted
		emap[name] = selection[i];
	}

	// And now, sort the entries based on the map
	undo_manager_->beginRecord("Sort Entries");
	auto itr = emap.begin();
	for (size_t i = start; i < stop; ++i, ++itr)
	{
		if (itr == emap.end())
			break;

		auto entry = entry_list_->entryAt(i);

		// Ignore subdirectories
		if (entry->type() == EntryType::folderType())
			continue;

		// If the entry isn't in its sorted place already
		if (i != (size_t)itr->second)
		{
			// Swap the texture in the spot with the sorted one
			dir->swapEntries(i, itr->second);

			// Update the position of the displaced texture in the emap
			auto name  = entry->exProp("sortkey").stringValue();
			emap[name] = itr->second;
		}
	}
	undo_manager_->endRecord(true);

	// Refresh
	entry_list_->updateList();
	archive->setModified(true);

	return true;
}

// -----------------------------------------------------------------------------
// Adds the currently focused archive entry to the list of bookmarks
// -----------------------------------------------------------------------------
bool ArchivePanel::bookmark() const
{
	auto entry = entry_list_->focusedEntry();

	if (entry)
	{
		App::archiveManager().addBookmark(entry->getShared());
		return true;
	}
	else
		return false;
}

// -----------------------------------------------------------------------------
// Opens currently selected entries in separate tabs
// -----------------------------------------------------------------------------
bool ArchivePanel::openTab() const
{
	// Get selected entries
	auto selection = entry_list_->selectedEntries();

	// Open each in its own tab
	for (auto& entry : selection)
		MainEditor::openEntry(entry);

	return true;
}

// -----------------------------------------------------------------------------
// Computes the CRC-32 checksums of the selected entries
// -----------------------------------------------------------------------------
bool ArchivePanel::crc32() const
{
	// Get selected entries
	auto selection = entry_list_->selectedEntries();

	// Compute CRC-32 checksums for each
	wxString checksums = "\nCRC-32:\n";
	for (auto& entry : selection)
	{
		uint32_t crc = entry->data().crc();
		checksums += wxString::Format("%s:\t%x\n", entry->name(), crc);
	}
	Log::info(1, checksums);
	wxMessageBox(checksums);

	return true;
}

// -----------------------------------------------------------------------------
// Not implemented
// -----------------------------------------------------------------------------
bool ArchivePanel::convertEntryTo() const
{
	wxMessageBox("Not Implemented");
	return false;
}

// -----------------------------------------------------------------------------
// For each selected entry, opens a file selection dialog. The selected file
// will be imported into the entry
// -----------------------------------------------------------------------------
bool ArchivePanel::importEntry()
{
	// Get a list of selected entries
	auto selection = entry_list_->selectedEntries();

	// Begin recording undo level
	undo_manager_->beginRecord("Import Entry");

	// Go through the list
	entry_list_->setEntriesAutoUpdate(false);
	for (auto& entry : selection)
	{
		// Run open file dialog
		SFileDialog::FDInfo info;
		if (SFileDialog::openFile(info, "Import Entry \"" + entry->name() + "\"", "Any File (*.*)|*.*", this))
		{
			// Preserve gfx offset if needed
			Vec2i offset;
			if (entry->type()->editor() == "gfx")
			{
				// We have an image
				SImage si;
				si.open(entry->data());
				offset = si.offset();
			}

			// Create undo step
			undo_manager_->recordUndoStep(std::make_unique<EntryDataUS>(entry));

			// If a file was selected, import it
			entry->importFile(info.filenames[0]);

			// Re-detect entry type
			EntryType::detectEntryType(*entry);

			// Restore offsets if needed
			if (entry->type()->editor() == "gfx")
			{
				SImage si;
				si.open(entry->data());

				Vec2i noffset = si.offset();
				bool  ok      = true;
				// Don't bother if the same offsets are reimported
				if (offset == noffset)
					ok = false;
				// Ask for confirmation if there actually are offsets but they are different
				else if (noffset.x | noffset.y)
				{
					wxMessageDialog md(
						this,
						wxString::Format(
							"Image %s had offset [%d, %d], imported file has offset [%d, %d]. "
							"Do you want to keep the old offset and override the new?",
							entry->name(),
							offset.x,
							offset.y,
							noffset.x,
							noffset.y),
						"Conflicting Offsets",
						wxYES_NO);
					int result = md.ShowModal();
					if (result != wxID_YES)
						ok = false;
				}
				// Warn if the offsets couldn't be written
				if (ok && si.format() && !si.format()->writeOffset(si, entry, offset))
					Log::warning(wxString::Format(
						"Old offset information [%d, %d] couldn't be "
						"preserved in the new image format for image %s.",
						offset.x,
						offset.y,
						entry->name()));
			}

			// Set extension by type
			entry->setExtensionByType();

			// If the entry is currently open, refresh the entry panel
			if (cur_area_->entry() == entry)
				openEntry(entry, true);
		}
	}
	entry_list_->setEntriesAutoUpdate(true);

	// Finish recording undo level
	undo_manager_->endRecord(true);

	return true;
}

// -----------------------------------------------------------------------------
// Exports any selected entries to files. If multiple entries are selected, a
// directory selection dialog is shown, and any selected entries will be
// exported to that directory
// -----------------------------------------------------------------------------
bool ArchivePanel::exportEntry()
{
	// Get a list of selected entries & dirs
	auto selection     = entry_list_->selectedEntries();
	auto selected_dirs = entry_list_->selectedDirectories();

	// If we're just exporting 1 entry
	if (selection.size() == 1 && selected_dirs.empty())
	{
		wxString   name = Misc::lumpNameToFileName(selection[0]->name());
		wxFileName fn(name);

		// Add appropriate extension if needed
		if (fn.GetExt().Len() == 0)
			fn.SetExt(selection[0]->type()->extension());

		// Run save file dialog
		SFileDialog::FDInfo info;
		if (SFileDialog::saveFile(
				info,
				"Export Entry \"" + selection[0]->name() + "\"",
				"Any File (*.*)|*.*",
				this,
				fn.GetFullName().ToStdString()))
			selection[0]->exportFile(info.filenames[0]); // Export entry if ok was clicked
	}
	else
	{
		// Run save files dialog
		SFileDialog::FDInfo info;
		if (SFileDialog::saveFiles(info, "Export Multiple Entries (Filename is ignored)", "Any File (*.*)|*.*", this))
		{
			// Go through the selected entries
			for (auto& entry : selection)
			{
				// Setup entry filename
				wxFileName fn(entry->name());
				fn.SetPath(info.path);

				// Add file extension if it doesn't exist
				if (!fn.HasExt())
					fn.SetExt(entry->type()->extension());

				// Do export
				entry->exportFile(fn.GetFullPath().ToStdString());
			}

			// Go through selected dirs
			for (auto& dir : selected_dirs)
				dir->exportTo(string{ info.path + "/" + dir->name() });
		}
	}

	return true;
}

// -----------------------------------------------------------------------------
// Not implemented
// -----------------------------------------------------------------------------
bool ArchivePanel::exportEntryAs() const
{
	wxMessageBox("Not Implemented");
	return false;
}

// -----------------------------------------------------------------------------
// Copies selected entries+directories to the clipboard
// -----------------------------------------------------------------------------
bool ArchivePanel::copyEntry() const
{
	// Get a list of selected entries
	auto entries = entry_list_->selectedEntries();

	// Get a list of selected directories
	auto dirs = entry_list_->selectedDirectories();

	// Do nothing if nothing selected
	if (entries.empty() && dirs.empty())
		return false;

	// Create clipboard item from selection
	App::clipboard().add(std::make_unique<EntryTreeClipboardItem>(entries, dirs));

	return true;
}

// -----------------------------------------------------------------------------
// Copies selected entries+diretories to the clipboard, and deletes them from
// the archive
// -----------------------------------------------------------------------------
bool ArchivePanel::cutEntry()
{
	if (copyEntry())
		return deleteEntry(false);
	else
		return false;
}

// -----------------------------------------------------------------------------
// Pastes any entries and directories on the clipboard into the current
// directory. Entries will be pasted after the last selected entry, whereas
// directories will be pasted after any subdirectories. Pasting a directory
// will also paste any entries and subdirectories within it.
// -----------------------------------------------------------------------------
bool ArchivePanel::pasteEntry() const
{
	// Do nothing if there is nothing in the clipboard
	if (App::clipboard().empty())
		return false;

	// Check the archive is still open
	auto archive = archive_.lock();
	auto dir     = entry_list_->currentDir().lock();
	if (!archive || !dir)
		return false;

	// Get the entry index of the last selected list item
	int index = archive->entryIndex(entry_list_->lastSelectedEntry(), dir.get());

	// If something was selected, add 1 to the index so we add the new entry after the last selected
	if (index >= 0)
		index++;
	else
		index = -1; // If not add to the end of the list

	// Go through all clipboard items
	auto panel = theMainWindow->archiveManagerPanel();
	panel->disableArchiveListUpdate();
	bool pasted = false;
	undo_manager_->beginRecord("Paste Entry");
	entry_list_->setEntriesAutoUpdate(false);
	for (unsigned a = 0; a < App::clipboard().size(); a++)
	{
		// Check item type
		if (App::clipboard().item(a)->type() != ClipboardItem::Type::EntryTree)
			continue;

		// Get clipboard item
		auto clip = dynamic_cast<EntryTreeClipboardItem*>(App::clipboard().item(a));

		// Merge it in
		if (archive->paste(clip->tree(), index, dir))
			pasted = true;
	}
	undo_manager_->endRecord(true);
	entry_list_->setEntriesAutoUpdate(true);
	panel->refreshArchiveList();
	if (pasted)
	{
		// Update archive
		archive->setModified(true);

		return true;
	}
	else
		return false;
}

// -----------------------------------------------------------------------------
// Opens selected entries in their configured external editors
// -----------------------------------------------------------------------------
bool ArchivePanel::openEntryExternal()
{
	auto selection = entry_list_->selectedEntries();
	for (auto& entry : selection)
	{
		// Open entry in selected external editor
		bool ok = ee_manager_->openEntryExternal(
			*entry, current_external_exes_[wx_id_offset_], current_external_exe_category_);

		// Show error message if failed
		if (!ok)
			wxMessageBox(
				wxString::Format("Failed opening %s in external editor: %s", entry->name(), Global::error),
				"External Edit Failed",
				wxOK | wxICON_ERROR);
	}

	return true;
}

// -----------------------------------------------------------------------------
// Opens the Gfx Conversion dialog and sends selected entries to it
// -----------------------------------------------------------------------------
bool ArchivePanel::gfxConvert() const
{
	// Create gfx conversion dialog
	GfxConvDialog gcd(theMainWindow);

	// Send selection to the gcd
	auto selection = entry_list_->selectedEntries();
	gcd.openEntries(selection);

	// Run the gcd
	gcd.ShowModal();

	// Show splash window
	UI::showSplash("Writing converted image data...", true);

	// Begin recording undo level
	undo_manager_->beginRecord("Gfx Format Conversion");

	// Write any changes
	entry_list_->setEntriesAutoUpdate(false);
	for (unsigned a = 0; a < selection.size(); a++)
	{
		if (a == selection.size() - 1)
			entry_list_->setEntriesAutoUpdate(true);

		// Update splash window
		UI::setSplashProgressMessage(selection[a]->name());
		UI::setSplashProgress((float)a / (float)selection.size());

		// Skip if the image wasn't converted
		if (!gcd.itemModified(a))
			continue;

		// Get image and conversion info
		auto image  = gcd.itemImage(a);
		auto format = gcd.itemFormat(a);

		// Write converted image back to entry
		MemChunk mc;
		format->saveImage(*image, mc, gcd.itemPalette(a));
		selection[a]->importMemChunk(mc);
		EntryType::detectEntryType(*selection[a]);
		selection[a]->setExtensionByType();
	}
	entry_list_->setEntriesAutoUpdate(true);

	// Finish recording undo level
	undo_manager_->endRecord(true);

	// Hide splash window
	UI::hideSplash();
	MainEditor::currentEntryPanel()->callRefresh();

	return true;
}

// -----------------------------------------------------------------------------
// Opens the Translation editor dialog to remap colours on selected gfx entries
// -----------------------------------------------------------------------------
bool ArchivePanel::gfxRemap()
{
	// Get selected entries
	auto selection = entry_list_->selectedEntries();

	// Create preview image (just use first selected entry)
	SImage image(SImage::Type::PalMask);
	Misc::loadImageFromEntry(&image, selection[0]);

	// Create translation editor dialog
	auto                    pal = theMainWindow->paletteChooser()->selectedPalette();
	TranslationEditorDialog ted(this, *pal, "Colour Remap", &image);
	ted.openTranslation(dynamic_cast<GfxEntryPanel*>(gfx_area_)->prevTranslation());

	// Run dialog
	if (ted.ShowModal() == wxID_OK)
	{
		// Begin recording undo level
		undo_manager_->beginRecord("Gfx Colour Remap");

		// Apply translation to all entry images
		SImage   temp;
		MemChunk mc;

		entry_list_->setEntriesAutoUpdate(false);
		for (unsigned a = 0; a < selection.size(); a++)
		{
			if (a == selection.size() - 1)
				entry_list_->setEntriesAutoUpdate(true);

			auto entry = selection[a];
			if (Misc::loadImageFromEntry(&temp, entry))
			{
				// Apply translation
				temp.applyTranslation(&ted.getTranslation(), pal);

				// Create undo step
				undo_manager_->recordUndoStep(std::make_unique<EntryDataUS>(entry));

				// Write modified image data
				if (!temp.format()->saveImage(temp, mc, pal))
					Log::error(1, wxString::Format(ERROR_UNWRITABLE_IMAGE_FORMAT, entry->name()));
				else
					entry->importMemChunk(mc);
			}
		}
		entry_list_->setEntriesAutoUpdate(true);

		// Update variables
		dynamic_cast<GfxEntryPanel*>(gfx_area_)->prevTranslation().copy(ted.getTranslation());

		// Finish recording undo level
		undo_manager_->endRecord(true);
	}
	MainEditor::currentEntryPanel()->callRefresh();

	return true;
}

// -----------------------------------------------------------------------------
// Opens the Colourise dialog to batch-colour selected gfx entries
// -----------------------------------------------------------------------------
bool ArchivePanel::gfxColourise()
{
	// Get selected entries
	auto selection = entry_list_->selectedEntries();

	// Create colourise dialog
	auto               pal = theMainWindow->paletteChooser()->selectedPalette();
	GfxColouriseDialog gcd(this, selection[0], *pal);
	gcd.setColour(last_colour);

	// Run dialog
	if (gcd.ShowModal() == wxID_OK)
	{
		// Begin recording undo level
		undo_manager_->beginRecord("Gfx Colourise");

		// Apply translation to all entry images
		SImage   temp;
		MemChunk mc;
		entry_list_->setEntriesAutoUpdate(false);
		for (unsigned a = 0; a < selection.size(); a++)
		{
			if (a == selection.size() - 1)
				entry_list_->setEntriesAutoUpdate(true);

			auto entry = selection[a];
			if (Misc::loadImageFromEntry(&temp, entry))
			{
				// Apply translation
				temp.colourise(gcd.colour(), pal);

				// Create undo step
				undo_manager_->recordUndoStep(std::make_unique<EntryDataUS>(entry));

				// Write modified image data
				if (!temp.format()->saveImage(temp, mc, pal))
					Log::error(wxString::Format(ERROR_UNWRITABLE_IMAGE_FORMAT, entry->name()));
				else
					entry->importMemChunk(mc);
			}
		}
		entry_list_->setEntriesAutoUpdate(true);
		// Finish recording undo level
		undo_manager_->endRecord(true);
	}
	last_colour = gcd.colour().toString(ColRGBA::StringFormat::RGB);
	MainEditor::currentEntryPanel()->callRefresh();

	return true;
}

// -----------------------------------------------------------------------------
// Opens the Tint dialog to batch-colour selected gfx entries
// -----------------------------------------------------------------------------
bool ArchivePanel::gfxTint()
{
	// Get selected entries
	auto selection = entry_list_->selectedEntries();

	// Create colourise dialog
	auto          pal = theMainWindow->paletteChooser()->selectedPalette();
	GfxTintDialog gtd(this, selection[0], *pal);
	gtd.setValues(last_tint_colour, last_tint_amount);

	// Run dialog
	if (gtd.ShowModal() == wxID_OK)
	{
		// Begin recording undo level
		undo_manager_->beginRecord("Gfx Tint");

		// Apply translation to all entry images
		SImage   temp;
		MemChunk mc;
		entry_list_->setEntriesAutoUpdate(false);
		for (unsigned a = 0; a < selection.size(); a++)
		{
			if (a == selection.size() - 1)
				entry_list_->setEntriesAutoUpdate(true);

			auto entry = selection[a];
			if (Misc::loadImageFromEntry(&temp, entry))
			{
				// Apply translation
				temp.tint(gtd.colour(), gtd.amount(), pal);

				// Create undo step
				undo_manager_->recordUndoStep(std::make_unique<EntryDataUS>(entry));

				// Write modified image data
				if (!temp.format()->saveImage(temp, mc, pal))
					Log::info(wxString::Format(ERROR_UNWRITABLE_IMAGE_FORMAT, entry->name()));
				else
					entry->importMemChunk(mc);
			}
		}
		entry_list_->setEntriesAutoUpdate(true);

		// Finish recording undo level
		undo_manager_->endRecord(true);
	}
	last_tint_colour = gtd.colour().toString(ColRGBA::StringFormat::RGB);
	last_tint_amount = (int)(gtd.amount() * 100.0f);
	MainEditor::currentEntryPanel()->callRefresh();

	return true;
}

// -----------------------------------------------------------------------------
// Opens the Modify Offsets dialog to mass-modify offsets of any selected,
// offset-compatible gfx entries
// -----------------------------------------------------------------------------
bool ArchivePanel::gfxModifyOffsets() const
{
	// Create modify offsets dialog
	ModifyOffsetsDialog mod;

	// Run the dialog
	if (mod.ShowModal() == wxID_CANCEL)
		return false;

	// Begin recording undo level
	undo_manager_->beginRecord("Gfx Modify Offsets");

	// Go through selected entries
	entry_list_->setEntriesAutoUpdate(false);
	auto selection = entry_list_->selectedEntries();
	for (auto& entry : selection)
	{
		undo_manager_->recordUndoStep(std::make_unique<EntryDataUS>(entry));
		EntryOperations::modifyGfxOffsets(entry, &mod);
	}
	MainEditor::currentEntryPanel()->callRefresh();
	entry_list_->setEntriesAutoUpdate(true);

	// Finish recording undo level
	undo_manager_->endRecord(true);

	return true;
}

// -----------------------------------------------------------------------------
// Exports any selected gfx entries as png format images
// -----------------------------------------------------------------------------
bool ArchivePanel::gfxExportPNG()
{
	// Get a list of selected entries
	auto selection = entry_list_->selectedEntries();

	// If we're just exporting 1 entry
	if (selection.size() == 1)
	{
		wxString   name = Misc::lumpNameToFileName(selection[0]->name());
		wxFileName fn(name);

		// Set extension
		fn.SetExt("png");

		// Run save file dialog
		SFileDialog::FDInfo info;
		if (SFileDialog::saveFile(
				info,
				"Export Entry \"" + selection[0]->name() + "\" as PNG",
				"PNG Files (*.png)|*.png",
				this,
				fn.GetFullName().ToStdString()))
		{
			// If a filename was selected, export it
			if (!EntryOperations::exportAsPNG(selection[0], info.filenames[0]))
			{
				wxMessageBox(wxString::Format("Error: %s", Global::error), "Error", wxOK | wxICON_ERROR);
				return false;
			}
		}

		return true;
	}
	else
	{
		// Run save files dialog
		SFileDialog::FDInfo info;
		if (SFileDialog::saveFiles(
				info, "Export Entries as PNG (Filename will be ignored)", "PNG Files (*.png)|*.png", this))
		{
			// Go through the selection
			for (auto& entry : selection)
			{
				// Setup entry filename
				wxFileName fn(entry->name());
				fn.SetPath(info.path);
				fn.SetExt("png");

				// Do export
				EntryOperations::exportAsPNG(entry, fn.GetFullPath());
			}
		}
	}

	return true;
}

bool ArchivePanel::voxelConvert()
{
	// Get selected entries
	auto selection = entry_list_->selectedEntries();

	// Begin recording undo level
	undo_manager_->beginRecord("Convert .vox -> .kvx");

	// Go through selection
	bool errors = false;
	entry_list_->setEntriesAutoUpdate(false);
	for (unsigned a = 0; a < selection.size(); a++)
	{
		if (a == selection.size() - 1)
			entry_list_->setEntriesAutoUpdate(true);

		if (selection[a]->type()->formatId() == "voxel_vox")
		{
			MemChunk kvx;
			// Attempt conversion
			if (!Conversions::voxToKvx(selection[a]->data(), kvx))
			{
				Log::error(wxString::Format("Unable to convert entry %s: %s", selection[a]->name(), Global::error));
				errors = true;
				continue;
			}
			undo_manager_->recordUndoStep(std::make_unique<EntryDataUS>(selection[a])); // Create undo step
			selection[a]->importMemChunk(kvx);                                          // Load doom sound data
			EntryType::detectEntryType(*selection[a]);                                  // Update entry type
			selection[a]->setExtensionByType();                                         // Update extension if necessary
		}
	}
	entry_list_->setEntriesAutoUpdate(true);

	// Finish recording undo level
	undo_manager_->endRecord(true);

	// Show message if errors occurred
	if (errors)
		wxMessageBox("Some entries could not be converted, see console log for details", "SLADE", wxICON_INFORMATION);

	return true;
}

// -----------------------------------------------------------------------------
// Returns the entry currently open for editing
// -----------------------------------------------------------------------------
ArchiveEntry* ArchivePanel::currentEntry() const
{
	if (entry_list_->GetSelectedItemCount() == 1)
		return cur_area_->entry();
	else
		return nullptr;
}

// -----------------------------------------------------------------------------
// Returns a vector of all selected entries
// -----------------------------------------------------------------------------
vector<ArchiveEntry*> ArchivePanel::currentEntries() const
{
	vector<ArchiveEntry*> selection;
	if (entry_list_)
		selection = entry_list_->selectedEntries();
	return selection;
}

// -----------------------------------------------------------------------------
// Returns the currently open dir
// -----------------------------------------------------------------------------
ArchiveDir* ArchivePanel::currentDir() const
{
	if (entry_list_)
		return entry_list_->currentDir().lock().get();
	return nullptr;
}

// -----------------------------------------------------------------------------
// Converts any selected SWANTBLS entries to SWITCHES and ANIMATED
// -----------------------------------------------------------------------------
bool ArchivePanel::swanConvert() const
{
	// Check the archive is still open
	auto archive = archive_.lock();
	auto dir     = entry_list_->currentDir().lock().get();
	if (!archive || !dir)
		return false;

	// Get the entry index of the last selected list item
	int index = archive->entryIndex(currentEntry(), dir);

	// If something was selected, add 1 to the index so we add the new entry after the last selected
	if (index >= 0)
		index++;

	// MemChunks for ANIMATED and SWITCHES
	MemChunk mca, mcs;

	// Get a list of selected entries
	auto selection = entry_list_->selectedEntries();

	bool error = false;

	// Check each selected entry for possible conversion
	for (auto& entry : selection)
	{
		if (entry->type()->id() == "swantbls")
		{
			error |= !EntryOperations::convertSwanTbls(entry, &mca, false);
			error |= !EntryOperations::convertSwanTbls(entry, &mcs, true);
		}
	}

	// Close off ANIMATED lump if needed
	if (mca.size())
	{
		uint8_t buffer = 255;
		error |= !mca.reSize(mca.size() + 1, true);
		error |= !mca.write(&buffer, 1);
	}
	// Close off SWITCHES lump if needed
	if (mcs.size())
	{
		uint8_t buffer[20];
		memset(buffer, 0, 20);
		error |= !mcs.reSize(mcs.size() + 20, true);
		error |= !mcs.write(buffer, 20);
	}

	// Create entries
	MemChunk* mc[2]       = { &mca, &mcs };
	string    wadnames[2] = { "ANIMATED", "SWITCHES" };
	string    zipnames[2] = { "animated.lmp", "switches.lmp" };
	string    etypeids[2] = { "animated", "switches" };
	for (int e = 0; e < 2; ++e)
	{
		if (mc[e]->size())
		{
			// Begin recording undo level
			undo_manager_->beginRecord(fmt::format("Create {}", wadnames[e]));

			auto output = archive->addNewEntry((archive->formatId() == "wad" ? wadnames[e] : zipnames[e]), index, dir);
			if (output)
			{
				error |= !output->importMemChunk(*mc[e]);
				EntryType::detectEntryType(*output);
				if (output->type() == EntryType::unknownType())
					output->setType(EntryType::fromId(etypeids[e]));
				if (index >= 0)
					index++;
			}
			else
				error = true;
			// Finish recording undo level
			undo_manager_->endRecord(true);
		}
	}
	return !error;
}

// -----------------------------------------------------------------------------
// Converts any selected SWITCHES or ANIMATED entries to a newly created
// ANIMDEFS or SWANTBLS entry
// -----------------------------------------------------------------------------
bool ArchivePanel::basConvert(bool animdefs)
{
	// Check the archive is still open
	auto archive = archive_.lock();
	auto dir     = entry_list_->currentDir().lock().get();
	if (!archive || !dir)
		return false;

	// Get the entry index of the last selected list item
	int index = archive->entryIndex(currentEntry(), dir);

	// If something was selected, add 1 to the index so we add the new entry after the last selected
	if (index >= 0)
		index++;

	// Get a list of selected entries
	auto selection = entry_list_->selectedEntries();

	// Begin recording undo level
	undo_manager_->beginRecord("Convert to ANIMDEFS");

	// Create new entry
	auto output = archive->addNewEntry(
		(animdefs ? (archive->formatId() == "wad" ? "ANIMDEFS" : "animdefs.txt") :
					(archive->formatId() == "wad" ? "SWANTBLS" : "swantbls.dat")),
		index,
		dir);

	// Finish recording undo level
	undo_manager_->endRecord(true);

	// Convert to ZDoom-compatible ANIMDEFS
	if (output)
	{
		// Create the memory buffer
		string gentext;
		if (animdefs)
		{
			gentext = "// ANIMDEFS lump generated by SLADE3\n// on " + wxNow() + "\n\n";
		}
		else
		{
			gentext = "# SWANTBLS data generated by SLADE 3\n# on " + wxNow() + "\n#\n"
				"# This file is input for SWANTBLS.EXE, it specifies the switchnames\n"
				"# and animated textures and flats usable with BOOM. The output of\n"
				"# SWANTBLS is two lumps, SWITCHES.LMP and ANIMATED.LMP that should\n"
				"# be inserted in the PWAD as lumps.\n#\n";
		}

		MemChunk animdata(gentext.size());
		animdata.seek(0, SEEK_SET);
		animdata.write(gentext.data(), gentext.size());

		// Check each selected entry for possible conversion
		for (auto& entry : selection)
		{
			if (entry->type()->formatId() == "animated")
				EntryOperations::convertAnimated(entry, &animdata, animdefs);
			else if (entry->type()->formatId() == "switches")
				EntryOperations::convertSwitches(entry, &animdata, animdefs);
		}
		output->importMemChunk(animdata);

		// Identify the new lump as what it is
		EntryType::detectEntryType(*output);
		// Failsafe is detectEntryType doesn't accept to work, grumble
		if (output->type() == EntryType::unknownType())
			output->setType(EntryType::fromId("animdefs"));
	}

	// Force entrylist width update
	Layout();

	return (output != nullptr);
}

// -----------------------------------------------------------------------------
// Unused (converts 6-bit palette to 8-bit)
// -----------------------------------------------------------------------------
bool ArchivePanel::palConvert() const
{
	// Get the entry index of the last selected list item
	auto            pal6bit = currentEntry();
	auto            source  = pal6bit->rawData(true);
	vector<uint8_t> dest(pal6bit->size());
	memcpy(dest.data(), source, pal6bit->size());
	for (size_t i = 0; i < pal6bit->size(); ++i)
		dest[i] = ((dest[i] << 2) | (dest[i] >> 4));
	pal6bit->importMem(dest.data(), pal6bit->size());
	MainEditor::currentEntryPanel()->callRefresh();
	return true;
}

// -----------------------------------------------------------------------------
// Converts selected wav format entries to doom sound format
// -----------------------------------------------------------------------------
bool ArchivePanel::wavDSndConvert() const
{
	// Get selected entries
	auto selection = entry_list_->selectedEntries();

	// Begin recording undo level
	undo_manager_->beginRecord("Convert Wav -> Doom Sound");

	// Go through selection
	bool errors = false;
	entry_list_->setEntriesAutoUpdate(false);
	for (unsigned a = 0; a < selection.size(); a++)
	{
		if (a == selection.size() - 1)
			entry_list_->setEntriesAutoUpdate(true);

		// Convert WAV -> Doom Sound if the entry is WAV format
		if (selection[a]->type()->formatId() == "snd_wav")
		{
			MemChunk dsnd;
			// Attempt conversion
			if (!Conversions::wavToDoomSnd(selection[a]->data(), dsnd))
			{
				Log::error(wxString::Format("Unable to convert entry %s: %s", selection[a]->name(), Global::error));
				errors = true;
				continue;
			}
			undo_manager_->recordUndoStep(std::make_unique<EntryDataUS>(selection[a])); // Create undo step
			selection[a]->importMemChunk(dsnd);                                         // Load doom sound data
			EntryType::detectEntryType(*selection[a]);                                  // Update entry type
			selection[a]->setExtensionByType();                                         // Update extension if necessary
		}
	}
	entry_list_->setEntriesAutoUpdate(true);

	// Finish recording undo level
	undo_manager_->endRecord(true);

	// Show message if errors occurred
	if (errors)
		wxMessageBox("Some entries could not be converted, see console log for details", "SLADE", wxICON_INFORMATION);

	return true;
}

// -----------------------------------------------------------------------------
// Converts selected doom sound format entries to wav format
// -----------------------------------------------------------------------------
bool ArchivePanel::dSndWavConvert() const
{
	// Get selected entries
	auto selection = entry_list_->selectedEntries();

	// Begin recording undo level
	undo_manager_->beginRecord("Convert Doom Sound -> Wav");

	// Go through selection
	bool errors = false;
	entry_list_->setEntriesAutoUpdate(false);
	for (unsigned a = 0; a < selection.size(); a++)
	{
		if (a == selection.size() - 1)
			entry_list_->setEntriesAutoUpdate(true);

		bool     worked = false;
		MemChunk wav;
		// Convert Doom Sound -> WAV if the entry is Doom Sound format
		if (selection[a]->type()->formatId() == "snd_doom" || selection[a]->type()->formatId() == "snd_doom_mac")
			worked = Conversions::doomSndToWav(selection[a]->data(), wav);
		// Or Doom Speaker sound format
		else if (selection[a]->type()->formatId() == "snd_speaker")
			worked = Conversions::spkSndToWav(selection[a]->data(), wav);
		// Or Jaguar Doom sound format
		else if (selection[a]->type()->formatId() == "snd_jaguar")
			worked = Conversions::jagSndToWav(selection[a]->data(), wav);
		// Or Wolfenstein 3D sound format
		else if (selection[a]->type()->formatId() == "snd_wolf")
			worked = Conversions::wolfSndToWav(selection[a]->data(), wav);
		// Or Creative Voice File format
		else if (selection[a]->type()->formatId() == "snd_voc")
			worked = Conversions::vocToWav(selection[a]->data(), wav);
		// Or Blood SFX format (this one needs to be given the entry, not just the mem chunk)
		else if (selection[a]->type()->formatId() == "snd_bloodsfx")
			worked = Conversions::bloodToWav(selection[a], wav);
		// If successfully converted, update the entry
		if (worked)
		{
			undo_manager_->recordUndoStep(std::make_unique<EntryDataUS>(selection[a])); // Create undo step
			selection[a]->importMemChunk(wav);                                          // Load wav data
			EntryType::detectEntryType(*selection[a]);                                  // Update entry type
			selection[a]->setExtensionByType();                                         // Update extension if necessary
		}
		else
		{
			Log::error(wxString::Format("Unable to convert entry %s: %s", selection[a]->name(), Global::error));
			errors = true;
			continue;
		}
	}
	entry_list_->setEntriesAutoUpdate(true);

	// Finish recording undo level
	undo_manager_->endRecord(true);

	// Show message if errors occurred
	if (errors)
		wxMessageBox("Some entries could not be converted, see console log for details", "SLADE", wxICON_INFORMATION);

	return true;
}

// -----------------------------------------------------------------------------
// Converts selected mus format entries to midi format
// -----------------------------------------------------------------------------
bool ArchivePanel::musMidiConvert() const
{
	// Get selected entries
	auto selection = entry_list_->selectedEntries();

	// Begin recording undo level
	undo_manager_->beginRecord("Convert Mus -> Midi");

	// Go through selection
	entry_list_->setEntriesAutoUpdate(false);
	for (unsigned a = 0; a < selection.size(); a++)
	{
		if (a == selection.size() - 1)
			entry_list_->setEntriesAutoUpdate(true);

		// Convert MUS -> MIDI if the entry is a MIDI-like format
		const auto& format_id = selection[a]->type()->formatId();
		if (StrUtil::startsWith(format_id, "midi_") && format_id != "midi_smf")
		{
			MemChunk midi;
			undo_manager_->recordUndoStep(std::make_unique<EntryDataUS>(selection[a])); // Create undo step
			if (format_id == "midi_mus")
				Conversions::musToMidi(selection[a]->data(), midi); // Convert
			else if (format_id == "midi_gmid")
				Conversions::gmidToMidi(selection[a]->data(), midi); // Convert
			else
				Conversions::zmusToMidi(selection[a]->data(), midi); // Convert
			selection[a]->importMemChunk(midi);                      // Load midi data
			EntryType::detectEntryType(*selection[a]);               // Update entry type
			selection[a]->setExtensionByType();                      // Update extension if necessary
		}
	}
	entry_list_->setEntriesAutoUpdate(true);

	// Finish recording undo level
	undo_manager_->endRecord(true);

	return true;
}

// -----------------------------------------------------------------------------
// Compiles any selected text entries as ACS scripts
// -----------------------------------------------------------------------------
bool ArchivePanel::compileACS(bool hexen) const
{
	// Get selected entries
	auto selection = entry_list_->selectedEntries();

	// Go through selection
	entry_list_->setEntriesAutoUpdate(false);
	for (unsigned a = 0; a < selection.size(); a++)
	{
		if (a == selection.size() - 1)
			entry_list_->setEntriesAutoUpdate(true);
		// Compile ACS script
		EntryOperations::compileACS(selection[a], hexen, nullptr, theMainWindow);
	}
	entry_list_->setEntriesAutoUpdate(true);

	return true;
}

// -----------------------------------------------------------------------------
// Compiles any selected text entries as ACS scripts
// -----------------------------------------------------------------------------
bool ArchivePanel::optimizePNG() const
{
	// Check if the PNG tools path are set up, at least one of them should be
	wxString pngpathc = path_pngcrush;
	wxString pngpatho = path_pngout;
	wxString pngpathd = path_deflopt;
	if ((pngpathc.IsEmpty() || !wxFileExists(pngpathc)) && (pngpatho.IsEmpty() || !wxFileExists(pngpatho))
		&& (pngpathd.IsEmpty() || !wxFileExists(pngpathd)))
	{
		wxMessageBox(
			"Error: PNG tool paths not defined or invalid, please configure in SLADE preferences",
			"Error",
			wxOK | wxCENTRE | wxICON_ERROR);
		return false;
	}

	// Get selected entries
	auto selection = entry_list_->selectedEntries();

	UI::showSplash("Running external programs, please wait...", true);

	// Begin recording undo level
	undo_manager_->beginRecord("Optimize PNG");

	// Go through selection
	entry_list_->setEntriesAutoUpdate(false);
	for (unsigned a = 0; a < selection.size(); a++)
	{
		if (a == selection.size() - 1)
			entry_list_->setEntriesAutoUpdate(true);

		UI::setSplashProgressMessage(selection[a]->nameNoExt());
		UI::setSplashProgress(float(a) / float(selection.size()));
		if (selection[a]->type()->formatId() == "img_png")
		{
			undo_manager_->recordUndoStep(std::make_unique<EntryDataUS>(selection[a]));
			EntryOperations::optimizePNG(selection[a]);
		}
	}
	entry_list_->setEntriesAutoUpdate(true);
	UI::hideSplash();

	// Finish recording undo level
	undo_manager_->endRecord(true);

	return true;
}

// -----------------------------------------------------------------------------
// Converts any selected TEXTUREx entries to a ZDoom TEXTURES entry
// -----------------------------------------------------------------------------
bool ArchivePanel::convertTextures() const
{
	// Get selected entries
	long index     = entry_list_->selection()[0];
	auto selection = entry_list_->selectedEntries();

	// Begin recording undo level
	undo_manager_->beginRecord("Convert TEXTUREx -> TEXTURES");

	// Do conversion
	if (EntryOperations::convertTextures(selection))
	{
		// Select new TEXTURES entry
		entry_list_->clearSelection();
		entry_list_->selectItem(index);

		// Finish recording undo level
		undo_manager_->endRecord(true);

		return true;
	}

	// Finish recording undo level
	undo_manager_->endRecord(false);

	return false;
}

// -----------------------------------------------------------------------------
// Detect errors in a TEXTUREx entry
// -----------------------------------------------------------------------------
bool ArchivePanel::findTextureErrors() const
{
	return EntryOperations::findTextureErrors(entry_list_->selectedEntries());
}

// -----------------------------------------------------------------------------
// Opens the currently selected entry in Doom Builder 2 if it is a valid map
// entry (either a map header or archive in maps/)
// -----------------------------------------------------------------------------
bool ArchivePanel::mapOpenDb2() const
{
	// Get first selected entry
	auto entry = entry_list_->entryAt(entry_list_->firstSelected());

	// Do open in db2
	return EntryOperations::openMapDB2(entry);
}

// -----------------------------------------------------------------------------
// Opens the given directory.
// -----------------------------------------------------------------------------
bool ArchivePanel::openDir(const shared_ptr<ArchiveDir>& dir) const
{
	return entry_list_->setDir(dir);
}

// -----------------------------------------------------------------------------
// Closes the current entry in archive tab.
// -----------------------------------------------------------------------------
void ArchivePanel::closeCurrentEntry()
{
	// Close the current entry
	showEntryPanel(nullptr, false);
}

// -----------------------------------------------------------------------------
// Shows the appropriate entry area and sends the given entry to it.
// If [force] is true, the entry is opened even if it is already open
// -----------------------------------------------------------------------------
bool ArchivePanel::openEntry(ArchiveEntry* entry, bool force)
{
	// Null entry, do nothing
	if (!entry)
	{
		Log::warning("NULL entry focused in the list");
		return false;
	}

	// Check the archive is still open
	auto archive = archive_.lock();
	if (!archive)
		return false;

	// First check if the entry is already open in its own tab
	auto am_panel = theMainWindow->archiveManagerPanel();

	// Do nothing if the entry is already open
	if (cur_area_->entry() == entry && !force)
		return false;

	// Detect entry type if it hasn't been already
	if (entry->type() == EntryType::unknownType())
		EntryType::detectEntryType(*entry);

	// Are we trying to open a directory? This can happen from bookmarks.
	if (entry->type() == EntryType::folderType())
	{
		// Removes starting / from path
		wxString name = entry->path(true);
		if (name.StartsWith("/"))
			name.Remove(0, 1);

		// Get directory to open
		auto dir = ArchiveDir::subdirAtPath(archive->rootDir(), name.ToStdString());

		// Check it exists (really should)
		if (!dir)
		{
			Log::error(wxString::Format("Trying to open nonexistant directory %s", name));
			return false;
		}
		entry_list_->setDir(dir);
	}
	else
	{
		// Save changes if needed
		saveEntryChanges();

		// Close the current entry
		cur_area_->closeEntry();

		// Get the appropriate entry panel for the entry's type
		auto new_area = default_area_;
		if (am_panel->entryIsOpenInTab(entry))
			new_area = default_area_;
		else if (entry->type() == EntryType::mapMarkerType())
			new_area = map_area_;
		else if (entry->type()->editor() == "gfx")
			new_area = gfx_area_;
		else if (entry->type()->editor() == "palette")
			new_area = pal_area_;
		else if (entry->type()->editor() == "ansi")
			new_area = ansi_area_;
		else if (entry->type()->editor() == "text")
			new_area = text_area_;
		else if (entry->type()->editor() == "audio")
			new_area = audio_area_;
		else if (entry->type()->editor() == "data")
			new_area = data_area_;
		else if (entry->type()->editor() == "default")
			new_area = default_area_;
		else
			Log::warning(
				wxString::Format("Entry editor %s does not exist, using default editor", entry->type()->editor()));

		// Load the entry into the panel
		if (!new_area->openEntry(entry))
			wxMessageBox(wxString::Format("Error loading entry:\n%s", Global::error), "Error", wxOK | wxICON_ERROR);

		// Show the new entry panel
		bool changed = (cur_area_ != new_area);
		if (!showEntryPanel(new_area, false))
			return false;
		else if (changed)
			new_area->updateToolbar();
	}
	return true;
}

// -----------------------------------------------------------------------------
// Opens [entry] in the text editor panel
// -----------------------------------------------------------------------------
bool ArchivePanel::openEntryAsText(ArchiveEntry* entry)
{
	// Check entry was given
	if (!entry)
		return false;

	// First check if the entry is already open in its own tab
	auto panel = theMainWindow->archiveManagerPanel();
	if (panel->redirectToTab(entry))
	{
		// closeCurrentEntry();
		return true;
	}

	// Load the current entry into the panel
	if (!text_area_->openEntry(entry))
		wxMessageBox(wxString::Format("Error loading entry:\n%s", Global::error), "Error", wxOK | wxICON_ERROR);

	// Show the text entry panel
	return showEntryPanel(text_area_);
}

// -----------------------------------------------------------------------------
// Opens [entry] in the hex editor panel
// -----------------------------------------------------------------------------
bool ArchivePanel::openEntryAsHex(ArchiveEntry* entry)
{
	// Check entry was given
	if (!entry)
		return false;

	// First check if the entry is already open in its own tab
	auto panel = theMainWindow->archiveManagerPanel();
	if (panel->redirectToTab(entry))
	{
		// closeCurrentEntry();
		return true;
	}

	// Load the current entry into the panel
	if (!hex_area_->openEntry(entry))
		wxMessageBox(wxString::Format("Error loading entry:\n%s", Global::error), "Error", wxOK | wxICON_ERROR);

	// Show the text entry panel
	return showEntryPanel(hex_area_);
}

// -----------------------------------------------------------------------------
// If only one entry is selected, force its reload
// -----------------------------------------------------------------------------
bool ArchivePanel::reloadCurrentPanel()
{
	// Do nothing if there are multiple entries
	if (cur_area_ == default_area_)
		return false;

	return openEntry(cur_area_->entry(), true);
}

// -----------------------------------------------------------------------------
// Makes sure the list view display shows the given entry
// -----------------------------------------------------------------------------
void ArchivePanel::focusOnEntry(ArchiveEntry* entry) const
{
	if (entry)
	{
		// Do we need to change directory?
		if (entry->parentDir() != entry_list_->currentDir().lock().get())
			entry_list_->setDir(ArchiveDir::getShared(entry->parentDir()));

		// Now focus on the entry if it is listed
		for (long index = 0; index < entry_list_->GetItemCount(); ++index)
		{
			if (entry == entry_list_->entryAt(index))
			{
				entry_list_->focusOnIndex(index);
				return;
			}
		}
	}
}

// -----------------------------------------------------------------------------
// Show an entry panel appropriate to the current entry
// -----------------------------------------------------------------------------
bool ArchivePanel::showEntryPanel(EntryPanel* new_area, bool ask_save)
{
	// Save any changes if needed
	if (ask_save)
		saveEntryChanges();

	// Get the panel sizer
	auto sizer = GetSizer();

	// If the new panel is different than the current, swap them
	if (new_area != cur_area_)
	{
		cur_area_->Show(false);        // Hide current
		cur_area_->removeCustomMenu(); // Remove current custom menu (if any)
		if (new_area != nullptr)
		{
			sizer->Replace(cur_area_, new_area); // Swap the panels
			cur_area_ = new_area;                // Set the new panel to current
			cur_area_->Show(true);               // Show current

			// Add the current panel's custom menu and toolbar if needed
			cur_area_->addCustomMenu();
		}

		// Set panel undo manager
		cur_area_->setUndoManager(undo_manager_.get());

		// Update panel layout
		Layout();
		theMainWindow->Update();
		theMainWindow->Refresh();
		theMainWindow->Update();
	}
	else if (!cur_area_->IsShown())
	{
		// Show current
		cur_area_->Show();
	}

	return true;
}

// -----------------------------------------------------------------------------
// Refreshes everything on the panel
// -----------------------------------------------------------------------------
void ArchivePanel::refreshPanel()
{
	// Refresh entry list
	entry_list_->applyFilter();

	// Refresh current entry panel
	cur_area_->refreshPanel();

	// Refresh entire panel
	Update();
	Refresh();
}

// -----------------------------------------------------------------------------
// Creates and returns the 'Open In' submenu for the entry context menu, adding
// any external editors for entries of [category]
// -----------------------------------------------------------------------------
wxMenu* ArchivePanel::createEntryOpenMenu(const wxString& category)
{
	current_external_exe_category_ = category;
	current_external_exes_.clear();
	auto menu_open = new wxMenu();

	// New Tab
	SAction::fromId("arch_entry_opentab")->addToMenu(menu_open, true);
	menu_open->AppendSeparator();

	// External editors
	auto     external   = Executables::externalExes(category.ToStdString());
	auto     a_open_ext = SAction::fromId("arch_entry_openext");
	unsigned num        = std::min<unsigned>(external.size(), 20);
	for (unsigned a = 0; a < num; a++)
	{
		a_open_ext->addToMenu(menu_open, "With " + external[a].name, "NO", a);
		current_external_exes_.push_back(external[a].name);
	}

	// Add separator if any external editors were added
	if (menu_open->GetMenuItemCount() > 2)
		menu_open->AppendSeparator();

	// Setup external editors
	SAction::fromId("arch_entry_setup_external")->addToMenu(menu_open);

	return menu_open;
}

// -----------------------------------------------------------------------------
// Handles the action [id].
// Returns true if the action was handled, false otherwise
// -----------------------------------------------------------------------------
bool ArchivePanel::handleAction(string_view id)
{
	// Don't handle actions if hidden
	if (!IsShown())
		return false;

	// We're only interested in "arch_" actions (and some others)
	if (!StrUtil::startsWith(id, "arch_") && !StrUtil::startsWith(id, "pmap_"))
		return false;

	// Check the archive is still open
	auto archive = archive_.lock();
	if (!archive)
		return false;


	// ------------------------------------------------------------------------
	// ARCHIVE MENU
	// ------------------------------------------------------------------------

	// Archive->New->Entry
	else if (id == "arch_newentry")
		newEntry();

	// Archive->New->Entry variants
	else if (id == "arch_newpalette")
		newEntry(NewEntry::Palette);
	else if (id == "arch_newanimated")
		newEntry(NewEntry::Animated);
	else if (id == "arch_newswitches")
		newEntry(NewEntry::Switches);

	// Archive->New->Directory
	else if (id == "arch_newdir")
		newDirectory();

	// Archive->Import Files
	else if (id == "arch_importfiles")
		importFiles();

	// Archive->Build Archive
	else if (id == "arch_buildarchive")
		buildArchive();

	// Archive->Texture Editor
	else if (id == "arch_texeditor")
		MainEditor::openTextureEditor(archive.get());

	else if (id == "arch_mapeditor")
		MainEditor::openMapEditor(archive.get());

	// Archive->Convert To...
	else if (id == "arch_convert")
		convertArchiveTo();

	// Archive->Maintenance->Remove Unused Patches
	else if (id == "arch_clean_patches")
		ArchiveOperations::removeUnusedPatches(archive.get());

	// Archive->Maintenance->Remove Unused Textures
	else if (id == "arch_clean_textures")
		ArchiveOperations::removeUnusedTextures(archive.get());

	// Archive->Maintenance->Remove Unused Flats
	else if (id == "arch_clean_flats")
		ArchiveOperations::removeUnusedFlats(archive.get());

	// Archive->Maintenance->Check Duplicate Entry Names
	else if (id == "arch_check_duplicates")
		ArchiveOperations::checkDuplicateEntryNames(archive.get());

	// Archive->Maintenance->Check Duplicate Entry Names
	else if (id == "arch_check_duplicates2")
		ArchiveOperations::checkDuplicateEntryContent(archive.get());

	// Archive->Maintenance->Check Duplicate Entry Names
	else if (id == "arch_clean_iwaddupes")
		ArchiveOperations::removeEntriesUnchangedFromIWAD(archive.get());

	// Archive->Maintenance->Replace in Maps
	else if (id == "arch_replace_maps")
	{
		MapReplaceDialog dlg(this, archive.get());
		dlg.ShowModal();
	}

	// Archive->Scripts->...
	else if (id == "arch_script")
		ScriptManager::runArchiveScript(archive.get(), wx_id_offset_);


	// ------------------------------------------------------------------------
	// ENTRY MENU
	// ------------------------------------------------------------------------

	// Entry->Rename
	else if (id == "arch_entry_rename")
		renameEntry();

	// Entry->Rename Each
	else if (id == "arch_entry_rename_each")
		renameEntry(true);

	// Entry->Delete
	else if (id == "arch_entry_delete")
		deleteEntry();

	else if (id == "arch_entry_revert")
		revertEntry();

	// Entry->Cut
	else if (id == "arch_entry_cut")
		cutEntry();

	// Entry->Copy
	else if (id == "arch_entry_copy")
		copyEntry();

	// Entry->Paste
	else if (id == "arch_entry_paste")
		pasteEntry();

	// Entry->Move Up
	else if (id == "arch_entry_moveup")
		moveUp();

	// Entry->Move Down
	else if (id == "arch_entry_movedown")
		moveDown();

	// Entry->Sort
	else if (id == "arch_entry_sort")
		sort();

	// Entry->Bookmark
	else if (id == "arch_entry_bookmark")
		bookmark();

	// Open in Tab
	else if (id == "arch_entry_opentab")
		openTab();

	// CRC-32
	else if (id == "arch_entry_crc32")
		crc32();

	// Entry->Convert To...
	else if (id == "arch_entry_convert")
		convertEntryTo();

	// Entry->Import
	else if (id == "arch_entry_import")
		importEntry();

	// Entry->Export
	else if (id == "arch_entry_export")
		exportEntry();

	// Entry->Export As...
	else if (id == "arch_entry_exportas")
		exportEntryAs();

	// Entry->Open in External Editor
	else if (id == "arch_entry_openext")
		openEntryExternal();

	// Entry->Run Script
	else if (id == "arch_entry_script")
		ScriptManager::runEntryScript(entry_list_->selectedEntries(), wx_id_offset_, MainEditor::windowWx());


	// Context menu actions
	else if (id == "arch_bas_convertb")
		basConvert(false);
	else if (id == "arch_bas_convertz")
		basConvert(true);
	else if (id == "arch_swan_convert")
		swanConvert();
	else if (id == "arch_gfx_convert")
		gfxConvert();
	else if (id == "arch_gfx_translate")
		gfxRemap();
	else if (id == "arch_gfx_colourise")
		gfxColourise();
	else if (id == "arch_gfx_tint")
		gfxTint();
	else if (id == "arch_gfx_offsets")
		gfxModifyOffsets();
	else if (id == "arch_gfx_addptable")
		EntryOperations::addToPatchTable(entry_list_->selectedEntries());
	else if (id == "arch_gfx_addtexturex")
		EntryOperations::createTexture(entry_list_->selectedEntries());
	else if (id == "arch_gfx_exportpng")
		gfxExportPNG();
	else if (id == "arch_gfx_pngopt")
		optimizePNG();
	else if (id == "arch_view_text")
		openEntryAsText(entry_list_->focusedEntry());
	else if (id == "arch_view_hex")
		openEntryAsHex(entry_list_->focusedEntry());
	else if (id == "arch_audio_convertdw")
		dSndWavConvert();
	else if (id == "arch_audio_convertwd")
		wavDSndConvert();
	else if (id == "arch_audio_convertmus")
		musMidiConvert();
	else if (id == "arch_voxel_convertvox")
		voxelConvert();
	else if (id == "arch_scripts_compileacs")
		compileACS();
	else if (id == "arch_scripts_compilehacs")
		compileACS(true);
	else if (id == "arch_texturex_convertzd")
		convertTextures();
	else if (id == "arch_texturex_finderrors")
		findTextureErrors();
	else if (id == "arch_map_opendb2")
		mapOpenDb2();
	else if (id == "arch_entry_setup_external")
		PreferencesDialog::openPreferences(theMainWindow, "Editing", "external");

	// Map Editor Panel
	else if (id == "pmap_open_text")
	{
		// Edit Level Script

		// Get entry to edit
		ArchiveEntry* entry = map_area_->entry();

		// Open in text editor
		openEntryAsText(entry);
	}

	// Run archive
	else if (id == "arch_run")
	{
		RunDialog dlg(this, archive.get());
		if (dlg.ShowModal() == wxID_OK)
		{
			wxString command = dlg.selectedCommandLine(archive.get(), "");
			if (!command.IsEmpty())
			{
				// Set working directory
				wxString wd = wxGetCwd();
				wxSetWorkingDirectory(dlg.selectedExeDir());

				// Run
				wxExecute(command, wxEXEC_ASYNC);

				// Restore working directory
				wxSetWorkingDirectory(wd);
			}
		}

		return true;
	}

	// Unknown action
	else
		return false;

	// Action handled, return true
	return true;
}


// -----------------------------------------------------------------------------
//
// ArchivePanel Static Functions
//
// -----------------------------------------------------------------------------


// -----------------------------------------------------------------------------
// Creates the appropriate EntryPanel for [entry] and returns it
// -----------------------------------------------------------------------------
EntryPanel* ArchivePanel::createPanelForEntry(ArchiveEntry* entry, wxWindow* parent)
{
	EntryPanel* entry_panel;

	if (entry->type() == EntryType::mapMarkerType())
		entry_panel = new MapEntryPanel(parent);
	else if (entry->type()->editor() == "gfx")
		entry_panel = new GfxEntryPanel(parent);
	else if (entry->type()->editor() == "palette")
		entry_panel = new PaletteEntryPanel(parent);
	else if (entry->type()->editor() == "ansi")
		entry_panel = new ANSIEntryPanel(parent);
	else if (entry->type()->editor() == "text")
		entry_panel = new TextEntryPanel(parent);
	else if (entry->type()->editor() == "audio")
		entry_panel = new AudioEntryPanel(parent);
	else if (entry->type()->editor() == "data")
		entry_panel = new DataEntryPanel(parent);
	else
		entry_panel = new DefaultEntryPanel(parent);

	return entry_panel;
}


// -----------------------------------------------------------------------------
//
// ArchivePanel Class Events
//
// -----------------------------------------------------------------------------


// -----------------------------------------------------------------------------
// Called when the selection on the entry list is changed
// -----------------------------------------------------------------------------
void ArchivePanel::onEntryListSelectionChange(wxCommandEvent& e)
{
	// Do nothing if not shown
	if (!IsShown())
		return;

	// Get selected entries
	auto selection = entry_list_->selectedEntries();

	if (selection.empty())
		return; // If no entries are selected do nothing
	else if (selection.size() == 1)
	{
		// If one entry is selected, open it in the entry area
		openEntry(selection[0]);
	}
	else
	{
		// If multiple entries are selected, show/update the multi entry area
		showEntryPanel(default_area_);
		dynamic_cast<DefaultEntryPanel*>(default_area_)->loadEntries(selection);
	}
}

// -----------------------------------------------------------------------------
// Called when the focused item on the entry list is changed
// -----------------------------------------------------------------------------
void ArchivePanel::onEntryListFocusChange(wxListEvent& e)
{
	// Do nothing if not shown
	if (!IsShown())
		return;

	// Ignore if needed (once)
	if (ignore_focus_change_)
	{
		ignore_focus_change_ = false;
		return;
	}

	// Get selected entries
	auto selection = entry_list_->selectedEntries();

	if (selection.empty())
		return; // If no entries are selected do nothing
	else if (selection.size() == 1)
	{
		// If one entry is selected, open it in the entry area
		openEntry(selection[0]);
		e.Skip();
	}
	else
	{
		// If multiple entries are selected, show/update the multi entry area
		showEntryPanel(default_area_);
		dynamic_cast<DefaultEntryPanel*>(default_area_)->loadEntries(selection);
	}
}

// -----------------------------------------------------------------------------
// Called when the entry list is right clicked
// -----------------------------------------------------------------------------
void ArchivePanel::onEntryListRightClick(wxListEvent& e)
{
	// Get selected entries
	auto selection = entry_list_->selectedEntries();

	// Check what types exist in the selection
	// TODO: This stuff is absolutely terrible, nicer system needed
	bool gfx_selected      = false;
	bool png_selected      = false;
	bool bas_selected      = false;
	bool wav_selected      = false;
	bool dsnd_selected     = false;
	bool mus_selected      = false;
	bool text_selected     = false;
	bool unknown_selected  = false;
	bool texturex_selected = false;
	bool modified_selected = false;
	bool map_selected      = false;
	bool swan_selected     = false;
	bool voxel_selected    = false;
	//	bool rle_selected = false;
	wxString category = "";
	for (auto& entry : selection)
	{
		// Check for gfx entry
		if (!gfx_selected)
		{
			if (entry->type()->extraProps().propertyExists("image"))
				gfx_selected = true;
		}
		if (!voxel_selected)
		{
			if (entry->type()->formatId() == "voxel_vox")
				voxel_selected = true;
		}
		if (!png_selected)
		{
			if (entry->type()->formatId() == "img_png")
				png_selected = true;
		}
		if (!bas_selected)
		{
			if (entry->type()->formatId() == "animated" || entry->type()->formatId() == "switches")
				bas_selected = true;
		}
		if (!swan_selected)
		{
			if (entry->type()->id() == "swantbls")
				swan_selected = true;
		}
		if (!wav_selected)
		{
			if (entry->type()->formatId() == "snd_wav")
				wav_selected = true;
		}
		if (!dsnd_selected)
		{
			if (entry->type()->formatId() == "snd_doom" || entry->type()->formatId() == "snd_speaker"
				|| entry->type()->formatId() == "snd_wolf" || entry->type()->formatId() == "snd_doom_mac"
				|| entry->type()->formatId() == "snd_jaguar" || entry->type()->formatId() == "snd_bloodsfx"
				|| entry->type()->formatId() == "snd_voc")
				dsnd_selected = true;
		}
		if (!mus_selected)
		{
			if (StrUtil::startsWith(entry->type()->formatId(), "midi_") && entry->type()->formatId() != "midi_smf")
				mus_selected = true;
		}
		if (!text_selected)
		{
			if (entry->type()->formatId() == "text")
				text_selected = true;
		}
		if (!unknown_selected)
		{
			if (entry->type() == EntryType::unknownType())
				unknown_selected = true;
		}
		if (!texturex_selected)
		{
			if (entry->type()->formatId() == "texturex")
				texturex_selected = true;
		}
		if (!modified_selected)
		{
			if (entry->state() == ArchiveEntry::State::Modified)
				modified_selected = true;
		}
		if (!map_selected)
		{
			if (entry->type() == EntryType::mapMarkerType())
				map_selected = true;
			else if (entry->parentDir()->name() == "maps")
				map_selected = true;
		}
#if 0
		if (!rle_selected)
		{
			if (selection[a]->getType()->getFormat() == "misc_rle0")
				rle_selected = true;
		}
#endif
		if (category != "diff")
		{
			if (category.empty())
				category = entry->type()->category();
			else
			{
				wxString ed = entry->type()->category();
				if (category != ed)
					category = "diff";
			}
		}
	}

	// Generate context menu
	wxMenu context;
	SAction::fromId("arch_entry_rename")->addToMenu(&context, true);
	if (selection.size() > 1)
		SAction::fromId("arch_entry_rename_each")->addToMenu(&context, true);
	SAction::fromId("arch_entry_delete")->addToMenu(&context, true);
	if (modified_selected)
		SAction::fromId("arch_entry_revert")->addToMenu(&context, true);
	context.AppendSeparator();
	SAction::fromId("arch_entry_cut")->addToMenu(&context, true);
	SAction::fromId("arch_entry_copy")->addToMenu(&context, true);
	SAction::fromId("arch_entry_paste")->addToMenu(&context, true);
	context.AppendSeparator();
	SAction::fromId("arch_entry_import")->addToMenu(&context, true);
	SAction::fromId("arch_entry_export")->addToMenu(&context, true);
	context.AppendSeparator();
	SAction::fromId("arch_entry_moveup")->addToMenu(&context, true);
	SAction::fromId("arch_entry_movedown")->addToMenu(&context, true);
	SAction::fromId("arch_entry_sort")->addToMenu(&context, true);
	context.AppendSeparator();
	SAction::fromId("arch_entry_bookmark")->addToMenu(&context, true);
	// SAction::fromId("arch_entry_opentab")->addToMenu(&context, true);
	// SAction::fromId("arch_entry_crc32")->addToMenu(&context, true);

	// Add 'Open In' menu
	context.AppendSubMenu(createEntryOpenMenu(category), "Open")->SetBitmap(Icons::getIcon(Icons::General, "open"));

	// Add custom menu items
	wxMenu* custom;
	if (context_submenus)
	{
		custom = new wxMenu();
	}
	else
		custom = &context;
	bool ok = cur_area_->fillCustomMenu(custom);
	if (context_submenus)
	{
		if (ok)
			context.AppendSubMenu(custom, cur_area_->customMenuName());
		else
			delete custom;
	}

	// Add Boom Animations/Switches related menu items if they are selected
	if (bas_selected)
	{
		SAction::fromId("arch_bas_convertb")->addToMenu(&context, true);
		SAction::fromId("arch_bas_convertz")->addToMenu(&context, true);
	}
	if (swan_selected)
	{
		SAction::fromId("arch_swan_convert")->addToMenu(&context, true);
	}

	// Add texturex related menu items if needed
	if (texturex_selected)
	{
		SAction::fromId("arch_texturex_convertzd")->addToMenu(&context, true);
		SAction::fromId("arch_texturex_finderrors")->addToMenu(&context, true);
	}

	// 'View As' menu
	if (context_submenus)
	{
		auto viewas = new wxMenu();
		context.AppendSubMenu(viewas, "View As");
		SAction::fromId("arch_view_text")->addToMenu(viewas, "Text");
		SAction::fromId("arch_view_hex")->addToMenu(viewas, "Hex");
	}
	else
	{
		context.AppendSeparator();
		SAction::fromId("arch_view_text")->addToMenu(&context, true);
		SAction::fromId("arch_view_hex")->addToMenu(&context, true);
	}

	// Add gfx-related menu items if gfx are selected (multi-select only)
	if (gfx_selected && selection.size() > 1)
	{
		wxMenu* gfx;
		if (context_submenus)
		{
			gfx = new wxMenu();
			context.AppendSubMenu(gfx, "Graphics");
		}
		else
		{
			context.AppendSeparator();
			gfx = &context;
		}
		SAction::fromId("arch_gfx_convert")->addToMenu(gfx, true);
		SAction::fromId("arch_gfx_translate")->addToMenu(gfx, true);
		SAction::fromId("arch_gfx_colourise")->addToMenu(gfx, true);
		SAction::fromId("arch_gfx_tint")->addToMenu(gfx, true);
		SAction::fromId("arch_gfx_offsets")->addToMenu(gfx, true);
		SAction::fromId("arch_gfx_addptable")->addToMenu(gfx, true);
		SAction::fromId("arch_gfx_addtexturex")->addToMenu(gfx, true);
		SAction::fromId("arch_gfx_exportpng")->addToMenu(gfx, true);
		if (png_selected)
			SAction::fromId("arch_gfx_pngopt")->addToMenu(gfx, true);
	}

	// Add Audio related menu items if needed
	if (wav_selected || dsnd_selected || mus_selected)
	{
		wxMenu* audio;
		if (context_submenus)
		{
			audio = new wxMenu();
			context.AppendSubMenu(audio, "Audio");
		}
		else
		{
			context.AppendSeparator();
			audio = &context;
		}
		if (wav_selected)
			SAction::fromId("arch_audio_convertwd")->addToMenu(audio, true);
		if (dsnd_selected)
			SAction::fromId("arch_audio_convertdw")->addToMenu(audio, true);
		if (mus_selected)
			SAction::fromId("arch_audio_convertmus")->addToMenu(audio, true);
	}

	// Add script related menu items if needed
	if (text_selected || unknown_selected)
	{
		wxMenu* scripts;
		if (context_submenus)
		{
			scripts = new wxMenu();
			context.AppendSubMenu(scripts, "Script");
		}
		else
		{
			context.AppendSeparator();
			scripts = &context;
		}
		SAction::fromId("arch_scripts_compileacs")->addToMenu(scripts, true);
		SAction::fromId("arch_scripts_compilehacs")->addToMenu(scripts, true);
	}

	if (voxel_selected)
	{
		wxMenu* voxels;
		if (context_submenus)
		{
			voxels = new wxMenu();
			context.AppendSubMenu(voxels, "Voxels");
		}
		else
		{
			context.AppendSeparator();
			voxels = &context;
		}
		SAction::fromId("arch_voxel_convertvox")->addToMenu(voxels, true);
	}

	// Add map related menu items if needed
	if (map_selected)
	{
		// 'Open in Doom Builder 2' (windows-only)
#ifdef __WXMSW__
		SAction::fromId("arch_map_opendb2")->addToMenu(&context, true);
#endif
	}

	// Entry scripts
	if (!ScriptManager::editorScripts(ScriptManager::ScriptType::Entry).empty())
	{
		auto menu_scripts = new wxMenu();
		ScriptManager::populateEditorScriptMenu(menu_scripts, ScriptManager::ScriptType::Entry, "arch_entry_script");
		context.AppendSeparator();
		context.AppendSubMenu(menu_scripts, "Run &Script");
	}

	// Popup the context menu
	PopupMenu(&context);
}

// -----------------------------------------------------------------------------
// Called when a key is pressed on the entry list
// -----------------------------------------------------------------------------
void ArchivePanel::onEntryListKeyDown(wxKeyEvent& e)
{
	// Check if keypress matches any keybinds
	auto binds = KeyBind::bindsForKey(KeyBind::asKeyPress(e.GetKeyCode(), e.GetModifiers()));

	// Go through matching binds
	for (const auto& bind : binds)
	{
		// --- General ---

		// Copy
		if (bind == "copy")
		{
			copyEntry();
			return;
		}

		// Cut
		else if (bind == "cut")
		{
			cutEntry();
			return;
		}

		// Paste
		else if (bind == "paste")
		{
			pasteEntry();
			return;
		}

		// Select All
		else if (bind == "select_all")
		{
			entry_list_->selectAll();
			return;
		}


		// --- Entry list specific ---

		// New Entry
		else if (bind == "el_new")
		{
			newEntry();
			return;
		}

		// Rename Entry
		else if (bind == "el_rename")
		{
			renameEntry();
			return;
		}

		// Delete Entry
		else if (bind == "el_delete")
		{
			deleteEntry();
			return;
		}

		// Move Entry up
		else if (bind == "el_move_up")
		{
			moveUp();
			return;
		}

		// Move Entry down
		else if (bind == "el_move_down")
		{
			moveDown();
			return;
		}

		// Import to Entry
		else if (bind == "el_import")
		{
			importEntry();
			return;
		}

		// Import Files
		else if (bind == "el_import_files")
		{
			importFiles();
			return;
		}

		// Export Entry
		else if (bind == "el_export")
		{
			exportEntry();
			return;
		}

		// Up directory
		else if (bind == "el_up_dir")
		{
			entry_list_->goUpDir();
			return;
		}
	}

	// Not handled, send to parent
	e.Skip();
}

// -----------------------------------------------------------------------------
// Called when an item on the entry list is 'activated'
// (via double-click or enter)
// -----------------------------------------------------------------------------
void ArchivePanel::onEntryListActivated(wxListEvent& e)
{
	// Check the archive is still open
	auto archive = archive_.lock();
	if (!archive)
		return;

	auto entry = entry_list_->focusedEntry();

	if (!entry)
		return;

	// Archive
	if (entry->type()->formatId().substr(0, 8) == "archive_")
		App::archiveManager().openArchive(entry);

	// Texture list
	else if (
		entry->type()->formatId() == "texturex" || entry->type() == EntryType::fromId("pnames")
		|| entry->type() == EntryType::fromId("zdtextures"))
		MainEditor::openTextureEditor(archive.get(), entry);

	// Map
	// TODO: Needs to filter the game/port lists in the dialog by the map format
	else if (entry->type() == EntryType::mapMarkerType())
	{
		// Open map editor config dialog
		MapEditorConfigDialog dlg(this, archive.get(), false);
		if (dlg.ShowModal() == wxID_OK)
		{
			auto info = archive->mapDesc(entry);

			// Check selected game configuration is ok
			if (!dlg.configMatchesMap(info))
				wxMessageBox("Selected Game Configuration does not match the map format", "Error", wxICON_ERROR);
			else
			{
				// Load game configuration
				Game::configuration().openConfig(
					dlg.selectedGame().ToStdString(), dlg.selectedPort().ToStdString(), info.format);

				// Attempt to open map
				if (MapEditor::window()->openMap(info))
					MapEditor::window()->Show();
				else
				{
					MapEditor::window()->Hide();
					wxMessageBox(
						wxString::Format("Unable to open map %s: %s", entry->name(), Global::error),
						"Invalid map error",
						wxICON_ERROR);
				}
			}
		}
	}

	// Other entry
	else if (entry->type() != EntryType::folderType())
		MainEditor::openEntry(entry);

	e.Skip();
}

// -----------------------------------------------------------------------------
// Called when the 'Edit Level Script' button is clicked on the map entry panel
// (opens the entry in the text editor panel)
// -----------------------------------------------------------------------------
void ArchivePanel::onMEPEditAsText(wxCommandEvent& e)
{
	// Get entry to edit
	auto entry = map_area_->entry();

	// Open in text editor
	openEntryAsText(entry);
}

// -----------------------------------------------------------------------------
// Called when the 'Edit as Text' button is clicked on the default entry panel
// (opens the entry in the text editor panel)
// -----------------------------------------------------------------------------
void ArchivePanel::onDEPEditAsText(wxCommandEvent& e)
{
	// Get entry to edit
	auto entry = default_area_->entry();

	// Open in text editor
	openEntryAsText(entry);
}

// -----------------------------------------------------------------------------
// Called when the 'View as Hex' button is clicked on the default entry panel
// (opens the entry in the hex editor panel)
// -----------------------------------------------------------------------------
void ArchivePanel::onDEPViewAsHex(wxCommandEvent& e)
{
	// Get entry to view
	auto entry = default_area_->entry();

	// Open in hex editor
	openEntryAsHex(entry);
}

// -----------------------------------------------------------------------------
// Called when the filter text is changed
// -----------------------------------------------------------------------------
void ArchivePanel::onTextFilterChanged(wxCommandEvent& e)
{
	// Get category string to filter by
	wxString category = "";
	if (choice_category_->GetSelection() > 0)
		category = choice_category_->GetStringSelection();

	// Filter the entry list
	entry_list_->filterList(text_filter_->GetValue(), category);

	e.Skip();
}

// -----------------------------------------------------------------------------
// Called when the 'Category' choice is changed
// -----------------------------------------------------------------------------
void ArchivePanel::onChoiceCategoryChanged(wxCommandEvent& e)
{
	// Get category string to filter by
	wxString category = "";
	if (choice_category_->GetSelection() > 0)
		category = choice_category_->GetStringSelection();

	// Filter the entry list
	entry_list_->filterList(text_filter_->GetValue(), category);

	e.Skip();
}

// -----------------------------------------------------------------------------
// Called when the entry list directory is changed
// -----------------------------------------------------------------------------
void ArchivePanel::onDirChanged(wxCommandEvent& e)
{
	// Get directory
	auto dir = entry_list_->currentDir().lock();

	if (!dir->parent())
	{
		// Root dir
		label_path_->SetLabel("/");
		btn_updir_->Enable(false);
	}
	else
	{
		// Setup path string
		wxString path = dir->path();
		path.Remove(0, 1);

		label_path_->SetLabel(path);
		btn_updir_->Enable(true);
	}
}

// -----------------------------------------------------------------------------
// Called when the 'Up Directory' button is clicked
// -----------------------------------------------------------------------------
void ArchivePanel::onBtnUpDir(wxCommandEvent& e)
{
	// Go up a directory in the entry list
	entry_list_->goUpDir();
}

// -----------------------------------------------------------------------------
// Called when the 'Clear Filter' button is clicked
// -----------------------------------------------------------------------------
void ArchivePanel::onBtnClearFilter(wxCommandEvent& e)
{
	text_filter_->SetValue("");
}


// -----------------------------------------------------------------------------
//
// EntryDataUS Class Functions
//
// -----------------------------------------------------------------------------


// -----------------------------------------------------------------------------
// Swaps data between the entry and the undo step
// -----------------------------------------------------------------------------
bool EntryDataUS::swapData()
{
	// Log::info(1, "Entry data swap...");

	// Get parent dir
	auto dir = archive_->dirAtPath(path_.ToStdString());
	if (dir)
	{
		// Get entry
		auto entry = dir->entryAt(index_);
		if (!entry)
			return false;

		// Backup data
		MemChunk temp_data;
		temp_data.importMem(entry->rawData(), entry->size());
		// Log::info(1, "Backup current data, size %d", entry->getSize());

		// Restore entry data
		if (data_.size() == 0)
		{
			entry->clearData();
			// Log::info(1, "Clear entry data");
		}
		else
		{
			entry->importMemChunk(data_);
			// Log::info(1, "Restored entry data, size %d", data.getSize());
		}

		// Store previous entry data
		if (temp_data.size() > 0)
			data_.importMem(temp_data.data(), temp_data.size());
		else
			data_.clear();

		return true;
	}

	return false;
}


// -----------------------------------------------------------------------------
// Console Commands
//
// I'd love to put them in their own file, but attempting to do so results in
// a circular include nightmare and nothing works anymore.
// TODO: Look at doing something else with these
// -----------------------------------------------------------------------------

#include "App.h"
#include "General/Console/Console.h"
#include "General/Console/ConsoleHelpers.h"
Archive* CH::getCurrentArchive()
{
	if (MainEditor::window())
	{
		if (MainEditor::window()->archiveManagerPanel())
		{
			return MainEditor::window()->archiveManagerPanel()->currentArchive();
		}
	}
	return nullptr;
}

ArchivePanel* CH::getCurrentArchivePanel()
{
	ArchiveManagerPanel* archie = MainEditor::window()->archiveManagerPanel();
	if (archie)
	{
		if (archie->isArchivePanel(archie->currentTabIndex()))
			return (ArchivePanel*)(archie->currentPanel());
	}
	return nullptr;
}

CONSOLE_COMMAND(palconv, 0, false)
{
	ArchivePanel* meep = CH::getCurrentArchivePanel();
	if (meep)
	{
		meep->palConvert();
		meep->reloadCurrentPanel();
	}
}

CONSOLE_COMMAND(palconv64, 0, false)
{
	ArchivePanel* meep = CH::getCurrentArchivePanel();
	if (meep)
	{
		// Get the entry index of the last selected list item
		ArchiveEntry* pal    = meep->currentEntry();
		auto&         source = pal->data(true);
		uint8_t*      dest   = new uint8_t[(pal->size() / 2) * 3];
		for (size_t i = 0; i < pal->size() / 2; ++i)
		{
			uint8_t  r, g, b;
			uint16_t col      = source.readB16(2 * i);
			r                 = (col & 0xF800) >> 8;
			g                 = (col & 0x07C0) >> 3;
			b                 = (col & 0x003E) << 2;
			dest[(3 * i) + 0] = r;
			dest[(3 * i) + 1] = g;
			dest[(3 * i) + 2] = b;
		}
		pal->importMem(dest, (pal->size() / 2) * 3);
		MainEditor::currentEntryPanel()->callRefresh();
		delete[] dest;
	}
}

CONSOLE_COMMAND(palconvpsx, 0, false)
{
	ArchivePanel* meep = CH::getCurrentArchivePanel();
	if (meep)
	{
		// Get the entry index of the last selected list item
		ArchiveEntry* pal    = meep->currentEntry();
		auto&         source = pal->data(true);
		uint8_t*      dest   = new uint8_t[(pal->size() / 2) * 3];
		for (size_t i = 0; i < pal->size() / 2; ++i)
		{
			// A1 B5 G5 R5, LE
			uint8_t  a, r, g, b;
			uint16_t col      = source.readL16(2 * i);
			a                 = (col & 0x8000) >> 15;
			b                 = (col & 0x7C00) >> 10;
			g                 = (col & 0x03E0) >> 5;
			r                 = (col & 0x001F);
			r                 = (r << 3) | (r >> 2);
			g                 = (g << 3) | (g >> 2);
			b                 = (b << 3) | (b >> 2);
			dest[(3 * i) + 0] = r;
			dest[(3 * i) + 1] = g;
			dest[(3 * i) + 2] = b;
		}
		pal->importMem(dest, (pal->size() / 2) * 3);
		MainEditor::currentEntryPanel()->callRefresh();
		delete[] dest;
	}
}

CONSOLE_COMMAND(vertex32x, 0, false)
{
	ArchivePanel* meep = CH::getCurrentArchivePanel();
	if (meep)
	{
		// Get the entry index of the last selected list item
		ArchiveEntry*  v32x   = meep->currentEntry();
		const uint8_t* source = v32x->rawData(true);
		uint8_t*       dest   = new uint8_t[v32x->size() / 2];
		for (size_t i = 0; i < v32x->size() / 4; ++i)
		{
			dest[2 * i + 0] = source[4 * i + 1];
			dest[2 * i + 1] = source[4 * i + 0];
		}
		v32x->importMem(dest, v32x->size() / 2);
		MainEditor::currentEntryPanel()->callRefresh();
		delete[] dest;
	}
}

CONSOLE_COMMAND(vertexpsx, 0, false)
{
	ArchivePanel* meep = CH::getCurrentArchivePanel();
	if (meep)
	{
		// Get the entry index of the last selected list item
		ArchiveEntry*  vpsx   = meep->currentEntry();
		const uint8_t* source = vpsx->rawData(true);
		uint8_t*       dest   = new uint8_t[vpsx->size() / 2];
		for (size_t i = 0; i < vpsx->size() / 4; ++i)
		{
			dest[2 * i + 0] = source[4 * i + 2];
			dest[2 * i + 1] = source[4 * i + 3];
		}
		vpsx->importMem(dest, vpsx->size() / 2);
		MainEditor::currentEntryPanel()->callRefresh();
		delete[] dest;
	}
}

CONSOLE_COMMAND(lightspsxtopalette, 0, false)
{
	ArchivePanel* meep = CH::getCurrentArchivePanel();
	if (meep)
	{
		// Get the entry index of the last selected list item
		ArchiveEntry*  lights  = meep->currentEntry();
		const uint8_t* source  = lights->rawData(true);
		size_t         entries = lights->size() / 4;
		uint8_t*       dest    = new uint8_t[entries * 3];
		for (size_t i = 0; i < entries; ++i)
		{
			dest[3 * i + 0] = source[4 * i + 0];
			dest[3 * i + 1] = source[4 * i + 1];
			dest[3 * i + 2] = source[4 * i + 2];
		}
		lights->importMem(dest, entries * 3);
		MainEditor::currentEntryPanel()->callRefresh();
		delete[] dest;
	}
}


vector<ArchiveEntry*> Console_SearchEntries(wxString name)
{
	vector<ArchiveEntry*> entries;
	Archive*              archive = MainEditor::currentArchive();
	ArchivePanel*         panel   = CH::getCurrentArchivePanel();

	if (archive)
	{
		Archive::SearchOptions options;
		options.search_subdirs = true;
		if (panel)
		{
			options.dir = panel->currentDir();
		}
		options.match_name = name;
		entries            = archive->findAll(options);
	}
	return entries;
}

CONSOLE_COMMAND(find, 1, true)
{
	vector<ArchiveEntry*> entries = Console_SearchEntries(args[0]);

	wxString message;
	size_t   count = entries.size();
	if (count > 0)
	{
		for (size_t i = 0; i < count; ++i)
		{
			message += entries[i]->path(true) + "\n";
		}
	}
	Log::info(wxString::Format("Found %i entr%s", count, count == 1 ? "y" : "ies\n") + message);
}

CONSOLE_COMMAND(ren, 2, true)
{
	Archive*              archive = MainEditor::currentArchive();
	vector<ArchiveEntry*> entries = Console_SearchEntries(args[0]);
	if (!entries.empty())
	{
		size_t count = 0;
		for (size_t i = 0; i < entries.size(); ++i)
		{
			// Rename filter logic
			wxString newname = entries[i]->name();
			for (unsigned c = 0; c < args[1].size(); c++)
			{
				// Check character
				if (args[1][c] == '*')
					continue; // Skip if *
				else
				{
					// First check that we aren't past the end of the name
					if (c >= newname.size())
					{
						// If we are, pad it with spaces
						while (newname.size() <= c)
							newname += " ";
					}

					// Replace character
					newname[c] = args[1][c];
				}
			}

			if (archive->renameEntry(entries[i], newname.ToStdString()))
				++count;
		}
		Log::info(wxString::Format("Renamed %i entr%s", count, count == 1 ? "y" : "ies"));
	}
}

CONSOLE_COMMAND(cd, 1, true)
{
	Archive*      current = MainEditor::currentArchive();
	ArchivePanel* panel   = CH::getCurrentArchivePanel();

	if (current && panel)
	{
		ArchiveDir* dir    = panel->currentDir();
		ArchiveDir* newdir = current->dirAtPath(args[0], dir);
		if (newdir == nullptr)
		{
			if (args[0] == "..")
				newdir = dir->parent().get();
			else if (args[0] == "/" || args[0] == "\\")
				newdir = current->rootDir().get();
		}

		if (newdir)
		{
			panel->openDir(ArchiveDir::getShared(newdir));
		}
		else
		{
			Log::error(wxString::Format("Error: Trying to open nonexistant directory %s", args[0]));
		}
	}
}<|MERGE_RESOLUTION|>--- conflicted
+++ resolved
@@ -426,19 +426,12 @@
 	auto min_pad         = UI::px(UI::Size::PadMinimum);
 	sizer_path_controls_ = new wxBoxSizer(wxHORIZONTAL);
 	framesizer->Add(sizer_path_controls_, 0, wxEXPAND | wxLEFT | wxRIGHT, UI::pad());
-<<<<<<< HEAD
-	framesizer->AddSpacer(UI::px(UI::Size::PadMinimum));
-
-	// Label
-	label_path_ = new wxStaticText(this, -1, "Path:", wxDefaultPosition, wxDefaultSize, wxST_ELLIPSIZE_START);
-=======
 	framesizer->AddSpacer(min_pad);
 
 	// Label
 	label_path_ =
 		new wxStaticText(this, -1, "/", wxDefaultPosition, wxDefaultSize, wxST_ELLIPSIZE_START | wxST_NO_AUTORESIZE);
 	sizer_path_controls_->Add(new wxStaticText(this, -1, "Path:"), 0, wxRIGHT | wxALIGN_CENTER_VERTICAL, min_pad);
->>>>>>> 8b4f0e1e
 	sizer_path_controls_->Add(label_path_, 1, wxRIGHT | wxALIGN_CENTER_VERTICAL, UI::pad());
 
 	// 'Up' button
