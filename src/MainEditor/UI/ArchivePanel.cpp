--- conflicted
+++ resolved
@@ -1273,214 +1273,7 @@
 	if (!dir)
 		return false; // Must all be in the same dir
 
-<<<<<<< HEAD
 	// Perform sort
-=======
-	// Get vector of selected entry indices
-	vector<unsigned> selection;
-	for (const auto& entry : sel_entries)
-		selection.push_back(entry->index());
-
-	size_t start, stop;
-
-	// Without selection of multiple entries, sort everything instead
-	if (selection.size() < 2)
-	{
-		start = 0;
-		stop  = dir->numEntries();
-	}
-	// We need sorting to be contiguous, otherwise it'll destroy maps
-	else
-	{
-		start = selection[0];
-		stop  = selection[selection.size() - 1] + 1;
-	}
-
-	// Make sure everything in the range is selected
-	selection.clear();
-	selection.resize(stop - start);
-	for (size_t i = start; i < stop; ++i)
-		selection[i - start] = i;
-
-	// No sorting needed even after adding everything
-	if (selection.size() < 2)
-		return false;
-
-	vector<wxString> nspaces;
-	initNamespaceVector(nspaces, dir->archive()->hasFlatHack());
-	auto maps = dir->archive()->detectMaps();
-
-	wxString ns  = dir->archive()->detectNamespace(dir->entryAt(selection[0]));
-	size_t   nsn = 0, lnsn = 0;
-
-	// Fill a map with <entry name, entry index> pairs
-	std::map<wxString, size_t> emap;
-	emap.clear();
-	for (size_t i = 0; i < selection.size(); ++i)
-	{
-		auto entry = dir->entryAt(selection[i]);
-		if (!entry)
-			continue;
-
-		// Ignore subdirectories
-		if (entry->type() == EntryType::folderType())
-			continue;
-
-		// If not a WAD, do basic alphabetical sorting
-		if (archive->formatId() != "wad" && archive->formatId() != "wadj")
-		{
-			auto sortkey             = wxString::Format("%-64s%8d", entry->upperName(), selection[i]);
-			emap[sortkey]            = selection[i];
-			entry->exProp("sortkey") = sortkey.ToStdString();
-
-			continue;
-		}
-
-		bool     ns_changed = false;
-		int      mapindex   = isInMap(selection[i], maps);
-		wxString mapname;
-
-		// If this is a map entry, deal with it
-		if (!maps.empty() && mapindex > -1)
-		{
-			auto head = maps[mapindex].head.lock();
-			if (!head)
-				return false;
-
-			// Keep track of the name
-			mapname = maps[mapindex].name;
-
-			// If part of a map is selected, make sure the rest is selected as well
-			size_t head_index = head->index();
-			size_t end_index  = head->parentDir()->entryIndex(maps[mapindex].end.lock().get(), head_index);
-			// Good thing we can rely on selection being contiguous
-			for (size_t a = head_index; a <= end_index; ++a)
-			{
-				bool selected = (a >= start && a < stop);
-				if (!selected)
-					selection.push_back(a);
-			}
-			if (head_index < start)
-				start = head_index;
-			if (end_index + 1 > stop)
-				stop = end_index + 1;
-		}
-		else if (dir->archive()->detectNamespace(selection[i]) != ns)
-		{
-			ns         = dir->archive()->detectNamespace(selection[i]);
-			nsn        = getNamespaceNumber(entry, selection[i], nspaces, maps) * 1000;
-			ns_changed = true;
-		}
-		else if (mapindex < 0 && (entry->size() == 0))
-		{
-			nsn++;
-			ns_changed = true;
-		}
-
-		// Local namespace number is not necessarily computed namespace number.
-		// This is because the global namespace in wads is bloated and we want more
-		// categories than it actually has to offer.
-		lnsn = (nsn == 0 ? getNamespaceNumber(entry, selection[i], nspaces, maps) * 1000 : nsn);
-		string name, ename = entry->upperName();
-		// Want to get another hack in this stuff? Yeah, of course you do!
-		// This here hack will sort Doom II songs by their associated map.
-		if (strutil::startsWith(ename, "D_") && strutil::equalCI(entry->type()->icon(), "music"))
-		{
-			if (ename == "D_RUNNIN")
-				ename = "D_MAP01";
-			else if (ename == "D_STALKS")
-				ename = "D_MAP02";
-			else if (ename == "D_COUNTD")
-				ename = "D_MAP03";
-			else if (ename == "D_BETWEE")
-				ename = "D_MAP04";
-			else if (ename == "D_DOOM")
-				ename = "D_MAP05";
-			else if (ename == "D_THE_DA")
-				ename = "D_MAP06";
-			else if (ename == "D_SHAWN")
-				ename = "D_MAP07";
-			else if (ename == "D_DDTBLU")
-				ename = "D_MAP08";
-			else if (ename == "D_IN_CIT")
-				ename = "D_MAP09";
-			else if (ename == "D_DEAD")
-				ename = "D_MAP10";
-			else if (ename == "D_STLKS2")
-				ename = "D_MAP11";
-			else if (ename == "D_THEDA2")
-				ename = "D_MAP12";
-			else if (ename == "D_DOOM2")
-				ename = "D_MAP13";
-			else if (ename == "D_DDTBL2")
-				ename = "D_MAP14";
-			else if (ename == "D_RUNNI2")
-				ename = "D_MAP15";
-			else if (ename == "D_DEAD2")
-				ename = "D_MAP16";
-			else if (ename == "D_STLKS3")
-				ename = "D_MAP17";
-			else if (ename == "D_ROMERO")
-				ename = "D_MAP18";
-			else if (ename == "D_SHAWN2")
-				ename = "D_MAP19";
-			else if (ename == "D_MESSAG")
-				ename = "D_MAP20";
-			else if (ename == "D_COUNT2")
-				ename = "D_MAP21";
-			else if (ename == "D_DDTBL3")
-				ename = "D_MAP22";
-			else if (ename == "D_AMPIE")
-				ename = "D_MAP23";
-			else if (ename == "D_THEDA3")
-				ename = "D_MAP24";
-			else if (ename == "D_ADRIAN")
-				ename = "D_MAP25";
-			else if (ename == "D_MESSG2")
-				ename = "D_MAP26";
-			else if (ename == "D_ROMER2")
-				ename = "D_MAP27";
-			else if (ename == "D_TENSE")
-				ename = "D_MAP28";
-			else if (ename == "D_SHAWN3")
-				ename = "D_MAP29";
-			else if (ename == "D_OPENIN")
-				ename = "D_MAP30";
-			else if (ename == "D_EVIL")
-				ename = "D_MAP31";
-			else if (ename == "D_ULTIMA")
-				ename = "D_MAP32";
-			else if (ename == "D_READ_M")
-				ename = "D_MAP33";
-			else if (ename == "D_DM2TTL")
-				ename = "D_MAP34";
-			else if (ename == "D_DM2INT")
-				ename = "D_MAP35";
-		}
-		// All map lumps have the same sortkey name so they stay grouped
-		if (mapindex > -1)
-		{
-			name = wxString::Format("%08d%-64s%8d", lnsn, mapname, selection[i]);
-		}
-		// Yet another hack! Make sure namespace start markers are first
-		else if (ns_changed)
-		{
-			name = wxString::Format("%08d%-64s%8d", lnsn, wxEmptyString, selection[i]);
-		}
-		// Generic case: actually use the entry name to sort
-		else
-		{
-			name = wxString::Format("%08d%-64s%8d", lnsn, ename, selection[i]);
-		}
-		// Let the entry remember how it was sorted this time
-		entry->exProp("sortkey") = name;
-		// Insert sortkey into entry map so it'll be sorted
-		emap[name] = selection[i];
-	}
-
-	// And now, sort the entries based on the map
-	undo_manager_->beginRecord("Sort Entries");
->>>>>>> 8b20bb08
 	entry_tree_->Freeze();
 	auto success = entryoperations::sortEntries(*archive, sel_entries, *dir, undo_manager_.get());
 	entry_tree_->Thaw();
@@ -1669,7 +1462,7 @@
 	}
 
 	// Prompt to update entry extensions
-	if (entry_type_changed && archive_.lock()->formatDesc().names_extensions)
+	if (entry_type_changed && archive_.lock()->formatInfo().names_extensions)
 	{
 		auto multi_select = selection.size() > 1;
 
