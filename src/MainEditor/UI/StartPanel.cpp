
// -----------------------------------------------------------------------------
// SLADE - It's a Doom Editor
// Copyright(C) 2008 - 2024 Simon Judd
//
// Email:       sirjuddington@gmail.com
// Web:         http://slade.mancubus.net
// Filename:    StartPanel.cpp
// Description: StartPanel class - A simple 'start' page containing buttons for
//              useful actions to do on startup (open archive, etc.) and a list
//              of recently opened archives
//
// This program is free software; you can redistribute it and/or modify it
// under the terms of the GNU General Public License as published by the Free
// Software Foundation; either version 2 of the License, or (at your option)
// any later version.
//
// This program is distributed in the hope that it will be useful, but WITHOUT
// ANY WARRANTY; without even the implied warranty of MERCHANTABILITY or
// FITNESS FOR A PARTICULAR PURPOSE. See the GNU General Public License for
// more details.
//
// You should have received a copy of the GNU General Public License along with
// this program; if not, write to the Free Software Foundation, Inc.,
// 51 Franklin Street, Fifth Floor, Boston, MA  02110 - 1301, USA.
// -----------------------------------------------------------------------------


// -----------------------------------------------------------------------------
//
// Includes
//
// -----------------------------------------------------------------------------
#include "Main.h"
#include "StartPanel.h"
#include "App.h"
#include "Archive/Archive.h"
#include "Archive/ArchiveEntry.h"
#include "Archive/ArchiveFormat.h"
#include "Archive/ArchiveManager.h"
<<<<<<< HEAD
#include "General/SAction.h"
#include "General/UI.h"
#include "Library/Library.h"
=======
#include "General/SActionHandler.h"
>>>>>>> ddf97113
#include "UI/SToolBar/SToolBarButton.h"
#include "UI/WxUtils.h"
#include "Utility/StringUtils.h"
#include <wx/statbmp.h>

using namespace slade;
using namespace ui;


// -----------------------------------------------------------------------------
//
// Variables
//
// -----------------------------------------------------------------------------
namespace
{
const string background_colour = "#1F242E";
const string foreground_colour = "#D5D7DD";
const string link_colour       = "#FFCC66";
const string blue_dark_colour  = "#4D6FB3";
const string blue_light_colour = "#4D83F0";
} // namespace


// -----------------------------------------------------------------------------
//
// Functions
//
// -----------------------------------------------------------------------------
namespace
{
// -----------------------------------------------------------------------------
// Returns a wxBitmapBundle of [icon] at base [size]
// -----------------------------------------------------------------------------
wxBitmapBundle getIconBitmapBundle(string_view icon, int size)
{
	auto svg_entry = app::archiveManager().programResourceArchive()->entryAtPath(fmt::format("icons/{}", icon));
	return wxBitmapBundle::FromSVG(reinterpret_cast<const char*>(svg_entry->rawData()), wxutil::scaledSize(size, size));
}

// -----------------------------------------------------------------------------
// Creates a custom button (SToolBarButton) for an action with [text] and [icon]
// -----------------------------------------------------------------------------
SToolBarButton* createActionButton(wxWindow* parent, const string& action_id, const string& text, const string& icon)
{
	auto button = new SToolBarButton(parent, action_id, text, icon, "", true, 24);
	button->SetBackgroundColour(wxColour(background_colour));
	button->setExactFit(false);
	button->setFontSize(1.1f);
	button->setPadding(8);
	button->Bind(wxEVT_STOOLBAR_BUTTON_CLICKED, [action_id](wxCommandEvent&) { SActionHandler::doAction(action_id); });
	return button;
}

// -----------------------------------------------------------------------------
// Creates the layout sizer and widgets for the SLADE logo and title
// -----------------------------------------------------------------------------
wxSizer* createLogoSizer(wxWindow* parent)
{
	auto sizer = new wxBoxSizer(wxHORIZONTAL);

	// Logo
	auto logo_bitmap = new wxStaticBitmap(parent, -1, getIconBitmapBundle("general/logo.svg", 112));
	sizer->Add(logo_bitmap, wxutil::sfWithLargeBorder(1, wxRIGHT).CenterVertical());

	auto vbox = new wxBoxSizer(wxVERTICAL);
	sizer->Add(vbox, wxSizerFlags(1).Expand());

	vbox->AddStretchSpacer();

	// SLADE Label
	auto slade_label = new wxStaticText(parent, -1, "SLADE");
	slade_label->SetFont(slade_label->GetFont().Bold().Scale(4.0f));
	slade_label->SetForegroundColour(wxColour(blue_light_colour));
	vbox->Add(slade_label, wxSizerFlags().Left());

	// "It's a Doom Editor"
	auto tagline_label = new wxStaticText(parent, -1, "It's a Doom Editor");
	tagline_label->SetFont(tagline_label->GetFont().Bold().Italic().Scale(1.2f));
	tagline_label->SetForegroundColour(wxColour(blue_dark_colour));
	vbox->Add(tagline_label, wxutil::sfWithBorder(0, wxBOTTOM).CenterHorizontal());

	// Version
	auto version_label = new wxStaticText(parent, -1, "v" + app::version().toString());
	version_label->SetFont(version_label->GetFont().Bold());
	version_label->SetForegroundColour(wxColour(blue_dark_colour));
	vbox->Add(version_label, wxSizerFlags().Center());

	vbox->AddStretchSpacer();

	return sizer;
}

// -----------------------------------------------------------------------------
// Creates the layout sizer and widgets for the start page action buttons
// -----------------------------------------------------------------------------
wxSizer* createActionsSizer(wxWindow* parent)
{
	auto sizer  = new wxBoxSizer(wxVERTICAL);
	auto sflags = wxutil::sfWithBorder(0, wxBOTTOM).Expand();

	sizer->Add(createActionButton(parent, "aman_open", "Open Archive", "open"), sflags);
	sizer->Add(createActionButton(parent, "aman_opendir", "Open Directory", "opendir"), sflags);
	sizer->Add(createActionButton(parent, "aman_newarchive", "Create New Archive", "newarchive"), sflags);
	sizer->Add(createActionButton(parent, "aman_newmap", "Create New Map", "mapeditor"), sflags);

	// Archive Library
	sizer->Add(
		createActionButton(parent, "main_showlibrary", "View Archive Library", "library"), wxSizerFlags().Expand());

	return sizer;
}
} // namespace


// -----------------------------------------------------------------------------
//
// StartPanel Class Functions
//
// -----------------------------------------------------------------------------

// -----------------------------------------------------------------------------
// StartPanel class  constructor
// -----------------------------------------------------------------------------
StartPanel::StartPanel(wxWindow* parent) : wxPanel(parent, -1)
{
	wxPanel::SetName("startpage");

	wxWindowBase::SetBackgroundColour(wxColour(background_colour));
	wxWindowBase::SetForegroundColour(wxColour(foreground_colour));

	// Setup Recent Files panel
	recent_files_panel_      = new wxPanel(this);
	sc_recent_files_updated_ = library::signals().archive_file_updated.connect_scoped(
		[this](int64_t) { updateRecentFilesPanel(); }); // Update panel when recent files list changes
	recent_files_panel_->SetBackgroundColour(wxColour(background_colour));
	recent_files_panel_->SetForegroundColour(wxColour(foreground_colour));
	updateRecentFilesPanel();

	setupLayout();
}

// -----------------------------------------------------------------------------
// Sets up the start panel layout
// -----------------------------------------------------------------------------
void StartPanel::setupLayout()
{
	namespace wx = wxutil;

	auto main_sizer = new wxBoxSizer(wxVERTICAL);
	SetSizer(main_sizer);

	// Blue strip at the top
	auto top_panel = new wxPanel(this, -1, wxDefaultPosition, { -1, 4 });
	top_panel->SetBackgroundColour(wxColour(116, 135, 175));
	main_sizer->Add(top_panel, wxSizerFlags().Expand());

	// Left side (logo + actions)
	auto left_sizer = new wxBoxSizer(wxVERTICAL);
	left_sizer->Add(createActionsSizer(this), wxSizerFlags(1).Right());

	auto content_sizer = new wxBoxSizer(wxHORIZONTAL);
	content_sizer->Add(left_sizer, wx::sfWithLargeBorder(1, wxRIGHT).CenterVertical());
	content_sizer->Add(recent_files_panel_, wx::sfWithLargeBorder(1, wxLEFT).CenterVertical());

	main_sizer->AddStretchSpacer();
	main_sizer->Add(createLogoSizer(this), wx::sfWithLargeBorder(0, wxBOTTOM).Center());
	main_sizer->Add(content_sizer, wx::sfWithBorder(1, wxLEFT | wxRIGHT).Center());
	main_sizer->AddStretchSpacer();
}

// -----------------------------------------------------------------------------
// Updates and refreshes the recent files panel
// -----------------------------------------------------------------------------
void StartPanel::updateRecentFilesPanel()
{
	auto sizer = recent_files_panel_->GetSizer();
	if (!sizer)
	{
		sizer = new wxBoxSizer(wxVERTICAL);
		recent_files_panel_->SetSizer(sizer);
	}

	sizer->Clear(true);

	auto title_label = new wxStaticText(recent_files_panel_, -1, "Recent Files");
	title_label->SetFont(title_label->GetFont().Bold().Scale(1.25f));
	sizer->Add(title_label, wxutil::sfWithBorder(0, wxBOTTOM).Expand());

	auto recent_files = library::recentFiles(12);
	if (recent_files.empty())
	{
		auto no_recent_label = new wxStaticText(recent_files_panel_, -1, "No recently opened files");
		no_recent_label->SetFont(no_recent_label->GetFont().Scale(1.2f).Italic());
		sizer->Add(no_recent_label);
	}
	else
	{
		auto index = 0;
		for (const auto& path : recent_files)
<<<<<<< HEAD
			sizer->Add(createRecentFileSizer(path, index++), wxSizerFlags().Border(wxBOTTOM, ui::padMin()));
=======
		{
			sizer->Add(createRecentFileSizer(path, index), wxutil::sfWithMinBorder(0, wxBOTTOM));

			if (index++ > 10)
				break;
		}
>>>>>>> ddf97113
	}

	Layout();
}

// -----------------------------------------------------------------------------
// Creates the layout sizer and widgets for a recent file at [full_path]
// -----------------------------------------------------------------------------
wxSizer* StartPanel::createRecentFileSizer(string_view full_path, int index) const
{
	auto sizer = new wxBoxSizer(wxHORIZONTAL);

	// Icon --------------------------------------------------------------------
	auto   path = strutil::Path(full_path);
	string icon = "entry_list/archive.svg";

	// Dir
	if (!path.hasExtension())
		icon = "entry_list/folder.svg";

	// Wad
	static auto wad_fmt = archive::formatInfo(ArchiveFormat::Wad);
	for (const auto& fmt_ext : wad_fmt.extensions)
		if (strutil::equalCI(path.extension(), fmt_ext.first))
		{
			icon = "entry_list/wad.svg";
			break;
		}

	// Zip
	static auto zip_fmt = archive::formatInfo(ArchiveFormat::Zip);
	for (const auto& fmt_ext : zip_fmt.extensions)
		if (strutil::equalCI(path.extension(), fmt_ext.first))
		{
			icon = "entry_list/zip.svg";
			break;
		}

	sizer->Add(
		new wxStaticBitmap(recent_files_panel_, -1, getIconBitmapBundle(icon, 16)), wxutil::sfWithBorder(0, wxRIGHT));


	// Text --------------------------------------------------------------------
	auto filename = wxutil::strFromView(path.fileName());
	if (filename.length() > 24)
		filename = filename.SubString(0, 18) + "..." + wxutil::strFromView(path.extension());
	if (!path.hasExtension())
		filename += "/";
	auto filename_label = new wxStaticText(recent_files_panel_, -1, filename);
	filename_label->SetFont(filename_label->GetFont().Bold());
	filename_label->SetForegroundColour(wxColour(link_colour));
	filename_label->SetCursor(wxCURSOR_HAND);
	filename_label->SetDoubleBuffered(true);
	if (path.fileName().length() > 24)
		filename_label->SetToolTip(wxutil::strFromView(path.fileName()));
	sizer->Add(filename_label, wxutil::sfWithLargeBorder(0, wxRIGHT).Bottom());

	auto path_label = new wxStaticText(recent_files_panel_, -1, wxutil::strFromView(path.path(false)));
	sizer->Add(path_label, wxSizerFlags().Bottom());

	// Open on filename click
	filename_label->Bind(
		wxEVT_LEFT_DOWN,
		[this, index](wxMouseEvent&)
		{
			SActionHandler::setWxIdOffset(index);
			SActionHandler::doAction("aman_recent");
		});

	// Underline filename on mouseover
	filename_label->Bind(
		wxEVT_IDLE,
		[filename_label](wxIdleEvent&)
		{
			auto font      = filename_label->GetFont();
			auto mouseover = filename_label->GetScreenRect().Contains(wxGetMousePosition());
			if (!mouseover && font.GetUnderlined())
			{
				font.SetUnderlined(false);
				filename_label->SetFont(font);
			}
			else if (mouseover && !font.GetUnderlined())
			{
				font.SetUnderlined(true);
				filename_label->SetFont(font);
			}
		});

	return sizer;
}<|MERGE_RESOLUTION|>--- conflicted
+++ resolved
@@ -38,13 +38,9 @@
 #include "Archive/ArchiveEntry.h"
 #include "Archive/ArchiveFormat.h"
 #include "Archive/ArchiveManager.h"
-<<<<<<< HEAD
-#include "General/SAction.h"
+#include "General/SActionHandler.h"
 #include "General/UI.h"
 #include "Library/Library.h"
-=======
-#include "General/SActionHandler.h"
->>>>>>> ddf97113
 #include "UI/SToolBar/SToolBarButton.h"
 #include "UI/WxUtils.h"
 #include "Utility/StringUtils.h"
@@ -150,10 +146,7 @@
 	sizer->Add(createActionButton(parent, "aman_opendir", "Open Directory", "opendir"), sflags);
 	sizer->Add(createActionButton(parent, "aman_newarchive", "Create New Archive", "newarchive"), sflags);
 	sizer->Add(createActionButton(parent, "aman_newmap", "Create New Map", "mapeditor"), sflags);
-
-	// Archive Library
-	sizer->Add(
-		createActionButton(parent, "main_showlibrary", "View Archive Library", "library"), wxSizerFlags().Expand());
+	sizer->Add(createActionButton(parent, "main_showlibrary", "View Archive Library", "library"), sflags);
 
 	return sizer;
 }
@@ -245,16 +238,12 @@
 	{
 		auto index = 0;
 		for (const auto& path : recent_files)
-<<<<<<< HEAD
-			sizer->Add(createRecentFileSizer(path, index++), wxSizerFlags().Border(wxBOTTOM, ui::padMin()));
-=======
 		{
 			sizer->Add(createRecentFileSizer(path, index), wxutil::sfWithMinBorder(0, wxBOTTOM));
 
 			if (index++ > 10)
 				break;
 		}
->>>>>>> ddf97113
 	}
 
 	Layout();
