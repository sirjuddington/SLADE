
// -----------------------------------------------------------------------------
// SLADE - It's a Doom Editor
// Copyright(C) 2008 - 2024 Simon Judd
//
// Email:       sirjuddington@gmail.com
// Web:         http://slade.mancubus.net
// Filename:    ArchiveManagerPanel.cpp
// Description: ArchiveManagerPanel class. Basically the UI for the
//              ArchiveManager class, has a tree of all open archives and basic
//              file management controls.
//
// This program is free software; you can redistribute it and/or modify it
// under the terms of the GNU General Public License as published by the Free
// Software Foundation; either version 2 of the License, or (at your option)
// any later version.
//
// This program is distributed in the hope that it will be useful, but WITHOUT
// ANY WARRANTY; without even the implied warranty of MERCHANTABILITY or
// FITNESS FOR A PARTICULAR PURPOSE. See the GNU General Public License for
// more details.
//
// You should have received a copy of the GNU General Public License along with
// this program; if not, write to the Free Software Foundation, Inc.,
// 51 Franklin Street, Fifth Floor, Boston, MA  02110 - 1301, USA.
// -----------------------------------------------------------------------------


// -----------------------------------------------------------------------------
//
// Includes
//
// -----------------------------------------------------------------------------
#include "Main.h"
#include "ArchiveManagerPanel.h"
#include "App.h"
#include "Archive/Archive.h"
#include "Archive/ArchiveEntry.h"
#include "Archive/ArchiveManager.h"
#include "Archive/EntryType/EntryType.h"
#include "Archive/Formats/DirArchiveHandler.h"
#include "ArchivePanel.h"
#include "EntryPanel/EntryPanel.h"
#include "General/SAction.h"
#include "Graphics/Icons.h"
#include "MainEditor/ArchiveOperations.h"
#include "MainEditor/MainEditor.h"
#include "MainEditor/UI/MainWindow.h"
#include "MapEditor/MapEditor.h"
#include "MapEditor/UI/MapEditorWindow.h"
#include "TextureXEditor/TextureXEditor.h"
#include "UI/Controls/STabCtrl.h"
#include "UI/Dialogs/DirArchiveUpdateDialog.h"
#include "UI/Dialogs/NewArchiveDiaog.h"
#include "UI/Layout.h"
#include "UI/Lists/ArchiveListView.h"
#include "UI/Lists/ListView.h"
#include "UI/UI.h"
#include "UI/WxUtils.h"
#include "Utility/StringUtils.h"

using namespace slade;


// -----------------------------------------------------------------------------
//
// Variables
//
// -----------------------------------------------------------------------------
CVAR(Bool, close_archive_with_tab, true, CVar::Flag::Save)
CVAR(Int, am_current_tab, 0, CVar::Flag::Save)
CVAR(Bool, am_file_browser_tab, false, CVar::Flag::Save)
CVAR(Int, dir_archive_change_action, 2, CVar::Flag::Save) // 0=always ignore, 1=always apply, 2+=ask


// -----------------------------------------------------------------------------
//
// External Variables
//
// -----------------------------------------------------------------------------
EXTERN_CVAR(String, dir_last)
EXTERN_CVAR(Int, autosave_entry_changes)


// -----------------------------------------------------------------------------
//
// DirArchiveCheck Class
//
// -----------------------------------------------------------------------------
wxDEFINE_EVENT(wxEVT_COMMAND_DIRARCHIVECHECK_COMPLETED, wxThreadEvent);
class DirArchiveCheck : public wxThread
{
public:
	struct ChangeList
	{
		Archive*               archive;
		vector<DirEntryChange> changes;
	};

	DirArchiveCheck(wxEvtHandler* handler, Archive* archive);
	~DirArchiveCheck() override = default;

	bool isValid() const { return valid_; }

	ExitCode Entry() override;

private:
	struct EntryInfo
	{
		wxString entry_path;
		wxString file_path;
		bool     is_dir;
		time_t   file_modified;

		EntryInfo(
			const wxString& entry_path    = "",
			const wxString& file_path     = "",
			bool            is_dir        = false,
			time_t          file_modified = 0) :
			entry_path{ entry_path },
			file_path{ file_path },
			is_dir{ is_dir },
			file_modified{ file_modified }
		{
		}
	};

	wxEvtHandler*     handler_;
	wxString          dir_path_;
	vector<EntryInfo> entry_info_;
	vector<string>    removed_files_;
	ChangeList        change_list_;
	bool              ignore_hidden_ = true;
	bool              valid_         = false;

	void addChange(const DirEntryChange& change);
};

// -----------------------------------------------------------------------------
// DirArchiveCheck class constructor
// -----------------------------------------------------------------------------
DirArchiveCheck::DirArchiveCheck(wxEvtHandler* handler, Archive* archive) :
	handler_{ handler },
	dir_path_{ archive->filename() },
	change_list_{ archive, {} }
{
	if (archive->format() != ArchiveFormat::Dir)
	{
		log::error("DirArchiveCheck requires a directory archive!");
		return;
	}

	// Get Directory archive specific info
	auto format_handler = dynamic_cast<DirArchiveHandler&>(archive->formatHandler());
	removed_files_      = format_handler.removedFiles();
	ignore_hidden_      = format_handler.hiddenFilesIgnored();
	valid_              = true;

	// Get flat entry list
	vector<ArchiveEntry*> entries;
	archive->putEntryTreeAsList(entries);

	// Build entry info list
	for (auto& entry : entries)
	{
		entry_info_.emplace_back(
			entry->path(true),
			entry->exProps().getOr<string>("filePath", ""),
			entry->isFolderType(),
			format_handler.fileModificationTime(entry));
	}
}

// -----------------------------------------------------------------------------
// Register a change to a file, as long as it hasn't been ignored
// -----------------------------------------------------------------------------
void DirArchiveCheck::addChange(const DirEntryChange& change)
{
	if (!dynamic_cast<DirArchiveHandler&>(change_list_.archive->formatHandler()).shouldIgnoreEntryChange(change))
		change_list_.changes.push_back(change);
}

// -----------------------------------------------------------------------------
// DirArchiveCheck thread entry function
// -----------------------------------------------------------------------------
wxThread::ExitCode DirArchiveCheck::Entry()
{
	// Get current directory structure
	vector<string>      files, dirs;
	DirArchiveTraverser traverser(files, dirs, ignore_hidden_);
	wxDir               dir(wxString::FromUTF8(dir_path_));
	dir.Traverse(traverser, wxEmptyString, wxDIR_FILES | wxDIR_DIRS);

	// Check for deleted files
	for (auto& info : entry_info_)
	{
		auto path = info.file_path;

		// Ignore if not on disk
		if (path.empty())
			continue;

		if (info.is_dir)
		{
			if (!fileutil::dirExists(path))
				addChange(DirEntryChange(DirEntryChange::Action::DeletedDir, path, info.entry_path));
		}
		else
		{
			if (!fileutil::fileExists(path))
				addChange(DirEntryChange(DirEntryChange::Action::DeletedFile, path, info.entry_path));
		}
	}

	// Check for new/updated files
	for (const auto& file : files)
	{
		// Ignore files removed from archive since last save
		if (VECTOR_EXISTS(removed_files_, file))
			continue;

		// Find file in archive
		EntryInfo inf;
		bool      found = false;
		for (auto& info : entry_info_)
		{
			if (info.file_path == file)
			{
				inf   = info;
				found = true;
				break;
			}
		}

		time_t mod = fileutil::fileModifiedTime(file);

		// No match, added to archive
		if (!found)
			addChange(DirEntryChange(DirEntryChange::Action::AddedFile, file, "", mod));
		// Matched, check modification time
		else if (mod > inf.file_modified)
			addChange(DirEntryChange(DirEntryChange::Action::Updated, file, inf.entry_path, mod));
	}

	// Check for new dirs
	for (const auto& subdir : dirs)
	{
		// Ignore dirs removed from archive since last save
		if (VECTOR_EXISTS(removed_files_, subdir))
			continue;

		bool found = false;
		for (auto& info : entry_info_)
		{
			if (info.file_path == subdir)
			{
				found = true;
				break;
			}
		}

		time_t mod = wxDateTime::Now().GetTicks();

		// No match, added to archive
		if (!found)
			addChange(DirEntryChange(DirEntryChange::Action::AddedDir, subdir, "", mod));
	}

	// Send changes via event
	auto event = new wxThreadEvent(wxEVT_COMMAND_DIRARCHIVECHECK_COMPLETED);
	event->SetPayload<ChangeList>(change_list_);
	wxQueueEvent(handler_, event);

	return nullptr;
}


// -----------------------------------------------------------------------------
//
// WMFileBrowser Class
//
// -----------------------------------------------------------------------------
namespace slade
{
class WMFileBrowser : public wxGenericDirCtrl
{
public:
	ArchiveManagerPanel* parent;

	// Note: wxWidgets 2.9.4 deprecated the wxDIRCTRL_SHOW_FILTERS flag; instead,
	// the filters are always shown if any are defined.
	WMFileBrowser(wxWindow* parent, ArchiveManagerPanel* wm, int id) :
		wxGenericDirCtrl(parent, id, wxDirDialogDefaultFolderStr),
		parent{ wm }
	{
		// Connect a custom event for when an item in the file tree is activated
		auto tree_ctrl = wxGenericDirCtrl::GetTreeCtrl();
		tree_ctrl->Connect(
			tree_ctrl->GetId(), wxEVT_TREE_ITEM_ACTIVATED, wxTreeEventHandler(WMFileBrowser::onItemActivated));
	}

<<<<<<< HEAD
	~WMFileBrowser() override = default;
=======
// -----------------------------------------------------------------------------
// WMFileBrowser class constructor
// Note: wxWidgets 2.9.4 deprecated the wxDIRCTRL_SHOW_FILTERS flag; instead,
// the filters are always shown if any are defined.
// -----------------------------------------------------------------------------
WMFileBrowser::WMFileBrowser(wxWindow* parent, ArchiveManagerPanel* wm, int id) :
	wxGenericDirCtrl(parent, id, wxString::FromUTF8(wxDirDialogDefaultFolderStr)),
	parent{ wm }
{
	// Connect a custom event for when an item in the file tree is activated
	auto tree_ctrl = wxGenericDirCtrl::GetTreeCtrl();
	tree_ctrl->Connect(
		tree_ctrl->GetId(), wxEVT_TREE_ITEM_ACTIVATED, wxTreeEventHandler(WMFileBrowser::onItemActivated));
}
>>>>>>> f8584231

	// Event called when an item in the tree is activated. Opens a file if one
	// is selected
	void onItemActivated(wxTreeEvent& e)
	{
		// Get related objects
		auto tree    = dynamic_cast<wxTreeCtrl*>(e.GetEventObject());
		auto browser = dynamic_cast<WMFileBrowser*>(tree->GetParent());

<<<<<<< HEAD
		// If the selected item has no children (ie it's a file),
		// open it in the archive manager
		if (!tree->ItemHasChildren(e.GetItem()))
			browser->parent->openFile(browser->GetPath());
=======
	// If the selected item has no children (ie it's a file),
	// open it in the archive manager
	if (!tree->ItemHasChildren(e.GetItem()))
		browser->parent->openFile(browser->GetPath().utf8_string());
>>>>>>> f8584231

		e.Skip();
	}
};
} // namespace slade


// -----------------------------------------------------------------------------
//
// ArchiveManagerPanel Class Functions
//
// -----------------------------------------------------------------------------


// -----------------------------------------------------------------------------
// ArchiveManagerPanel class constructor
// -----------------------------------------------------------------------------
ArchiveManagerPanel::ArchiveManagerPanel(wxWindow* parent, STabCtrl* nb_archives) :
	DockPanel(parent),
	stc_archives_{ nb_archives }
{
	auto lh = ui::LayoutHelper(this);

	// Create main sizer
	auto vbox = new wxBoxSizer(wxVERTICAL);
	SetSizer(vbox);

	// Create/setup tabs
	stc_tabs_ = new TabControl(this, false);
	stc_tabs_->SetInitialSize(wxSize(FromDIP(224), -1));
	vbox->Add(stc_tabs_, lh.sfWithBorder(1).Expand());

	// Open archives tab
	panel_am_ = new wxPanel(stc_tabs_);
	stc_tabs_->AddPage(panel_am_, wxS("Archives"), true);

	// Create/setup archive list
	createArchivesPanel(lh);
	refreshArchiveList();

	// Create/setup recent files list and menu
	menu_recent_ = new wxMenu();
	createRecentPanel(lh);
	refreshRecentFileList();

	// Create/setup bookmarks tab
	auto panel_bm = new wxPanel(stc_tabs_);
	panel_bm->SetSizer(new wxBoxSizer(wxVERTICAL));
	list_bookmarks_     = new ListView(panel_bm, -1);
	auto* bm_image_list = wxutil::createSmallImageList();
	auto  et_icon_list  = EntryType::iconList();
	for (const auto& name : et_icon_list)
	{
		if (icons::iconExists(icons::Entry, name))
			wxutil::addImageListIcon(bm_image_list, icons::Entry, name);
		else
			wxutil::addImageListIcon(bm_image_list, icons::Entry, "default");
	}
	list_bookmarks_->SetImageList(bm_image_list, wxIMAGE_LIST_SMALL);
	menu_bookmarks_ = new wxMenu();
	panel_bm->GetSizer()->Add(list_bookmarks_, lh.sfWithBorder(1).Expand());
	refreshBookmarkList();
	stc_tabs_->AddPage(panel_bm, wxS("Bookmarks"), true);

	// Create/setup file browser tab
	// Used to cause problems, however seems to work much better now than what I can remember,
	// adding a cvar to disable in case it still has issues
	if (am_file_browser_tab)
	{
		auto panel = new wxPanel(stc_tabs_);
		panel->SetSizer(new wxBoxSizer(wxVERTICAL));
		file_browser_ = new WMFileBrowser(panel, this, -1);
<<<<<<< HEAD
		panel->GetSizer()->Add(file_browser_, lh.sfWithBorder(1).Expand());
		stc_tabs_->AddPage(panel, "File Browser");
=======
		panel->GetSizer()->Add(file_browser_, 1, wxEXPAND | wxALL, ui::pad());
		stc_tabs_->AddPage(panel, wxS("File Browser"));
>>>>>>> f8584231
	}

	// Set current tab
	stc_tabs_->SetSelection(am_current_tab);

	// Bind events
	list_archives_->Bind(wxEVT_LIST_ITEM_SELECTED, &ArchiveManagerPanel::onListArchivesChanged, this);
	list_archives_->Bind(wxEVT_LIST_ITEM_ACTIVATED, &ArchiveManagerPanel::onListArchivesActivated, this);
	list_archives_->Bind(wxEVT_LIST_ITEM_RIGHT_CLICK, &ArchiveManagerPanel::onListArchivesRightClick, this);
	list_recent_->Bind(wxEVT_LIST_ITEM_ACTIVATED, &ArchiveManagerPanel::onListRecentActivated, this);
	list_recent_->Bind(wxEVT_LIST_ITEM_RIGHT_CLICK, &ArchiveManagerPanel::onListRecentRightClick, this);
	list_bookmarks_->Bind(wxEVT_LIST_ITEM_ACTIVATED, [&](wxListEvent& e) { goToBookmark(e.GetIndex()); });
	list_bookmarks_->Bind(wxEVT_LIST_ITEM_RIGHT_CLICK, &ArchiveManagerPanel::onListBookmarksRightClick, this);
	stc_archives_->Bind(wxEVT_AUINOTEBOOK_PAGE_CHANGING, [&](wxAuiNotebookEvent& e) { e.Skip(); });
	stc_archives_->Bind(wxEVT_AUINOTEBOOK_PAGE_CHANGED, &ArchiveManagerPanel::onArchiveTabChanged, this);
	stc_archives_->Bind(wxEVT_AUINOTEBOOK_PAGE_CLOSE, &ArchiveManagerPanel::onArchiveTabClose, this);
	stc_archives_->Bind(wxEVT_AUINOTEBOOK_PAGE_CLOSED, &ArchiveManagerPanel::onArchiveTabClosed, this);
	stc_tabs_->Bind(
		wxEVT_AUINOTEBOOK_PAGE_CHANGED, [&](wxAuiNotebookEvent&) { am_current_tab = stc_tabs_->GetSelection(); });
	Bind(wxEVT_COMMAND_DIRARCHIVECHECK_COMPLETED, &ArchiveManagerPanel::onDirArchiveCheckCompleted, this);

	connectSignals();

	// Init layout
	wxWindowBase::Layout();
	SetInitialSize(lh.size(256, -1));
}

// -----------------------------------------------------------------------------
// Creates the 'Open Archives' panel
// -----------------------------------------------------------------------------
void ArchiveManagerPanel::createArchivesPanel(const ui::LayoutHelper& lh)
{
	panel_archives_ = new wxPanel(panel_am_, -1);
	auto vbox       = new wxBoxSizer(wxVERTICAL);
	panel_archives_->SetSizer(vbox);
<<<<<<< HEAD
	vbox->Add(new wxStaticText(panel_archives_, -1, "Open Archives:"), wxSizerFlags().Expand());
	list_archives_ = new ui::ArchiveListView(panel_archives_);
	vbox->Add(list_archives_, lh.sfWithSmallBorder(1, wxTOP).Expand());
=======
	vbox->Add(new wxStaticText(panel_archives_, -1, wxS("Open Archives:")), 0, wxEXPAND);
	list_archives_ = new ListView(panel_archives_, -1);
	vbox->Add(list_archives_, 1, wxEXPAND | wxTOP, ui::px(ui::Size::PadMinimum));
>>>>>>> f8584231
}

// -----------------------------------------------------------------------------
// Creates the 'Recent Files' panel
// -----------------------------------------------------------------------------
void ArchiveManagerPanel::createRecentPanel(const ui::LayoutHelper& lh)
{
	panel_rf_ = new wxPanel(panel_am_, -1);
	auto vbox = new wxBoxSizer(wxVERTICAL);
	panel_rf_->SetSizer(vbox);
<<<<<<< HEAD
	vbox->Add(new wxStaticText(panel_rf_, -1, "Recent Files:"), wxSizerFlags().Expand());
	list_recent_ = new ui::ArchiveListView(panel_rf_);
	vbox->Add(list_recent_, lh.sfWithSmallBorder(1, wxTOP).Expand());
=======
	vbox->Add(new wxStaticText(panel_rf_, -1, wxS("Recent Files:")), 0, wxEXPAND);
	list_recent_ = new ListView(panel_rf_, -1);
	vbox->Add(list_recent_, 1, wxEXPAND | wxTOP, ui::px(ui::Size::PadMinimum));
>>>>>>> f8584231

	// Setup image list
	auto list = wxutil::createSmallImageList();
	wxutil::addImageListIcon(list, icons::Entry, "archive");
	wxutil::addImageListIcon(list, icons::Entry, "wad");
	wxutil::addImageListIcon(list, icons::Entry, "zip");
	wxutil::addImageListIcon(list, icons::Entry, "folder");
	list_recent_->SetImageList(list, wxIMAGE_LIST_SMALL);
}

// -----------------------------------------------------------------------------
// Layout the panel normally
// -----------------------------------------------------------------------------
void ArchiveManagerPanel::layoutNormal()
{
	// Layout archives tab vertically
	auto vbox = new wxBoxSizer(wxVERTICAL);
	panel_am_->SetSizer(vbox);

	auto lh = ui::LayoutHelper(this);
	vbox->Add(panel_archives_, lh.sfWithBorder(1).Expand());
	vbox->Add(panel_rf_, lh.sfWithBorder(1, wxLEFT | wxRIGHT | wxBOTTOM).Expand());
}

// -----------------------------------------------------------------------------
// Layout the panel horizontally
// -----------------------------------------------------------------------------
void ArchiveManagerPanel::layoutHorizontal()
{
	// Layout archives tab horizontally
	auto hbox = new wxBoxSizer(wxHORIZONTAL);
	panel_am_->SetSizer(hbox);

	auto lh = ui::LayoutHelper(this);
	hbox->Add(panel_archives_, lh.sfWithBorder(1).Expand());
	hbox->Add(panel_rf_, lh.sfWithBorder(1, wxTOP | wxRIGHT | wxBOTTOM).Expand());
}

// -----------------------------------------------------------------------------
// Clears and rebuilds the recent file list in the menu and the tab
// -----------------------------------------------------------------------------
void ArchiveManagerPanel::refreshRecentFileList() const
{
	// Clear the list
	list_recent_->DeleteAllItems();

	// Get first recent file menu id
	auto a_recent        = SAction::fromId("aman_recent");
	int  id_recent_start = a_recent->wxId();

	// Clear menu; needs to do with a count down rather than up
	// otherwise the following elements are not properly removed
	for (unsigned a = menu_recent_->GetMenuItemCount(); a > 0; a--)
		menu_recent_->Destroy(id_recent_start + a - 1);

<<<<<<< HEAD
=======
	// Add columns
	list_recent_->InsertColumn(0, wxS("Filename"));
	list_recent_->InsertColumn(1, wxS("Path"));

>>>>>>> f8584231
	// Add each recent archive (same logic as the recent files submenu)
	list_recent_->enableSizeUpdate(false);
	for (unsigned a = 0; a < app::archiveManager().numRecentFiles(); a++)
	{
<<<<<<< HEAD
		list_recent_->append(app::archiveManager().recentFile(a));
=======
		list_recent_->addItem(a, "");
		updateRecentListItem(a);
>>>>>>> f8584231

		if (a < 8)
		{
			// Get path and determine icon
			auto   fn   = app::archiveManager().recentFile(a);
			string icon = "archive";
			if (strutil::endsWith(fn, ".wad"))
				icon = "wad";
			else if (strutil::endsWith(fn, ".zip") || strutil::endsWith(fn, ".pk3") || strutil::endsWith(fn, ".pke"))
				icon = "zip";
			else if (fileutil::dirExists(fn))
				icon = "folder";

			// Create and add menu item
			a_recent->addToMenu(menu_recent_, 0, fn, icon, a);
		}
	}

	// Update size
	list_recent_->enableSizeUpdate(true);
	list_recent_->updateSize();
}

// -----------------------------------------------------------------------------
// Disables updating the archive list
// -----------------------------------------------------------------------------
void ArchiveManagerPanel::disableArchiveListUpdate() const
{
	list_archives_->enableSizeUpdate(false);
}

// -----------------------------------------------------------------------------
// Clears and rebuilds the open archives list
// -----------------------------------------------------------------------------
void ArchiveManagerPanel::refreshArchiveList() const
{
	// Clear the list
<<<<<<< HEAD
	list_archives_->DeleteAllItems();
=======
	list_archives_->ClearAll();

	// Add columns
	list_archives_->InsertColumn(0, wxS("Filename"));
	list_archives_->InsertColumn(1, wxS("Path"));
>>>>>>> f8584231

	// Add each archive that is opened in the ArchiveManager
	list_archives_->enableSizeUpdate(false);
	for (int a = 0; a < app::archiveManager().numArchives(); a++)
<<<<<<< HEAD
		list_archives_->append(app::archiveManager().getArchive(a).get());
=======
	{
		list_archives_->addItem(a, "");
		updateOpenListItem(a);
	}
>>>>>>> f8584231

	// Update size
	list_archives_->enableSizeUpdate(true);
	list_archives_->updateSize();
}

// -----------------------------------------------------------------------------
// Refreshes all open archive tabs
// -----------------------------------------------------------------------------
void ArchiveManagerPanel::refreshAllTabs() const
{
	// Go through tabs
	for (unsigned a = 0; a < stc_archives_->GetPageCount(); a++)
	{
		auto tab = stc_archives_->GetPage(a);

		// Refresh if it's an archive panel
		if (isArchiveTab(a))
			dynamic_cast<ArchivePanel*>(tab)->refreshPanel();
	}
}

// -----------------------------------------------------------------------------
// Updates the archive list item at <index>
// -----------------------------------------------------------------------------
void ArchiveManagerPanel::updateOpenListItem(int index) const
{
<<<<<<< HEAD
	list_archives_->setItem(index, app::archiveManager().getArchive(index).get());
=======
	auto archive = app::archiveManager().getArchive(index);

	if (!archive)
		return;

	// Get path as wxFileName for processing
	strutil::Path fn(archive->filename());

	// Set item name

	list_archives_->setItemText(index, 0, string{ fn.fileName() });
	list_archives_->setItemText(index, 1, string{ fn.path() });

	// Set item status colour
	using ItemStatus = ListView::ItemStatus;
	if (archive->canSave())
	{
		if (archive->isModified())
			list_archives_->setItemStatus(index, ItemStatus::Modified);
		else
			list_archives_->setItemStatus(index, ItemStatus::Normal);
	}
	else
		list_archives_->setItemStatus(index, ItemStatus::New);
>>>>>>> f8584231
}

// -----------------------------------------------------------------------------
// Updates the recent file list item at <index>
// -----------------------------------------------------------------------------
void ArchiveManagerPanel::updateRecentListItem(int index) const
{
	// Get path as wxFileName for processing
	auto          path = app::archiveManager().recentFile(index);
	strutil::Path fn(path);

	// Set item name
	list_recent_->setItemText(index, 0, string{ fn.fileName() });
	list_recent_->setItemText(index, 1, string{ fn.path() });

	// Set item icon
	int icon = 0;
	if (strutil::equalCI(fn.extension(), "wad"))
		icon = 1;
	else if (
		strutil::equalCI(fn.extension(), "zip") || strutil::equalCI(fn.extension(), "pk3")
		|| strutil::equalCI(fn.extension(), "pke"))
		icon = 2;
	else if (fileutil::dirExists(path))
		icon = 3;
	list_recent_->SetItemImage(index, icon);
}

// -----------------------------------------------------------------------------
// Updates the title of the tab for the archive at [index]
// -----------------------------------------------------------------------------
void ArchiveManagerPanel::updateArchiveTabTitle(int index) const
{
	auto archive = app::archiveManager().getArchive(index);

	if (!archive)
		return;

	// Go through all tabs
	for (size_t a = 0; a < stc_archives_->GetPageCount(); a++)
	{
		// Check page type is "archive"
		if (stc_archives_->GetPage(a)->GetName().CmpNoCase(wxS("archive")))
			continue;

		// Check for archive match
		auto ap = dynamic_cast<ArchivePanel*>(stc_archives_->GetPage(a));
		if (ap->archive() == archive.get())
		{
			auto title = archive->filename(false);
			if (archive->isModified())
				title += " *";
			stc_archives_->SetPageText(a, wxString::FromUTF8(title));
			return;
		}
	}
}

// -----------------------------------------------------------------------------
// Updates the title of the tab for [entry]
// -----------------------------------------------------------------------------
void ArchiveManagerPanel::updateEntryTabTitle(const ArchiveEntry* entry) const
{
	for (unsigned i = 0; i < stc_archives_->GetPageCount(); ++i)
	{
		auto* page = stc_archives_->GetPage(i);
		if (!page->GetName().CmpNoCase(wxS("entry")))
		{
			auto* ep = dynamic_cast<EntryPanel*>(page);
			if (ep->entry() == entry)
			{
				auto tab_name = fmt::format("{}/{}", entry->parent()->filename(false), entry->name());
				if (ep->isModified())
					tab_name += " *";

				stc_archives_->SetPageText(i, wxString::FromUTF8(tab_name));
			}
		}
	}
}

// -----------------------------------------------------------------------------
// Checks if the tab at [tab_index] is an ArchivePanel.
// Returns true if it is, false if not
// -----------------------------------------------------------------------------
bool ArchiveManagerPanel::isArchiveTab(int tab_index) const
{
	// Check that tab index is in range
	if (static_cast<unsigned>(tab_index) >= stc_archives_->GetPageCount())
		return false;

	// Check the page's name
	return !stc_archives_->GetPage(tab_index)->GetName().CmpNoCase(wxS("archive")) ? true : false;
}

// -----------------------------------------------------------------------------
// Checks if the tab at [tab_index] is an EntryPanel.
// Returns true if it is, false if not
// -----------------------------------------------------------------------------
bool ArchiveManagerPanel::isEntryTab(int tab_index) const
{
	// Check that tab index is in range
	if (static_cast<unsigned>(tab_index) >= stc_archives_->GetPageCount())
		return false;

	// Check the page's name
	return !stc_archives_->GetPage(tab_index)->GetName().CmpNoCase(wxS("entry")) ? true : false;
}

// -----------------------------------------------------------------------------
// Checks if the tab at [tab_index] is a Texture Editor.
// Returns true if it is, false if not
// -----------------------------------------------------------------------------
bool ArchiveManagerPanel::isTextureEditorTab(int tab_index) const
{
	// Check that tab index is in range
	if (static_cast<unsigned>(tab_index) >= stc_archives_->GetPageCount())
		return false;

	// Check the page's name
	return !stc_archives_->GetPage(tab_index)->GetName().CmpNoCase(wxS("texture")) ? true : false;
}

// -----------------------------------------------------------------------------
// Returns the archive associated with the archive tab at [tab_index] or null
// if the index is invalid or the tab isn't an archive panel
// -----------------------------------------------------------------------------
Archive* ArchiveManagerPanel::archiveForTab(int tab_index) const
{
	// Check the index is valid
	if (tab_index < 0 || static_cast<unsigned>(tab_index) >= stc_archives_->GetPageCount())
		return nullptr;

	// Check the specified tab is actually an archive tab
	if (!isArchiveTab(tab_index))
		return nullptr;

	// Get the archive associated with the tab
	auto ap = dynamic_cast<ArchivePanel*>(stc_archives_->GetPage(tab_index));
	return ap->archive();
}

// -----------------------------------------------------------------------------
// Returns the index of the currently open tab
// -----------------------------------------------------------------------------
int ArchiveManagerPanel::currentTabIndex() const
{
	return stc_archives_->GetSelection();
}

// -----------------------------------------------------------------------------
// Returns the currently 'open' archive - the archive associated with the
// current ArchivePanel tab.
// Returns null if the current tab isn't an ArchivePanel
// -----------------------------------------------------------------------------
Archive* ArchiveManagerPanel::currentArchive() const
{
	// Get current tab
	auto page = stc_archives_->GetPage(stc_archives_->GetSelection());

	// Return if no tabs exist
	if (!page)
		return nullptr;

	// ArchivePanel
	if (page->GetName() == wxS("archive"))
	{
		auto ap = dynamic_cast<ArchivePanel*>(page);
		return ap->archive();
	}

	// EntryPanel
	else if (page->GetName() == wxS("entry"))
	{
		auto ep = dynamic_cast<EntryPanel*>(page);
		return ep->entry()->parent();
	}

	// TextureXEditor
	else if (page->GetName() == wxS("texture"))
	{
		auto tx = dynamic_cast<TextureXEditor*>(page);
		return tx->archive();
	}

	// Not an archive-related tab
	else
		return nullptr;
}

// -----------------------------------------------------------------------------
// Returns the current panel tab
// -----------------------------------------------------------------------------
wxWindow* ArchiveManagerPanel::currentPanel() const
{
	return stc_archives_->GetPage(stc_archives_->GetSelection());
}

// -----------------------------------------------------------------------------
// Returns the current panel
// -----------------------------------------------------------------------------
EntryPanel* ArchiveManagerPanel::currentArea() const
{
	// Get current tab index
	int selected = stc_archives_->GetSelection();

	// Entry tab
	if (isEntryTab(selected))
		return dynamic_cast<EntryPanel*>(stc_archives_->GetPage(selected));

	// Archive tab
	if (isArchiveTab(selected))
	{
		auto ap = dynamic_cast<ArchivePanel*>(stc_archives_->GetPage(selected));
		return ap->currentArea();
	}

	// No currently active entry panel
	return nullptr;
}

// -----------------------------------------------------------------------------
// Returns the currently open entry in the current archive panel (if any)
// -----------------------------------------------------------------------------
ArchiveEntry* ArchiveManagerPanel::currentEntry() const
{
	// Get current tab index
	int selected = stc_archives_->GetSelection();

	// Check it's an archive tab
	if (!isArchiveTab(selected))
		return nullptr;

	// Get the archive panel
	auto ap = dynamic_cast<ArchivePanel*>(stc_archives_->GetPage(selected));
	return ap->currentEntry();
}

// -----------------------------------------------------------------------------
// Returns a list of all selected entries in the current archive panel
// -----------------------------------------------------------------------------
vector<ArchiveEntry*> ArchiveManagerPanel::currentEntrySelection() const
{
	// Get current tab index
	int selected = stc_archives_->GetSelection();

	// Check it's an archive tab
	if (!isArchiveTab(selected))
		return {};

	// Get the archive panel
	auto ap = dynamic_cast<ArchivePanel*>(stc_archives_->GetPage(selected));
	return ap->currentEntries();
}

// -----------------------------------------------------------------------------
// Opens a new tab for the archive at <archive_index> in the archive manager
// -----------------------------------------------------------------------------
void ArchiveManagerPanel::openTab(int archive_index) const
{
	auto archive = app::archiveManager().getArchive(archive_index);
	if (archive)
		openTab(archive.get());
}

// -----------------------------------------------------------------------------
// Returns the ArchivePanel for [archive], or null if none is open
// -----------------------------------------------------------------------------
ArchivePanel* ArchiveManagerPanel::tabForArchive(const Archive* archive) const
{
	// Check archive was given
	if (!archive)
		return nullptr;

	// Go through all tabs
	for (size_t a = 0; a < stc_archives_->GetPageCount(); a++)
	{
		// Check page type is "archive"
		if (stc_archives_->GetPage(a)->GetName().CmpNoCase(wxS("archive")))
			continue;

		// Check for archive match
		auto ap = dynamic_cast<ArchivePanel*>(stc_archives_->GetPage(a));
		if (ap->archive() == archive)
			return ap;
	}

	// No tab currently open for archive
	return nullptr;
}

// -----------------------------------------------------------------------------
// Opens a new tab for the archive
// -----------------------------------------------------------------------------
void ArchiveManagerPanel::openTab(const Archive* archive) const
{
	auto sp_archive = app::archiveManager().shareArchive(archive);
	if (sp_archive)
	{
		// Check if the archive is already open in a tab
		auto wp = tabForArchive(archive);
		if (wp)
		{
			// Switch to tab
			stc_archives_->SetSelection(stc_archives_->GetPageIndex(wp));
			wp->focusEntryList();

			return;
		}

		// If tab isn't already open, open a new one
		maineditor::window()->Freeze();
		wp = new ArchivePanel(stc_archives_, sp_archive);

		// Determine icon
		string icon = "archive";
		if (archive->format() == ArchiveFormat::Wad)
			icon = "wad";
		else if (archive->format() == ArchiveFormat::Zip)
			icon = "zip";
		else if (archive->format() == ArchiveFormat::Dir)
			icon = "folder";

		wp->SetName(wxS("archive"));
		stc_archives_->AddPage(wp, wxString::FromUTF8(archive->filename(false)), false);
		stc_archives_->SetSelection(stc_archives_->GetPageCount() - 1);
		stc_archives_->SetPageBitmap(stc_archives_->GetPageCount() - 1, icons::getIcon(icons::Entry, icon));
		wp->addMenus();
		wp->Show(true);
		maineditor::window()->Thaw();
		wp->refreshPanel();
		wp->SetFocus();
		wp->focusEntryList();
	}
}

// -----------------------------------------------------------------------------
// Closes the archive editor tab for the archive at [archive_index] in the
// archive manager
// -----------------------------------------------------------------------------
void ArchiveManagerPanel::closeTab(int archive_index) const
{
	auto archive = app::archiveManager().getArchive(archive_index);
	auto ap      = tabForArchive(archive.get());

	if (ap)
		stc_archives_->DeletePage(stc_archives_->GetPageIndex(ap));
}

// -----------------------------------------------------------------------------
// Opens a new texture editor tab for the archive at [archive_index] in the
// archive manager
// -----------------------------------------------------------------------------
void ArchiveManagerPanel::openTextureTab(int archive_index, const ArchiveEntry* entry) const
{
	auto archive = app::archiveManager().getArchive(archive_index);

	if (archive)
	{
		// Go through all tabs
		for (size_t a = 0; a < stc_archives_->GetPageCount(); a++)
		{
			// Check page type is "texture"
			if (stc_archives_->GetPage(a)->GetName().CmpNoCase(wxS("texture")))
				continue;

			// Check for archive match
			auto txed = dynamic_cast<TextureXEditor*>(stc_archives_->GetPage(a));
			if (txed->archive() == archive.get())
			{
				// Selected archive already has its texture editor open, so show that tab
				stc_archives_->SetSelection(a);
				txed->setSelection(entry);
				return;
			}
		}

		// If tab isn't already open, open a new one
		maineditor::window()->Freeze();
		auto txed = new TextureXEditor(stc_archives_);
		txed->Show(false);
		if (!txed->openArchive(archive.get()))
		{
			delete txed;
			maineditor::window()->Thaw();
			return;
		}

		stc_archives_->AddPage(txed, WX_FMT("TEXTUREx Editor ({})", archive->filename(false)), true);
		stc_archives_->SetPageBitmap(stc_archives_->GetPageCount() - 1, icons::getIcon(icons::Entry, "texturex"));
		txed->setSelection(entry);
		txed->Show(true);
		// Select the new tab
		for (size_t a = 0; a < stc_archives_->GetPageCount(); a++)
		{
			if (stc_archives_->GetPage(a) == txed)
			{
				stc_archives_->SetSelection(a);
				maineditor::window()->Thaw();
				return;
			}
		}

		maineditor::window()->Thaw(); // Shouldn't get to this line but putting this here just in case
	}
}

// -----------------------------------------------------------------------------
// Returns the TextureXEditor for the archive at [archive_index], or null if
// none is open for that archive
// -----------------------------------------------------------------------------
TextureXEditor* ArchiveManagerPanel::textureTabForArchive(int archive_index) const
{
	auto archive = app::archiveManager().getArchive(archive_index);

	if (archive)
	{
		// Go through all tabs
		for (size_t a = 0; a < stc_archives_->GetPageCount(); a++)
		{
			// Check page type is "texture"
			if (stc_archives_->GetPage(a)->GetName().CmpNoCase(wxS("texture")))
				continue;

			// Check for archive match
			auto txed = dynamic_cast<TextureXEditor*>(stc_archives_->GetPage(a));
			if (txed->archive() == archive.get())
				return txed;
		}
	}

	// No texture editor open for that archive
	return nullptr;
}

// -----------------------------------------------------------------------------
// Closes the texture editor tab for the archive at [archive_index] in the
// archive manager
// -----------------------------------------------------------------------------
void ArchiveManagerPanel::closeTextureTab(int archive_index) const
{
	auto txed = textureTabForArchive(archive_index);
	if (txed)
		stc_archives_->DeletePage(stc_archives_->GetPageIndex(txed));
}

// -----------------------------------------------------------------------------
// Redirects to the separated tab with given entry if exists
// -----------------------------------------------------------------------------
bool ArchiveManagerPanel::redirectToTab(const ArchiveEntry* entry) const
{
	for (unsigned a = 0; a < stc_archives_->GetPageCount(); a++)
	{
		// Check page type is "entry"
		if (stc_archives_->GetPage(a)->GetName() != wxS("entry"))
			continue;

		// Check for entry match
		auto ep = dynamic_cast<EntryPanel*>(stc_archives_->GetPage(a));
		if (ep->entry() == entry)
		{
			// Already open, switch to tab
			stc_archives_->SetSelection(a);
			return true;
		}
	}
	return false;
}

// -----------------------------------------------------------------------------
// Returns true if [entry] is open in a tab
// -----------------------------------------------------------------------------
bool ArchiveManagerPanel::entryIsOpenInTab(const ArchiveEntry* entry) const
{
	for (unsigned a = 0; a < stc_archives_->GetPageCount(); a++)
	{
		// Check page type is "entry"
		if (stc_archives_->GetPage(a)->GetName() != wxS("entry"))
			continue;

		// Check for entry match
		auto ep = dynamic_cast<EntryPanel*>(stc_archives_->GetPage(a));
		if (ep->entry() == entry)
			return true;
	}

	return false;
}

// -----------------------------------------------------------------------------
// Closes the currently selected tab
// -----------------------------------------------------------------------------
void ArchiveManagerPanel::closeCurrentTab()
{
	auto index = stc_archives_->GetSelection();
	if (prepareCloseTab(index))
	{
		stc_archives_->DeletePage(index);

		if (pending_closed_archive_)
		{
			app::archiveManager().closeArchive(pending_closed_archive_);
			pending_closed_archive_ = nullptr;
		}
	}
}

// -----------------------------------------------------------------------------
// Saves any changes in the currently selected tab
// -----------------------------------------------------------------------------
bool ArchiveManagerPanel::saveCurrentTab() const
{
	auto  index = stc_archives_->GetSelection();
	auto* tab   = stc_archives_->GetPage(index);

	// Archive Tab
	if (isArchiveTab(index))
	{
		auto* archive_panel = dynamic_cast<ArchivePanel*>(tab);
		return saveArchive(archive_panel->archive());
	}

	// Entry Tab
	if (isEntryTab(index))
	{
		auto* entry_panel = dynamic_cast<EntryPanel*>(tab);
		return entry_panel->saveEntry();
	}

	// Texture Editor Tab
	if (isTextureEditorTab(index))
	{
		auto* texture_editor = dynamic_cast<TextureXEditor*>(tab);
		texture_editor->saveChanges();
		return true;
	}

	return false;
}

// -----------------------------------------------------------------------------
// Opens the appropriate EntryPanel for [entry] in a new tab
// -----------------------------------------------------------------------------
void ArchiveManagerPanel::openEntryTab(ArchiveEntry* entry) const
{
	// First check if the entry is already open in a tab
	if (redirectToTab(entry))
		return;

	// If the entry is an archive, open it
	if (entry->type()->formatId().substr(0, 8) == "archive_")
	{
		app::archiveManager().openArchive(entry);
		return;
	}

	// Switch to the default entry panel in the archive tab
	auto panel = tabForArchive(entry->parent());
	if (!panel->switchToDefaultEntryPanel())
		return;

	// Create an EntryPanel for the entry
	maineditor::window()->Freeze();
	auto ep = ArchivePanel::createPanelForEntry(entry, stc_archives_);
	ep->addBorderPadding();
	ep->openEntry(entry);

	// Don't bother with the default entry panel (it's absolutely useless to open in a tab)
	if (ep->name() == "default")
	{
		delete ep;
		maineditor::window()->Thaw();
		return;
	}

	// Create new tab for the EntryPanel
	stc_archives_->AddPage(ep, WX_FMT("{}/{}", entry->parent()->filename(false), entry->name()), true);
	stc_archives_->SetPageBitmap(
		stc_archives_->GetPageCount() - 1, icons::getIcon(icons::Entry, entry->type()->icon()));
	ep->SetName(wxS("entry"));
	ep->Show(true);
	ep->addCustomMenu(true);
	maineditor::window()->Thaw();

	// Select the new tab
	for (size_t a = 0; a < stc_archives_->GetPageCount(); a++)
	{
		if (stc_archives_->GetPage(a) == ep)
		{
			stc_archives_->SetSelection(a);
			ep->updateToolbar();
			return;
		}
	}
}

// -----------------------------------------------------------------------------
// Closes the EntryPanel tab for [entry]
// -----------------------------------------------------------------------------
void ArchiveManagerPanel::closeEntryTab(const ArchiveEntry* entry) const
{
	// Go through tabs
	for (unsigned a = 0; a < stc_archives_->GetPageCount(); a++)
	{
		// Check page type is "entry"
		if (stc_archives_->GetPage(a)->GetName() != wxS("entry"))
			continue;

		// Check for entry parent archive match
		auto ep = dynamic_cast<EntryPanel*>(stc_archives_->GetPage(a));
		if (ep->entry() == entry)
		{
			// Close tab
			ep->removeCustomMenu();
			stc_archives_->DeletePage(a);
			a--;
		}
	}
}

// -----------------------------------------------------------------------------
// Closes any EntryPanel tabs for entries in [parent]
// -----------------------------------------------------------------------------
void ArchiveManagerPanel::closeEntryTabs(const Archive* parent) const
{
	// Check archive was given
	if (!parent)
		return;

	// Go through tabs
	for (unsigned a = 0; a < stc_archives_->GetPageCount(); a++)
	{
		// Check page type is "entry"
		if (stc_archives_->GetPage(a)->GetName() != wxS("entry"))
			continue;

		// Check for entry parent archive match
		auto ep = dynamic_cast<EntryPanel*>(stc_archives_->GetPage(a));
		if (ep->entry()->parent() == parent)
		{
			// Close tab
			ep->removeCustomMenu();
			stc_archives_->DeletePage(a);
			a--;
		}
	}
}

// -----------------------------------------------------------------------------
// Opens an archive and initialises the UI for it
// -----------------------------------------------------------------------------
void ArchiveManagerPanel::openFile(const string& filename) const
{
	// Show splash screen
	ui::showSplash("Opening Archive...", true, maineditor::windowWx());

	// test
	wxStopWatch sw;
	sw.Start();

	// Open the file in the archive manager
	auto new_archive = app::archiveManager().openArchive(filename);

	sw.Pause();
<<<<<<< HEAD
	log::info(wxString::Format("Opening took %d ms", static_cast<int>(sw.Time())));
=======
	log::info("Opening took {} ms", (int)sw.Time());
>>>>>>> f8584231

	// Hide splash screen
	ui::hideSplash();

	// Check that the archive opened ok
	if (!new_archive)
	{
		// If archive didn't open ok, show error message
		wxMessageBox(WX_FMT("Error opening {}:\n{}", filename, global::error), wxS("Error"), wxICON_ERROR);
	}
}

// -----------------------------------------------------------------------------
// Opens each file in a supplied array of filenames
// -----------------------------------------------------------------------------
void ArchiveManagerPanel::openFiles(const wxArrayString& files) const
{
	// Go through each filename in the array
	for (const auto& file : files)
	{
		// Open the archive
		openFile(file.utf8_string());
	}
}

// -----------------------------------------------------------------------------
// Opens a directory as an archive and initialises the UI for it
// -----------------------------------------------------------------------------
void ArchiveManagerPanel::openDirAsArchive(string_view dir) const
{
	// Show splash screen
	ui::showSplash("Opening Directory...", true, maineditor::windowWx());

	// test
	wxStopWatch sw;
	sw.Start();

	// Open the file in the archive manager
	auto new_archive = app::archiveManager().openDirArchive(dir);

	sw.Pause();
<<<<<<< HEAD
	log::info(wxString::Format("Opening took %d ms", static_cast<int>(sw.Time())));
=======
	log::info("Opening took {} ms", (int)sw.Time());
>>>>>>> f8584231

	// Hide splash screen
	ui::hideSplash();

	// Check that the archive opened ok
	if (!new_archive)
	{
		// If archive didn't open ok, show error message
		wxMessageBox(WX_FMT("Error opening directory {}:\n{}", dir, global::error), wxS("Error"), wxICON_ERROR);
	}
}

// -----------------------------------------------------------------------------
// Performs an undo operation on the currently selected tab.
// Returns true if the tab supports undo, false otherwise
// -----------------------------------------------------------------------------
bool ArchiveManagerPanel::undo() const
{
	// Get current tab page
	auto page_current = currentPanel();

	// Archive panel
	if (S_CMPNOCASE(page_current->GetName(), wxS("archive")))
	{
		dynamic_cast<ArchivePanel*>(page_current)->undo();
		return true;
	}

	// TEXTUREx panel
	else if (S_CMPNOCASE(page_current->GetName(), wxS("texture")))
	{
		dynamic_cast<TextureXEditor*>(page_current)->undo();
		return true;
	}

	// Entry panel
	else if (S_CMPNOCASE(page_current->GetName(), wxS("entry")))
	{
		dynamic_cast<EntryPanel*>(page_current)->undo();
		return true;
	}

	return false;
}

// -----------------------------------------------------------------------------
// Performs an redo operation on the currently selected tab.
// Returns true if the tab supports redo, false otherwise
// -----------------------------------------------------------------------------
bool ArchiveManagerPanel::redo() const
{
	// Get current tab page
	auto page_current = currentPanel();

	// Archive panel
	if (S_CMPNOCASE(page_current->GetName(), wxS("archive")))
	{
		dynamic_cast<ArchivePanel*>(page_current)->redo();
		return true;
	}

	// TEXTUREx panel
	else if (S_CMPNOCASE(page_current->GetName(), wxS("texture")))
	{
		dynamic_cast<TextureXEditor*>(page_current)->redo();
		return true;
	}

	// Entry panel
	else if (S_CMPNOCASE(page_current->GetName(), wxS("entry")))
	{
		dynamic_cast<EntryPanel*>(page_current)->redo();
		return true;
	}

	return false;
}

// -----------------------------------------------------------------------------
// Closes all currently open archives
// -----------------------------------------------------------------------------
bool ArchiveManagerPanel::closeAll()
{
	asked_save_unchanged_ = false;

	while (app::archiveManager().numArchives() > 0)
	{
		if (!closeArchive(app::archiveManager().getArchive(0).get()))
			return false;
	}

	return true;
}

// -----------------------------------------------------------------------------
// Saves all currently open archives
// -----------------------------------------------------------------------------
void ArchiveManagerPanel::saveAll() const
{
	// Go through all open archives
	for (int a = 0; a < app::archiveManager().numArchives(); a++)
	{
		// Get the archive to be saved
		auto archive = app::archiveManager().getArchive(a);

		if (archive->canSave())
		{
			// Save the archive if possible
			if (!archive->save())
			{
				// If there was an error pop up a message box
				wxMessageBox(WX_FMT("Error: {}", global::error), wxS("Error"), wxICON_ERROR);
			}
		}
		else
		{
			// If the archive is newly created, do Save As instead

			// Popup file save dialog
			wxString formats  = wxString::FromUTF8(archive->fileExtensionString());
			wxString filename = wxFileSelector(
				wxString::FromUTF8("Save Archive " + archive->filename(false) + " As"),
				dir_last,
				wxEmptyString,
				wxEmptyString,
				formats,
				wxFD_SAVE | wxFD_OVERWRITE_PROMPT);

			// Check a filename was selected
			if (!filename.empty())
			{
				// Save the archive
				if (!archive->save(filename.utf8_string()))
				{
					// If there was an error pop up a message box
					wxMessageBox(WX_FMT("Error: {}", global::error), wxS("Error"), wxICON_ERROR);
				}

				// Save 'dir_last'
				wxFileName fn(filename);
				dir_last = fn.GetPath(true).utf8_string();
			}
		}
	}
}

// -----------------------------------------------------------------------------
// Checks all open directory archives for changes on the file system in
// background threads
// -----------------------------------------------------------------------------
void ArchiveManagerPanel::checkDirArchives()
{
	if (checked_dir_archive_changes_ || dir_archive_change_action == 0)
		return;

	for (int a = 0; a < app::archiveManager().numArchives(); a++)
	{
		auto archive = app::archiveManager().getArchive(a);
		if (archive->format() != ArchiveFormat::Dir)
			continue;

		if (VECTOR_EXISTS(checking_archives_, archive.get()))
			continue;

		log::info(2, "Checking {} for external changes...", archive->filename());
		checking_archives_.push_back(archive.get());
		auto check = new DirArchiveCheck(this, archive.get());
		if (check->isValid())
		{
			check->Create();
			check->Run();
		}
		else
			delete check;
	}
}

// -----------------------------------------------------------------------------
// Creates a new archive of the given type and opens it in a tab
// -----------------------------------------------------------------------------
void ArchiveManagerPanel::createNewArchive(const string& format) const
{
	if (!format.empty())
	{
		Archive* archive = app::archiveManager().newArchive(format).get();

		if (archive)
			openTab(app::archiveManager().archiveIndex(archive));
	}
	else
	{
		auto* na_dlg = new ui::NewArchiveDialog(maineditor::windowWx());
		if (na_dlg->ShowModal() == wxID_OK)
		{
			if (na_dlg->createdArchive())
				openTab(app::archiveManager().archiveIndex(na_dlg->createdArchive()));
		}
	}
}

// -----------------------------------------------------------------------------
// If there are any unsaved entry changes in [archive]'s ArchivePanel tab,
// saves the changes (or not, depending on user settings)
// -----------------------------------------------------------------------------
bool ArchiveManagerPanel::saveEntryChanges(const Archive* archive) const
{
	bool changes = false;

	// Go through tabs
	for (size_t a = 0; a < stc_archives_->GetPageCount(); a++)
	{
		// Check page type is "archive"
		if (!stc_archives_->GetPage(a)->GetName().CmpNoCase(wxS("archive")))
		{
			// Check for archive match
			auto ap = dynamic_cast<ArchivePanel*>(stc_archives_->GetPage(a));
			if (ap->archive() == archive)
			{
				// Save entry changes
				if (ap->saveEntryChanges())
					changes = true;
			}
		}

		// Check page type is "entry"
		if (!stc_archives_->GetPage(a)->GetName().CmpNoCase(wxS("entry")))
		{
			// Check for entry parent archive match
			auto ep = dynamic_cast<EntryPanel*>(stc_archives_->GetPage(a));
			if (ep->entry()->parent() == archive)
			{
				if (ep->isModified() && autosave_entry_changes > 0)
				{
					// Ask if needed
					if (autosave_entry_changes > 1)
					{
						int result = wxMessageBox(
							WX_FMT("Save changes to entry \"{}\"?", ep->entry()->name()),
							wxS("Unsaved Changes"),
							wxYES_NO | wxICON_QUESTION);

						// Don't save if user clicked no
						if (result == wxNO)
							continue;
					}

					// Save entry changes
					if (ep->saveEntry())
						changes = true;
				}
			}
		}
	}

	return changes;
}

// -----------------------------------------------------------------------------
// Saves [archive] to disk, opens a file dialog if necessary
// -----------------------------------------------------------------------------
bool ArchiveManagerPanel::saveArchive(Archive* archive) const
{
	// Check for null pointer
	if (!archive)
		return false;

	// Check for unsaved entry changes
	saveEntryChanges(archive);

	// Save if we can
	if (archive->canSave())
		return archiveoperations::save(*archive);
	else
		return saveArchiveAs(archive); // If the archive is newly created, do Save As instead
}

// -----------------------------------------------------------------------------
// Saves [archive] to disk under a different filename, opens a file dialog to
// select the new name/path.
// Returns false on error or if the dialog was cancelled, true otherwise
// -----------------------------------------------------------------------------
bool ArchiveManagerPanel::saveArchiveAs(Archive* archive) const
{
	// Check for null pointer
	if (!archive)
		return false;

	// Check archive type
	if (archive->format() == ArchiveFormat::Dir)
		return true; // Can't do save as for folder

	// Check for unsaved entry changes
	saveEntryChanges(archive);

	// Do Save As
	return archiveoperations::saveAs(*archive);
}

// -----------------------------------------------------------------------------
// Checks for any unsaved changes and prompts the user to save if needed, but
// doesn't actually close the archive
// -----------------------------------------------------------------------------
bool ArchiveManagerPanel::beforeCloseArchive(Archive* archive)
{
	// Check for NULL pointers -- this can happen, for example,
	// with onArchiveTabClose() when closing a texture editor tab.
	if (!archive)
		return false;

	// Check if a map from the archive is currently open
	if (mapeditor::window()->IsShown() && mapeditor::window()->hasMapOpen(archive))
	{
		if (!mapeditor::window()->Close())
			return false;
	}

	// Check for unsaved entry changes
	saveEntryChanges(archive);

	// Check for unsaved texture editor changes
	int  archive_index = app::archiveManager().archiveIndex(archive);
	auto txed          = textureTabForArchive(archive_index);
	if (txed)
	{
		openTextureTab(archive_index);
		if (!txed->close())
			return false; // User cancelled saving texturex changes, don't close
	}

	// If the archive has unsaved changes, prompt to save
	if (archive->isModified() && archive->isWritable())
	{
		asked_save_unchanged_ = true;
		wxMessageDialog md(
			this,
			WX_FMT("Save changes to archive {}?", archive->filename(false)),
			wxS("Unsaved Changes"),
			wxYES_NO | wxCANCEL);
		int result = md.ShowModal();
		if (result == wxID_YES)
		{
			// User selected to save
			if (!saveArchive(archive))
				return false; // Unsuccessful save, don't close
		}
		else if (result == wxID_CANCEL)
			return false; // User selected cancel, don't close the archive
	}

	return true;
}

// -----------------------------------------------------------------------------
// Checks for any unsaved changes and prompts the user to save if needed before
// closing [archive]
// -----------------------------------------------------------------------------
bool ArchiveManagerPanel::closeArchive(Archive* archive)
{
	if (!archive)
		return false;

	checked_dir_archive_changes_ = true;
	bool ok                      = beforeCloseArchive(archive) && app::archiveManager().closeArchive(archive);
	checked_dir_archive_changes_ = false;

	return ok;
}

// -----------------------------------------------------------------------------
// Gets a list of indices of all selected archive list items
// -----------------------------------------------------------------------------
vector<int> ArchiveManagerPanel::selectedArchives() const
{
	vector<int> ret;

	// Go through all wad list items
	long item = -1;
	while (true)
	{
		// Get the next item in the list that is selected
		item = list_archives_->GetNextItem(item, wxLIST_NEXT_ALL, wxLIST_STATE_SELECTED);

		// If -1 then none were selected
		if (item == -1)
			break;

		// Otherwise add the selected item to the vector
		ret.push_back(item);
	}

	return ret;
}

// -----------------------------------------------------------------------------
// Gets a list of indices of all selected recent file list items
// -----------------------------------------------------------------------------
vector<int> ArchiveManagerPanel::selectedFiles() const
{
	vector<int> ret;

	// Go through all wad list items
	long item = -1;
	while (true)
	{
		// Get the next item in the list that is selected
		item = list_recent_->GetNextItem(item, wxLIST_NEXT_ALL, wxLIST_STATE_SELECTED);

		// If -1 then none were selected
		if (item == -1)
			break;

		// Otherwise add the selected item to the vector
		ret.push_back(item);
	}

	return ret;
}

// -----------------------------------------------------------------------------
// Gets a list of indices of all selected bookmark list items
// -----------------------------------------------------------------------------
vector<int> ArchiveManagerPanel::selectedBookmarks() const
{
	vector<int> ret;

	// Go through all wad list items
	long item = -1;
	while (true)
	{
		// Get the next item in the list that is selected
		item = list_bookmarks_->GetNextItem(item, wxLIST_NEXT_ALL, wxLIST_STATE_SELECTED);

		// If -1 then none were selected
		if (item == -1)
			break;

		// Otherwise add the selected item to the vector
		ret.push_back(item);
	}

	return ret;
}

// -----------------------------------------------------------------------------
// Saves the currently selected archive(s) in the list
// -----------------------------------------------------------------------------
void ArchiveManagerPanel::saveSelection() const
{
	// Get the list of selected archives
	auto selection = selectedArchives();

	// Don't continue if there are no selected items
	if (selection.empty())
		return;

	// Go through the selection and save
	for (int index : selection)
		saveArchive(app::archiveManager().getArchive(index).get());
}

// -----------------------------------------------------------------------------
// Saves the currently selected archive(s) in the list as new file(s)
// -----------------------------------------------------------------------------
void ArchiveManagerPanel::saveSelectionAs() const
{
	// Get the list of selected archives
	auto selection = selectedArchives();

	// Don't continue if there are no selected items
	if (selection.empty())
		return;

	// Go through the selection and save as
	for (int index : selection)
		saveArchiveAs(app::archiveManager().getArchive(index).get());

	refreshArchiveList();
}

// -----------------------------------------------------------------------------
// Closes the currently selected archive(s) in the list
// -----------------------------------------------------------------------------
bool ArchiveManagerPanel::closeSelection()
{
	// Get the list of selected list items
	auto selection = selectedArchives();

	// Don't continue if there are no selected items
	if (selection.empty())
		return true;

	// Get the list of selected archives
	vector<Archive*> selected_archives;
	for (int index : selection)
		selected_archives.push_back(app::archiveManager().getArchive(index).get());

	// Close all selected archives, starting from the last
	bool all_closed = true;
	for (size_t a = selected_archives.size() - 1; static_cast<signed>(a) >= 0; --a)
	{
		if (!closeArchive(selected_archives[a]))
			all_closed = false;
	}

	return all_closed;
}

// -----------------------------------------------------------------------------
// Open the currently selected archive(s) in the recent file list
// -----------------------------------------------------------------------------
void ArchiveManagerPanel::openSelection() const
{
	// Get the list of selected list items
	auto selection = selectedFiles();

	// Don't continue if there are no selected items
	if (selection.empty())
		return;

	// Get the list of selected archives
	vector<string> selected_archives;
	for (int index : selection)
		selected_archives.emplace_back(app::archiveManager().recentFile(index));

	// Open all selected archives
	for (const auto& selected_archive : selected_archives)
		app::archiveManager().openArchive(selected_archive);
}

// -----------------------------------------------------------------------------
// Remove the currently selected archive(s) from the recent file list
// -----------------------------------------------------------------------------
void ArchiveManagerPanel::removeSelection() const
{
	// Get the list of selected list items
	auto selection = selectedFiles();

	// Don't continue if there are no selected items
	if (selection.empty())
		return;

	// Remove selected recent files (starting from the last and going backward,
	// because the list reorders itself whenever an item is removed)
	for (unsigned a = selection.size(); a > 0; --a)
		app::archiveManager().removeRecentFile(app::archiveManager().recentFile(selection[a - 1]));
}

// -----------------------------------------------------------------------------
// Handles the action [id].
// Returns true if the action was handled, false otherwise
// -----------------------------------------------------------------------------
bool ArchiveManagerPanel::handleAction(string_view id)
{
	// We're only interested in "aman_" actions
	if (!strutil::startsWith(id, "aman_"))
		return false;

	// File->New Archive
	if (id == "aman_newarchive")
		createNewArchive("");
	// Start Page: Create Wad Archive (File->New Archive->wad)
	else if (id == "aman_newwad")
		createNewArchive("wad");
	// Start Page: Create Zip Archive (File->New Archive->zip)
	else if (id == "aman_newzip")
		createNewArchive("zip");
	// File->New Map
	else if (id == "aman_newmap")
	{
		if (!mapeditor::chooseMap())
			mapeditor::window()->Show(false);
	}

	// File->Open
	else if (id == "aman_open")
	{
		// Create extensions string
		auto extensions = app::archiveManager().getArchiveExtensionsString();
		extensions += "|All Files (*.*)|*";

		// Open a file browser dialog that allows multiple selection
		// and filters by wad, zip and pk3 file extensions
		wxFileDialog dialog_open(
			this,
			wxS("Choose file(s) to open"),
			dir_last,
			wxEmptyString,
			wxString::FromUTF8(extensions),
			wxFD_OPEN | wxFD_MULTIPLE | wxFD_FILE_MUST_EXIST,
			wxDefaultPosition);

		// Run the dialog & check that the user didn't cancel
		if (dialog_open.ShowModal() == wxID_OK)
		{
			wxBeginBusyCursor();

			// Get an array of selected filenames
			wxArrayString files;
			dialog_open.GetPaths(files);

			// Open them
			openFiles(files);

			wxEndBusyCursor();

			// Save 'dir_last'
			dir_last = dialog_open.GetDirectory().utf8_string();
		}
	}

	// File->Open Directory
	else if (id == "aman_opendir")
	{
		// Open a directory browser dialog
		wxDirDialog dialog_open(
			this, wxS("Select a Directory to open"), dir_last, wxDD_DIR_MUST_EXIST | wxDD_NEW_DIR_BUTTON);

		// Run the dialog & check the user didn't cancel
		if (dialog_open.ShowModal() == wxID_OK)
		{
			wxBeginBusyCursor();

			// Open directory
			openDirAsArchive(dialog_open.GetPath().utf8_string());

			wxEndBusyCursor();

			// Save 'dir_last'
			dir_last = dialog_open.GetPath().utf8_string();
		}
	}

	// File->Recent
	else if (id == "aman_recent")
	{
		// Get recent file index
		unsigned index = wx_id_offset_;

		// Open it
		openFile(app::archiveManager().recentFile(index));
	}

	// File->Save
	else if (id == "aman_save")
		saveCurrentTab();

	// File->Save As
	else if (id == "aman_saveas")
		saveArchiveAs(currentArchive());

	// File->Save All
	else if (id == "aman_saveall")
		saveAll();

	// File->Close All
	else if (id == "aman_closeall")
		closeAll();

	// File->Close
	else if (id == "aman_close")
		closeCurrentTab();

	// Archives context menu cannot needs its own functions!
	else if (id == "aman_save_a")
		saveSelection();
	else if (id == "aman_saveas_a")
		saveSelectionAs();
	else if (id == "aman_close_a")
		closeSelection();

	// Recent files context menu
	else if (id == "aman_recent_open")
		openSelection();
	else if (id == "aman_recent_remove")
		removeSelection();

	// Bookmarks context menu
	else if (id == "aman_bookmark_go")
		goToBookmark();
	else if (id == "aman_bookmark_remove")
		deleteSelectedBookmarks();

	// Bookmarks dropdown menu
	else if (id == "aman_bookmark_menu")
		goToBookmark(wx_id_offset_);
	else if (id == "aman_bookmark_removeall")
		app::archiveManager().deleteAllBookmarks();


	// Unknown action
	else
		return false;

	// Action performed, return true
	return true;
}

// -----------------------------------------------------------------------------
// Updates the bookmark list item at <index>
// -----------------------------------------------------------------------------
void ArchiveManagerPanel::updateBookmarkListItem(int index) const
{
	// Only valid indices
	if (index < 0 || static_cast<unsigned>(index) >= app::archiveManager().numBookmarks())
		return;

	auto entry = app::archiveManager().getBookmark(index);
	if (!entry)
		return;

	// Set item name
	list_bookmarks_->SetItemImage(index, entry->type()->index());
	list_bookmarks_->setItemText(index, 0, entry->name());
	list_bookmarks_->setItemText(index, 1, entry->parent()->filename(false));

	// Set item status colour
	using ItemStatus = ListView::ItemStatus;
	if (entry->isLocked())
		list_bookmarks_->setItemStatus(index, ItemStatus::Locked);
	else
		switch (entry->state())
		{
		case EntryState::Unmodified: list_bookmarks_->setItemStatus(index, ItemStatus::Normal); break;
		case EntryState::Modified:   list_bookmarks_->setItemStatus(index, ItemStatus::Modified); break;
		case EntryState::New:        list_bookmarks_->setItemStatus(index, ItemStatus::New); break;
		default:                     list_bookmarks_->setItemStatus(index, ItemStatus::Error); break;
		}
}

// -----------------------------------------------------------------------------
// Clears and rebuilds the bookmark list and menu
// -----------------------------------------------------------------------------
void ArchiveManagerPanel::refreshBookmarkList() const
{
	// Get first bookmark menu id
	auto a_bookmark = SAction::fromId("aman_bookmark_menu");

	// Clear the list
	list_bookmarks_->ClearAll();

	// Clear menu
	while (!menu_bookmarks_->GetMenuItems().empty())
		menu_bookmarks_->Delete(menu_bookmarks_->GetMenuItems()[0]);

	// Add columns
	list_bookmarks_->InsertColumn(0, wxS("Entry"));
	list_bookmarks_->InsertColumn(1, wxS("Archive"));

	// Add each bookmark
	list_bookmarks_->enableSizeUpdate(false);
	for (unsigned a = 0; a < app::archiveManager().numBookmarks(); a++)
	{
		list_bookmarks_->addItem(a, "");
		updateBookmarkListItem(a);

		// Add to menu
		if (a < 20)
		{
			// Get path and determine icon
			auto* entry      = app::archiveManager().getBookmark(a);
			auto  entry_path = fmt::format("{}/{}", entry->parent()->filename(false), entry->path(true).substr(1));

			// Create and add menu item
			a_bookmark->addToMenu(menu_bookmarks_, 0, entry_path, entry->type()->icon(), a);
		}
	}

	// Add 'remove all bookmarks' to bookmarks menu
	if (menu_bookmarks_->GetMenuItemCount() > 0)
		menu_bookmarks_->AppendSeparator();
	SAction::fromId("aman_bookmark_removeall")->addToMenu(menu_bookmarks_);

	// Update size
	list_bookmarks_->enableSizeUpdate(true);
	list_bookmarks_->updateSize();
}

// -----------------------------------------------------------------------------
// Deletes selected bookmarks from the list
// -----------------------------------------------------------------------------
void ArchiveManagerPanel::deleteSelectedBookmarks() const
{
	auto selection = selectedBookmarks();

	// Don't continue if there are no selected items
	if (selection.empty())
		return;

	// Clear selection
	list_bookmarks_->clearSelection();

	// Remove bookmarks
	for (int a = selection.size() - 1; a >= 0; a--)
		app::archiveManager().deleteBookmark(selection[a]);
}

// -----------------------------------------------------------------------------
// Open the bookmark in the entry panel
// -----------------------------------------------------------------------------
void ArchiveManagerPanel::goToBookmark(long index) const
{
	// Get first selected bookmark if no index given
	if (index < 0)
	{
		auto selected = list_bookmarks_->selectedItems();
		if (selected.empty())
			return;

		index = selected[0];
	}

	// Get the selected bookmark entry
	auto bookmark = app::archiveManager().getBookmark(index);

	// Check it's valid
	if (!bookmark)
		return;

	// Open its parent archive in a tab
	openTab(bookmark->parent());

	// Get the opened tab (should be an ArchivePanel unless something went wrong)
	auto tab = stc_archives_->GetPage(stc_archives_->GetSelection());

	// Check it's an archive panel
	if (!tab || !(S_CMP(tab->GetName(), wxS("archive"))))
		return;

	// Finally, open the entry
	auto ap = dynamic_cast<ArchivePanel*>(tab);
	ap->openEntry(bookmark, true);
	if (bookmark->type() != EntryType::folderType())
		ap->focusOnEntry(bookmark);
}


// -----------------------------------------------------------------------------
//
// ArchiveManagerPanel Class Events
//
// -----------------------------------------------------------------------------

// ReSharper disable CppMemberFunctionMayBeConst
// ReSharper disable CppParameterMayBeConstPtrOrRef

// -----------------------------------------------------------------------------
// Called when the user selects an archive in the open files list.
// Updates the maps list with any maps found within the selected archive
// -----------------------------------------------------------------------------
void ArchiveManagerPanel::onListArchivesChanged(wxListEvent& e)
{
	// Get the selected archive
	auto selected_archive = app::archiveManager().getArchive(e.GetIndex());

	// Return if selection doesn't exist
	if (!selected_archive)
		return;

	current_maps_ = selected_archive.get();
}

// -----------------------------------------------------------------------------
// Called when the user activates an archive in the list.
// Opens the archive in a new tab, if it isn't already open.
// -----------------------------------------------------------------------------
void ArchiveManagerPanel::onListArchivesActivated(wxListEvent& e)
{
	// Open the archive tab, or create a new tab if it isn't already
	openTab(e.GetIndex());
}

// -----------------------------------------------------------------------------
// Called when the user right clicks an item on the archive list, pops up a
// context menu
// -----------------------------------------------------------------------------
void ArchiveManagerPanel::onListArchivesRightClick(wxListEvent& e)
{
	// Generate context menu
	wxMenu context;
	SAction::fromId("aman_save_a")->addToMenu(&context, true);
	SAction::fromId("aman_saveas_a")->addToMenu(&context, true);
	SAction::fromId("aman_close_a")->addToMenu(&context, true);

	// Pop it up
	PopupMenu(&context);
}

// -----------------------------------------------------------------------------
// Called when the user activates an archive in the list.
// Opens the archive in a new tab, if it isn't already open.
// -----------------------------------------------------------------------------
void ArchiveManagerPanel::onListRecentActivated(wxListEvent& e)
{
	// Open the archive
	openFile(app::archiveManager().recentFile(e.GetIndex()));
	// Refresh the list
	refreshRecentFileList();
}

// -----------------------------------------------------------------------------
// Called when the user right clicks an item on the archive list, pops up a
// context menu
// -----------------------------------------------------------------------------
void ArchiveManagerPanel::onListRecentRightClick(wxListEvent& e)
{
	// Generate context menu
	wxMenu context;
	SAction::fromId("aman_recent_open")->addToMenu(&context, true);
	SAction::fromId("aman_recent_remove")->addToMenu(&context, true);

	// Pop it up
	PopupMenu(&context);
}

// -----------------------------------------------------------------------------
// Called when the user right clicks an item on the bookmark list, pops up a
// context menu
// -----------------------------------------------------------------------------
void ArchiveManagerPanel::onListBookmarksRightClick(wxListEvent& e)
{
	// Generate context menu
	wxMenu context;
	SAction::fromId("aman_bookmark_go")->addToMenu(&context, true);
	SAction::fromId("aman_bookmark_remove")->addToMenu(&context, true);

	// Pop it up
	PopupMenu(&context);
}

// -----------------------------------------------------------------------------
// Called when the current archive tab has changed
// -----------------------------------------------------------------------------
void ArchiveManagerPanel::onArchiveTabChanged(wxAuiNotebookEvent& e)
{
	// Page has changed, update custom menus and toolbars
	int selection = stc_archives_->GetSelection();

	// Remove any current custom menus/toolbars
	theMainWindow->Freeze();
	theMainWindow->removeAllCustomMenus();
	theMainWindow->removeAllCustomToolBars();
	theMainWindow->enableToolBar("_archive", false);
	theMainWindow->enableToolBar("_entry", false);

	// ArchivePanel
	if (isArchiveTab(selection))
	{
		auto ap = dynamic_cast<ArchivePanel*>(stc_archives_->GetPage(selection));
		ap->currentArea()->updateStatus();
		ap->addMenus();
		ap->refreshPanel();
	}

	// EntryPanel
	if (stc_archives_->GetPage(selection)->GetName() == wxS("entry"))
	{
		auto ep = dynamic_cast<EntryPanel*>(stc_archives_->GetPage(selection));
		ep->addCustomMenu(true);
	}

	// TextureXEditor
	if (isTextureEditorTab(selection))
	{
		auto te = dynamic_cast<TextureXEditor*>(stc_archives_->GetPage(selection));
		te->updateMenuStatus();
	}

	theMainWindow->Thaw();

	e.Skip();
}

// -----------------------------------------------------------------------------
// Called when the user clicks the close button on a tab
// -----------------------------------------------------------------------------
void ArchiveManagerPanel::onArchiveTabClose(wxAuiNotebookEvent& e)
{
	// Veto the event if the tab shouldn't be closed
	if (prepareCloseTab(e.GetSelection()))
		e.Skip();
	else
		e.Veto();
}

// -----------------------------------------------------------------------------
// Called after a tab has been closed by clicking on a close button
// -----------------------------------------------------------------------------
void ArchiveManagerPanel::onArchiveTabClosed(wxAuiNotebookEvent& e)
{
	// Actually close the archive the CLOSE event decided to close
	if (pending_closed_archive_)
	{
		app::archiveManager().closeArchive(pending_closed_archive_);
		pending_closed_archive_ = nullptr;
	}

	e.Skip();
}

// -----------------------------------------------------------------------------
// Called when a directory archive check thread finishes work.
// Pops up a dialog to apply any changes found (if any)
// -----------------------------------------------------------------------------
void ArchiveManagerPanel::onDirArchiveCheckCompleted(wxThreadEvent& e)
{
	auto change_list = e.GetPayload<DirArchiveCheck::ChangeList>();

	// Check the archive is still open
	if (app::archiveManager().archiveIndex(change_list.archive) >= 0)
	{
		log::info(2, "Finished checking {} for external changes", change_list.archive->filename());

		if (!change_list.changes.empty())
		{
			checked_dir_archive_changes_ = true;

			auto format_handler = dynamic_cast<DirArchiveHandler&>(change_list.archive->formatHandler());

			// Auto apply if option set
			if (dir_archive_change_action == 1)
				format_handler.updateChangedEntries(*change_list.archive, change_list.changes);

			// Otherwise show change/update dialog
			else
			{
				// Show on top of the focused top-level window
				// (There's a wxGetActiveWindow, but it doesn't work on Mac.)
				wxWindow* focused = wxWindow::FindFocus();
				if (focused)
					focused = wxGetTopLevelParent(focused);
				if (!focused)
					focused = maineditor::windowWx();
				DirArchiveUpdateDialog dlg(focused, change_list.archive, change_list.changes);
				dlg.ShowModal();
			}

			checked_dir_archive_changes_ = false;
		}
		else
			log::info(2, "No changes");
	}

	VECTOR_REMOVE(checking_archives_, change_list.archive);
}

void ArchiveManagerPanel::connectSignals()
{
	auto& signals = app::archiveManager().signals();

	// Update the archives list if an archive is added/closed/modified
	signal_connections += signals.archive_added.connect(
<<<<<<< HEAD
		[this](unsigned index) { list_archives_->insert(index, app::archiveManager().getArchive(index).get()); });
=======
		[this](unsigned index)
		{
			list_archives_->addItem(index, "");
			updateOpenListItem(index);
		});
>>>>>>> f8584231
	signal_connections += signals.archive_closed.connect([this](unsigned index) { list_archives_->DeleteItem(index); });
	signal_connections += signals.archive_saved.connect(
		[this](unsigned index)
		{
			updateOpenListItem(index);
			updateArchiveTabTitle(index);
		});
	signal_connections += signals.archive_modified.connect(
		[this](unsigned index, bool)
		{
			updateOpenListItem(index);
			updateArchiveTabTitle(index);
		});

	// When an archive is being closed, close any related tabs
	signal_connections += signals.archive_closing.connect(
		[this](unsigned index)
		{
			closeTextureTab(index);
			closeEntryTabs(app::archiveManager().getArchive(index).get());
			closeTab(index);
		});

	// When an archive is opened, open its tab
	signal_connections += signals.archive_opened.connect([this](int index) { openTab(index); });

	// Refresh recent files list when changed
	signal_connections += signals.recent_files_changed.connect([this]() { refreshRecentFileList(); });

	// Refresh bookmarks list when changed
	signal_connections += signals.bookmark_added.connect([this](ArchiveEntry*) { refreshBookmarkList(); });
	signal_connections += signals.bookmarks_removed.connect([this](const vector<ArchiveEntry*>&)
															{ refreshBookmarkList(); });
}

// -----------------------------------------------------------------------------
// Checks if the tab at [index] can be safely closed, handling anything that
// needs to be handled (unsaved changes etc.)
// Returns true if the tab can be closed, false otherwise
// -----------------------------------------------------------------------------
bool ArchiveManagerPanel::prepareCloseTab(int index)
{
	auto page = stc_archives_->GetPage(index);
	if (!page)
		return false;

	// Close the tab's archive if needed
	if (close_archive_with_tab && isArchiveTab(index))
	{
		auto ap      = dynamic_cast<ArchivePanel*>(page);
		auto archive = ap->archive();

		// Close dependant archives first (if any)
		auto deps = app::archiveManager().getDependentArchives(archive);

		// Iterate in reverse order so the deepest-nested is closed first
		for (unsigned a = deps.size(); a > 0; a--)
		{
			if (!beforeCloseArchive(deps[a - 1].get()))
				return false;
		}

		// Close archive
		if (!beforeCloseArchive(archive))
			return false;

		pending_closed_archive_ = archive;

		return true;
	}

	if (isEntryTab(index))
	{
		auto ep = dynamic_cast<EntryPanel*>(page);
		if (ep->isModified() && autosave_entry_changes > 0)
		{
			// Ask if needed
			if (autosave_entry_changes > 1)
			{
				int result = wxMessageBox(
					WX_FMT("Save changes to entry \"{}\"?", ep->entry()->name()),
					wxS("Unsaved Changes"),
					wxYES_NO | wxCANCEL | wxICON_QUESTION);

				// Stop if user clicked cancel
				if (result == wxCANCEL)
					return false;

				// Don't save if user clicked no
				if (result == wxNO)
					return true;
			}

			// Save entry changes
			ep->saveEntry();
		}
	}

	// Check for texture editor
	else if (page->GetName() == wxS("texture"))
	{
		auto txed = dynamic_cast<TextureXEditor*>(page);
		if (!txed->close())
			return false;
	}

	return true;
}<|MERGE_RESOLUTION|>--- conflicted
+++ resolved
@@ -57,6 +57,7 @@
 #include "UI/Lists/ListView.h"
 #include "UI/UI.h"
 #include "UI/WxUtils.h"
+#include "Utility/FileUtils.h"
 #include "Utility/StringUtils.h"
 
 using namespace slade;
@@ -107,16 +108,16 @@
 private:
 	struct EntryInfo
 	{
-		wxString entry_path;
-		wxString file_path;
-		bool     is_dir;
-		time_t   file_modified;
+		string entry_path;
+		string file_path;
+		bool   is_dir;
+		time_t file_modified;
 
 		EntryInfo(
-			const wxString& entry_path    = "",
-			const wxString& file_path     = "",
-			bool            is_dir        = false,
-			time_t          file_modified = 0) :
+			const string& entry_path    = "",
+			const string& file_path     = "",
+			bool          is_dir        = false,
+			time_t        file_modified = 0) :
 			entry_path{ entry_path },
 			file_path{ file_path },
 			is_dir{ is_dir },
@@ -126,7 +127,7 @@
 	};
 
 	wxEvtHandler*     handler_;
-	wxString          dir_path_;
+	string            dir_path_;
 	vector<EntryInfo> entry_info_;
 	vector<string>    removed_files_;
 	ChangeList        change_list_;
@@ -290,7 +291,7 @@
 	// Note: wxWidgets 2.9.4 deprecated the wxDIRCTRL_SHOW_FILTERS flag; instead,
 	// the filters are always shown if any are defined.
 	WMFileBrowser(wxWindow* parent, ArchiveManagerPanel* wm, int id) :
-		wxGenericDirCtrl(parent, id, wxDirDialogDefaultFolderStr),
+		wxGenericDirCtrl(parent, id, wxString::FromUTF8(wxDirDialogDefaultFolderStr)),
 		parent{ wm }
 	{
 		// Connect a custom event for when an item in the file tree is activated
@@ -299,24 +300,7 @@
 			tree_ctrl->GetId(), wxEVT_TREE_ITEM_ACTIVATED, wxTreeEventHandler(WMFileBrowser::onItemActivated));
 	}
 
-<<<<<<< HEAD
 	~WMFileBrowser() override = default;
-=======
-// -----------------------------------------------------------------------------
-// WMFileBrowser class constructor
-// Note: wxWidgets 2.9.4 deprecated the wxDIRCTRL_SHOW_FILTERS flag; instead,
-// the filters are always shown if any are defined.
-// -----------------------------------------------------------------------------
-WMFileBrowser::WMFileBrowser(wxWindow* parent, ArchiveManagerPanel* wm, int id) :
-	wxGenericDirCtrl(parent, id, wxString::FromUTF8(wxDirDialogDefaultFolderStr)),
-	parent{ wm }
-{
-	// Connect a custom event for when an item in the file tree is activated
-	auto tree_ctrl = wxGenericDirCtrl::GetTreeCtrl();
-	tree_ctrl->Connect(
-		tree_ctrl->GetId(), wxEVT_TREE_ITEM_ACTIVATED, wxTreeEventHandler(WMFileBrowser::onItemActivated));
-}
->>>>>>> f8584231
 
 	// Event called when an item in the tree is activated. Opens a file if one
 	// is selected
@@ -326,17 +310,10 @@
 		auto tree    = dynamic_cast<wxTreeCtrl*>(e.GetEventObject());
 		auto browser = dynamic_cast<WMFileBrowser*>(tree->GetParent());
 
-<<<<<<< HEAD
 		// If the selected item has no children (ie it's a file),
 		// open it in the archive manager
 		if (!tree->ItemHasChildren(e.GetItem()))
-			browser->parent->openFile(browser->GetPath());
-=======
-	// If the selected item has no children (ie it's a file),
-	// open it in the archive manager
-	if (!tree->ItemHasChildren(e.GetItem()))
-		browser->parent->openFile(browser->GetPath().utf8_string());
->>>>>>> f8584231
+			browser->parent->openFile(browser->GetPath().utf8_string());
 
 		e.Skip();
 	}
@@ -409,13 +386,8 @@
 		auto panel = new wxPanel(stc_tabs_);
 		panel->SetSizer(new wxBoxSizer(wxVERTICAL));
 		file_browser_ = new WMFileBrowser(panel, this, -1);
-<<<<<<< HEAD
 		panel->GetSizer()->Add(file_browser_, lh.sfWithBorder(1).Expand());
-		stc_tabs_->AddPage(panel, "File Browser");
-=======
-		panel->GetSizer()->Add(file_browser_, 1, wxEXPAND | wxALL, ui::pad());
 		stc_tabs_->AddPage(panel, wxS("File Browser"));
->>>>>>> f8584231
 	}
 
 	// Set current tab
@@ -452,15 +424,9 @@
 	panel_archives_ = new wxPanel(panel_am_, -1);
 	auto vbox       = new wxBoxSizer(wxVERTICAL);
 	panel_archives_->SetSizer(vbox);
-<<<<<<< HEAD
-	vbox->Add(new wxStaticText(panel_archives_, -1, "Open Archives:"), wxSizerFlags().Expand());
+	vbox->Add(new wxStaticText(panel_archives_, -1, wxS("Open Archives:")), wxSizerFlags().Expand());
 	list_archives_ = new ui::ArchiveListView(panel_archives_);
 	vbox->Add(list_archives_, lh.sfWithSmallBorder(1, wxTOP).Expand());
-=======
-	vbox->Add(new wxStaticText(panel_archives_, -1, wxS("Open Archives:")), 0, wxEXPAND);
-	list_archives_ = new ListView(panel_archives_, -1);
-	vbox->Add(list_archives_, 1, wxEXPAND | wxTOP, ui::px(ui::Size::PadMinimum));
->>>>>>> f8584231
 }
 
 // -----------------------------------------------------------------------------
@@ -471,15 +437,9 @@
 	panel_rf_ = new wxPanel(panel_am_, -1);
 	auto vbox = new wxBoxSizer(wxVERTICAL);
 	panel_rf_->SetSizer(vbox);
-<<<<<<< HEAD
-	vbox->Add(new wxStaticText(panel_rf_, -1, "Recent Files:"), wxSizerFlags().Expand());
+	vbox->Add(new wxStaticText(panel_rf_, -1, wxS("Recent Files:")), wxSizerFlags().Expand());
 	list_recent_ = new ui::ArchiveListView(panel_rf_);
 	vbox->Add(list_recent_, lh.sfWithSmallBorder(1, wxTOP).Expand());
-=======
-	vbox->Add(new wxStaticText(panel_rf_, -1, wxS("Recent Files:")), 0, wxEXPAND);
-	list_recent_ = new ListView(panel_rf_, -1);
-	vbox->Add(list_recent_, 1, wxEXPAND | wxTOP, ui::px(ui::Size::PadMinimum));
->>>>>>> f8584231
 
 	// Setup image list
 	auto list = wxutil::createSmallImageList();
@@ -535,23 +495,11 @@
 	for (unsigned a = menu_recent_->GetMenuItemCount(); a > 0; a--)
 		menu_recent_->Destroy(id_recent_start + a - 1);
 
-<<<<<<< HEAD
-=======
-	// Add columns
-	list_recent_->InsertColumn(0, wxS("Filename"));
-	list_recent_->InsertColumn(1, wxS("Path"));
-
->>>>>>> f8584231
 	// Add each recent archive (same logic as the recent files submenu)
 	list_recent_->enableSizeUpdate(false);
 	for (unsigned a = 0; a < app::archiveManager().numRecentFiles(); a++)
 	{
-<<<<<<< HEAD
 		list_recent_->append(app::archiveManager().recentFile(a));
-=======
-		list_recent_->addItem(a, "");
-		updateRecentListItem(a);
->>>>>>> f8584231
 
 		if (a < 8)
 		{
@@ -589,27 +537,12 @@
 void ArchiveManagerPanel::refreshArchiveList() const
 {
 	// Clear the list
-<<<<<<< HEAD
 	list_archives_->DeleteAllItems();
-=======
-	list_archives_->ClearAll();
-
-	// Add columns
-	list_archives_->InsertColumn(0, wxS("Filename"));
-	list_archives_->InsertColumn(1, wxS("Path"));
->>>>>>> f8584231
 
 	// Add each archive that is opened in the ArchiveManager
 	list_archives_->enableSizeUpdate(false);
 	for (int a = 0; a < app::archiveManager().numArchives(); a++)
-<<<<<<< HEAD
 		list_archives_->append(app::archiveManager().getArchive(a).get());
-=======
-	{
-		list_archives_->addItem(a, "");
-		updateOpenListItem(a);
-	}
->>>>>>> f8584231
 
 	// Update size
 	list_archives_->enableSizeUpdate(true);
@@ -637,34 +570,7 @@
 // -----------------------------------------------------------------------------
 void ArchiveManagerPanel::updateOpenListItem(int index) const
 {
-<<<<<<< HEAD
 	list_archives_->setItem(index, app::archiveManager().getArchive(index).get());
-=======
-	auto archive = app::archiveManager().getArchive(index);
-
-	if (!archive)
-		return;
-
-	// Get path as wxFileName for processing
-	strutil::Path fn(archive->filename());
-
-	// Set item name
-
-	list_archives_->setItemText(index, 0, string{ fn.fileName() });
-	list_archives_->setItemText(index, 1, string{ fn.path() });
-
-	// Set item status colour
-	using ItemStatus = ListView::ItemStatus;
-	if (archive->canSave())
-	{
-		if (archive->isModified())
-			list_archives_->setItemStatus(index, ItemStatus::Modified);
-		else
-			list_archives_->setItemStatus(index, ItemStatus::Normal);
-	}
-	else
-		list_archives_->setItemStatus(index, ItemStatus::New);
->>>>>>> f8584231
 }
 
 // -----------------------------------------------------------------------------
@@ -1329,11 +1235,7 @@
 	auto new_archive = app::archiveManager().openArchive(filename);
 
 	sw.Pause();
-<<<<<<< HEAD
-	log::info(wxString::Format("Opening took %d ms", static_cast<int>(sw.Time())));
-=======
 	log::info("Opening took {} ms", (int)sw.Time());
->>>>>>> f8584231
 
 	// Hide splash screen
 	ui::hideSplash();
@@ -1375,11 +1277,7 @@
 	auto new_archive = app::archiveManager().openDirArchive(dir);
 
 	sw.Pause();
-<<<<<<< HEAD
-	log::info(wxString::Format("Opening took %d ms", static_cast<int>(sw.Time())));
-=======
 	log::info("Opening took {} ms", (int)sw.Time());
->>>>>>> f8584231
 
 	// Hide splash screen
 	ui::hideSplash();
@@ -2431,15 +2329,7 @@
 
 	// Update the archives list if an archive is added/closed/modified
 	signal_connections += signals.archive_added.connect(
-<<<<<<< HEAD
 		[this](unsigned index) { list_archives_->insert(index, app::archiveManager().getArchive(index).get()); });
-=======
-		[this](unsigned index)
-		{
-			list_archives_->addItem(index, "");
-			updateOpenListItem(index);
-		});
->>>>>>> f8584231
 	signal_connections += signals.archive_closed.connect([this](unsigned index) { list_archives_->DeleteItem(index); });
 	signal_connections += signals.archive_saved.connect(
 		[this](unsigned index)
