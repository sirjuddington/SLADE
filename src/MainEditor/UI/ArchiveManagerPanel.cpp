
// -----------------------------------------------------------------------------
// SLADE - It's a Doom Editor
// Copyright(C) 2008 - 2022 Simon Judd
//
// Email:       sirjuddington@gmail.com
// Web:         http://slade.mancubus.net
// Filename:    ArchiveManagerPanel.cpp
// Description: ArchiveManagerPanel class. Basically the UI for the
//              ArchiveManager class, has a tree of all open archives and basic
//              file management controls.
//
// This program is free software; you can redistribute it and/or modify it
// under the terms of the GNU General Public License as published by the Free
// Software Foundation; either version 2 of the License, or (at your option)
// any later version.
//
// This program is distributed in the hope that it will be useful, but WITHOUT
// ANY WARRANTY; without even the implied warranty of MERCHANTABILITY or
// FITNESS FOR A PARTICULAR PURPOSE. See the GNU General Public License for
// more details.
//
// You should have received a copy of the GNU General Public License along with
// this program; if not, write to the Free Software Foundation, Inc.,
// 51 Franklin Street, Fifth Floor, Boston, MA  02110 - 1301, USA.
// -----------------------------------------------------------------------------


// -----------------------------------------------------------------------------
//
// Includes
//
// -----------------------------------------------------------------------------
#include "Main.h"
#include "ArchiveManagerPanel.h"
#include "App.h"
#include "Archive/ArchiveManager.h"
#include "Archive/Formats/DirArchive.h"
#include "ArchivePanel.h"
#include "EntryPanel/EntryPanel.h"
#include "General/UI.h"
#include "Graphics/Icons.h"
#include "Library/Library.h"
#include "MainEditor/ArchiveOperations.h"
#include "MainEditor/MainEditor.h"
#include "MainEditor/UI/MainWindow.h"
#include "MapEditor/MapEditor.h"
#include "MapEditor/UI/MapEditorWindow.h"
#include "TextureXEditor/TextureXEditor.h"
#include "UI/Controls/STabCtrl.h"
#include "UI/Dialogs/DirArchiveUpdateDialog.h"
#include "UI/Dialogs/NewArchiveDiaog.h"
#include "UI/State.h"
#include "UI/WxUtils.h"
#include "Utility/FileUtils.h"
#include "Utility/SFileDialog.h"
#include "Utility/StringUtils.h"

using namespace slade;


// -----------------------------------------------------------------------------
//
// Variables
//
// -----------------------------------------------------------------------------
CVAR(Bool, close_archive_with_tab, true, CVar::Flag::Save)
CVAR(Bool, am_file_browser_tab, false, CVar::Flag::Save)
CVAR(Int, dir_archive_change_action, 2, CVar::Flag::Save) // 0=always ignore, 1=always apply, 2+=ask


// -----------------------------------------------------------------------------
//
// External Variables
//
// -----------------------------------------------------------------------------
EXTERN_CVAR(Int, autosave_entry_changes)


// -----------------------------------------------------------------------------
//
// DirArchiveCheck Class Functions
//
// -----------------------------------------------------------------------------
wxDEFINE_EVENT(wxEVT_COMMAND_DIRARCHIVECHECK_COMPLETED, wxThreadEvent);

// -----------------------------------------------------------------------------
// DirArchiveCheck class constructor
// -----------------------------------------------------------------------------
DirArchiveCheck::DirArchiveCheck(wxEvtHandler* handler, DirArchive* archive) :
	handler_{ handler },
	dir_path_{ archive->filename() },
	removed_files_{ archive->removedFiles() },
	change_list_{ archive, {} },
	ignore_hidden_{ archive->hiddenFilesIgnored() }
{
	// Get flat entry list
	vector<ArchiveEntry*> entries;
	archive->putEntryTreeAsList(entries);

	// Build entry info list
	for (auto& entry : entries)
	{
		entry_info_.emplace_back(
			entry->path(true),
			entry->exProps().getOr<string>("filePath", ""),
			entry->type() == EntryType::folderType(),
			archive->fileModificationTime(entry));
	}
}

// -----------------------------------------------------------------------------
// Register a change to a file, as long as it hasn't been ignored
// -----------------------------------------------------------------------------
void DirArchiveCheck::addChange(const DirEntryChange& change)
{
	if (!dynamic_cast<DirArchive*>(change_list_.archive)->shouldIgnoreEntryChange(change))
		change_list_.changes.push_back(change);
}

// -----------------------------------------------------------------------------
// DirArchiveCheck thread entry function
// -----------------------------------------------------------------------------
wxThread::ExitCode DirArchiveCheck::Entry()
{
	// Get current directory structure
	vector<string>      files, dirs;
	DirArchiveTraverser traverser(files, dirs, ignore_hidden_);
	wxDir               dir(dir_path_);
	dir.Traverse(traverser, "", wxDIR_FILES | wxDIR_DIRS);

	// Check for deleted files
	for (auto& info : entry_info_)
	{
		auto path = info.file_path.ToStdString();

		// Ignore if not on disk
		if (path.empty())
			continue;

		if (info.is_dir)
		{
			if (!wxDirExists(path))
				addChange(DirEntryChange(DirEntryChange::Action::DeletedDir, path, info.entry_path.ToStdString()));
		}
		else
		{
			if (!wxFileExists(path))
				addChange(DirEntryChange(DirEntryChange::Action::DeletedFile, path, info.entry_path.ToStdString()));
		}
	}

	// Check for new/updated files
	for (const auto& file : files)
	{
		// Ignore files removed from archive since last save
		if (VECTOR_EXISTS(removed_files_, file))
			continue;

		// Find file in archive
		EntryInfo inf;
		bool      found = false;
		for (auto& info : entry_info_)
		{
			if (info.file_path == file)
			{
				inf   = info;
				found = true;
				break;
			}
		}

		time_t mod = wxFileModificationTime(file);

		// No match, added to archive
		if (!found)
			addChange(DirEntryChange(DirEntryChange::Action::AddedFile, file, "", mod));
		// Matched, check modification time
		else if (mod > inf.file_modified)
			addChange(DirEntryChange(DirEntryChange::Action::Updated, file, inf.entry_path.ToStdString(), mod));
	}

	// Check for new dirs
	for (const auto& subdir : dirs)
	{
		// Ignore dirs removed from archive since last save
		if (VECTOR_EXISTS(removed_files_, subdir))
			continue;

		bool found = false;
		for (auto& info : entry_info_)
		{
			if (info.file_path == subdir)
			{
				found = true;
				break;
			}
		}

		time_t mod = wxDateTime::Now().GetTicks();

		// No match, added to archive
		if (!found)
			addChange(DirEntryChange(DirEntryChange::Action::AddedDir, subdir, "", mod));
	}

	// Send changes via event
	auto event = new wxThreadEvent(wxEVT_COMMAND_DIRARCHIVECHECK_COMPLETED);
	event->SetPayload<DirArchiveChangeList>(change_list_);
	wxQueueEvent(handler_, event);

	return nullptr;
}


// -----------------------------------------------------------------------------
//
// WMFileBrowser Class Functions
//
// -----------------------------------------------------------------------------


// -----------------------------------------------------------------------------
// WMFileBrowser class constructor
// Note: wxWidgets 2.9.4 deprecated the wxDIRCTRL_SHOW_FILTERS flag; instead,
// the filters are always shown if any are defined.
// -----------------------------------------------------------------------------
WMFileBrowser::WMFileBrowser(wxWindow* parent, ArchiveManagerPanel* wm, int id) :
	wxGenericDirCtrl(parent, id, wxDirDialogDefaultFolderStr), parent{ wm }
{
	// Connect a custom event for when an item in the file tree is activated
	auto tree_ctrl = wxGenericDirCtrl::GetTreeCtrl();
	tree_ctrl->Connect(
		tree_ctrl->GetId(), wxEVT_TREE_ITEM_ACTIVATED, wxTreeEventHandler(WMFileBrowser::onItemActivated));
}

// -----------------------------------------------------------------------------
// Event called when an item in the tree is activated. Opens a file if one is
// selected.
// -----------------------------------------------------------------------------
void WMFileBrowser::onItemActivated(wxTreeEvent& e)
{
	// Get related objects
	auto tree    = dynamic_cast<wxTreeCtrl*>(e.GetEventObject());
	auto browser = dynamic_cast<WMFileBrowser*>(tree->GetParent());

	// If the selected item has no children (ie it's a file),
	// open it in the archive manager
	if (!tree->ItemHasChildren(e.GetItem()))
		browser->parent->openFile(browser->GetPath());

	e.Skip();
}


// -----------------------------------------------------------------------------
//
// ArchiveManagerPanel Class Functions
//
// -----------------------------------------------------------------------------


// -----------------------------------------------------------------------------
// ArchiveManagerPanel class constructor
// -----------------------------------------------------------------------------
ArchiveManagerPanel::ArchiveManagerPanel(wxWindow* parent, STabCtrl* nb_archives) :
	DockPanel(parent), stc_archives_{ nb_archives }
{
	// Create main sizer
	auto vbox = new wxBoxSizer(wxVERTICAL);
	SetSizer(vbox);

	// Create/setup tabs
	stc_tabs_ = new STabCtrl(this, false);
	stc_tabs_->SetInitialSize(wxSize(ui::scalePx(224), -1));
	vbox->Add(stc_tabs_, 1, wxEXPAND | wxALL, ui::pad());

	// Open archives tab
	panel_am_ = new wxPanel(stc_tabs_);
	stc_tabs_->AddPage(panel_am_, "Archives", true);

	// Create/setup archive list
	createArchivesPanel();
	refreshArchiveList();

	// Create/setup recent files list and menu
	menu_recent_ = new wxMenu();
	createRecentPanel();
	refreshRecentFileList();

	// Create/setup bookmarks tab
	auto panel_bm = new wxPanel(stc_tabs_);
	panel_bm->SetSizer(new wxBoxSizer(wxVERTICAL));
	list_bookmarks_     = new ListView(panel_bm, -1);
	auto* bm_image_list = wxutil::createSmallImageList();
	auto  et_icon_list  = EntryType::iconList();
	for (const auto& name : et_icon_list)
	{
		if (icons::iconExists(icons::Entry, name))
			wxutil::addImageListIcon(bm_image_list, icons::Entry, name);
		else
			wxutil::addImageListIcon(bm_image_list, icons::Entry, "default");
	}
	list_bookmarks_->SetImageList(bm_image_list, wxIMAGE_LIST_SMALL);
	menu_bookmarks_ = new wxMenu();
	panel_bm->GetSizer()->Add(list_bookmarks_, 1, wxEXPAND | wxALL, ui::pad());
	refreshBookmarkList();
	stc_tabs_->AddPage(panel_bm, "Bookmarks", true);

	// Create/setup file browser tab
	// Used to cause problems, however seems to work much better now than what I can remember,
	// adding a cvar to disable in case it still has issues
	if (am_file_browser_tab)
	{
		auto panel = new wxPanel(stc_tabs_);
		panel->SetSizer(new wxBoxSizer(wxVERTICAL));
		file_browser_ = new WMFileBrowser(panel, this, -1);
		panel->GetSizer()->Add(file_browser_, 1, wxEXPAND | wxALL, ui::pad());
		stc_tabs_->AddPage(panel, "File Browser");
	}

	// Set current tab
	stc_tabs_->SetSelection(ui::getStateInt("ArchiveManagerCurrentTab"));

	// Bind events
	list_archives_->Bind(wxEVT_LIST_ITEM_SELECTED, &ArchiveManagerPanel::onListArchivesChanged, this);
	list_archives_->Bind(wxEVT_LIST_ITEM_ACTIVATED, &ArchiveManagerPanel::onListArchivesActivated, this);
	list_archives_->Bind(wxEVT_LIST_ITEM_RIGHT_CLICK, &ArchiveManagerPanel::onListArchivesRightClick, this);
	list_recent_->Bind(wxEVT_LIST_ITEM_ACTIVATED, &ArchiveManagerPanel::onListRecentActivated, this);
	list_recent_->Bind(wxEVT_LIST_ITEM_RIGHT_CLICK, &ArchiveManagerPanel::onListRecentRightClick, this);
	list_bookmarks_->Bind(wxEVT_LIST_ITEM_ACTIVATED, [&](wxListEvent& e) { goToBookmark(e.GetIndex()); });
	list_bookmarks_->Bind(wxEVT_LIST_ITEM_RIGHT_CLICK, &ArchiveManagerPanel::onListBookmarksRightClick, this);
	stc_archives_->Bind(wxEVT_AUINOTEBOOK_PAGE_CHANGING, [&](wxAuiNotebookEvent& e) { e.Skip(); });
	stc_archives_->Bind(wxEVT_AUINOTEBOOK_PAGE_CHANGED, &ArchiveManagerPanel::onArchiveTabChanged, this);
	stc_archives_->Bind(wxEVT_AUINOTEBOOK_PAGE_CLOSE, &ArchiveManagerPanel::onArchiveTabClose, this);
	stc_archives_->Bind(wxEVT_AUINOTEBOOK_PAGE_CLOSED, &ArchiveManagerPanel::onArchiveTabClosed, this);
	stc_tabs_->Bind(
		wxEVT_AUINOTEBOOK_PAGE_CHANGED,
		[&](wxAuiNotebookEvent&) { ui::saveStateInt("ArchiveManagerCurrentTab", stc_tabs_->GetSelection()); });
	Bind(wxEVT_COMMAND_DIRARCHIVECHECK_COMPLETED, &ArchiveManagerPanel::onDirArchiveCheckCompleted, this);

	connectSignals();

	// Init layout
	wxWindowBase::Layout();
	SetInitialSize(wxSize(ui::scalePx(256), -1));
}

// -----------------------------------------------------------------------------
// Creates the 'Open Archives' panel
// -----------------------------------------------------------------------------
void ArchiveManagerPanel::createArchivesPanel()
{
	panel_archives_ = new wxPanel(panel_am_, -1);
	auto vbox       = new wxBoxSizer(wxVERTICAL);
	panel_archives_->SetSizer(vbox);
	vbox->Add(new wxStaticText(panel_archives_, -1, "Open Archives:"), 0, wxEXPAND);
	list_archives_ = new ListView(panel_archives_, -1);
	vbox->Add(list_archives_, 1, wxEXPAND | wxTOP, ui::px(ui::Size::PadMinimum));
}

// -----------------------------------------------------------------------------
// Creates the 'Recent Files' panel
// -----------------------------------------------------------------------------
void ArchiveManagerPanel::createRecentPanel()
{
	panel_rf_ = new wxPanel(panel_am_, -1);
	auto vbox = new wxBoxSizer(wxVERTICAL);
	panel_rf_->SetSizer(vbox);
	vbox->Add(new wxStaticText(panel_rf_, -1, "Recent Files:"), 0, wxEXPAND);
	list_recent_ = new ListView(panel_rf_, -1);
	vbox->Add(list_recent_, 1, wxEXPAND | wxTOP, ui::px(ui::Size::PadMinimum));

	// Setup image list
	auto list = wxutil::createSmallImageList();
	wxutil::addImageListIcon(list, icons::Entry, "archive");
	wxutil::addImageListIcon(list, icons::Entry, "wad");
	wxutil::addImageListIcon(list, icons::Entry, "zip");
	wxutil::addImageListIcon(list, icons::Entry, "folder");
	list_recent_->SetImageList(list, wxIMAGE_LIST_SMALL);
}

// -----------------------------------------------------------------------------
// Layout the panel normally
// -----------------------------------------------------------------------------
void ArchiveManagerPanel::layoutNormal()
{
	// Layout archives tab vertically
	auto vbox = new wxBoxSizer(wxVERTICAL);
	panel_am_->SetSizer(vbox);

	vbox->Add(panel_archives_, 1, wxEXPAND | wxALL, ui::pad());
	vbox->Add(panel_rf_, 1, wxEXPAND | wxLEFT | wxRIGHT | wxBOTTOM, ui::pad());
}

// -----------------------------------------------------------------------------
// Layout the panel horizontally
// -----------------------------------------------------------------------------
void ArchiveManagerPanel::layoutHorizontal()
{
	// Layout archives tab horizontally
	auto hbox = new wxBoxSizer(wxHORIZONTAL);
	panel_am_->SetSizer(hbox);

	hbox->Add(panel_archives_, 1, wxEXPAND | wxALL, ui::pad());
	hbox->Add(panel_rf_, 1, wxEXPAND | wxTOP | wxRIGHT | wxBOTTOM, ui::pad());
}

// -----------------------------------------------------------------------------
// Clears and rebuilds the recent file list in the menu and the tab
// -----------------------------------------------------------------------------
void ArchiveManagerPanel::refreshRecentFileList()
{
	// Clear the list
	list_recent_->ClearAll();

	// Get first recent file menu id
	auto a_recent        = SAction::fromId("aman_recent");
	int  id_recent_start = a_recent->wxId();

	// Clear menu; needs to do with a count down rather than up
	// otherwise the following elements are not properly removed
	for (unsigned a = menu_recent_->GetMenuItemCount(); a > 0; a--)
		menu_recent_->Destroy(id_recent_start + a - 1);

	// Add columns
	list_recent_->InsertColumn(0, "Filename");
	list_recent_->InsertColumn(1, "Path");

	// Add each recent archive (same logic as the recent files submenu)
	list_recent_->enableSizeUpdate(false);
	recent_file_paths_ = wxutil::arrayStringStd(library::recentFiles());
	for (unsigned a = 0; a < recent_file_paths_.size(); a++)
	{
		list_recent_->addItem(a, wxEmptyString);
		updateRecentListItem(a);

		if (a < 8)
		{
			// Get path and determine icon
			auto   fn   = recent_file_paths_[a];
			string icon = "archive";
			if (fn.EndsWith(".wad"))
				icon = "wad";
			else if (fn.EndsWith(".zip") || fn.EndsWith(".pk3") || fn.EndsWith(".pke"))
				icon = "zip";
			else if (wxDirExists(fn))
				icon = "folder";

			// Create and add menu item
<<<<<<< HEAD
			a_recent->addToMenu(menu_recent_, wxutil::strToView(fn), icon, a);
=======
			a_recent->addToMenu(menu_recent_, 0, fn, icon, a);
>>>>>>> 89b777b1
			// wxMenuItem* mi = new wxMenuItem(menu_recent, id_recent_start + a, fn);
			// mi->SetBitmap(Icons::getIcon(Icons::ENTRY, icon));
			// menu_recent->Append(mi);
		}
	}

	// Update size
	list_recent_->enableSizeUpdate(true);
	list_recent_->updateSize();
}

// -----------------------------------------------------------------------------
// Disables updating the archive list
// -----------------------------------------------------------------------------
void ArchiveManagerPanel::disableArchiveListUpdate() const
{
	list_archives_->enableSizeUpdate(false);
}

// -----------------------------------------------------------------------------
// Clears and rebuilds the open archives list
// -----------------------------------------------------------------------------
void ArchiveManagerPanel::refreshArchiveList() const
{
	// Clear the list
	list_archives_->ClearAll();

	// Add columns
	list_archives_->InsertColumn(0, "Filename");
	list_archives_->InsertColumn(1, "Path");

	// Add each archive that is opened in the ArchiveManager
	list_archives_->enableSizeUpdate(false);
	for (int a = 0; a < app::archiveManager().numArchives(); a++)
	{
		list_archives_->addItem(a, wxEmptyString);
		updateOpenListItem(a);
	}

	// Update size
	list_archives_->enableSizeUpdate(true);
	list_archives_->updateSize();
}

// -----------------------------------------------------------------------------
// Refreshes all open archive tabs
// -----------------------------------------------------------------------------
void ArchiveManagerPanel::refreshAllTabs() const
{
	// Go through tabs
	for (unsigned a = 0; a < stc_archives_->GetPageCount(); a++)
	{
		auto tab = stc_archives_->GetPage(a);

		// Refresh if it's an archive panel
		if (isArchiveTab(a))
			dynamic_cast<ArchivePanel*>(tab)->refreshPanel();
	}
}

// -----------------------------------------------------------------------------
// Updates the archive list item at <index>
// -----------------------------------------------------------------------------
void ArchiveManagerPanel::updateOpenListItem(int index) const
{
	auto archive = app::archiveManager().getArchive(index);

	if (!archive)
		return;

	// Get path as wxFileName for processing
	wxFileName fn(archive->filename());

	// Set item name

	list_archives_->setItemText(index, 0, fn.GetFullName());
	list_archives_->setItemText(index, 1, fn.GetPath());

	// Set item status colour
	using ItemStatus = ListView::ItemStatus;
	if (archive->canSave())
	{
		if (archive->isModified())
			list_archives_->setItemStatus(index, ItemStatus::Modified);
		else
			list_archives_->setItemStatus(index, ItemStatus::Normal);
	}
	else
		list_archives_->setItemStatus(index, ItemStatus::New);
}

// -----------------------------------------------------------------------------
// Updates the recent file list item at <index>
// -----------------------------------------------------------------------------
void ArchiveManagerPanel::updateRecentListItem(int index) const
{
	// Get path as wxFileName for processing
	const auto& path = recent_file_paths_[index];
	wxFileName  fn(path);

	// Set item name
	list_recent_->setItemText(index, 0, fn.GetFullName());
	list_recent_->setItemText(index, 1, fn.GetPath());

	// Set item icon
	int icon = 0;
	if (path.EndsWith(".wad"))
		icon = 1;
	else if (path.EndsWith(".zip") || path.EndsWith(".pk3") || path.EndsWith(".pke"))
		icon = 2;
	else if (wxDirExists(path))
		icon = 3;
	list_recent_->SetItemImage(index, icon);
}

// -----------------------------------------------------------------------------
// Updates the title of the tab for the archive at [index]
// -----------------------------------------------------------------------------
void ArchiveManagerPanel::updateArchiveTabTitle(int index) const
{
	auto archive = app::archiveManager().getArchive(index);

	if (!archive)
		return;

	// Go through all tabs
	for (size_t a = 0; a < stc_archives_->GetPageCount(); a++)
	{
		// Check page type is "archive"
		if (stc_archives_->GetPage(a)->GetName().CmpNoCase("archive"))
			continue;

		// Check for archive match
		auto ap = dynamic_cast<ArchivePanel*>(stc_archives_->GetPage(a));
		if (ap->archive() == archive.get())
		{
			wxString title;
			if (archive->isModified())
				title = wxString::Format("%s *", archive->filename(false));
			else
				title = archive->filename(false);
			stc_archives_->SetPageText(a, title);
			return;
		}
	}
}

// -----------------------------------------------------------------------------
// Updates the title of the tab for [entry]
// -----------------------------------------------------------------------------
void ArchiveManagerPanel::updateEntryTabTitle(const ArchiveEntry* entry) const
{
	for (unsigned i = 0; i < stc_archives_->GetPageCount(); ++i)
	{
		auto* page = stc_archives_->GetPage(i);
		if (!page->GetName().CmpNoCase("entry"))
		{
			auto* ep = dynamic_cast<EntryPanel*>(page);
			if (ep->entry() == entry)
			{
				auto tab_name = wxString::Format("%s/%s", entry->parent()->filename(false), entry->name());
				if (ep->isModified())
					tab_name += " *";

				stc_archives_->SetPageText(i, tab_name);
			}
		}
	}
}

// -----------------------------------------------------------------------------
// Checks if the tab at [tab_index] is an ArchivePanel.
// Returns true if it is, false if not
// -----------------------------------------------------------------------------
bool ArchiveManagerPanel::isArchiveTab(int tab_index) const
{
	// Check that tab index is in range
	if ((unsigned)tab_index >= stc_archives_->GetPageCount())
		return false;

	// Check the page's name
	return !stc_archives_->GetPage(tab_index)->GetName().CmpNoCase("archive") ? true : false;
}

// -----------------------------------------------------------------------------
// Checks if the tab at [tab_index] is an EntryPanel.
// Returns true if it is, false if not
// -----------------------------------------------------------------------------
bool ArchiveManagerPanel::isEntryTab(int tab_index) const
{
	// Check that tab index is in range
	if ((unsigned)tab_index >= stc_archives_->GetPageCount())
		return false;

	// Check the page's name
	return !stc_archives_->GetPage(tab_index)->GetName().CmpNoCase("entry") ? true : false;
}

// -----------------------------------------------------------------------------
// Checks if the tab at [tab_index] is a Texture Editor.
// Returns true if it is, false if not
// -----------------------------------------------------------------------------
bool ArchiveManagerPanel::isTextureEditorTab(int tab_index) const
{
	// Check that tab index is in range
	if ((unsigned)tab_index >= stc_archives_->GetPageCount())
		return false;

	// Check the page's name
	return !stc_archives_->GetPage(tab_index)->GetName().CmpNoCase("texture") ? true : false;
}

// -----------------------------------------------------------------------------
// Returns the archive associated with the archive tab at [tab_index] or null
// if the index is invalid or the tab isn't an archive panel
// -----------------------------------------------------------------------------
Archive* ArchiveManagerPanel::archiveForTab(int tab_index) const
{
	// Check the index is valid
	if (tab_index < 0 || (unsigned)tab_index >= stc_archives_->GetPageCount())
		return nullptr;

	// Check the specified tab is actually an archive tab
	if (!isArchiveTab(tab_index))
		return nullptr;

	// Get the archive associated with the tab
	auto ap = dynamic_cast<ArchivePanel*>(stc_archives_->GetPage(tab_index));
	return ap->archive();
}

// -----------------------------------------------------------------------------
// Returns the index of the currently open tab
// -----------------------------------------------------------------------------
int ArchiveManagerPanel::currentTabIndex() const
{
	return stc_archives_->GetSelection();
}

// -----------------------------------------------------------------------------
// Returns the currently 'open' archive - the archive associated with the
// current ArchivePanel tab.
// Returns null if the current tab isn't an ArchivePanel
// -----------------------------------------------------------------------------
Archive* ArchiveManagerPanel::currentArchive() const
{
	// Get current tab
	auto page = stc_archives_->GetPage(stc_archives_->GetSelection());

	// Return if no tabs exist
	if (!page)
		return nullptr;

	// ArchivePanel
	if (page->GetName() == "archive")
	{
		auto ap = dynamic_cast<ArchivePanel*>(page);
		return ap->archive();
	}

	// EntryPanel
	else if (page->GetName() == "entry")
	{
		auto ep = dynamic_cast<EntryPanel*>(page);
		return ep->entry()->parent();
	}

	// TextureXEditor
	else if (page->GetName() == "texture")
	{
		auto tx = dynamic_cast<TextureXEditor*>(page);
		return tx->archive();
	}

	// Not an archive-related tab
	else
		return nullptr;
}

// -----------------------------------------------------------------------------
// Returns the current panel tab
// -----------------------------------------------------------------------------
wxWindow* ArchiveManagerPanel::currentPanel() const
{
	return stc_archives_->GetPage(stc_archives_->GetSelection());
}

// -----------------------------------------------------------------------------
// Returns the current panel
// -----------------------------------------------------------------------------
EntryPanel* ArchiveManagerPanel::currentArea() const
{
	// Get current tab index
	int selected = stc_archives_->GetSelection();

	// Entry tab
	if (isEntryTab(selected))
		return dynamic_cast<EntryPanel*>(stc_archives_->GetPage(selected));

	// Archive tab
	if (isArchiveTab(selected))
	{
		auto ap = dynamic_cast<ArchivePanel*>(stc_archives_->GetPage(selected));
		return ap->currentArea();
	}

	// No currently active entry panel
	return nullptr;
}

// -----------------------------------------------------------------------------
// Returns the currently open entry in the current archive panel (if any)
// -----------------------------------------------------------------------------
ArchiveEntry* ArchiveManagerPanel::currentEntry() const
{
	// Get current tab index
	int selected = stc_archives_->GetSelection();

	// Check it's an archive tab
	if (!isArchiveTab(selected))
		return nullptr;

	// Get the archive panel
	auto ap = dynamic_cast<ArchivePanel*>(stc_archives_->GetPage(selected));
	return ap->currentEntry();
}

// -----------------------------------------------------------------------------
// Returns a list of all selected entries in the current archive panel
// -----------------------------------------------------------------------------
vector<ArchiveEntry*> ArchiveManagerPanel::currentEntrySelection() const
{
	// Get current tab index
	int selected = stc_archives_->GetSelection();

	// Check it's an archive tab
	if (!isArchiveTab(selected))
		return {};

	// Get the archive panel
	auto ap = dynamic_cast<ArchivePanel*>(stc_archives_->GetPage(selected));
	return ap->currentEntries();
}

// -----------------------------------------------------------------------------
// Opens a new tab for the archive at <archive_index> in the archive manager
// -----------------------------------------------------------------------------
void ArchiveManagerPanel::openTab(int archive_index) const
{
	auto archive = app::archiveManager().getArchive(archive_index);
	if (archive)
		openTab(archive.get());
}

// -----------------------------------------------------------------------------
// Returns the ArchivePanel for [archive], or null if none is open
// -----------------------------------------------------------------------------
ArchivePanel* ArchiveManagerPanel::tabForArchive(const Archive* archive) const
{
	// Check archive was given
	if (!archive)
		return nullptr;

	// Go through all tabs
	for (size_t a = 0; a < stc_archives_->GetPageCount(); a++)
	{
		// Check page type is "archive"
		if (stc_archives_->GetPage(a)->GetName().CmpNoCase("archive"))
			continue;

		// Check for archive match
		auto ap = dynamic_cast<ArchivePanel*>(stc_archives_->GetPage(a));
		if (ap->archive() == archive)
			return ap;
	}

	// No tab currently open for archive
	return nullptr;
}

// -----------------------------------------------------------------------------
// Opens a new tab for the archive
// -----------------------------------------------------------------------------
void ArchiveManagerPanel::openTab(const Archive* archive) const
{
	auto sp_archive = app::archiveManager().shareArchive(archive);
	if (sp_archive)
	{
		// Check if the archive is already open in a tab
		auto wp = tabForArchive(archive);
		if (wp)
		{
			// Switch to tab
			stc_archives_->SetSelection(stc_archives_->GetPageIndex(wp));
			wp->focusEntryList();

			return;
		}

		// If tab isn't already open, open a new one
		maineditor::window()->Freeze();
		wp = new ArchivePanel(stc_archives_, sp_archive);

		// Determine icon
		string icon = "archive";
		if (archive->formatId() == "wad")
			icon = "wad";
		else if (archive->formatId() == "zip")
			icon = "zip";
		else if (archive->formatId() == "folder")
			icon = "folder";

		wp->SetName("archive");
		stc_archives_->AddPage(wp, archive->filename(false), false);
		stc_archives_->SetSelection(stc_archives_->GetPageCount() - 1);
		stc_archives_->SetPageBitmap(stc_archives_->GetPageCount() - 1, icons::getIcon(icons::Entry, icon));
		wp->addMenus();
		wp->Show(true);
		maineditor::window()->Thaw();
		wp->refreshPanel();
		wp->SetFocus();
		wp->focusEntryList();
	}
}

// -----------------------------------------------------------------------------
// Closes the archive editor tab for the archive at [archive_index] in the
// archive manager
// -----------------------------------------------------------------------------
void ArchiveManagerPanel::closeTab(int archive_index) const
{
	auto archive = app::archiveManager().getArchive(archive_index);
	auto ap      = tabForArchive(archive.get());

	if (ap)
		stc_archives_->DeletePage(stc_archives_->GetPageIndex(ap));
}

// -----------------------------------------------------------------------------
// Opens a new texture editor tab for the archive at [archive_index] in the
// archive manager
// -----------------------------------------------------------------------------
void ArchiveManagerPanel::openTextureTab(int archive_index, ArchiveEntry* entry) const
{
	auto archive = app::archiveManager().getArchive(archive_index);

	if (archive)
	{
		// Go through all tabs
		for (size_t a = 0; a < stc_archives_->GetPageCount(); a++)
		{
			// Check page type is "texture"
			if (stc_archives_->GetPage(a)->GetName().CmpNoCase("texture"))
				continue;

			// Check for archive match
			auto txed = dynamic_cast<TextureXEditor*>(stc_archives_->GetPage(a));
			if (txed->archive() == archive.get())
			{
				// Selected archive already has its texture editor open, so show that tab
				stc_archives_->SetSelection(a);
				txed->setSelection(entry);
				return;
			}
		}

		// If tab isn't already open, open a new one
		maineditor::window()->Freeze();
		auto txed = new TextureXEditor(stc_archives_);
		txed->Show(false);
		if (!txed->openArchive(archive.get()))
		{
			delete txed;
			maineditor::window()->Thaw();
			return;
		}

		stc_archives_->AddPage(txed, wxString::Format("TEXTUREx Editor (%s)", archive->filename(false)), true);
		stc_archives_->SetPageBitmap(stc_archives_->GetPageCount() - 1, icons::getIcon(icons::Entry, "texturex"));
		txed->setSelection(entry);
		txed->Show(true);
		// Select the new tab
		for (size_t a = 0; a < stc_archives_->GetPageCount(); a++)
		{
			if (stc_archives_->GetPage(a) == txed)
			{
				stc_archives_->SetSelection(a);
				maineditor::window()->Thaw();
				return;
			}
		}

		maineditor::window()->Thaw(); // Shouldn't get to this line but putting this here just in case
	}
}

// -----------------------------------------------------------------------------
// Returns the TextureXEditor for the archive at [archive_index], or null if
// none is open for that archive
// -----------------------------------------------------------------------------
TextureXEditor* ArchiveManagerPanel::textureTabForArchive(int archive_index) const
{
	auto archive = app::archiveManager().getArchive(archive_index);

	if (archive)
	{
		// Go through all tabs
		for (size_t a = 0; a < stc_archives_->GetPageCount(); a++)
		{
			// Check page type is "texture"
			if (stc_archives_->GetPage(a)->GetName().CmpNoCase("texture"))
				continue;

			// Check for archive match
			auto txed = dynamic_cast<TextureXEditor*>(stc_archives_->GetPage(a));
			if (txed->archive() == archive.get())
				return txed;
		}
	}

	// No texture editor open for that archive
	return nullptr;
}

// -----------------------------------------------------------------------------
// Closes the texture editor tab for the archive at [archive_index] in the
// archive manager
// -----------------------------------------------------------------------------
void ArchiveManagerPanel::closeTextureTab(int archive_index) const
{
	auto txed = textureTabForArchive(archive_index);
	if (txed)
		stc_archives_->DeletePage(stc_archives_->GetPageIndex(txed));
}

// -----------------------------------------------------------------------------
// Redirects to the separated tab with given entry if exists
// -----------------------------------------------------------------------------
bool ArchiveManagerPanel::redirectToTab(const ArchiveEntry* entry) const
{
	for (unsigned a = 0; a < stc_archives_->GetPageCount(); a++)
	{
		// Check page type is "entry"
		if (stc_archives_->GetPage(a)->GetName() != "entry")
			continue;

		// Check for entry match
		auto ep = dynamic_cast<EntryPanel*>(stc_archives_->GetPage(a));
		if (ep->entry() == entry)
		{
			// Already open, switch to tab
			stc_archives_->SetSelection(a);
			return true;
		}
	}
	return false;
}

// -----------------------------------------------------------------------------
// Returns true if [entry] is open in a tab
// -----------------------------------------------------------------------------
bool ArchiveManagerPanel::entryIsOpenInTab(const ArchiveEntry* entry) const
{
	for (unsigned a = 0; a < stc_archives_->GetPageCount(); a++)
	{
		// Check page type is "entry"
		if (stc_archives_->GetPage(a)->GetName() != "entry")
			continue;

		// Check for entry match
		auto ep = dynamic_cast<EntryPanel*>(stc_archives_->GetPage(a));
		if (ep->entry() == entry)
			return true;
	}

	return false;
}

// -----------------------------------------------------------------------------
// Closes the currently selected tab
// -----------------------------------------------------------------------------
void ArchiveManagerPanel::closeCurrentTab()
{
	auto index = stc_archives_->GetSelection();
	if (prepareCloseTab(index))
	{
		stc_archives_->DeletePage(index);

		if (pending_closed_archive_)
		{
			app::archiveManager().closeArchive(pending_closed_archive_);
			pending_closed_archive_ = nullptr;
		}
	}
}

// -----------------------------------------------------------------------------
// Saves any changes in the currently selected tab
// -----------------------------------------------------------------------------
bool ArchiveManagerPanel::saveCurrentTab() const
{
	auto  index = stc_archives_->GetSelection();
	auto* tab   = stc_archives_->GetPage(index);

	// Archive Tab
	if (isArchiveTab(index))
	{
		auto* archive_panel = dynamic_cast<ArchivePanel*>(tab);
		return saveArchive(archive_panel->archive());
	}

	// Entry Tab
	if (isEntryTab(index))
	{
		auto* entry_panel = dynamic_cast<EntryPanel*>(tab);
		return entry_panel->saveEntry();
	}

	// Texture Editor Tab
	if (isTextureEditorTab(index))
	{
		auto* texture_editor = dynamic_cast<TextureXEditor*>(tab);
		texture_editor->saveChanges();
		return true;
	}

	return false;
}

// -----------------------------------------------------------------------------
// Opens the appropriate EntryPanel for [entry] in a new tab
// -----------------------------------------------------------------------------
void ArchiveManagerPanel::openEntryTab(ArchiveEntry* entry) const
{
	// First check if the entry is already open in a tab
	if (redirectToTab(entry))
		return;

	// If the entry is an archive, open it
	if (entry->type()->formatId().substr(0, 8) == "archive_")
	{
		app::archiveManager().openArchive(entry);
		return;
	}

	// Switch to the default entry panel in the archive tab
	auto panel = tabForArchive(entry->parent());
	if (!panel->switchToDefaultEntryPanel())
		return;

	// Create an EntryPanel for the entry
	maineditor::window()->Freeze();
	auto ep = ArchivePanel::createPanelForEntry(entry, stc_archives_);
	ep->addBorderPadding();
	ep->openEntry(entry);

	// Don't bother with the default entry panel (it's absolutely useless to open in a tab)
	if (ep->name() == "default")
	{
		delete ep;
		maineditor::window()->Thaw();
		return;
	}

	// Create new tab for the EntryPanel
	stc_archives_->AddPage(ep, wxString::Format("%s/%s", entry->parent()->filename(false), entry->name()), true);
	stc_archives_->SetPageBitmap(
		stc_archives_->GetPageCount() - 1, icons::getIcon(icons::Entry, entry->type()->icon()));
	ep->SetName("entry");
	ep->Show(true);
	ep->addCustomMenu(true);
	maineditor::window()->Thaw();

	// Select the new tab
	for (size_t a = 0; a < stc_archives_->GetPageCount(); a++)
	{
		if (stc_archives_->GetPage(a) == ep)
		{
			stc_archives_->SetSelection(a);
			ep->updateToolbar();
			return;
		}
	}
}

// -----------------------------------------------------------------------------
// Closes the EntryPanel tab for [entry]
// -----------------------------------------------------------------------------
void ArchiveManagerPanel::closeEntryTab(const ArchiveEntry* entry) const
{
	// Go through tabs
	for (unsigned a = 0; a < stc_archives_->GetPageCount(); a++)
	{
		// Check page type is "entry"
		if (stc_archives_->GetPage(a)->GetName() != "entry")
			continue;

		// Check for entry parent archive match
		auto ep = dynamic_cast<EntryPanel*>(stc_archives_->GetPage(a));
		if (ep->entry() == entry)
		{
			// Close tab
			ep->removeCustomMenu();
			stc_archives_->DeletePage(a);
			a--;
		}
	}
}

// -----------------------------------------------------------------------------
// Closes any EntryPanel tabs for entries in [parent]
// -----------------------------------------------------------------------------
void ArchiveManagerPanel::closeEntryTabs(const Archive* parent) const
{
	// Check archive was given
	if (!parent)
		return;

	// Go through tabs
	for (unsigned a = 0; a < stc_archives_->GetPageCount(); a++)
	{
		// Check page type is "entry"
		if (stc_archives_->GetPage(a)->GetName() != "entry")
			continue;

		// Check for entry parent archive match
		auto ep = dynamic_cast<EntryPanel*>(stc_archives_->GetPage(a));
		if (ep->entry()->parent() == parent)
		{
			// Close tab
			ep->removeCustomMenu();
			stc_archives_->DeletePage(a);
			a--;
		}
	}
}

// -----------------------------------------------------------------------------
// Opens an archive and initialises the UI for it
// -----------------------------------------------------------------------------
void ArchiveManagerPanel::openFile(const wxString& filename) const
{
	// Show splash screen
	ui::showSplash("Opening Archive...", true);

	// test
	wxStopWatch sw;
	sw.Start();

	// Open the file in the archive manager
	auto new_archive = app::archiveManager().openArchive(filename.ToStdString());

	sw.Pause();
	log::info(wxString::Format("Opening took %d ms", (int)sw.Time()));

	// Hide splash screen
	ui::hideSplash();

	// Check that the archive opened ok
	if (!new_archive)
	{
		// If archive didn't open ok, show error message
		wxMessageBox(wxString::Format("Error opening %s:\n%s", filename, global::error), "Error", wxICON_ERROR);
	}
}

// -----------------------------------------------------------------------------
// Opens each file in a supplied array of filenames
// -----------------------------------------------------------------------------
void ArchiveManagerPanel::openFiles(const wxArrayString& files) const
{
	// Go through each filename in the array
	for (const auto& file : files)
	{
		// Open the archive
		openFile(file);
	}
}

// -----------------------------------------------------------------------------
// Opens a directory as an archive and initialises the UI for it
// -----------------------------------------------------------------------------
void ArchiveManagerPanel::openDirAsArchive(const wxString& dir) const
{
	// Show splash screen
	ui::showSplash("Opening Directory...", true);

	// test
	wxStopWatch sw;
	sw.Start();

	// Open the file in the archive manager
	auto new_archive = app::archiveManager().openDirArchive(dir.ToStdString());

	sw.Pause();
	log::info(wxString::Format("Opening took %d ms", (int)sw.Time()));

	// Hide splash screen
	ui::hideSplash();

	// Check that the archive opened ok
	if (!new_archive)
	{
		// If archive didn't open ok, show error message
		wxMessageBox(wxString::Format("Error opening directory %s:\n%s", dir, global::error), "Error", wxICON_ERROR);
	}
}

// -----------------------------------------------------------------------------
// Performs an undo operation on the currently selected tab.
// Returns true if the tab supports undo, false otherwise
// -----------------------------------------------------------------------------
bool ArchiveManagerPanel::undo() const
{
	// Get current tab page
	auto page_current = currentPanel();

	// Archive panel
	if (S_CMPNOCASE(page_current->GetName(), "archive"))
	{
		dynamic_cast<ArchivePanel*>(page_current)->undo();
		return true;
	}

	// TEXTUREx panel
	else if (S_CMPNOCASE(page_current->GetName(), "texture"))
	{
		dynamic_cast<TextureXEditor*>(page_current)->undo();
		return true;
	}

	// Entry panel
	else if (S_CMPNOCASE(page_current->GetName(), "entry"))
	{
		dynamic_cast<EntryPanel*>(page_current)->undo();
		return true;
	}

	return false;
}

// -----------------------------------------------------------------------------
// Performs an redo operation on the currently selected tab.
// Returns true if the tab supports redo, false otherwise
// -----------------------------------------------------------------------------
bool ArchiveManagerPanel::redo() const
{
	// Get current tab page
	auto page_current = currentPanel();

	// Archive panel
	if (S_CMPNOCASE(page_current->GetName(), "archive"))
	{
		dynamic_cast<ArchivePanel*>(page_current)->redo();
		return true;
	}

	// TEXTUREx panel
	else if (S_CMPNOCASE(page_current->GetName(), "texture"))
	{
		dynamic_cast<TextureXEditor*>(page_current)->redo();
		return true;
	}

	// Entry panel
	else if (S_CMPNOCASE(page_current->GetName(), "entry"))
	{
		dynamic_cast<EntryPanel*>(page_current)->redo();
		return true;
	}

	return false;
}

// -----------------------------------------------------------------------------
// Closes all currently open archives
// -----------------------------------------------------------------------------
bool ArchiveManagerPanel::closeAll()
{
	asked_save_unchanged_ = false;

	while (app::archiveManager().numArchives() > 0)
	{
		if (!closeArchive(app::archiveManager().getArchive(0).get()))
			return false;
	}

	return true;
}

// -----------------------------------------------------------------------------
// Saves all currently open archives
// -----------------------------------------------------------------------------
void ArchiveManagerPanel::saveAll()
{
	// Go through all open archives
	for (int a = 0; a < app::archiveManager().numArchives(); a++)
	{
		// Get the archive to be saved
		auto archive = app::archiveManager().getArchive(a);

		if (archive->canSave())
		{
			// Save the archive if possible
			if (!archive->save())
			{
				// If there was an error pop up a message box
				wxMessageBox(wxString::Format("Error: %s", global::error), "Error", wxICON_ERROR);
			}
		}
		else
		{
			// If the archive is newly created, do Save As instead

			// Popup file save dialog and check a filename was selected
			if (auto filename = filedialog::saveFile(
					fmt::format("Save Archive {} As", archive->filename(false)), archive->fileExtensionString(), this);
				!filename.empty())
			{
				// Save the archive
				if (!archive->save(filename))
				{
					// If there was an error pop up a message box
					wxMessageBox(wxString::Format("Error: %s", global::error), "Error", wxICON_ERROR);
				}
			}
		}
	}
}

// -----------------------------------------------------------------------------
// Checks all open directory archives for changes on the file system in
// background threads
// -----------------------------------------------------------------------------
void ArchiveManagerPanel::checkDirArchives()
{
	if (checked_dir_archive_changes_ || dir_archive_change_action == 0)
		return;

	for (int a = 0; a < app::archiveManager().numArchives(); a++)
	{
		auto archive = app::archiveManager().getArchive(a);
		if (archive->formatId() != "folder")
			continue;

		if (VECTOR_EXISTS(checking_archives_, archive.get()))
			continue;

		log::info(2, "Checking {} for external changes...", archive->filename());
		checking_archives_.push_back(archive.get());
		auto check = new DirArchiveCheck(this, dynamic_cast<DirArchive*>(archive.get()));
		check->Create();
		check->Run();
	}
}

// -----------------------------------------------------------------------------
// Creates a new archive of the given type and opens it in a tab
// -----------------------------------------------------------------------------
void ArchiveManagerPanel::createNewArchive(const wxString& format) const
{
	if (!format.empty())
	{
		Archive* archive = app::archiveManager().newArchive(format.ToStdString()).get();

		if (archive)
			openTab(app::archiveManager().archiveIndex(archive));
	}
	else
	{
		auto* na_dlg = new ui::NewArchiveDialog(maineditor::windowWx());
		if (na_dlg->ShowModal() == wxID_OK)
		{
			if (na_dlg->createdArchive())
				openTab(app::archiveManager().archiveIndex(na_dlg->createdArchive()));
		}
	}
}

// -----------------------------------------------------------------------------
// If there are any unsaved entry changes in [archive]'s ArchivePanel tab,
// saves the changes (or not, depending on user settings)
// -----------------------------------------------------------------------------
bool ArchiveManagerPanel::saveEntryChanges(const Archive* archive) const
{
	bool changes = false;

	// Go through tabs
	for (size_t a = 0; a < stc_archives_->GetPageCount(); a++)
	{
		// Check page type is "archive"
		if (!stc_archives_->GetPage(a)->GetName().CmpNoCase("archive"))
		{
			// Check for archive match
			auto ap = dynamic_cast<ArchivePanel*>(stc_archives_->GetPage(a));
			if (ap->archive() == archive)
			{
				// Save entry changes
				if (ap->saveEntryChanges())
					changes = true;
			}
		}

		// Check page type is "entry"
		if (!stc_archives_->GetPage(a)->GetName().CmpNoCase("entry"))
		{
			// Check for entry parent archive match
			auto ep = dynamic_cast<EntryPanel*>(stc_archives_->GetPage(a));
			if (ep->entry()->parent() == archive)
			{
				if (ep->isModified() && autosave_entry_changes > 0)
				{
					// Ask if needed
					if (autosave_entry_changes > 1)
					{
						int result = wxMessageBox(
							wxString::Format("Save changes to entry \"%s\"?", ep->entry()->name()),
							"Unsaved Changes",
							wxYES_NO | wxICON_QUESTION);

						// Don't save if user clicked no
						if (result == wxNO)
							continue;
					}

					// Save entry changes
					if (ep->saveEntry())
						changes = true;
				}
			}
		}
	}

	return changes;
}

// -----------------------------------------------------------------------------
// Saves [archive] to disk, opens a file dialog if necessary
// -----------------------------------------------------------------------------
bool ArchiveManagerPanel::saveArchive(Archive* archive) const
{
	// Check for null pointer
	if (!archive)
		return false;

	// Check for unsaved entry changes
	saveEntryChanges(archive);

	// Save if we can
	if (archive->canSave())
		return archiveoperations::save(*archive);
	else
		return saveArchiveAs(archive); // If the archive is newly created, do Save As instead
}

// -----------------------------------------------------------------------------
// Saves [archive] to disk under a different filename, opens a file dialog to
// select the new name/path.
// Returns false on error or if the dialog was cancelled, true otherwise
// -----------------------------------------------------------------------------
bool ArchiveManagerPanel::saveArchiveAs(Archive* archive) const
{
	// Check for null pointer
	if (!archive)
		return false;

	// Check archive type
	if (archive->formatId() == "folder")
		return true; // Can't do save as for folder

	// Check for unsaved entry changes
	saveEntryChanges(archive);

	// Do Save As
	return archiveoperations::saveAs(*archive);
}

// -----------------------------------------------------------------------------
// Checks for any unsaved changes and prompts the user to save if needed, but
// doesn't actually close the archive
// -----------------------------------------------------------------------------
bool ArchiveManagerPanel::beforeCloseArchive(Archive* archive)
{
	// Check for NULL pointers -- this can happen, for example,
	// with onArchiveTabClose() when closing a texture editor tab.
	if (!archive)
		return false;

	// Check if a map from the archive is currently open
	if (mapeditor::window()->IsShown() && mapeditor::window()->hasMapOpen(archive))
	{
		if (!mapeditor::window()->Close())
			return false;
	}

	// Check for unsaved entry changes
	saveEntryChanges(archive);

	// Check for unsaved texture editor changes
	int  archive_index = app::archiveManager().archiveIndex(archive);
	auto txed          = textureTabForArchive(archive_index);
	if (txed)
	{
		openTextureTab(archive_index);
		if (!txed->close())
			return false; // User cancelled saving texturex changes, don't close
	}

	// If the archive has unsaved changes, prompt to save
	if (archive->isModified() && archive->isWritable())
	{
		asked_save_unchanged_ = true;
		wxMessageDialog md(
			this,
			wxString::Format("Save changes to archive %s?", archive->filename(false)),
			"Unsaved Changes",
			wxYES_NO | wxCANCEL);
		int result = md.ShowModal();
		if (result == wxID_YES)
		{
			// User selected to save
			if (!saveArchive(archive))
				return false; // Unsuccessful save, don't close
		}
		else if (result == wxID_CANCEL)
			return false; // User selected cancel, don't close the archive
	}

	return true;
}

// -----------------------------------------------------------------------------
// Checks for any unsaved changes and prompts the user to save if needed before
// closing [archive]
// -----------------------------------------------------------------------------
bool ArchiveManagerPanel::closeArchive(Archive* archive)
{
	if (!archive)
		return false;

	checked_dir_archive_changes_ = true;
	bool ok                      = beforeCloseArchive(archive) && app::archiveManager().closeArchive(archive);
	checked_dir_archive_changes_ = false;

	return ok;
}

// -----------------------------------------------------------------------------
// Gets a list of indices of all selected archive list items
// -----------------------------------------------------------------------------
vector<int> ArchiveManagerPanel::selectedArchives() const
{
	vector<int> ret;

	// Go through all wad list items
	long item = -1;
	while (true)
	{
		// Get the next item in the list that is selected
		item = list_archives_->GetNextItem(item, wxLIST_NEXT_ALL, wxLIST_STATE_SELECTED);

		// If -1 then none were selected
		if (item == -1)
			break;

		// Otherwise add the selected item to the vector
		ret.push_back(item);
	}

	return ret;
}

// -----------------------------------------------------------------------------
// Gets a list of indices of all selected recent file list items
// -----------------------------------------------------------------------------
vector<int> ArchiveManagerPanel::selectedFiles() const
{
	vector<int> ret;

	// Go through all wad list items
	long item = -1;
	while (true)
	{
		// Get the next item in the list that is selected
		item = list_recent_->GetNextItem(item, wxLIST_NEXT_ALL, wxLIST_STATE_SELECTED);

		// If -1 then none were selected
		if (item == -1)
			break;

		// Otherwise add the selected item to the vector
		ret.push_back(item);
	}

	return ret;
}

// -----------------------------------------------------------------------------
// Gets a list of indices of all selected bookmark list items
// -----------------------------------------------------------------------------
vector<int> ArchiveManagerPanel::selectedBookmarks() const
{
	vector<int> ret;

	// Go through all wad list items
	long item = -1;
	while (true)
	{
		// Get the next item in the list that is selected
		item = list_bookmarks_->GetNextItem(item, wxLIST_NEXT_ALL, wxLIST_STATE_SELECTED);

		// If -1 then none were selected
		if (item == -1)
			break;

		// Otherwise add the selected item to the vector
		ret.push_back(item);
	}

	return ret;
}

// -----------------------------------------------------------------------------
// Saves the currently selected archive(s) in the list
// -----------------------------------------------------------------------------
void ArchiveManagerPanel::saveSelection() const
{
	// Get the list of selected archives
	auto selection = selectedArchives();

	// Don't continue if there are no selected items
	if (selection.empty())
		return;

	// Go through the selection and save
	for (int index : selection)
		saveArchive(app::archiveManager().getArchive(index).get());
}

// -----------------------------------------------------------------------------
// Saves the currently selected archive(s) in the list as new file(s)
// -----------------------------------------------------------------------------
void ArchiveManagerPanel::saveSelectionAs() const
{
	// Get the list of selected archives
	auto selection = selectedArchives();

	// Don't continue if there are no selected items
	if (selection.empty())
		return;

	// Go through the selection and save as
	for (int index : selection)
		saveArchiveAs(app::archiveManager().getArchive(index).get());

	refreshArchiveList();
}

// -----------------------------------------------------------------------------
// Closes the currently selected archive(s) in the list
// -----------------------------------------------------------------------------
bool ArchiveManagerPanel::closeSelection()
{
	// Get the list of selected list items
	auto selection = selectedArchives();

	// Don't continue if there are no selected items
	if (selection.empty())
		return true;

	// Get the list of selected archives
	vector<Archive*> selected_archives;
	for (int index : selection)
		selected_archives.push_back(app::archiveManager().getArchive(index).get());

	// Close all selected archives, starting from the last
	bool all_closed = true;
	for (size_t a = selected_archives.size() - 1; (signed)a >= 0; --a)
	{
		if (!closeArchive(selected_archives[a]))
			all_closed = false;
	}

	return all_closed;
}

// -----------------------------------------------------------------------------
// Open the currently selected archive(s) in the recent file list
// -----------------------------------------------------------------------------
void ArchiveManagerPanel::openSelection() const
{
	// Get the list of selected list items
	auto selection = selectedFiles();

	// Don't continue if there are no selected items
	if (selection.empty())
		return;

	// Get the list of selected archives
	vector<wxString> selected_archives;
	for (int index : selection)
		selected_archives.push_back(recent_file_paths_[index]);

	// Open all selected archives
	for (const auto& selected_archive : selected_archives)
		app::archiveManager().openArchive(selected_archive.ToStdString());
}

// -----------------------------------------------------------------------------
// Remove the currently selected archive(s) from the recent file list
// -----------------------------------------------------------------------------
void ArchiveManagerPanel::removeSelection() const
{
	// Get the list of selected list items
	auto selection = selectedFiles();

	// Don't continue if there are no selected items
	if (selection.empty())
		return;

	// Remove selected recent files (starting from the last and going backward,
	// because the list reorders itself whenever an item is removed)
	// for (unsigned a = selection.size(); a > 0; --a)
	//	app::archiveManager().removeRecentFile(app::archiveManager().recentFile(selection[a - 1]));
}

// -----------------------------------------------------------------------------
// Handles the action [id].
// Returns true if the action was handled, false otherwise
// -----------------------------------------------------------------------------
bool ArchiveManagerPanel::handleAction(string_view id)
{
	// We're only interested in "aman_" actions
	if (!strutil::startsWith(id, "aman_"))
		return false;

	// File->New Archive
	if (id == "aman_newarchive")
		createNewArchive("");
	// Start Page: Create Wad Archive (File->New Archive->wad)
	else if (id == "aman_newwad")
		createNewArchive("wad");
	// Start Page: Create Zip Archive (File->New Archive->zip)
	else if (id == "aman_newzip")
		createNewArchive("zip");
	// File->New Map
	else if (id == "aman_newmap")
	{
		if (!mapeditor::chooseMap())
			mapeditor::window()->Show(false);
	}

	// File->Open
	else if (id == "aman_open")
	{
		// Create extensions string
		auto extensions = app::archiveManager().getArchiveExtensionsString();
		extensions += "|All Files (*.*)|*.*";

		// Open a file browser dialog that allows multiple selection
		// and filters by wad, zip and pk3 file extensions, then open all files
		// that were selected (if any)
		auto inf = filedialog::openFiles("Choose file(s) to open", extensions, this);
		for (const auto& file : inf.filenames)
			openFile(file);
	}

	// File->Open Directory
	else if (id == "aman_opendir")
	{
		auto dir_path = filedialog::openDirectory("Select a Directory to open", this);
		if (!dir_path.empty())
			openDirAsArchive(dir_path);
	}

	// File->Recent
	else if (id == "aman_recent")
	{
		// Get recent file index
		unsigned index = wx_id_offset_;

		// Open it
		openFile(recent_file_paths_[index]);
	}

	// File->Save
	else if (id == "aman_save")
		saveCurrentTab();

	// File->Save As
	else if (id == "aman_saveas")
		saveArchiveAs(currentArchive());

	// File->Save All
	else if (id == "aman_saveall")
		saveAll();

	// File->Close All
	else if (id == "aman_closeall")
		closeAll();

	// File->Close
	else if (id == "aman_close")
		closeCurrentTab();

	// Archives context menu cannot needs its own functions!
	else if (id == "aman_save_a")
		saveSelection();
	else if (id == "aman_saveas_a")
		saveSelectionAs();
	else if (id == "aman_close_a")
		closeSelection();

	// Recent files context menu
	else if (id == "aman_recent_open")
		openSelection();
	else if (id == "aman_recent_remove")
		removeSelection();

	// Bookmarks context menu
	else if (id == "aman_bookmark_go")
		goToBookmark();
	else if (id == "aman_bookmark_remove")
		deleteSelectedBookmarks();

	// Bookmarks dropdown menu
	else if (id == "aman_bookmark_menu")
		goToBookmark(wx_id_offset_);
	else if (id == "aman_bookmark_removeall")
		app::archiveManager().deleteAllBookmarks();


	// Unknown action
	else
		return false;

	// Action performed, return true
	return true;
}

// -----------------------------------------------------------------------------
// Updates the bookmark list item at <index>
// -----------------------------------------------------------------------------
void ArchiveManagerPanel::updateBookmarkListItem(int index) const
{
	// Only valid indices
	if (index < 0 || (unsigned)index >= app::archiveManager().numBookmarks())
		return;

	auto entry = app::archiveManager().getBookmark(index);
	if (!entry)
		return;

	// Set item name
	list_bookmarks_->SetItemImage(index, entry->type()->index());
	list_bookmarks_->setItemText(index, 0, entry->name());
	list_bookmarks_->setItemText(index, 1, entry->parent()->filename(false));

	// Set item status colour
	using ItemStatus = ListView::ItemStatus;
	if (entry->isLocked())
		list_bookmarks_->setItemStatus(index, ItemStatus::Locked);
	else
		switch (entry->state())
		{
		case ArchiveEntry::State::Unmodified: list_bookmarks_->setItemStatus(index, ItemStatus::Normal); break;
		case ArchiveEntry::State::Modified: list_bookmarks_->setItemStatus(index, ItemStatus::Modified); break;
		case ArchiveEntry::State::New: list_bookmarks_->setItemStatus(index, ItemStatus::New); break;
		default: list_bookmarks_->setItemStatus(index, ItemStatus::Error); break;
		}
}

// -----------------------------------------------------------------------------
// Clears and rebuilds the bookmark list and menu
// -----------------------------------------------------------------------------
void ArchiveManagerPanel::refreshBookmarkList() const
{
	// Get first bookmark menu id
	auto a_bookmark  = SAction::fromId("aman_bookmark_menu");
	int  id_bm_start = a_bookmark->wxId();

	// Clear the list
	list_bookmarks_->ClearAll();

	// Clear menu
	while (!menu_bookmarks_->GetMenuItems().empty())
		menu_bookmarks_->Delete(menu_bookmarks_->GetMenuItems()[0]);

	// Add columns
	list_bookmarks_->InsertColumn(0, "Entry");
	list_bookmarks_->InsertColumn(1, "Archive");

	// Add each bookmark
	list_bookmarks_->enableSizeUpdate(false);
	for (unsigned a = 0; a < app::archiveManager().numBookmarks(); a++)
	{
		list_bookmarks_->addItem(a, wxEmptyString);
		updateBookmarkListItem(a);

		// Add to menu
		if (a < 20)
		{
			// Get path and determine icon
			auto* entry      = app::archiveManager().getBookmark(a);
			auto  entry_path = fmt::format("{}/{}", entry->parent()->filename(false), entry->path(true).substr(1));

			// Create and add menu item
			a_bookmark->addToMenu(menu_bookmarks_, 0, entry_path, entry->type()->icon(), a);
		}
	}

	// Add 'remove all bookmarks' to bookmarks menu
	if (menu_bookmarks_->GetMenuItemCount() > 0)
		menu_bookmarks_->AppendSeparator();
	SAction::fromId("aman_bookmark_removeall")->addToMenu(menu_bookmarks_);

	// Update size
	list_bookmarks_->enableSizeUpdate(true);
	list_bookmarks_->updateSize();
}

// -----------------------------------------------------------------------------
// Deletes selected bookmarks from the list
// -----------------------------------------------------------------------------
void ArchiveManagerPanel::deleteSelectedBookmarks() const
{
	auto selection = selectedBookmarks();

	// Don't continue if there are no selected items
	if (selection.empty())
		return;

	// Clear selection
	list_bookmarks_->clearSelection();

	// Remove bookmarks
	for (int a = selection.size() - 1; a >= 0; a--)
		app::archiveManager().deleteBookmark(selection[a]);
}

// -----------------------------------------------------------------------------
// Open the bookmark in the entry panel
// -----------------------------------------------------------------------------
void ArchiveManagerPanel::goToBookmark(long index) const
{
	// Get first selected bookmark if no index given
	if (index < 0)
	{
		auto selected = list_bookmarks_->selectedItems();
		if (selected.empty())
			return;

		index = selected[0];
	}

	// Get the selected bookmark entry
	auto bookmark = app::archiveManager().getBookmark(index);

	// Check it's valid
	if (!bookmark)
		return;

	// Open its parent archive in a tab
	openTab(bookmark->parent());

	// Get the opened tab (should be an ArchivePanel unless something went wrong)
	auto tab = stc_archives_->GetPage(stc_archives_->GetSelection());

	// Check it's an archive panel
	if (!tab || !(S_CMP(tab->GetName(), "archive")))
		return;

	// Finally, open the entry
	auto ap = dynamic_cast<ArchivePanel*>(tab);
	ap->openEntry(bookmark, true);
	if (bookmark->type() != EntryType::folderType())
		ap->focusOnEntry(bookmark);
}


// -----------------------------------------------------------------------------
//
// ArchiveManagerPanel Class Events
//
// -----------------------------------------------------------------------------


// -----------------------------------------------------------------------------
// Called when the user selects an archive in the open files list.
// Updates the maps list with any maps found within the selected archive
// -----------------------------------------------------------------------------
void ArchiveManagerPanel::onListArchivesChanged(wxListEvent& e)
{
	// Get the selected archive
	auto selected_archive = app::archiveManager().getArchive(e.GetIndex());

	// Return if selection doesn't exist
	if (!selected_archive)
		return;

	current_maps_ = selected_archive.get();
}

// -----------------------------------------------------------------------------
// Called when the user activates an archive in the list.
// Opens the archive in a new tab, if it isn't already open.
// -----------------------------------------------------------------------------
void ArchiveManagerPanel::onListArchivesActivated(wxListEvent& e)
{
	// Open the archive tab, or create a new tab if it isn't already
	openTab(e.GetIndex());
}

// -----------------------------------------------------------------------------
// Called when the user right clicks an item on the archive list, pops up a
// context menu
// -----------------------------------------------------------------------------
void ArchiveManagerPanel::onListArchivesRightClick(wxListEvent& e)
{
	// Generate context menu
	wxMenu context;
	SAction::fromId("aman_save_a")->addToMenu(&context, true);
	SAction::fromId("aman_saveas_a")->addToMenu(&context, true);
	SAction::fromId("aman_close_a")->addToMenu(&context, true);

	// Pop it up
	PopupMenu(&context);
}

// -----------------------------------------------------------------------------
// Called when the user activates an archive in the list.
// Opens the archive in a new tab, if it isn't already open.
// -----------------------------------------------------------------------------
void ArchiveManagerPanel::onListRecentActivated(wxListEvent& e)
{
	// Open the archive
	openFile(recent_file_paths_[e.GetIndex()]);
	// Refresh the list
	refreshRecentFileList();
}

// -----------------------------------------------------------------------------
// Called when the user right clicks an item on the archive list, pops up a
// context menu
// -----------------------------------------------------------------------------
void ArchiveManagerPanel::onListRecentRightClick(wxListEvent& e)
{
	// Generate context menu
	wxMenu context;
	SAction::fromId("aman_recent_open")->addToMenu(&context, true);
	// SAction::fromId("aman_recent_remove")->addToMenu(&context, true);

	// Pop it up
	PopupMenu(&context);
}

// -----------------------------------------------------------------------------
// Called when the user right clicks an item on the bookmark list, pops up a
// context menu
// -----------------------------------------------------------------------------
void ArchiveManagerPanel::onListBookmarksRightClick(wxListEvent& e)
{
	// Generate context menu
	wxMenu context;
	SAction::fromId("aman_bookmark_go")->addToMenu(&context, true);
	SAction::fromId("aman_bookmark_remove")->addToMenu(&context, true);

	// Pop it up
	PopupMenu(&context);
}

// -----------------------------------------------------------------------------
// Called when the current archive tab has changed
// -----------------------------------------------------------------------------
void ArchiveManagerPanel::onArchiveTabChanged(wxAuiNotebookEvent& e)
{
	// Page has changed, update custom menus and toolbars
	int selection = stc_archives_->GetSelection();

	// Remove any current custom menus/toolbars
	theMainWindow->Freeze();
	theMainWindow->removeAllCustomMenus();
	theMainWindow->removeAllCustomToolBars();
	theMainWindow->enableToolBar("_archive", false);
	theMainWindow->enableToolBar("_entry", false);

	// ArchivePanel
	if (isArchiveTab(selection))
	{
		auto ap = dynamic_cast<ArchivePanel*>(stc_archives_->GetPage(selection));
		ap->currentArea()->updateStatus();
		ap->addMenus();
		ap->refreshPanel();
	}

	// EntryPanel
	if (stc_archives_->GetPage(selection)->GetName() == "entry")
	{
		auto ep = dynamic_cast<EntryPanel*>(stc_archives_->GetPage(selection));
		ep->addCustomMenu(true);
	}

	// TextureXEditor
	if (isTextureEditorTab(selection))
	{
		auto te = dynamic_cast<TextureXEditor*>(stc_archives_->GetPage(selection));
		te->updateMenuStatus();
	}

	theMainWindow->Thaw();

	e.Skip();
}

// -----------------------------------------------------------------------------
// Called when the user clicks the close button on a tab
// -----------------------------------------------------------------------------
void ArchiveManagerPanel::onArchiveTabClose(wxAuiNotebookEvent& e)
{
	// Veto the event if the tab shouldn't be closed
	if (prepareCloseTab(e.GetSelection()))
		e.Skip();
	else
		e.Veto();
}

// -----------------------------------------------------------------------------
// Called after a tab has been closed by clicking on a close button
// -----------------------------------------------------------------------------
void ArchiveManagerPanel::onArchiveTabClosed(wxAuiNotebookEvent& e)
{
	// Actually close the archive the CLOSE event decided to close
	if (pending_closed_archive_)
	{
		app::archiveManager().closeArchive(pending_closed_archive_);
		pending_closed_archive_ = nullptr;
	}

	e.Skip();
}

// -----------------------------------------------------------------------------
// Called when a directory archive check thread finishes work.
// Pops up a dialog to apply any changes found (if any)
// -----------------------------------------------------------------------------
void ArchiveManagerPanel::onDirArchiveCheckCompleted(wxThreadEvent& e)
{
	auto change_list = e.GetPayload<DirArchiveChangeList>();

	// Check the archive is still open
	if (app::archiveManager().archiveIndex(change_list.archive) >= 0)
	{
		log::info(2, wxString::Format("Finished checking %s for external changes", change_list.archive->filename()));

		if (!change_list.changes.empty())
		{
			checked_dir_archive_changes_ = true;

			auto archive = dynamic_cast<DirArchive*>(change_list.archive);

			// Auto apply if option set
			if (dir_archive_change_action == 1)
				archive->updateChangedEntries(change_list.changes);

			// Otherwise show change/update dialog
			else
			{
				DirArchiveUpdateDialog dlg(maineditor::windowWx(), archive, change_list.changes);
				dlg.ShowModal();
			}

			checked_dir_archive_changes_ = false;
		}
		else
			log::info(2, "No changes");
	}

	VECTOR_REMOVE(checking_archives_, change_list.archive);
}

void ArchiveManagerPanel::connectSignals()
{
	auto& signals = app::archiveManager().signals();

	// Update the archives list if an archive is added/closed/modified
	signal_connections += signals.archive_added.connect(
		[this](unsigned index)
		{
			list_archives_->addItem(index, wxEmptyString);
			updateOpenListItem(index);
		});
	signal_connections += signals.archive_closed.connect([this](unsigned index) { list_archives_->DeleteItem(index); });
	signal_connections += signals.archive_saved.connect(
		[this](unsigned index)
		{
			updateOpenListItem(index);
			updateArchiveTabTitle(index);
		});
	signal_connections += signals.archive_modified.connect(
		[this](unsigned index, bool)
		{
			updateOpenListItem(index);
			updateArchiveTabTitle(index);
		});

	// When an archive is being closed, close any related tabs
	signal_connections += signals.archive_closing.connect(
		[this](unsigned index)
		{
			closeTextureTab(index);
			closeEntryTabs(app::archiveManager().getArchive(index).get());
			closeTab(index);
		});

	// When an archive is opened, open its tab
	signal_connections += signals.archive_opened.connect([this](int index)
	{
		ui::setSplashProgressMessage("Initializing UI");
		ui::setSplashProgress(1.0f);
		openTab(index);
	});

	// Refresh recent files list when library updated
	signal_connections += library::signals().archive_file_updated.connect([this](int64_t) { refreshRecentFileList(); });
	signal_connections += library::signals().archive_file_inserted.connect([this](int64_t)
																		   { refreshRecentFileList(); });
	signal_connections += library::signals().archive_file_deleted.connect([this](int64_t) { refreshRecentFileList(); });

	// Refresh bookmarks list when changed
	signal_connections += signals.bookmark_added.connect([this](ArchiveEntry*) { refreshBookmarkList(); });
	signal_connections += signals.bookmarks_removed.connect([this](const vector<ArchiveEntry*>&)
															{ refreshBookmarkList(); });
}

// -----------------------------------------------------------------------------
// Checks if the tab at [index] can be safely closed, handling anything that
// needs to be handled (unsaved changes etc.)
// Returns true if the tab can be closed, false otherwise
// -----------------------------------------------------------------------------
bool ArchiveManagerPanel::prepareCloseTab(int index)
{
	auto page = stc_archives_->GetPage(index);
	if (!page)
		return false;

	// Close the tab's archive if needed
	if (close_archive_with_tab && isArchiveTab(index))
	{
		auto ap      = dynamic_cast<ArchivePanel*>(page);
		auto archive = ap->archive();

		// Close dependant archives first (if any)
		auto deps = app::archiveManager().getDependentArchives(archive);

		// Iterate in reverse order so the deepest-nested is closed first
		for (unsigned a = deps.size(); a > 0; a--)
		{
			if (!beforeCloseArchive(deps[a - 1].get()))
				return false;
		}

		// Close archive
		if (!beforeCloseArchive(archive))
			return false;

		pending_closed_archive_ = archive;

		return true;
	}

	if (isEntryTab(index))
	{
		auto ep = dynamic_cast<EntryPanel*>(page);
		if (ep->isModified() && autosave_entry_changes > 0)
		{
			// Ask if needed
			if (autosave_entry_changes > 1)
			{
				int result = wxMessageBox(
					wxString::Format("Save changes to entry \"%s\"?", ep->entry()->name()),
					"Unsaved Changes",
					wxYES_NO | wxCANCEL | wxICON_QUESTION);

				// Stop if user clicked cancel
				if (result == wxCANCEL)
					return false;

				// Don't save if user clicked no
				if (result == wxNO)
					return true;
			}

			// Save entry changes
			ep->saveEntry();
		}
	}

	// Check for texture editor
	else if (page->GetName() == "texture")
	{
		auto txed = dynamic_cast<TextureXEditor*>(page);
		if (!txed->close())
			return false;
	}

	return true;
}<|MERGE_RESOLUTION|>--- conflicted
+++ resolved
@@ -448,11 +448,7 @@
 				icon = "folder";
 
 			// Create and add menu item
-<<<<<<< HEAD
-			a_recent->addToMenu(menu_recent_, wxutil::strToView(fn), icon, a);
-=======
-			a_recent->addToMenu(menu_recent_, 0, fn, icon, a);
->>>>>>> 89b777b1
+			a_recent->addToMenu(menu_recent_, 0, wxutil::strToView(fn), icon, a);
 			// wxMenuItem* mi = new wxMenuItem(menu_recent, id_recent_start + a, fn);
 			// mi->SetBitmap(Icons::getIcon(Icons::ENTRY, icon));
 			// menu_recent->Append(mi);
