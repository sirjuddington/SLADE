--- conflicted
+++ resolved
@@ -33,12 +33,8 @@
 
 	void openTextureEditor(const Archive* archive, const ArchiveEntry* entry = nullptr);
 	void openMapEditor(Archive* archive);
-<<<<<<< HEAD
 	void openArchiveFile(string_view filename);
-	void openArchiveTab(Archive* archive);
-=======
 	void openArchiveTab(const Archive* archive);
->>>>>>> ddf97113
 	void openEntry(ArchiveEntry* entry);
 	bool saveArchiveAs(Archive* archive);
 
