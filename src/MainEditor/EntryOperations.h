#pragma once

class wxFrame;

namespace slade
{
class UndoManager;
class Translation;
class ModifyOffsetsDialog;

namespace entryoperations
{
	// General
	bool rename(const vector<ArchiveEntry*>& entries, Archive* archive, bool each);
	bool renameDir(const vector<ArchiveDir*>& dirs, Archive* archive);
	bool exportEntry(ArchiveEntry* entry);
	bool exportEntries(const vector<ArchiveEntry*>& entries, const vector<ArchiveDir*>& dirs);
	bool sortEntries(
		Archive&                     archive,
		const vector<ArchiveEntry*>& entries,
		ArchiveDir&                  dir,
		UndoManager*                 undo_manager);
	bool openMapDB2(ArchiveEntry* entry);
	bool compileACS(ArchiveEntry* entry, bool hexen = false, ArchiveEntry* target = nullptr, wxFrame* parent = nullptr);

	// TEXTUREx
	bool addToPatchTable(const vector<ArchiveEntry*>& entries);
	bool createTexture(const vector<ArchiveEntry*>& entries);
	bool convertTextures(const vector<ArchiveEntry*>& entries);
	bool findTextureErrors(const vector<ArchiveEntry*>& entries);
	bool cleanTextureIwadDupes(const vector<ArchiveEntry*>& entries);
	bool cleanZdTextureSinglePatch(const vector<ArchiveEntry*>& entries);
<<<<<<< HEAD

	// Graphics
=======
	bool compileACS(ArchiveEntry* entry, bool hexen = false, ArchiveEntry* target = nullptr, wxFrame* parent = nullptr);
	bool compileDECOHack(ArchiveEntry* entry, ArchiveEntry* target = nullptr, wxFrame* parent = nullptr);
>>>>>>> c8041cf8
	bool exportAsPNG(ArchiveEntry* entry, const wxString& filename);
	bool optimizePNG(ArchiveEntry* entry);
	bool exportEntriesAsPNG(const vector<ArchiveEntry*>& entries);
	bool optimizePNGEntries(const vector<ArchiveEntry*>& entries, UndoManager* undo_manager = nullptr);
	bool convertGfxEntries(const vector<ArchiveEntry*>& entries, UndoManager* undo_manager = nullptr);
	bool remapGfxEntries(
		const vector<ArchiveEntry*>& entries,
		Translation&                 translation,
		UndoManager*                 undo_manager = nullptr);
	bool colourizeGfxEntries(const vector<ArchiveEntry*>& entries, UndoManager* undo_manager = nullptr);
	bool tintGfxEntries(const vector<ArchiveEntry*>& entries, UndoManager* undo_manager = nullptr);
	bool modifyOffsets(const vector<ArchiveEntry*>& entries, UndoManager* undo_manager = nullptr);
	bool convertVoxelEntries(const vector<ArchiveEntry*>& entries, UndoManager* undo_manager = nullptr);

	// ANIMATED/SWITCHES
	bool convertAnimated(const ArchiveEntry* entry, MemChunk* animdata, bool animdefs);
	bool convertSwitches(const ArchiveEntry* entry, MemChunk* animdata, bool animdefs);
	bool convertSwanTbls(const ArchiveEntry* entry, MemChunk* animdata, bool switches);

	// Audio
	bool convertWavToDSound(const vector<ArchiveEntry*>& entries, UndoManager* undo_manager = nullptr);
	bool convertSoundToWav(const vector<ArchiveEntry*>& entries, UndoManager* undo_manager = nullptr);
} // namespace entryoperations
} // namespace slade<|MERGE_RESOLUTION|>--- conflicted
+++ resolved
@@ -22,6 +22,7 @@
 		UndoManager*                 undo_manager);
 	bool openMapDB2(ArchiveEntry* entry);
 	bool compileACS(ArchiveEntry* entry, bool hexen = false, ArchiveEntry* target = nullptr, wxFrame* parent = nullptr);
+	bool compileDECOHack(ArchiveEntry* entry, ArchiveEntry* target = nullptr, wxFrame* parent = nullptr);
 
 	// TEXTUREx
 	bool addToPatchTable(const vector<ArchiveEntry*>& entries);
@@ -30,13 +31,8 @@
 	bool findTextureErrors(const vector<ArchiveEntry*>& entries);
 	bool cleanTextureIwadDupes(const vector<ArchiveEntry*>& entries);
 	bool cleanZdTextureSinglePatch(const vector<ArchiveEntry*>& entries);
-<<<<<<< HEAD
 
 	// Graphics
-=======
-	bool compileACS(ArchiveEntry* entry, bool hexen = false, ArchiveEntry* target = nullptr, wxFrame* parent = nullptr);
-	bool compileDECOHack(ArchiveEntry* entry, ArchiveEntry* target = nullptr, wxFrame* parent = nullptr);
->>>>>>> c8041cf8
 	bool exportAsPNG(ArchiveEntry* entry, const wxString& filename);
 	bool optimizePNG(ArchiveEntry* entry);
 	bool exportEntriesAsPNG(const vector<ArchiveEntry*>& entries);
