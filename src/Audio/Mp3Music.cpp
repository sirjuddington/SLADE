
// -----------------------------------------------------------------------------
// SLADE - It's a Doom Editor
// Copyright(C) 2008 - 2024 Simon Judd
//
// Email:       sirjuddington@gmail.com
// Web:         http://slade.mancubus.net
// Filename:    Mp3Music.cpp
// Description: Mp3Music class, an SFML sound stream class to play mp3 music
//              using libmpg123
//
// This program is free software; you can redistribute it and/or modify it
// under the terms of the GNU General Public License as published by the Free
// Software Foundation; either version 2 of the License, or (at your option)
// any later version.
//
// This program is distributed in the hope that it will be useful, but WITHOUT
// ANY WARRANTY; without even the implied warranty of MERCHANTABILITY or
// FITNESS FOR A PARTICULAR PURPOSE. See the GNU General Public License for
// more details.
//
// You should have received a copy of the GNU General Public License along with
// this program; if not, write to the Free Software Foundation, Inc.,
// 51 Franklin Street, Fifth Floor, Boston, MA  02110 - 1301, USA.
// -----------------------------------------------------------------------------


// -----------------------------------------------------------------------------
//
// Includes
//
// -----------------------------------------------------------------------------
#include "Main.h"
#include "Mp3Music.h"

using namespace slade;
using namespace audio;


// -----------------------------------------------------------------------------
//
// Functions
//
// -----------------------------------------------------------------------------
namespace slade::audio
{
struct Mp3MemoryData
{
	void*  data;
	size_t size;
	off_t  offset;
};

mpg123_ssize_t memoryDataRead(void* raw_mp3_data, void* buffer, size_t nbyte)
{
	auto mp3_data = static_cast<Mp3MemoryData*>(raw_mp3_data);
	if (mp3_data->offset >= static_cast<ssize_t>(mp3_data->size))
	{
		memset(buffer, 0, nbyte);
<<<<<<< HEAD
		return 0;
=======
		return (mpg123_ssize_t)0;
>>>>>>> 8ad66097
	}

	if (mp3_data->offset + static_cast<ssize_t>(nbyte) > static_cast<ssize_t>(mp3_data->size))
	{
		size_t read_size    = mp3_data->size - mp3_data->offset;
		size_t mem_set_size = mp3_data->offset + nbyte - static_cast<ssize_t>(mp3_data->size);
		memcpy(buffer, static_cast<unsigned char*>(mp3_data->data) + mp3_data->offset, read_size);
		memset(buffer, 0, mem_set_size);
		mp3_data->offset += read_size;
<<<<<<< HEAD
		return static_cast<ssize_t>(read_size);
=======
		return (mpg123_ssize_t)read_size;
	}
	else
	{
		memcpy(buffer, (unsigned char*)mp3_data->data + mp3_data->offset, nbyte);
		mp3_data->offset += nbyte;
		return (mpg123_ssize_t)nbyte;
>>>>>>> 8ad66097
	}

	memcpy(buffer, static_cast<unsigned char*>(mp3_data->data) + mp3_data->offset, nbyte);
	mp3_data->offset += nbyte;
	return static_cast<ssize_t>(nbyte);
}

off_t memoryDataLSeek(void* raw_mp3_data, off_t offset, int whence)
{
	auto mp3_data = static_cast<Mp3MemoryData*>(raw_mp3_data);
	switch (whence)
	{
	case SEEK_SET: mp3_data->offset = offset; break;
	case SEEK_CUR: mp3_data->offset += offset; break;
	case SEEK_END: mp3_data->offset = mp3_data->size + offset; break;
	}
	return mp3_data->offset;
}

void memoryDataCleanup(void* raw_mp3_data)
{
	delete static_cast<Mp3MemoryData*>(raw_mp3_data);
}

} // namespace slade::audio


// -----------------------------------------------------------------------------
//
// Mp3Music Class Functions
//
// -----------------------------------------------------------------------------

// -----------------------------------------------------------------------------
// Mp3Music class constructor
// -----------------------------------------------------------------------------
Mp3Music::Mp3Music()
{
	int err = MPG123_OK;
	if ((err = mpg123_init()) != MPG123_OK)
	{
		log::error(mpg123_plain_strerror(err));
		return;
	}

	handle_ = mpg123_new(nullptr, &err);
	if (!handle_)
	{
		log::error("Unable to create mpg123 handle: {}", mpg123_plain_strerror(err));
		return;
	}

	mpg123_replace_reader_handle(handle_, &memoryDataRead, &memoryDataLSeek, &memoryDataCleanup);
}

// -----------------------------------------------------------------------------
// Mp3Music class destructor
// -----------------------------------------------------------------------------
Mp3Music::~Mp3Music()
{
	SoundStream::stop();

	if (buffer_)
	{
		delete[] buffer_;
		buffer_ = nullptr;
	}

	mpg123_close(handle_);
	mpg123_delete(handle_);
	mpg123_exit();
}

// -----------------------------------------------------------------------------
// Loads an mp3 file for playback
// -----------------------------------------------------------------------------
bool Mp3Music::openFromFile(const std::string& filename)
{
	stop();

	if (buffer_)
	{
		delete[] buffer_;
		buffer_ = nullptr;
	}

	if (handle_)
		mpg123_close(handle_);

	if (mpg123_open(handle_, filename.c_str()) != MPG123_OK)
	{
		log::error(mpg123_strerror(handle_));
		return false;
	}

	long rate     = 0;
	int  channels = 0, encoding = 0;
	if (mpg123_getformat(handle_, &rate, &channels, &encoding) != MPG123_OK)
	{
		log::error("Failed to get format information for \"{}\"", filename);
		return false;
	}
	sampling_rate_ = rate;

	buffer_size_ = mpg123_outblock(handle_);
	buffer_      = new unsigned char[buffer_size_];
	if (!buffer_)
	{
		log::error("Failed to reserve memory for decoding one frame for \"{}\"", filename);
		return false;
	}

#if (SFML_VERSION_MAJOR > 2)
	initialize(channels, rate, getChannelMap());
#else
	initialize(channels, rate);
#endif

	return true;
}

// -----------------------------------------------------------------------------
// Loads mp3 data for playback
// -----------------------------------------------------------------------------
bool Mp3Music::loadFromMemory(void* data, size_t size_in_bytes)
{
	stop();

	if (buffer_)
	{
		delete[] buffer_;
		buffer_ = nullptr;
	}

	if (handle_)
		mpg123_close(handle_);

	auto mp3_data = new Mp3MemoryData{ data, size_in_bytes, 0 };
	if (!mp3_data)
	{
		log::error("Failed to reserve memory for keeping track of Memory Object");
	}

	if (mpg123_open_handle(handle_, mp3_data) != MPG123_OK)
	{
		log::error(mpg123_strerror(handle_));
		delete mp3_data;
		mp3_data = nullptr;
		return false;
	}

	long rate     = 0;
	int  channels = 0, encoding = 0;
	if (mpg123_getformat(handle_, &rate, &channels, &encoding) != MPG123_OK)
	{
		log::error("Failed to get format information for Memory Object");
		return false;
	}
	sampling_rate_ = rate;

	buffer_size_ = mpg123_outblock(handle_);
	buffer_      = new unsigned char[buffer_size_];
	if (!buffer_)
	{
		log::error("Failed to reserve memory for decoding one frame for Memory Object");
		return false;
	}

	log::debug("rate {}, channels {}", rate, channels);

#if (SFML_VERSION_MAJOR > 2)
	initialize(channels, rate, getChannelMap());
#else
	initialize(channels, rate);
#endif

	return true;
}

// -----------------------------------------------------------------------------
// Returns the duration of the currently loaded mp3
// -----------------------------------------------------------------------------
sf::Time Mp3Music::duration() const
{
	if (!handle_ || sampling_rate_ == 0)
		return {};

	auto len  = mpg123_length(handle_);
	auto secs = static_cast<float>(len) / static_cast<float>(sampling_rate_);

	log::debug("len {} rate {} secs {}", len, sampling_rate_, secs);

	return sf::seconds(secs);
}

// -----------------------------------------------------------------------------
// Called when sound data is requested from the stream
// -----------------------------------------------------------------------------
bool Mp3Music::onGetData(Chunk& data)
{
#if (SFML_VERSION_MAJOR > 2)
	std::lock_guard lock(mutex_);
#else
	sf::Lock lock(mutex_);
#endif

	if (handle_)
	{
		size_t done;
		mpg123_read(handle_, buffer_, buffer_size_, &done);

		data.samples     = reinterpret_cast<short*>(buffer_);
		data.sampleCount = done / sizeof(short);

		return (data.sampleCount > 0);
	}
	else
		return false;
}

// -----------------------------------------------------------------------------
// Called when seeking is requested on the sound stream
// -----------------------------------------------------------------------------
void Mp3Music::onSeek(sf::Time time_offset)
{
#if (SFML_VERSION_MAJOR > 2)
	std::lock_guard lock(mutex_);
#else
	sf::Lock lock(mutex_);
#endif


	// tschumacher: sampleoff must be (seconds * samplingRate) to make this working correctly
	if (handle_)
		mpg123_seek(handle_, static_cast<off_t>(time_offset.asSeconds() * sampling_rate_), SEEK_SET);
}<|MERGE_RESOLUTION|>--- conflicted
+++ resolved
@@ -57,11 +57,7 @@
 	if (mp3_data->offset >= static_cast<ssize_t>(mp3_data->size))
 	{
 		memset(buffer, 0, nbyte);
-<<<<<<< HEAD
-		return 0;
-=======
 		return (mpg123_ssize_t)0;
->>>>>>> 8ad66097
 	}
 
 	if (mp3_data->offset + static_cast<ssize_t>(nbyte) > static_cast<ssize_t>(mp3_data->size))
@@ -71,22 +67,12 @@
 		memcpy(buffer, static_cast<unsigned char*>(mp3_data->data) + mp3_data->offset, read_size);
 		memset(buffer, 0, mem_set_size);
 		mp3_data->offset += read_size;
-<<<<<<< HEAD
-		return static_cast<ssize_t>(read_size);
-=======
-		return (mpg123_ssize_t)read_size;
-	}
-	else
-	{
-		memcpy(buffer, (unsigned char*)mp3_data->data + mp3_data->offset, nbyte);
-		mp3_data->offset += nbyte;
-		return (mpg123_ssize_t)nbyte;
->>>>>>> 8ad66097
+		return static_cast<mpg123_ssize_t>(read_size);
 	}
 
 	memcpy(buffer, static_cast<unsigned char*>(mp3_data->data) + mp3_data->offset, nbyte);
 	mp3_data->offset += nbyte;
-	return static_cast<ssize_t>(nbyte);
+	return static_cast<mpg123_ssize_t>(nbyte);
 }
 
 off_t memoryDataLSeek(void* raw_mp3_data, off_t offset, int whence)
