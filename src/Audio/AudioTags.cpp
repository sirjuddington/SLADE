--- conflicted
+++ resolved
@@ -354,11 +354,7 @@
 				if (content[j] != ')')
 					index = 192;
 				if (index < 192)
-<<<<<<< HEAD
-					genre += wxString::FromAscii(ID3_V1_GENRES[index]);
-=======
-					genre += id3v1_genres[index];
->>>>>>> f8584231
+					genre += ID3_V1_GENRES[index];
 				i = j + 1;
 			}
 		}
@@ -373,32 +369,19 @@
 	return genre;
 }
 
-<<<<<<< HEAD
-wxString parseID3v1Tag(const MemChunk& mc, size_t start)
-=======
-string parseID3v1Tag(MemChunk& mc, size_t start)
->>>>>>> f8584231
+string parseID3v1Tag(const MemChunk& mc, size_t start)
 {
 	ID3v1  tag;
 	string version, title, artist, album, comment, genre, year;
 	int    track = 0;
 
 	mc.read(&tag, 128, start);
-<<<<<<< HEAD
-	title   = wxString::FromAscii(tag.title, 30);
-	artist  = wxString::FromAscii(tag.artist, 30);
-	album   = wxString::FromAscii(tag.album, 30);
-	comment = wxString::FromAscii(tag.comment, 30);
-	year    = wxString::FromAscii(tag.year, 4);
-	genre   = (tag.genre < 192) ? wxString::FromAscii(ID3_V1_GENRES[tag.genre]) : wxString{};
-=======
 	title   = strutil::viewFromChars(tag.title, 30);
 	artist  = strutil::viewFromChars(tag.artist, 30);
 	album   = strutil::viewFromChars(tag.album, 30);
 	comment = strutil::viewFromChars(tag.comment, 30);
 	year    = strutil::viewFromChars(tag.year, 4);
-	genre   = (tag.genre < 192) ? id3v1_genres[tag.genre] : "";
->>>>>>> f8584231
+	genre   = (tag.genre < 192) ? ID3_V1_GENRES[tag.genre] : "";
 	if (tag.comment[28] == 0 && tag.comment[29] != 0)
 	{
 		version = "ID3v1.1";
@@ -437,11 +420,7 @@
 	return ret;
 }
 
-<<<<<<< HEAD
-wxString parseID3v2Tag(const MemChunk& mc, size_t start)
-=======
-string parseID3v2Tag(MemChunk& mc, size_t start)
->>>>>>> f8584231
+string parseID3v2Tag(const MemChunk& mc, size_t start)
 {
 	string version, title, artist, composer, copyright, album, genre, year, group, subtitle, track, comments;
 	bool   artists = false;
@@ -636,11 +615,7 @@
 	return ret;
 }
 
-<<<<<<< HEAD
-wxString parseVorbisComment(const MemChunk& mc, size_t start)
-=======
-string parseVorbisComment(MemChunk& mc, size_t start)
->>>>>>> f8584231
+string parseVorbisComment(const MemChunk& mc, size_t start)
 {
 	string ret;
 	auto   data = (const char*)mc.data();
@@ -672,11 +647,7 @@
 	return ret;
 }
 
-<<<<<<< HEAD
-wxString parseIFFChunks(const MemChunk& mc, size_t s, size_t samplerate, const WavChunk* cue, bool bigendian = false)
-=======
-string parseIFFChunks(MemChunk& mc, size_t s, size_t samplerate, const WavChunk* cue, bool bigendian = false)
->>>>>>> f8584231
+string parseIFFChunks(const MemChunk& mc, size_t s, size_t samplerate, const WavChunk* cue, bool bigendian = false)
 {
 	const WavChunk* temp  = nullptr;
 	auto            data  = (const char*)mc.data();
@@ -947,11 +918,7 @@
 //
 // -----------------------------------------------------------------------------
 
-<<<<<<< HEAD
-wxString audio::getID3Tag(const MemChunk& mc)
-=======
-string audio::getID3Tag(MemChunk& mc)
->>>>>>> f8584231
+string audio::getID3Tag(const MemChunk& mc)
 {
 	// We actually identify RIFF-WAVE files as MP3 if they are encoded with
 	// the MP3 codec, but that means the metadata format is different, so
@@ -1017,11 +984,7 @@
 	return ret;
 }
 
-<<<<<<< HEAD
-wxString audio::getOggComments(const MemChunk& mc)
-=======
-string audio::getOggComments(MemChunk& mc)
->>>>>>> f8584231
+string audio::getOggComments(const MemChunk& mc)
 {
 	OggPageHeader ogg;
 	VorbisHeader  vorb;
@@ -1067,11 +1030,7 @@
 	return ret;
 }
 
-<<<<<<< HEAD
-wxString audio::getFlacComments(const MemChunk& mc)
-=======
-string audio::getFlacComments(MemChunk& mc)
->>>>>>> f8584231
+string audio::getFlacComments(const MemChunk& mc)
 {
 	string ret;
 	// FLAC files begin with identifier "fLaC"; skip them
@@ -1096,11 +1055,7 @@
 	return ret;
 }
 
-<<<<<<< HEAD
-wxString audio::getITComments(const MemChunk& mc)
-=======
-string audio::getITComments(MemChunk& mc)
->>>>>>> f8584231
+string audio::getITComments(const MemChunk& mc)
 {
 	auto   data = (const char*)mc.data();
 	auto   head = (const ITHeader*)data;
@@ -1172,11 +1127,7 @@
 	return ret;
 }
 
-<<<<<<< HEAD
-wxString audio::getModComments(const MemChunk& mc)
-=======
-string audio::getModComments(MemChunk& mc)
->>>>>>> f8584231
+string audio::getModComments(const MemChunk& mc)
 {
 	auto   data = (const char*)mc.data();
 	size_t s    = 20;
@@ -1201,11 +1152,7 @@
 	return ret;
 }
 
-<<<<<<< HEAD
-wxString audio::getS3MComments(const MemChunk& mc)
-=======
-string audio::getS3MComments(MemChunk& mc)
->>>>>>> f8584231
+string audio::getS3MComments(const MemChunk& mc)
 {
 	auto   data = (const char*)mc.data();
 	auto   head = (const S3MHeader*)data;
@@ -1238,11 +1185,7 @@
 	return ret;
 }
 
-<<<<<<< HEAD
-wxString audio::getXMComments(const MemChunk& mc)
-=======
-string audio::getXMComments(MemChunk& mc)
->>>>>>> f8584231
+string audio::getXMComments(const MemChunk& mc)
 {
 	auto   data = (const char*)mc.data();
 	auto   head = (const XMHeader*)data;
@@ -1316,11 +1259,7 @@
 	return ret;
 }
 
-<<<<<<< HEAD
-wxString audio::getSunInfo(const MemChunk& mc)
-=======
-string audio::getSunInfo(MemChunk& mc)
->>>>>>> f8584231
+string audio::getSunInfo(const MemChunk& mc)
 {
 	size_t datasize   = mc.readB32(8);
 	size_t codec      = mc.readB32(12);
@@ -1330,27 +1269,15 @@
 	string format = "Format: ";
 	switch (codec)
 	{
-<<<<<<< HEAD
-	case 1:  format += wxString::FromUTF8("\xCE\xBC-Law"); break;
+	case 1:  format += "\xCE\xBC-Law"; break;
 	case 2:
 	case 3:
 	case 4:
-	case 5:  format += wxString::Format("PCM (signed)"); break;
+	case 5:  format += "PCM (signed)"; break;
 	case 6:
-	case 7:  format += wxString::Format("PCM (float)"); break;
-	case 27: format += wxString::Format("a-Law"); break;
-	default: format += wxString::Format("Unknown (%lu)", codec); break;
-=======
-	case 1: format += "\xCE\xBC-Law"; break;
-	case 2:
-	case 3:
-	case 4:
-	case 5: format += "PCM (signed)"; break;
-	case 6:
-	case 7: format += "PCM (float)"; break;
+	case 7:  format += "PCM (float)"; break;
 	case 27: format += "a-Law"; break;
 	default: format += fmt::format("Unknown ({})", codec); break;
->>>>>>> f8584231
 	}
 	string ret = "Mono";
 	if (channels == 2)
@@ -1369,11 +1296,7 @@
 	return ret;
 }
 
-<<<<<<< HEAD
-wxString audio::getVocInfo(const MemChunk& mc)
-=======
-string audio::getVocInfo(MemChunk& mc)
->>>>>>> f8584231
+string audio::getVocInfo(const MemChunk& mc)
 {
 	int         codec      = -1;
 	int         blockcount = 0;
@@ -1452,27 +1375,15 @@
 	string format = "Format: ";
 	switch (codec)
 	{
-<<<<<<< HEAD
-	case 0:     format += wxString::Format("PCM (unsigned)"); break;
-	case 1:     format += wxString::Format("4-to-8 ADPCM"); break;
-	case 2:     format += wxString::Format("3-to-8 ADPCM"); break;
-	case 3:     format += wxString::Format("2-to-8 ADPCM"); break;
-	case 4:     format += wxString::Format("PCM (signed)"); break;
-	case 6:     format += wxString::Format("a-Law"); break;
-	case 7:     format += wxString::FromUTF8("\xCE\xBC-Law"); break;
-	case 0x200: format += wxString::Format("4to-16 ADPCM"); break;
-	default:    format += wxString::Format("Unknown (%u)", codec); break;
-=======
-	case 0: format += "PCM (unsigned)"; break;
-	case 1: format += "4-to-8 ADPCM"; break;
-	case 2: format += "3-to-8 ADPCM"; break;
-	case 3: format += "2-to-8 ADPCM"; break;
-	case 4: format += "PCM (signed)"; break;
-	case 6: format += "a-Law"; break;
-	case 7: format += "\xCE\xBC-Law"; break;
+	case 0:     format += "PCM (unsigned)"; break;
+	case 1:     format += "4-to-8 ADPCM"; break;
+	case 2:     format += "3-to-8 ADPCM"; break;
+	case 3:     format += "2-to-8 ADPCM"; break;
+	case 4:     format += "PCM (signed)"; break;
+	case 6:     format += "a-Law"; break;
+	case 7:     format += "\xCE\xBC-Law"; break;
 	case 0x200: format += "4to-16 ADPCM"; break;
-	default: format += fmt::format("Unknown ({})", codec); break;
->>>>>>> f8584231
+	default:    format += fmt::format("Unknown ({})", codec); break;
 	}
 	string ret = "Mono";
 	if (fmtchunk.channels == 2)
@@ -1486,11 +1397,7 @@
 	return ret;
 }
 
-<<<<<<< HEAD
-wxString audio::getWavInfo(const MemChunk& mc)
-=======
-string audio::getWavInfo(MemChunk& mc)
->>>>>>> f8584231
+string audio::getWavInfo(const MemChunk& mc)
 {
 	auto               data  = (const char*)mc.data();
 	auto               udata = (const uint8_t*)data;
@@ -1549,31 +1456,17 @@
 	}
 	switch (formnum)
 	{
-<<<<<<< HEAD
-	case 1:  format += wxString::Format("PCM"); break;
-	case 2:  format += wxString::Format("Microsoft ADPCM"); break;
-	case 3:  format += wxString::Format("IEEE754"); break;
-	case 6:  format += wxString::Format("ITU G.711 a-Law"); break;
-	case 7:  format += wxString::FromUTF8("ITU G.711 \xCE\xBC-Law"); break;
-	case 17: format += wxString::Format("IMA ADPCM"); break;
-	case 20: format += wxString::Format("ITU G.723 ADPCM"); break;
-	case 49: format += wxString::Format("GSM 6.10"); break;
-	case 64: format += wxString::Format("ITU G.721 ADPCM"); break;
-	case 85: format += wxString::Format("MPEG Layer 3"); break;
-	default: format += wxString::Format("Unknown (%u)", fmt->tag); break;
-=======
-	case 1: format += "PCM"; break;
-	case 2: format += "Microsoft ADPCM"; break;
-	case 3: format += "IEEE754"; break;
-	case 6: format += "ITU G.711 a-Law"; break;
-	case 7: format += "ITU G.711 \xCE\xBC-Law"; break;
+	case 1:  format += "PCM"; break;
+	case 2:  format += "Microsoft ADPCM"; break;
+	case 3:  format += "IEEE754"; break;
+	case 6:  format += "ITU G.711 a-Law"; break;
+	case 7:  format += "ITU G.711 \xCE\xBC-Law"; break;
 	case 17: format += "IMA ADPCM"; break;
 	case 20: format += "ITU G.723 ADPCM"; break;
 	case 49: format += "GSM 6.10"; break;
 	case 64: format += "ITU G.721 ADPCM"; break;
 	case 85: format += "MPEG Layer 3"; break;
 	default: format += fmt::format("Unknown ({})", fmt->tag); break;
->>>>>>> f8584231
 	}
 	string ret      = "Mono";
 	size_t channels = wxUINT16_SWAP_ON_BE(fmt->channels);
@@ -1607,11 +1500,7 @@
 			size_t mask = 1 << i;
 			if (channelmask & mask)
 			{
-<<<<<<< HEAD
-				channelstr += wxString::Format("%s", SPEAKER_POS[i]);
-=======
-				channelstr += fmt::format("{}", speaker_pos[i]);
->>>>>>> f8584231
+				channelstr += fmt::format("{}", SPEAKER_POS[i]);
 				channelmask &= ~mask;
 				if (channelmask && i < 17)
 					channelstr += ", ";
@@ -1625,11 +1514,7 @@
 	return ret;
 }
 
-<<<<<<< HEAD
-wxString audio::getRmidInfo(const MemChunk& mc)
-=======
-string audio::getRmidInfo(MemChunk& mc)
->>>>>>> f8584231
+string audio::getRmidInfo(const MemChunk& mc)
 {
 	auto            data  = (const char*)mc.data();
 	auto            udata = (const uint8_t*)data;
@@ -1670,11 +1555,7 @@
 	return ret;
 }
 
-<<<<<<< HEAD
-wxString audio::getAiffInfo(const MemChunk& mc)
-=======
-string audio::getAiffInfo(MemChunk& mc)
->>>>>>> f8584231
+string audio::getAiffInfo(const MemChunk& mc)
 {
 	auto            data  = (const char*)mc.data();
 	auto            udata = (const uint8_t*)data;
