
#ifndef __CTEXTURE_H__
#define __CTEXTURE_H__

#include "Archive/ArchiveEntry.h"
#include "General/ListenerAnnouncer.h"
#include "Graphics/Translation.h"

class SImage;
class Tokenizer;

// Basic patch
class CTPatch
{
protected:
	string			name;
	int16_t			offset_x;
	int16_t			offset_y;

public:
	CTPatch();
	CTPatch(string name, int16_t offset_x = 0, int16_t offset_y = 0);
	CTPatch(CTPatch* copy);
	virtual ~CTPatch();

	string			getName() { return name; }
	int16_t			xOffset() { return offset_x; }
	int16_t			yOffset() { return offset_y; }

	void	setName(string name) { this->name = name; }
	void	setOffsetX(int16_t offset) { offset_x = offset; }
	void	setOffsetY(int16_t offset) { offset_y = offset; }

	virtual ArchiveEntry*	getPatchEntry(Archive* parent = nullptr);
};

// Extended patch (for TEXTURES)
#define	PTYPE_PATCH		0
#define PTYPE_GRAPHIC	1
class CTPatchEx : public CTPatch
{
private:
	uint8_t			type;			// 0=patch, 1=graphic
	bool			flip_x;
	bool			flip_y;
	bool			use_offsets;
	int16_t			rotation;
	Translation		translation;
	rgba_t			colour;
	float			alpha;
	string			style;
	uint8_t			blendtype;		// 0=none, 1=translation, 2=blend, 3=tint

public:
	CTPatchEx();
	CTPatchEx(string name, int16_t offset_x = 0, int16_t offset_y = 0, uint8_t type = 0);
	CTPatchEx(CTPatch* copy);
	CTPatchEx(CTPatchEx* copy);
	~CTPatchEx();

	bool			flipX() { return flip_x; }
	bool			flipY() { return flip_y; }
	bool			useOffsets() { return use_offsets; }
	int16_t			getRotation() { return rotation; }
	rgba_t			getColour() { return colour; }
	float			getAlpha() { return alpha; }
	string			getStyle() { return style; }
	uint8_t			getBlendType() { return blendtype; }
	Translation&	getTranslation() { return translation; }

	void	flipX(bool flip) { flip_x = flip; }
	void	flipY(bool flip) { flip_y = flip; }
	void	useOffsets(bool use) { use_offsets = use; }
	void	setRotation(int16_t rot) { rotation = rot; }
	void	setColour(uint8_t r, uint8_t g, uint8_t b, uint8_t a) { colour.set(r, g, b, a); }
	void	setAlpha(float a) { alpha = a; }
	void	setStyle(string s) { style = s; }
	void	setBlendType(uint8_t type) { blendtype = type; }

	ArchiveEntry*	getPatchEntry(Archive* parent = nullptr) override;

	bool	parse(Tokenizer& tz, uint8_t type = 0);
	string	asText();
};

class TextureXList;
class SImage;
class Palette;

#define TEXTYPE_TEXTURE		0
#define TEXTYPE_SPRITE		1
#define TEXTYPE_GRAPHIC		2
#define TEXTYPE_WALLTEXTURE	3
#define TEXTYPE_FLAT		4
#define TEXTYPE_HIRES		5

class CTexture : public Announcer
{
	friend class TextureXList;
private:
	// Basic info
	string				name;
	uint16_t			width;
	uint16_t			height;
	double				scale_x;
	double				scale_y;
	bool				world_panning;
	vector<CTPatch*>	patches;
	int					index;

	// Extended (TEXTURES) info
	string	type;
	bool	extended;
	bool	defined;
	bool	optional;
	bool	no_decals;
	bool	null_texture;
	int16_t	offset_x;
	int16_t	offset_y;
	int16_t	def_width;
	int16_t	def_height;

	// Editor info
	uint8_t			state;
	TextureXList*	in_list;

public:
	CTexture(bool extended = false);
	~CTexture();

	void	copyTexture(CTexture* copy, bool keep_type = false);

	string		getName() { return name; }
	uint16_t	getWidth() { return width; }
	uint16_t	getHeight() { return height; }
	double		getScaleX() { return scale_x; }
	double		getScaleY() { return scale_y; }
	int16_t		getOffsetX() { return offset_x; }
	int16_t		getOffsetY() { return offset_y; }
	bool		worldPanning() { return world_panning; }
	string		getType() { return type; }
	bool		isExtended() { return extended; }
	bool		isOptional() { return optional; }
	bool		noDecals() { return no_decals; }
	bool		nullTexture() { return null_texture; }
	size_t		nPatches() { return patches.size(); }
	CTPatch*	getPatch(size_t index);
	uint8_t		getState() { return state; }
	int			getIndex();

	void	setName(string name) { this->name = name; }
	void	setWidth(uint16_t width) { this->width = width; }
	void	setHeight(uint16_t height) { this->height = height; }
	void	setScaleX(double scale) { this->scale_x = scale; }
	void	setScaleY(double scale) { this->scale_y = scale; }
	void	setScale(double x, double y) { this->scale_x = x; this->scale_y = y; }
	void	setOffsetX(int16_t offset) { this->offset_x = offset; }
	void	setOffsetY(int16_t offset) { this->offset_y = offset; }
	void	setWorldPanning(bool wp) { this->world_panning = wp; }
	void	setType(string type) { this->type = type; }
	void	setExtended(bool ext) { this->extended = ext; }
	void	setOptional(bool opt) { this->optional = opt; }
	void	setNoDecals(bool nd) { this->no_decals = nd; }
	void	setNullTexture(bool nt) { this->null_texture = nt; }
	void	setState(uint8_t state) { this->state = state; }
	void	setList(TextureXList* list) { this->in_list = list; }

	void	clear();

	bool	addPatch(string patch, int16_t offset_x = 0, int16_t offset_y = 0, int index = -1);
	bool	removePatch(size_t index);
	bool	removePatch(string patch);
	bool	replacePatch(size_t index, string newpatch);
	bool	duplicatePatch(size_t index, int16_t offset_x = 8, int16_t offset_y = 8);
	bool	swapPatches(size_t p1, size_t p2);

	bool	parse(Tokenizer& tz, string type);
	bool	parseDefine(Tokenizer& tz);
	string	asText();

	bool	convertExtended();
	bool	convertRegular();
<<<<<<< HEAD
	bool	loadPatchImage(unsigned pindex, SImage& image, Archive* parent = nullptr, Palette8bit* pal = nullptr);
	bool	toImage(SImage& image, Archive* parent = nullptr, Palette8bit* pal = nullptr, bool force_rgba = false);
=======
	bool	loadPatchImage(unsigned pindex, SImage& image, Archive* parent = NULL, Palette* pal = NULL);
	bool	toImage(SImage& image, Archive* parent = NULL, Palette* pal = NULL, bool force_rgba = false);
>>>>>>> ae1f849c

	typedef std::unique_ptr<CTexture>	UPtr;
	typedef std::shared_ptr<CTexture>	SPtr;
};

#endif//__CTEXTURE_H__<|MERGE_RESOLUTION|>--- conflicted
+++ resolved
@@ -180,13 +180,8 @@
 
 	bool	convertExtended();
 	bool	convertRegular();
-<<<<<<< HEAD
-	bool	loadPatchImage(unsigned pindex, SImage& image, Archive* parent = nullptr, Palette8bit* pal = nullptr);
-	bool	toImage(SImage& image, Archive* parent = nullptr, Palette8bit* pal = nullptr, bool force_rgba = false);
-=======
-	bool	loadPatchImage(unsigned pindex, SImage& image, Archive* parent = NULL, Palette* pal = NULL);
-	bool	toImage(SImage& image, Archive* parent = NULL, Palette* pal = NULL, bool force_rgba = false);
->>>>>>> ae1f849c
+	bool	loadPatchImage(unsigned pindex, SImage& image, Archive* parent = nullptr, Palette* pal = nullptr);
+	bool	toImage(SImage& image, Archive* parent = nullptr, Palette* pal = nullptr, bool force_rgba = false);
 
 	typedef std::unique_ptr<CTexture>	UPtr;
 	typedef std::shared_ptr<CTexture>	SPtr;
