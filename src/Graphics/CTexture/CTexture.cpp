
// -----------------------------------------------------------------------------
// SLADE - It's a Doom Editor
// Copyright(C) 2008 - 2020 Simon Judd
//
// Email:       sirjuddington@gmail.com
// Web:         http://slade.mancubus.net
// Filename:    CTexture.cpp
// Description: C(omposite)Texture class, represents a composite texture as
//              described in TEXTUREx entries
//
// This program is free software; you can redistribute it and/or modify it
// under the terms of the GNU General Public License as published by the Free
// Software Foundation; either version 2 of the License, or (at your option)
// any later version.
//
// This program is distributed in the hope that it will be useful, but WITHOUT
// ANY WARRANTY; without even the implied warranty of MERCHANTABILITY or
// FITNESS FOR A PARTICULAR PURPOSE. See the GNU General Public License for
// more details.
//
// You should have received a copy of the GNU General Public License along with
// this program; if not, write to the Free Software Foundation, Inc.,
// 51 Franklin Street, Fifth Floor, Boston, MA  02110 - 1301, USA.
// -----------------------------------------------------------------------------


// -----------------------------------------------------------------------------
//
// Includes
//
// -----------------------------------------------------------------------------
#include "Main.h"
#include "CTexture.h"
#include "App.h"
#include "Archive/ArchiveManager.h"
#include "General/Misc.h"
#include "General/ResourceManager.h"
#include "Graphics/SImage/SImage.h"
#include "TextureXList.h"
#include "Utility/StringUtils.h"
#include "Utility/Tokenizer.h"

using namespace slade;


// -----------------------------------------------------------------------------
//
// CTPatch Class Functions
//
// -----------------------------------------------------------------------------


// -----------------------------------------------------------------------------
// CTPatch class constructor w/initial values
// -----------------------------------------------------------------------------
CTPatch::CTPatch(string_view name, int16_t offset_x, int16_t offset_y) : name_{ name }, offset_{ offset_x, offset_y } {}

// -----------------------------------------------------------------------------
// Returns the entry (if any) associated with this patch via the resource
// manager. Entries in [parent] will be prioritised over entries in any other
// open archive
// -----------------------------------------------------------------------------
ArchiveEntry* CTPatch::patchEntry(Archive* parent)
{
	// Default patches should be in patches namespace
	auto* entry = app::resources().getPatchEntry(name_, "patches", parent);

	// Not found in patches, check in graphics namespace
	if (!entry)
		entry = app::resources().getPatchEntry(name_, "graphics", parent);

	// Not found in patches, check in stand-alone texture namespace
	if (!entry)
		entry = app::resources().getPatchEntry(name_, "textures", parent);

	return entry;
}


// -----------------------------------------------------------------------------
//
// CTPatchEx Class Functions
//
// -----------------------------------------------------------------------------


// -----------------------------------------------------------------------------
// CTPatchEx class constructor w/basic initial values
// -----------------------------------------------------------------------------
CTPatchEx::CTPatchEx(string_view name, int16_t offset_x, int16_t offset_y, Type type) :
	CTPatch{ name, offset_x, offset_y }, type_{ type }
{
}

// -----------------------------------------------------------------------------
// CTPatchEx class constructor copying another CTPatchEx
// -----------------------------------------------------------------------------
CTPatchEx::CTPatchEx(const CTPatchEx& copy) :
	CTPatch{ copy },
	type_{ copy.type_ },
	flip_x_{ copy.flip_x_ },
	flip_y_{ copy.flip_y_ },
	use_offsets_{ copy.use_offsets_ },
	rotation_{ copy.rotation_ },
	colour_{ copy.colour_ },
	alpha_{ copy.alpha_ },
	style_{ copy.style_ },
	blendtype_{ copy.blendtype_ }
{
	translation_.copy(copy.translation_);
}

// -----------------------------------------------------------------------------
// Returns the entry (if any) associated with this patch via the resource
// manager. Entries in [parent] will be prioritised over entries in any other
// open archive
// -----------------------------------------------------------------------------
ArchiveEntry* CTPatchEx::patchEntry(Archive* parent)
{
	// 'Patch' type: patches > graphics
	if (type_ == Type::Patch)
	{
		auto* entry = app::resources().getPatchEntry(name_, "patches", parent);
		if (!entry)
			entry = app::resources().getFlatEntry(name_, parent);
		if (!entry)
			entry = app::resources().getPatchEntry(name_, "graphics", parent);
		return entry;
	}

	// 'Graphic' type: graphics > patches
	if (type_ == Type::Graphic)
	{
		auto* entry = app::resources().getPatchEntry(name_, "graphics", parent);
		if (!entry)
			entry = app::resources().getPatchEntry(name_, "patches", parent);
		if (!entry)
			entry = app::resources().getFlatEntry(name_, parent);
		return entry;
	}
	// Silence warnings
	return nullptr;
}

// -----------------------------------------------------------------------------
// Parses a ZDoom TEXTURES format patch definition
// -----------------------------------------------------------------------------
bool CTPatchEx::parse(Tokenizer& tz, Type type)
{
	// Read basic info
	type_ = type;
	name_ = strutil::upper(tz.next().text);
	tz.adv(); // Skip ,
	offset_.x = tz.next().asInt();
	tz.adv(); // Skip ,
	offset_.y = tz.next().asInt();

	// Check if there is any extended info
	if (tz.advIfNext("{", 2))
	{
		// Parse extended info
		while (!tz.checkOrEnd("}"))
		{
			// FlipX
			if (tz.checkNC("FlipX"))
				flip_x_ = true;

			// FlipY
			if (tz.checkNC("FlipY"))
				flip_y_ = true;

			// UseOffsets
			if (tz.checkNC("UseOffsets"))
				use_offsets_ = true;

			// Rotate
			if (tz.checkNC("Rotate"))
				rotation_ = tz.next().asInt();

			// Translation
			if (tz.checkNC("Translation"))
			{
				// Build translation string
				string translate;
				string temp = tz.next().text;
				if (strutil::contains(temp, '='))
					temp = fmt::format("\"{}\"", temp);
				translate += temp;
				while (tz.checkNext(","))
				{
					translate += tz.next().text; // add ','
					temp = tz.next().text;
					if (strutil::contains(temp, '='))
						temp = fmt::format("\"{}\"", temp);
					translate += temp;
				}
				// Parse whole string
				translation_.parse(translate);
				blendtype_ = BlendType::Translation;
			}

			// Blend
			if (tz.checkNC("Blend"))
			{
				double   val;
				wxColour col;
				blendtype_ = BlendType::Blend;

				// Read first value
				auto first = tz.next().text;

				// If no second value, it's just a colour string
				if (!tz.checkNext(","))
				{
					col.Set(first);
					colour_.set(col);
				}
				else
				{
					// Second value could be alpha or green
					tz.adv(); // Skip ,
					double second = tz.next().asFloat();

					// If no third value, it's an alpha value
					if (!tz.checkNext(","))
					{
						col.Set(first);
						colour_.set(col);
						colour_.a  = second * 255;
						blendtype_ = BlendType::Tint;
					}
					else
					{
						// Third value exists, must be R,G,B,A format
						// RGB are ints in the 0-255 range; A is float in the 0.0-1.0 range
						tz.adv(); // Skip ,
						strutil::toDouble(first, val);
						colour_.r = val;
						colour_.g = second;
						colour_.b = tz.next().asInt();
						if (!tz.checkNext(","))
						{
							log::error("Invalid TEXTURES definition, expected ',', got '{}'", tz.peek().text);
							return false;
						}
						tz.adv(); // Skip ,
						colour_.a  = tz.next().asFloat() * 255;
						blendtype_ = BlendType::Tint;
					}
				}
			}

			// Alpha
			if (tz.checkNC("Alpha"))
				alpha_ = tz.next().asFloat();

			// Style
			if (tz.checkNC("Style"))
				style_ = tz.next().text;

			// Read next property name
			tz.adv();
		}
	}

	return true;
}

// -----------------------------------------------------------------------------
// Returns a text representation of the patch in ZDoom TEXTURES format
// -----------------------------------------------------------------------------
string CTPatchEx::asText()
{
	// Init text string
	string typestring = "Patch";
	if (type_ == Type::Graphic)
		typestring = "Graphic";
	auto text = fmt::format("\t{} \"{}\", {}, {}\n", typestring, name_, offset_.x, offset_.y);

	// Check if we need to write any extra properties
	if (!flip_x_ && !flip_y_ && !use_offsets_ && rotation_ == 0 && blendtype_ == BlendType::None && alpha_ == 1.0f
		&& strutil::equalCI(style_, "Copy"))
		return text;
	else
		text += "\t{\n";

	// Write patch properties
	if (flip_x_)
		text += "\t\tFlipX\n";
	if (flip_y_)
		text += "\t\tFlipY\n";
	if (use_offsets_)
		text += "\t\tUseOffsets\n";
	if (rotation_ != 0)
		text += fmt::format("\t\tRotate {}\n", rotation_);
	if (blendtype_ == BlendType::Translation && !translation_.isEmpty())
	{
		text += "\t\tTranslation ";
		text += translation_.asText();
		text += "\n";
	}
	if (blendtype_ == BlendType::Blend || blendtype_ == BlendType::Tint)
	{
		wxColour col(colour_.r, colour_.g, colour_.b);
		text += fmt::format("\t\tBlend \"{}\"", col.GetAsString(wxC2S_HTML_SYNTAX).ToStdString());

		if (blendtype_ == BlendType::Tint)
			text += fmt::format(", {:1.1f}\n", static_cast<double>(colour_.a) / 255.0);
		else
			text += "\n";
	}
	if (alpha_ < 1.0f)
		text += fmt::format("\t\tAlpha {:1.2f}\n", alpha_);
	if (!(strutil::equalCI(style_, "Copy")))
		text += fmt::format("\t\tStyle {}\n", style_);

	// Write ending
	text += "\t}\n";

	return text;
}


// -----------------------------------------------------------------------------
//
// CTexture Class Functions
//
// -----------------------------------------------------------------------------


// -----------------------------------------------------------------------------
// Copies the texture [tex] to this texture.
// If [keep_type] is true, the current texture type (extended/regular) will be
// kept, otherwise it will be converted to the type of [tex]
// -----------------------------------------------------------------------------
void CTexture::copyTexture(const CTexture& tex, bool keep_type)
{
	// Clear current texture
	clear();

	// Copy texture info
	name_          = tex.name_;
	size_          = tex.size_;
	def_size_      = tex.def_size_;
	scale_         = tex.scale_;
	world_panning_ = tex.world_panning_;
	if (!keep_type)
	{
		extended_ = tex.extended_;
		defined_  = tex.defined_;
	}
	optional_     = tex.optional_;
	no_decals_    = tex.no_decals_;
	null_texture_ = tex.null_texture_;
	offset_       = tex.offset_;
	type_         = tex.type_;

	// Update scaling
	if (extended_)
	{
		if (scale_.x == 0)
			scale_.x = 1;
		if (scale_.y == 0)
			scale_.y = 1;
	}
	else if (!extended_ && tex.extended_)
	{
		if (scale_.x == 1)
			scale_.x = 0;
		if (scale_.y == 1)
			scale_.y = 0;
	}

	// Copy patches
	for (unsigned a = 0; a < tex.nPatches(); a++)
	{
		auto* patch = tex.patch(a);

		if (extended_)
		{
			if (tex.extended_)
				patches_.push_back(std::make_unique<CTPatchEx>(*dynamic_cast<CTPatchEx*>(patch)));
			else
				patches_.push_back(std::make_unique<CTPatchEx>(*patch));
		}
		else
			addPatch(patch->name(), patch->xOffset(), patch->yOffset());
	}
}

// -----------------------------------------------------------------------------
// Returns the patch at [index], or NULL if [index] is out of bounds
// -----------------------------------------------------------------------------
CTPatch* CTexture::patch(size_t index) const
{
	// Check index
	if (index >= patches_.size())
		return nullptr;

	// Return patch at index
	return patches_[index].get();
}

// -----------------------------------------------------------------------------
// Returns the index of this texture within its parent list
// -----------------------------------------------------------------------------
int CTexture::index() const
{
	// Check if a parent TextureXList exists
	if (!in_list_)
		return index_;

	// Find this texture in the parent list
	return in_list_->textureIndex(name());
}

// -----------------------------------------------------------------------------
// Clears all texture data
// -----------------------------------------------------------------------------
void CTexture::clear()
{
	name_          = "";
	size_          = { 0, 0 };
	def_size_      = { 0, 0 };
	scale_         = { 1., 1. };
	defined_       = false;
	world_panning_ = false;
	optional_      = false;
	no_decals_     = false;
	null_texture_  = false;
	offset_        = { 0, 0 };
	patches_.clear();
}

// -----------------------------------------------------------------------------
// Adds a patch to the texture with the given attributes, at [index].
// If [index] is -1, the patch is added to the end of the list.
// -----------------------------------------------------------------------------
bool CTexture::addPatch(string_view patch, int16_t offset_x, int16_t offset_y, int index)
{
	// Create new patch
	unique_ptr<CTPatch> np;
	if (extended_)
		np = std::make_unique<CTPatchEx>(patch, offset_x, offset_y);
	else
		np = std::make_unique<CTPatch>(patch, offset_x, offset_y);

	// Add it either after [index] or at the end
	if (index >= 0 && static_cast<unsigned>(index) < patches_.size())
		patches_.insert(patches_.begin() + index, std::move(np));
	else
		patches_.push_back(std::move(np));

	// Cannot be a simple define anymore
	defined_ = false;

	// Announce
	signals_.patches_modified(*this);

	return true;
}

// -----------------------------------------------------------------------------
// Removes the patch at [index].
// Returns false if [index] is invalid, true otherwise
// -----------------------------------------------------------------------------
bool CTexture::removePatch(size_t index)
{
	// Check index
	if (index >= patches_.size())
		return false;

	// Remove the patch
	patches_.erase(patches_.begin() + index);

	// Cannot be a simple define anymore
	defined_ = false;

	// Announce
	signals_.patches_modified(*this);

	return true;
}

// -----------------------------------------------------------------------------
// Removes all instances of [patch] from the texture.
// Returns true if any were removed, false otherwise
// -----------------------------------------------------------------------------
bool CTexture::removePatch(string_view patch)
{
	// Go through patches
	bool removed = false;
	for (unsigned a = 0; a < patches_.size(); a++)
	{
		if (patches_[a]->name() == patch)
		{
			patches_.erase(patches_.begin() + a);
			removed = true;
			a--;
		}
	}

	// Cannot be a simple define anymore
	defined_ = false;

	if (removed)
		signals_.patches_modified(*this);

	return removed;
}

// -----------------------------------------------------------------------------
// Replaces the patch at [index] with [newpatch], and updates its associated
// ArchiveEntry with [newentry].
// Returns false if [index] is out of bounds, true otherwise
// -----------------------------------------------------------------------------
bool CTexture::replacePatch(size_t index, string_view newpatch)
{
	// Check index
	if (index >= patches_.size())
		return false;

	// Replace patch at [index] with new
	patches_[index]->setName(newpatch);

	// Announce
	signals_.patches_modified(*this);

	return true;
}

// -----------------------------------------------------------------------------
// Duplicates the patch at [index], placing the duplicated patch at
// [offset_x],[offset_y] from the original.
// Returns false if [index] is out of bounds, true otherwise
// -----------------------------------------------------------------------------
bool CTexture::duplicatePatch(size_t index, int16_t offset_x, int16_t offset_y)
{
	// Check index
	if (index >= patches_.size())
		return false;

	// Get patch info
	auto* dp = patches_[index].get();

	// Add duplicate patch
	if (extended_)
	{
		auto* ex_patch = dynamic_cast<CTPatchEx*>(patches_[index].get());
		patches_.insert(patches_.begin() + index, std::make_unique<CTPatchEx>(*ex_patch));
	}
	else
		patches_.insert(patches_.begin() + index, std::make_unique<CTPatch>(*patches_[index]));

	// Offset patch by given amount
	patches_[index + 1]->setOffsetX(dp->xOffset() + offset_x);
	patches_[index + 1]->setOffsetY(dp->yOffset() + offset_y);

	// Cannot be a simple define anymore
	defined_ = false;

	// Announce
	signals_.patches_modified(*this);

	return true;
}

// -----------------------------------------------------------------------------
// Swaps the patches at [p1] and [p2].
// Returns false if either index is invalid, true otherwise
// -----------------------------------------------------------------------------
bool CTexture::swapPatches(size_t p1, size_t p2)
{
	// Check patch indices are correct
	if (p1 >= patches_.size() || p2 >= patches_.size())
		return false;

	// Swap the patches
	patches_[p1].swap(patches_[p2]);

	// Announce
	signals_.patches_modified(*this);

	return true;
}

// -----------------------------------------------------------------------------
// Parses a TEXTURES format texture definition
// -----------------------------------------------------------------------------
bool CTexture::parse(Tokenizer& tz, string_view type)
{
	// Check if optional
	if (tz.advIfNextNC("optional"))
<<<<<<< HEAD
		optional_ = true;
=======
		optional = true;
>>>>>>> 5adddc8f

	// Read basic info
	type_     = type;
	extended_ = true;
	defined_  = false;
	name_     = strutil::upper(tz.next().text);
	tz.adv(); // Skip ,
	size_.x = tz.next().asInt();
	tz.adv(); // Skip ,
	size_.y = tz.next().asInt();

	// Check for extended info
	if (tz.advIfNext("{", 2))
	{
		// Read properties
		while (!tz.check("}"))
		{
			// Check if end of text is reached (error)
			if (tz.atEnd())
			{
				log::error("Error parsing texture {}: End of text found, missing }} perhaps?", name_);
				return false;
			}

			// XScale
			if (tz.checkNC("XScale"))
				scale_.x = tz.next().asFloat();

			// YScale
			else if (tz.checkNC("YScale"))
				scale_.y = tz.next().asFloat();

			// Offset
			else if (tz.checkNC("Offset"))
			{
				offset_.x = tz.next().asInt();
				tz.skipToken(); // Skip ,
				offset_.y = tz.next().asInt();
			}

			// WorldPanning
			else if (tz.checkNC("WorldPanning"))
				world_panning_ = true;

			// NoDecals
			else if (tz.checkNC("NoDecals"))
				no_decals_ = true;

			// NullTexture
			else if (tz.checkNC("NullTexture"))
				null_texture_ = true;

			// Patch
			else if (tz.checkNC("Patch"))
			{
				auto* patch = new CTPatchEx();
				patch->parse(tz);
				patches_.emplace_back(patch);
			}

			// Graphic
			else if (tz.checkNC("Graphic"))
			{
				auto* patch = new CTPatchEx();
				patch->parse(tz, CTPatchEx::Type::Graphic);
				patches_.emplace_back(patch);
			}

			// Read next property
			tz.adv();
		}
	}

	return true;
}

// -----------------------------------------------------------------------------
// Parses a HIRESTEX define block
// -----------------------------------------------------------------------------
bool CTexture::parseDefine(Tokenizer& tz)
{
	type_       = "Define";
	extended_   = true;
	defined_    = true;
	name_       = strutil::upper(tz.next().text);
	def_size_.x = tz.next().asInt();
	def_size_.y = tz.next().asInt();
	size_       = def_size_;
	auto* entry = app::resources().getPatchEntry(name_);
	if (entry)
	{
		SImage image;
		if (image.open(entry->data()))
		{
			size_.x  = image.width();
			size_.y  = image.height();
			scale_.x = static_cast<double>(size_.x) / static_cast<double>(def_size_.x);
			scale_.y = static_cast<double>(size_.y) / static_cast<double>(def_size_.y);
		}
	}
	patches_.push_back(std::make_unique<CTPatchEx>(name_));
	return true;
}

// -----------------------------------------------------------------------------
// Returns a string representation of the texture, in ZDoom TEXTURES format
// -----------------------------------------------------------------------------
string CTexture::asText()
{
	// Can't write non-extended texture as text
	if (!extended_)
		return "";

	// Define block
	if (defined_)
		return fmt::format("define \"{}\" {} {}\n", name_, def_size_.x, def_size_.y);

	// Init text string
	string text;
	if (optional_)
		text = fmt::format("{} Optional \"{}\", {}, {}\n{{\n", type_, name_, size_.x, size_.y);
	else
		text = fmt::format("{} \"{}\", {}, {}\n{{\n", type_, name_, size_.x, size_.y);

	// Write texture properties
	if (scale_.x != 1.0)
		text += fmt::format("\tXScale {:1.3f}\n", scale_.x);
	if (scale_.y != 1.0)
		text += fmt::format("\tYScale {:1.3f}\n", scale_.y);
	if (offset_.x != 0 || offset_.y != 0)
		text += fmt::format("\tOffset {}, {}\n", offset_.x, offset_.y);
	if (world_panning_)
		text += "\tWorldPanning\n";
	if (no_decals_)
		text += "\tNoDecals\n";
	if (null_texture_)
		text += "\tNullTexture\n";

	// Write patches
	for (auto& patch : patches_)
		text += dynamic_cast<CTPatchEx*>(patch.get())->asText();

	// Write ending
	text += "}\n\n";

	return text;
}

// -----------------------------------------------------------------------------
// Converts the texture to 'extended' (ZDoom TEXTURES) format
// -----------------------------------------------------------------------------
bool CTexture::convertExtended()
{
	// Simple conversion system for defines
	if (defined_)
		defined_ = false;

	// Don't convert if already extended
	if (extended_)
		return true;

	// Convert scale if needed
	if (scale_.x == 0)
		scale_.x = 1;
	if (scale_.y == 0)
		scale_.y = 1;

	// Convert all patches over to extended format
	for (auto& patch : patches_)
	{
		auto* expatch = new CTPatchEx(*patch);
		patch.reset(expatch);
	}

	// Set extended flag and type
	extended_ = true;
	type_     = "Texture";

	return true;
}

// -----------------------------------------------------------------------------
// Converts the texture to 'regular' (TEXTURE1/2) format
// -----------------------------------------------------------------------------
bool CTexture::convertRegular()
{
	// Don't convert if already regular
	if (!extended_)
		return true;

	// Convert scale
	if (scale_.x == 1)
		scale_.x = 0;
	else
		scale_.x *= 8;
	if (scale_.y == 1)
		scale_.y = 0;
	else
		scale_.y *= 8;

	// Convert all patches over to normal format
	for (auto& patch : patches_)
	{
		auto* npatch = new CTPatch(patch->name(), patch->xOffset(), patch->yOffset());
		patch.reset(npatch);
	}

	// Unset extended flag
	extended_ = false;
	defined_  = false;

	return true;
}

// -----------------------------------------------------------------------------
// Generates a SImage representation of this texture, using patches from
// [parent] primarily, and the palette [pal]
// -----------------------------------------------------------------------------
bool CTexture::toImage(SImage& image, Archive* parent, Palette* pal, bool force_rgba)
{
	// Init image
	image.clear();
	image.resize(size_.x, size_.y);

	// Add patches
	SImage            p_img(SImage::Type::PalMask);
	SImage::DrawProps dp;
	dp.src_alpha = false;
	if (defined_)
	{
		if (!loadPatchImage(0, p_img, parent, pal))
			return false;
		size_.x = p_img.width();
		size_.y = p_img.height();
		image.resize(size_.x, size_.y);
		scale_.x = static_cast<double>(size_.x) / static_cast<double>(def_size_.x);
		scale_.y = static_cast<double>(size_.y) / static_cast<double>(def_size_.y);
		image.drawImage(p_img, 0, 0, dp, pal, pal);
	}
	else if (extended_)
	{
		// Extended texture

		// Add each patch to image
		for (unsigned a = 0; a < patches_.size(); a++)
		{
			auto* patch = dynamic_cast<CTPatchEx*>(patches_[a].get());

			// Load patch entry
			if (!loadPatchImage(a, p_img, parent, pal))
				continue;

			// Handle offsets
			int ofs_x = patch->xOffset();
			int ofs_y = patch->yOffset();
			if (patch->useOffsets())
			{
				ofs_x -= p_img.offset().x;
				ofs_y -= p_img.offset().y;
			}

			// Apply translation before anything in case we're forcing rgba (can't translate rgba images)
			if (patch->blendType() == CTPatchEx::BlendType::Translation)
				p_img.applyTranslation(&(patch->translation()), pal, force_rgba);

			// Convert to RGBA if forced
			if (force_rgba)
				p_img.convertRGBA(pal);

			// Flip/rotate if needed
			if (patch->flipX())
				p_img.mirror(false);
			if (patch->flipY())
				p_img.mirror(true);
			if (patch->rotation() != 0)
				p_img.rotate(patch->rotation());

			// Setup transparency blending
			dp.blend     = SImage::BlendType::Normal;
			dp.alpha     = 1.0f;
			dp.src_alpha = false;
			if (patch->style() == "CopyAlpha" || patch->style() == "Overlay")
				dp.src_alpha = true;
			else if (patch->style() == "Translucent" || patch->style() == "CopyNewAlpha")
				dp.alpha = patch->alpha();
			else if (patch->style() == "Add")
			{
				dp.blend = SImage::BlendType::Add;
				dp.alpha = patch->alpha();
			}
			else if (patch->style() == "Subtract")
			{
				dp.blend = SImage::BlendType::Subtract;
				dp.alpha = patch->alpha();
			}
			else if (patch->style() == "ReverseSubtract")
			{
				dp.blend = SImage::BlendType::ReverseSubtract;
				dp.alpha = patch->alpha();
			}
			else if (patch->style() == "Modulate")
			{
				dp.blend = SImage::BlendType::Modulate;
				dp.alpha = patch->alpha();
			}

			// Setup patch colour
			if (patch->blendType() == CTPatchEx::BlendType::Blend)
				p_img.colourise(patch->colour(), pal);
			else if (patch->blendType() == CTPatchEx::BlendType::Tint)
				p_img.tint(patch->colour(), patch->colour().fa(), pal);


			// Add patch to texture image
			image.drawImage(p_img, ofs_x, ofs_y, dp, pal, pal);
		}
	}
	else
	{
		// Normal texture

		// Add each patch to image
		for (auto& patch : patches_)
		{
			if (misc::loadImageFromEntry(&p_img, patch->patchEntry(parent)))
				image.drawImage(p_img, patch->xOffset(), patch->yOffset(), dp, pal, pal);
		}
	}

	return true;
}

// -----------------------------------------------------------------------------
// Loads the image for the patch at [pindex] into [image].
// Can deal with textures-as-patches
// -----------------------------------------------------------------------------
bool CTexture::loadPatchImage(unsigned pindex, SImage& image, Archive* parent, Palette* pal)
{
	// Check patch index
	if (pindex >= patches_.size())
		return false;

	auto* patch = patches_[pindex].get();

	// If the texture is extended, search for textures-as-patches first
	// (as long as the patch name is different from this texture's name)
	if (extended_ && !(strutil::equalCI(patch->name(), name_)))
	{
		// Search the texture list we're in first
		if (in_list_)
		{
			for (unsigned a = 0; a < in_list_->size(); a++)
			{
				auto* tex = in_list_->texture(a);

				// Don't look past this texture in the list
				if (tex->name() == name_)
					break;

				// Check for name match
				if (strutil::equalCI(tex->name(), patch->name()))
				{
					// Load texture to image
					return tex->toImage(image, parent, pal);
				}
			}
		}

		// Otherwise, try the resource manager
		// TODO: Something has to be ignored here. The entire archive or just the current list?
<<<<<<< HEAD
		auto* tex = app::resources().getTexture(patch->name(), parent);
=======
		CTexture* tex = theResourceManager->getTexture(patch->getName(), "", parent);
>>>>>>> 5adddc8f
		if (tex)
			return tex->toImage(image, parent, pal);
	}

	// Get patch entry
	auto* entry = patch->patchEntry(parent);

	// Load entry to image if valid
	if (entry)
		return misc::loadImageFromEntry(&image, entry);

	// Maybe it's a texture?
	entry = app::resources().getTextureEntry(patch->name(), "", parent);

	if (entry)
		return misc::loadImageFromEntry(&image, entry);

	return false;
}<|MERGE_RESOLUTION|>--- conflicted
+++ resolved
@@ -592,11 +592,7 @@
 {
 	// Check if optional
 	if (tz.advIfNextNC("optional"))
-<<<<<<< HEAD
 		optional_ = true;
-=======
-		optional = true;
->>>>>>> 5adddc8f
 
 	// Read basic info
 	type_     = type;
@@ -967,11 +963,7 @@
 
 		// Otherwise, try the resource manager
 		// TODO: Something has to be ignored here. The entire archive or just the current list?
-<<<<<<< HEAD
-		auto* tex = app::resources().getTexture(patch->name(), parent);
-=======
-		CTexture* tex = theResourceManager->getTexture(patch->getName(), "", parent);
->>>>>>> 5adddc8f
+		auto* tex = app::resources().getTexture(patch->name(), "", parent);
 		if (tex)
 			return tex->toImage(image, parent, pal);
 	}
