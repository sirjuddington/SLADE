--- conflicted
+++ resolved
@@ -165,7 +165,6 @@
 // -----------------------------------------------------------------------------
 void SFont::drawCharacter(char c, ColRGBA colour) const
 {
-<<<<<<< HEAD
 	// TODO: Reimplement (maybe? is unused)
 
 	//// Check texture is loaded
@@ -200,40 +199,6 @@
 	//glTexCoord2d(tex_rect.x2(), tex_rect.y1());
 	//glVertex2d(ch.width_, 0);
 	//glEnd();
-=======
-	// Check texture is loaded
-	if (!gl::Texture::isLoaded(texture_))
-		return;
-
-	// Bind texture
-	gl::Texture::bind(texture_);
-
-	// Set colour
-	gl::setColour(colour);
-
-	// Get character to draw
-	auto& ch = characters_[static_cast<uint8_t>(c)];
-	if (ch.width_ == 0 && ch.height_ == 0)
-		return;
-
-	// Draw it
-	Rectf tex_rect;
-	auto& tex_info = gl::Texture::info(texture_);
-	tex_rect.tl    = { static_cast<double>(ch.tex_bounds_.x1()) / static_cast<double>(tex_info.size.x),
-					   static_cast<double>(ch.tex_bounds_.y1()) / static_cast<double>(tex_info.size.y) };
-	tex_rect.br    = { static_cast<double>(ch.tex_bounds_.x2()) / static_cast<double>(tex_info.size.x),
-					   static_cast<double>(ch.tex_bounds_.y2()) / static_cast<double>(tex_info.size.y) };
-	glBegin(GL_QUADS);
-	glTexCoord2d(tex_rect.x1(), tex_rect.y1());
-	glVertex2d(0, 0);
-	glTexCoord2d(tex_rect.x1(), tex_rect.y2());
-	glVertex2d(0, ch.height_);
-	glTexCoord2d(tex_rect.x2(), tex_rect.y2());
-	glVertex2d(ch.width_, ch.height_);
-	glTexCoord2d(tex_rect.x2(), tex_rect.y1());
-	glVertex2d(ch.width_, 0);
-	glEnd();
->>>>>>> f4bdecfc
 }
 
 // -----------------------------------------------------------------------------
@@ -241,7 +206,6 @@
 // -----------------------------------------------------------------------------
 void SFont::drawString(string_view str, ColRGBA colour, SFont::Align align) const
 {
-<<<<<<< HEAD
 	// TODO: Reimplement (again maybe, unused)
 
 	//// Check texture is loaded
@@ -312,74 +276,6 @@
 	//}
 
 	//glPopMatrix();
-=======
-	// Check texture is loaded
-	if (!gl::Texture::isLoaded(texture_))
-		return;
-
-	// Bind texture
-	gl::Texture::bind(texture_);
-
-	// Set colour
-	gl::setColour(colour);
-
-	// Determine string length (for alignment)
-	int total_width = 0;
-	for (char c : str)
-	{
-		// Get character
-		auto& ch = characters_[static_cast<uint8_t>(c)];
-
-		// Increment total width
-		if (ch.width_ > 0 || ch.height_ > 0)
-			total_width += ch.width_ + spacing_;
-		else
-			total_width += spacing_;
-	}
-
-	// Translate for alignment
-	glPushMatrix();
-	if (align == Align::Right)
-		glTranslated(-total_width, 0, 0);
-	else if (align == Align::Center)
-		glTranslated(-(total_width * 0.5), 0, 0);
-
-	// Draw the string
-	unsigned xoff = 0;
-	for (char c : str)
-	{
-		// Get character
-		auto& ch = characters_[static_cast<uint8_t>(c)];
-		if (ch.width_ == 0 && ch.height_ == 0)
-		{
-			xoff += spacing_;
-			continue;
-		}
-
-		// Draw it
-		Rectf tex_rect;
-		auto& tex_info = gl::Texture::info(texture_);
-		tex_rect.tl    = { static_cast<double>(ch.tex_bounds_.x1()) / static_cast<double>(tex_info.size.x),
-						   static_cast<double>(ch.tex_bounds_.y1()) / static_cast<double>(tex_info.size.y) };
-		tex_rect.br    = { static_cast<double>(ch.tex_bounds_.x2()) / static_cast<double>(tex_info.size.x),
-						   static_cast<double>(ch.tex_bounds_.y2()) / static_cast<double>(tex_info.size.y) };
-		glBegin(GL_QUADS);
-		glTexCoord2d(tex_rect.x1(), tex_rect.y1());
-		glVertex2d(xoff, 0);
-		glTexCoord2d(tex_rect.x1(), tex_rect.y2());
-		glVertex2d(xoff, ch.height_);
-		glTexCoord2d(tex_rect.x2(), tex_rect.y2());
-		glVertex2d(xoff + ch.width_, ch.height_);
-		glTexCoord2d(tex_rect.x2(), tex_rect.y1());
-		glVertex2d(xoff + ch.width_, 0);
-		glEnd();
-
-		// Increment x to next character (1 pixel spacing)
-		xoff += ch.width_ + spacing_;
-	}
-
-	glPopMatrix();
->>>>>>> f4bdecfc
 }
 
 
