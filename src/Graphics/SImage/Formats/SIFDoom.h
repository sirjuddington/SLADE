
#include "Graphics/GameFormats.h"

class SIFDoomGfx : public SIFormat
{
public:
	SIFDoomGfx(string_view id = "doom", string_view name = "Doom Gfx", int reliability = 230) :
		SIFormat(id, name, "lmp", reliability)
	{
	}
	~SIFDoomGfx() override = default;

	bool isThisFormat(const MemChunk& mc) override
	{
		if (EntryDataFormat::format("img_doom")->isThisFormat(mc))
			return true;
		else
			return false;
	}

	SImage::Info info(const MemChunk& mc, int index) override
	{
		SImage::Info info;

		// Read header
		gfx::PatchHeader hdr;
		mc.read(&hdr, 8, 0);

		// Setup info
		info.width       = hdr.width;
		info.height      = hdr.height;
		info.offset_x    = hdr.left;
		info.offset_y    = hdr.top;
		info.colformat   = SImage::Type::PalMask;
		info.has_palette = false;
		info.format      = id_;

		return info;
	}

	Writable canWrite(SImage& image) override
	{
		// Must be converted to paletted to be written
		if (image.type() == SImage::Type::PalMask)
			return Writable::Yes;
		else
			return Writable::Convert;
	}

	bool canWriteType(SImage::Type type) override
	{
		// Doom format gfx can only be written as paletted
		if (type == SImage::Type::PalMask)
			return true;
		else
			return false;
	}

	bool convertWritable(SImage& image, ConvertOptions opt) override
	{
		// Do mask conversion
		if (!opt.transparency)
			image.fillAlpha(255);
		else if (opt.mask_source == Mask::Colour)
			image.maskFromColour(opt.mask_colour, opt.pal_target);
		else if (opt.mask_source == Mask::Alpha)
			image.cutoffMask(opt.alpha_threshold);

		// Convert to paletted
		image.convertPaletted(opt.pal_target, opt.pal_current);

		return true;
	}

	bool writeOffset(SImage& image, ArchiveEntry* entry, Vec2i offset) override
	{
		MemChunk mc;
		image.setXOffset(offset.x);
		image.setYOffset(offset.y);
		return (writeImage(image, mc, nullptr, 0) && entry->importMemChunk(mc));
	}

protected:
	bool readDoomFormat(SImage& image, const MemChunk& data, int version) const
	{
		// Init variables
		auto gfx_data = data.data();
		int  width    = 0;
		int  height   = 0;
		int  offset_x = 0;
		int  offset_y = 0;

		// Read header
		uint8_t hdr_size = 0;
		if (version > 1)
		{
			width    = gfx_data[0];
			height   = gfx_data[1];
			offset_x = (int8_t)gfx_data[2];
			offset_y = (int8_t)gfx_data[3];
			hdr_size = 4;
		}
		else
		{
			auto header = (gfx::PatchHeader*)gfx_data;
			width       = wxINT16_SWAP_ON_BE(header->width);
			height      = wxINT16_SWAP_ON_BE(header->height);
			offset_x    = wxINT16_SWAP_ON_BE(header->left);
			offset_y    = wxINT16_SWAP_ON_BE(header->top);
			hdr_size    = 8;
		}

		// Create image
		image.create(width, height, SImage::Type::PalMask);

		// Read column offsets
		vector<uint32_t> col_offsets(width);
		if (version > 0)
		{
			auto c_ofs = (uint16_t*)((uint8_t*)gfx_data + hdr_size);
			for (int a = 0; a < width; a++)
				col_offsets[a] = wxUINT16_SWAP_ON_BE(c_ofs[a]);
		}
		else
		{
			auto c_ofs = (uint32_t*)((uint8_t*)gfx_data + hdr_size);
			for (int a = 0; a < width; a++)
				col_offsets[a] = wxUINT32_SWAP_ON_BE(c_ofs[a]);
		}

		// Load data
		uint8_t* img_data = imageData(image);
		memset(img_data, 0, width * height); // Set colour to palette index 0
		uint8_t* img_mask = imageMask(image);
		memset(img_mask, 0, width * height); // Set mask to fully transparent

		// Check for the Pleiades hack:
		// Roger Ritenour's pleiades.wad for ZDoom uses 256-tall sky textures,
		// and since the patch format uses 8-bit values for the length of a column,
		// the 256 height overflows to 0. To detect this situation, we check if
		// every column represents precisely 261 bytes, in other words just enough
		// for a single post of 256 pixels.
		bool pleiadeshack = false;
		if (height == 256)
		{
			pleiadeshack = true;
			for (int c = 1; c < width; ++c)
			{
				if (col_offsets[c] - col_offsets[c - 1] != 261)
				{
					pleiadeshack = false;
					break;
				}
			}
			if (data.size() - col_offsets[width - 1] != 261)
				pleiadeshack = false;
		}

		// Load data
		for (int c = 0; c < width; c++)
		{
			// Get current column offset (byteswap if needed)
			auto col_offset = col_offsets[c]; // wxUINT32_SWAP_ON_BE(col_offsets[c]);

			// Check column offset is valid
			if (col_offset >= data.size())
				return false;

			// Go to start of column
			const uint8_t* bits = gfx_data;
			bits += col_offset;

			// Read posts
			int top = -1;
			while (true)
			{
				// Get row offset
				auto row = *bits;

				if (row == 0xFF) // End of column?
					break;

				// Tall patches support
				if (row <= top && version == 0)
					top += row;
				else
					top = row;

				// Get no. of pixels
				bits++;
				uint16_t n_pix = *bits;

				// If this is a Pleiades sky, the height is 256.
				if (pleiadeshack)
					n_pix = 256;

				if (version == 0)
					bits++; // Skip buffer
				for (uint16_t p = 0; p < n_pix; p++)
				{
					// Get pixel position
					bits++;
					int pos = ((top + p) * width + c);

					// Stop if we're outside the image
					if (pos >= width * height)
						break;

					// Stop if for some reason we're outside the gfx data
					if (bits >= gfx_data + data.size())
						break;

					// Fail if bogus data gives a negative pos (this corrupts the heap!)
					if (pos < 0)
						return false;

					// Write pixel data
					img_data[pos] = *bits;
					img_mask[pos] = 255;
				}
				if (version == 0)
					bits++; // Skip buffer
				bits++;     // Go to next row offset
			}
		}

		// Setup variables
		image.setXOffset(offset_x);
		image.setYOffset(offset_y);

		return true;
	}

	bool readImage(SImage& image, const MemChunk& data, int index) override { return readDoomFormat(image, data, 0); }

	bool writeImage(SImage& image, MemChunk& out, Palette* pal, int index) override
	{
		// Convert image to column/post structure
		vector<Column> columns;
		auto           data = imageData(image);
		auto           mask = imageMask(image);

		// Go through columns
		uint32_t offset = 0;
		for (int c = 0; c < image.width(); c++)
		{
			Column col;
			Post   post;
			post.row_off   = 0;
			bool ispost    = false;
			bool first_254 = true; // First 254 pixels should use absolute offsets

			offset          = c;
			uint8_t row_off = 0;
			for (int r = 0; r < image.height(); r++)
			{
				// For vanilla-compatible dimensions, use a split at 128 to prevent tiling.
				if (image.height() < 256)
				{
					if (row_off == 128)
					{
						// Finish current post if any
						if (ispost)
						{
							col.posts.push_back(post);
							post.pixels.clear();
							ispost = false;
						}
					}
				}

				// Taller images cannot be expressed without tall patch support.
				// If we're at offset 254, create a dummy post for tall doom gfx support
				else if (row_off == 254)
				{
					// Finish current post if any
					if (ispost)
					{
						col.posts.push_back(post);
						post.pixels.clear();
						ispost = false;
					}

					// Begin relative offsets
					first_254 = false;

					// Create dummy post
					post.row_off = 254;
					col.posts.push_back(post);

					// Clear post
					row_off = 0;
					ispost  = false;
				}

				// If the current pixel is not transparent, add it to the current post
				if (!mask || mask[offset] > 0)
				{
					// If we're not currently building a post, begin one and set its offset
					if (!ispost)
					{
						// Set offset
						post.row_off = row_off;

						// Reset offset if we're in relative offsets mode
						if (!first_254)
							row_off = 0;

						// Start post
						ispost = true;
					}

					// Add the pixel to the post
					post.pixels.push_back(data[offset]);
				}
				else if (ispost)
				{
					// If the current pixel is transparent and we are currently building
					// a post, add the current post to the list and clear it
					col.posts.push_back(post);
					post.pixels.clear();
					ispost = false;
				}

				// Go to next row
				offset += image.width();
				row_off++;
			}

			// If the column ended with a post, add it
			if (ispost)
				col.posts.push_back(post);

			// Add the column data
			columns.push_back(col);

			// Go to next column
			offset++;
		}

		// Write doom gfx data to output
		out.clear();
		out.seek(0, SEEK_SET);

		// Setup header
		gfx::PatchHeader header;
		header.top    = image.offset().y;
		header.left   = image.offset().x;
		header.width  = image.width();
		header.height = image.height();

		// Byteswap header values if needed
		header.top    = wxINT16_SWAP_ON_BE(header.top);
		header.left   = wxINT16_SWAP_ON_BE(header.left);
		header.width  = wxINT16_SWAP_ON_BE(header.width);
		header.height = wxINT16_SWAP_ON_BE(header.height);

		// Write it
		out.write(&header.width, 2);
		out.write(&header.height, 2);
		out.write(&header.left, 2);
		out.write(&header.top, 2);

		// Write dummy column offsets for now
		vector<uint32_t> col_offsets(columns.size());
		out.write(col_offsets.data(), columns.size() * 4);

		// Write columns
		for (size_t c = 0; c < columns.size(); c++)
		{
			// Record column offset
			col_offsets[c] = wxUINT32_SWAP_ON_BE(out.currentPos());

			// Determine column size (in bytes)
			uint32_t col_size = 0;
			for (auto& post : columns[c].posts)
				col_size += post.pixels.size() + 4;

			// Allocate memory to write the column data
			out.reSize(out.size() + col_size, true);

			// Write column posts
			for (auto& post : columns[c].posts)
			{
				// Write row offset
				out.write(&post.row_off, 1);

				// Write no. of pixels
				uint8_t npix = post.pixels.size();
				out.write(&npix, 1);

				// Write unused byte
				uint8_t temp = (npix > 0) ? post.pixels[0] : 0;
				out.write(&temp, 1);

				// Write pixels
				for (auto& pixel : post.pixels)
					out.write(&pixel, 1);

				// Write unused byte
				temp = (npix > 0) ? post.pixels.back() : 0;
				out.write(&temp, 1);
			}

			// Write '255' row to signal end of column
			uint8_t temp = 255;
			out.write(&temp, 1);
		}

		// Now we write column offsets
		out.seek(8, SEEK_SET);
		out.write(col_offsets.data(), columns.size() * 4);

		return true;
	}

private:
	// Doom Gfx format structs
	struct Post
	{
		uint8_t         row_off;
		vector<uint8_t> pixels;
	};

	struct Column
	{
		vector<Post> posts;
	};
};

class SIFDoomBetaGfx : public SIFDoomGfx
{
public:
	SIFDoomBetaGfx() : SIFDoomGfx("doom_beta", "Doom Gfx (Beta)", 160) {}
	~SIFDoomBetaGfx() override = default;

	bool isThisFormat(const MemChunk& mc) override { return EntryDataFormat::format("img_doom_beta")->isThisFormat(mc); }

	SImage::Info info(const MemChunk& mc, int index) override
	{
		auto info   = SIFDoomGfx::info(mc, index);
		info.format = id_;
		return info;
	}

	// Cannot write this format
	Writable canWrite(SImage& image) override { return Writable::No; }
	bool     canWriteType(SImage::Type type) override { return false; }
	bool     convertWritable(SImage& image, ConvertOptions opt) override { return false; }

protected:
	bool readImage(SImage& image, const MemChunk& data, int index) override { return readDoomFormat(image, data, 1); }
};

class SIFDoomAlphaGfx : public SIFDoomGfx
{
public:
	SIFDoomAlphaGfx() : SIFDoomGfx("doom_alpha", "Doom Gfx (Alpha)", 100) {}
	~SIFDoomAlphaGfx() override = default;

	bool isThisFormat(const MemChunk& mc) override { return EntryDataFormat::format("img_doom_alpha")->isThisFormat(mc); }

	SImage::Info info(const MemChunk& mc, int index) override
	{
		SImage::Info info;

		// Setup info
		info.width     = mc[0];
		info.height    = mc[1];
		info.offset_x  = mc[2];
		info.offset_y  = mc[3];
		info.colformat = SImage::Type::PalMask;
		info.format    = id_;

		return info;
	}

	// Cannot write this format
	Writable canWrite(SImage& image) override { return Writable::No; }
	bool     canWriteType(SImage::Type type) override { return false; }
	bool     convertWritable(SImage& image, ConvertOptions opt) override { return false; }

protected:
	bool readImage(SImage& image, const MemChunk& data, int index) override { return readDoomFormat(image, data, 2); }
};

class SIFDoomArah : public SIFormat
{
public:
	SIFDoomArah() : SIFormat("doom_arah", "Doom Arah", "lmp", 100) {}
	~SIFDoomArah() override = default;

	bool isThisFormat(const MemChunk& mc) override { return EntryDataFormat::format("img_doom_arah")->isThisFormat(mc); }

	SImage::Info info(const MemChunk& mc, int index) override
	{
		SImage::Info info;

		// Read header
		gfx::PatchHeader header;
		mc.read(&header, 8, 0);

		// Set info
		info.width     = wxINT16_SWAP_ON_BE(header.width);
		info.height    = wxINT16_SWAP_ON_BE(header.height);
		info.offset_x  = wxINT16_SWAP_ON_BE(header.left);
		info.offset_y  = wxINT16_SWAP_ON_BE(header.top);
		info.colformat = SImage::Type::PalMask;
		info.format    = id_;

		return info;
	}

protected:
	bool readImage(SImage& image, const MemChunk& data, int index) override
	{
		// Setup variables
		gfx::PatchHeader header;
		data.read(&header, 8, 0);
		int width    = wxINT16_SWAP_ON_BE(header.width);
		int height   = wxINT16_SWAP_ON_BE(header.height);
		int offset_x = wxINT16_SWAP_ON_BE(header.left);
		int offset_y = wxINT16_SWAP_ON_BE(header.top);

		// Create image
		image.create(width, height, SImage::Type::PalMask);
		uint8_t* img_data = imageData(image);
		uint8_t* img_mask = imageMask(image);

		// Read raw pixel data
		data.read(img_data, width * height, 8);

		// Create mask (all opaque)
		memset(img_mask, 255, width * height);

		// Mark as transparent all pixels that are index 255
		for (size_t i = 0; i < (unsigned)(width * height); ++i)
			if (img_data[i] == 255)
				img_mask[i] = 0;

		// Setup other image properties
		image.setXOffset(offset_x);
		image.setYOffset(offset_y);

		return true;
	}
};

class SIFDoomSnea : public SIFormat
{
public:
	SIFDoomSnea() : SIFormat("doom_snea", "Doom Snea", "lmp") {}
	~SIFDoomSnea() override = default;

	bool isThisFormat(const MemChunk& mc) override { return EntryDataFormat::format("img_doom_snea")->isThisFormat(mc); }

	SImage::Info info(const MemChunk& mc, int index) override
	{
		SImage::Info info;

		// Get image info
		uint8_t qwidth = mc[0];
		info.width     = qwidth * 4;
		info.height    = mc[1];
		info.colformat = SImage::Type::PalMask;
		info.format    = id_;

		return info;
	}

protected:
	bool readImage(SImage& image, const MemChunk& data, int index) override
	{
		// Check/setup size
		uint8_t qwidth = data[0];
		int     width  = qwidth * 4;
		int     height = data[1];

		// The TITLEPIC in the Doom Press-Release Beta has
		// two extraneous null bytes at the end for padding.
		int size = data.size();
		if (size == width * height + 4)
			size -= 2;

		if (size != 2 + width * height)
			return false;

		// Create image
		image.create(width, height, SImage::Type::PalMask);

		// Read raw pixel data
		auto img_data = imageData(image);

		auto entryend = data.data() + size;
		auto pixel    = data.data() + 2;
		auto dataend  = img_data + size - 2;
		auto brush    = img_data;

		// Algorithm taken from DeuTex.
		// I do not pretend to understand it,
		// but my own attempt didn't work.
		while (pixel < entryend)
		{
			*brush = *pixel++;
			brush += 4;
			if (brush >= dataend)
				brush -= size - 3;
		}

		// Create mask (all opaque)
		image.fillAlpha(255);

		return true;
	}
};

class SIFDoomPSXHelper
{
public:
	// Helper: corrects for the opaque RGB colour '0,0,0' being considered fully transparent by the PSX hardware.
	// Swaps it for the next nearest colour to black in the palette, otherwise there may be unwanted holes in the image
	// where black is used. Black with the semi-transparency flag set will be used as the swap color, if it is found in
	// the palette. This special PSX color can be used to achieve true black since most geometry in PSX Doom is rendered
	// with opaque draw commands. For more on this problem, and the 'black with semi-transparency flag' workaround see
	// the 'No$PSX Specifications' under the "GPU Video Memory (VRAM) -> Texture Color Black Limitations" section:
	// http://problemkaputt.de/psx-spx.htm#gpuvideomemoryvram
	static void correctOpaqueBlackForPsx(SImage& image)
	{
		if (!image.palette())
			return;

		const short blackColorIndex = getPsxOpaqueBlackColorIndex(*image.palette());

		for (int y = 0; y < image.height(); ++y)
		{
			for (int x = 0; x < image.width(); ++x)
			{
				ColRGBA colour = image.pixelAt(x, y);

				// Note: only do the correction if color index '0' (transparent) is being used but opaque black was
				// intended
				if (colour.index == 0 && colour.a != 0 && colour.equals(ColRGBA::BLACK))
				{
					image.setPixel(x, y, blackColorIndex);
				}
			}
		}
	}

	// Helper: returns a color index to represent ColRGBA::BLACK (opaque black) for the PSX palette.
	// Will return a color index that represents black with the PSX 'semi-transparency' (0x8000) bit set if that color
	// is found in the palette. Failing that, the color index closest to black will be returned. Note that all color
	// indexes other than '0' which are black are assumed to be black with the 'semi transparency' flag set. We have to
	// make this assumption because SLADE does not have the concept of the PSX semi-transparency flag in it's color
	// model...
	static short getPsxOpaqueBlackColorIndex(Palette& palette)
	{
		// Search for for black with the 'semi-transparency' bit set first (any black with color index other than '0')
		const std::vector<slade::ColRGBA>& colors = palette.colours();

		for (short i = 1; i < colors.size(); ++i)
		{
			if (colors[i].equals(ColRGBA::BLACK))
				return i;
		}

		// Failing that try to find a color in the palette that is close to black, but not black
		for (short i = 1; i < 256; i++)
		{
			short   colourIdx = palette.nearestColour(ColRGBA(i, i, i));
			ColRGBA colour    = palette.colour(colourIdx);

			if (!colour.equals(ColRGBA::BLACK))
				return colourIdx;
		}

		return 0; // Give up...
	}
};

class SIFDoomPSX : public SIFormat
{
public:
	SIFDoomPSX() : SIFormat("doom_psx", "Doom PSX", "lmp", 100) {}
	~SIFDoomPSX() override = default;

	bool isThisFormat(const MemChunk& mc) override { return EntryDataFormat::format("img_doom_psx")->isThisFormat(mc); }

	SImage::Info info(const MemChunk& mc, int index) override
	{
		SImage::Info info;

		// Read header
		gfx::PatchHeader header;
		mc.read(&header, 8, 0);

		// Set info
		info.width     = wxINT16_SWAP_ON_BE(header.width);
		info.height    = wxINT16_SWAP_ON_BE(header.height);
		info.offset_x  = wxINT16_SWAP_ON_BE(header.left);
		info.offset_y  = wxINT16_SWAP_ON_BE(header.top);
		info.colformat = SImage::Type::PalMask;
		info.format    = id_;

		return info;
	}

	Writable canWrite(SImage& image) override
	{
		// Must be converted to paletted to be written
		if (image.type() == SImage::Type::PalMask)
			return Writable::Yes;
		else
			return Writable::Convert;
	}

	bool canWriteType(SImage::Type type) override
	{
		// PSX format gfx can only be written as paletted
		if (type == SImage::Type::PalMask)
			return true;
		else
			return false;
	}

	bool convertWritable(SImage& image, ConvertOptions opt) override
	{
		// Do mask conversion
		if (!opt.transparency)
			image.fillAlpha(255);
		else if (opt.mask_source == Mask::Colour)
			image.maskFromColour(opt.mask_colour, opt.pal_target);
		else if (opt.mask_source == Mask::Alpha)
			image.cutoffMask(opt.alpha_threshold);

		// Convert to paletted and correct for opaque black (0,0,0) being considered fully transparent by the PSX
		// hardware
		image.convertPaletted(opt.pal_target, opt.pal_current);
		SIFDoomPSXHelper::correctOpaqueBlackForPsx(image);

		return true;
	}

protected:
	bool readImage(SImage& image, const MemChunk& data, int index) override
	{
		// Setup variables
		gfx::PSXPicHeader header;
		data.read(&header, 8, 0);
		int width    = wxINT16_SWAP_ON_BE(header.width);
		int height   = wxINT16_SWAP_ON_BE(header.height);
		int offset_x = wxINT16_SWAP_ON_BE(header.left);
		int offset_y = wxINT16_SWAP_ON_BE(header.top);

		// Create image
		image.create(width, height, SImage::Type::PalMask);
		auto img_data = imageData(image);
		auto img_mask = imageMask(image);

		// Read raw pixel data
		data.read(img_data, width * height, 8);

		// Create mask (all opaque)
		memset(img_mask, 255, width * height);

		// Mark as transparent all pixels that are index 0
		for (size_t i = 0; i < static_cast<unsigned>(width * height); ++i)
			if (img_data[i] == 0)
				img_mask[i] = 0;

		// Setup other image properties
		image.setXOffset(offset_x);
		image.setYOffset(offset_y);

		return true;
	}

	bool writeImage(SImage& image, MemChunk& out, Palette* pal, int index) override
	{
		// Write the PSX image header (in little endian format)
		out.clear();
		out.seek(0, SEEK_SET);

		gfx::PSXPicHeader header;
		header.width  = wxINT16_SWAP_ON_BE(static_cast<short>(image.width()));
		header.height = wxINT16_SWAP_ON_BE(static_cast<short>(image.height()));
		header.left   = wxINT16_SWAP_ON_BE(static_cast<short>(image.offset().x));
		header.top    = wxINT16_SWAP_ON_BE(static_cast<short>(image.offset().y));

		out.write(&header, sizeof(header));

		// Write the image data
		image.putIndexedData(out);

		return true;
	}
};

class SIFDoomJagHelper
{
public:
	// Helper: corrects for colour index '0' being considered fully transparent
	// Swaps it for the next nearest colour in the palette, otherwise there may be unwanted holes in the image
	static void correctOpaqueZeroColor(SImage& image)
	{
		if (!image.palette())
			return;

		const short opaqueZeroColorIndex = getOpaqueZeroColorIndex(*image.palette());

		for (int y = 0; y < image.height(); ++y)
		{
			for (int x = 0; x < image.width(); ++x)
			{
				ColRGBA colour = image.pixelAt(x, y);

				// Note: only do the correction if color index '0' (transparent) is being used but opaque was intended
				if (colour.index == 0 && colour.a != 0)
				{
					image.setPixel(x, y, opaqueZeroColorIndex);
				}
			}
		}
	}

	static short getOpaqueZeroColorIndex(Palette& palette)
	{
		ColRGBA color  = palette.colour(0);
		auto    icolor = ColRGBA(255 - color.r, 255 - color.g, 255 - color.b, 255);

		Palette temp;
		temp.copyPalette(&palette);
		temp.setColour(0, icolor);

		return temp.nearestColour(color);
	}
};

class SIFDoomJaguar : public SIFormat
{
public:
<<<<<<< HEAD
	SIFDoomJaguar() : SIFormat("doom_jaguar", "Doom Jaguar", "lmp", 85) {}
	~SIFDoomJaguar() override = default;
=======
	SIFDoomJaguar(int colmajor = 0, string_view id = "doom_jaguar", string_view name = "Doom Jaguar") :
		SIFormat(id, name, "lmp", 85), colmajor(colmajor)
	{
	}
	~SIFDoomJaguar() = default;
>>>>>>> f301d78d

	bool isThisFormat(const MemChunk& mc) override { return EntryDataFormat::format("img_doom_jaguar")->isThisFormat(mc); }

	SImage::Info info(const MemChunk& mc, int index) override
	{
		SImage::Info info;

		// Read header
		gfx::JagPicHeader header;
		mc.read(&header, 16, 0);

		// Set info
		info.width     = wxINT16_SWAP_ON_LE(header.width);
		info.height    = wxINT16_SWAP_ON_LE(header.height);
		info.offset_x  = 0;
		info.offset_y  = 0;
		info.colformat = SImage::Type::PalMask;
		info.format    = id_;

		return info;
	}

	Writable canWrite(SImage& image) override
	{
		// Must be converted to paletted to be written
		if (image.type() == SImage::Type::PalMask)
			return Writable::Yes;
		else
			return Writable::Convert;
	}

	bool canWriteType(SImage::Type type) override
	{
		// PSX format gfx can only be written as paletted
		if (type == SImage::Type::PalMask)
			return true;
		else
			return false;
	}

	bool convertWritable(SImage& image, ConvertOptions opt) override
	{
		// Do mask conversion
		if (!opt.transparency)
			image.fillAlpha(255);
		else if (opt.mask_source == Mask::Colour)
			image.maskFromColour(opt.mask_colour, opt.pal_target);
		else if (opt.mask_source == Mask::Alpha)
			image.cutoffMask(opt.alpha_threshold);

		image.convertPaletted(opt.pal_target, opt.pal_current);
		SIFDoomJagHelper::correctOpaqueZeroColor(image);

		return true;
	}

protected:
	bool readImage(SImage& image, const MemChunk& data, int index) override
	{
		// Setup variables
		gfx::JagPicHeader header;
		data.read(&header, 16, 0);
		int width  = wxINT16_SWAP_ON_LE(header.width);
		int height = wxINT16_SWAP_ON_LE(header.height);
		int depth  = wxINT16_SWAP_ON_LE(header.depth);
		int shift  = wxINT16_SWAP_ON_LE(header.palshift);
		int flags  = wxINT16_SWAP_ON_LE(header.flags);

		// Create image
		if (flags & 1)
		{
			// the format is column-major, so swap width and height
			// and then rotate and mirror the image in order to
			// convert it to row-major format
			image.create(height, width, SImage::Type::PalMask);
		}
		else
		{
			image.create(width, height, SImage::Type::PalMask);
		}
		auto img_data = imageData(image);
		auto img_mask = imageMask(image);

		// Create mask (all opaque)
		image.fillAlpha(255);

		// Read raw pixel data
		if (depth == 3)
		{
			data.read(img_data, width * height);
		}
		else if (depth == 2)
		{
			if (shift == 0)
				shift = 40;
			for (int p = 0; p < width * height / 2; ++p)
			{
				img_data[p * 2]     = ((data[16 + p] & 0xF0) >> 4) + (shift << 1);
				img_data[p * 2 + 1] = (data[16 + p] & 0x0F) + (shift << 1);
			}
		}
		else
			return false;

		if (flags & 1)
		{
			image.rotate(90);
			image.mirror(false);
		}

		// Mark palette index 0 as transparent
		for (int p = 0; p < width * height; ++p)
		{
			if (img_data[p] == 0)
				img_mask[p] = 0;
		}

		return true;
	}

	bool writeImage(SImage& image, MemChunk& out, Palette* pal, int index) override
	{
		// Write the JAG image header (in big endian format)
		out.clear();
		out.seek(0, SEEK_SET);

		gfx::JagPicHeader header;
		memset(&header, 0, sizeof(header));
		header.width  = wxINT16_SWAP_ON_LE((short)image.width());
		header.height = wxINT16_SWAP_ON_LE((short)image.height());
		header.depth  = wxINT16_SWAP_ON_LE(3);
		header.flags  = wxINT16_SWAP_ON_LE(colmajor & 1);

		out.write(&header, sizeof(header));

		// Write the image data
		if (colmajor)
		{
			SImage cmimage;
			image.copyImage(&cmimage);

			cmimage.mirror(false);
			cmimage.rotate(270);
			cmimage.putIndexedData(out);
		}
		else
		{
			image.putIndexedData(out);
		}

		return true;
	}

private:
	int colmajor;
};

class SIFDoomJaguarColMajor : public SIFDoomJaguar
{
public:
	SIFDoomJaguarColMajor() : SIFDoomJaguar(1, "doom_jaguar_colmajor", "Doom Jaguar CM") {}
	~SIFDoomJaguarColMajor() final = default;

	bool isThisFormat(MemChunk& mc) override
	{
		return EntryDataFormat::format("img_doom_jaguar_colmajor")->isThisFormat(mc);
	}
};<|MERGE_RESOLUTION|>--- conflicted
+++ resolved
@@ -839,16 +839,11 @@
 class SIFDoomJaguar : public SIFormat
 {
 public:
-<<<<<<< HEAD
-	SIFDoomJaguar() : SIFormat("doom_jaguar", "Doom Jaguar", "lmp", 85) {}
-	~SIFDoomJaguar() override = default;
-=======
 	SIFDoomJaguar(int colmajor = 0, string_view id = "doom_jaguar", string_view name = "Doom Jaguar") :
 		SIFormat(id, name, "lmp", 85), colmajor(colmajor)
 	{
 	}
 	~SIFDoomJaguar() = default;
->>>>>>> f301d78d
 
 	bool isThisFormat(const MemChunk& mc) override { return EntryDataFormat::format("img_doom_jaguar")->isThisFormat(mc); }
 
@@ -1012,7 +1007,7 @@
 	SIFDoomJaguarColMajor() : SIFDoomJaguar(1, "doom_jaguar_colmajor", "Doom Jaguar CM") {}
 	~SIFDoomJaguarColMajor() final = default;
 
-	bool isThisFormat(MemChunk& mc) override
+	bool isThisFormat(const MemChunk& mc) override
 	{
 		return EntryDataFormat::format("img_doom_jaguar_colmajor")->isThisFormat(mc);
 	}
