--- conflicted
+++ resolved
@@ -404,11 +404,7 @@
 		return true;
 	}
 
-<<<<<<< HEAD
 	bool writeImage(SImage& image, MemChunk& data, const Palette* pal, int index) override
-=======
-	bool writeImage(SImage& image, MemChunk& out, Palette* pal, int index) override
->>>>>>> e76a6921
 	{
 		// Setup libpng for writing to memory
 		png_structp png_ptr = png_create_write_struct(PNG_LIBPNG_VER_STRING, nullptr, nullptr, nullptr);
@@ -426,8 +422,8 @@
 			return false;
 		}
 
-		out.clear();
-		PngWriteContext wctx{ &out };
+		data.clear();
+		PngWriteContext wctx{ &data };
 		png_set_write_fn(png_ptr, &wctx, pngWriteData, pngFlush);
 
 		auto type   = image.type();
