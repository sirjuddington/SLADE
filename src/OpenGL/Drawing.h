--- conflicted
+++ resolved
@@ -63,25 +63,14 @@
 
 // Text drawing
 void drawText(
-<<<<<<< HEAD
-	const string& text,
+	const wxString& text,
 	int           x         = 0,
 	int           y         = 0,
 	ColRGBA       colour    = ColRGBA::WHITE,
 	Font          font      = Font::Normal,
 	Align         alignment = Align::Left,
 	Rectd*        bounds    = nullptr);
-Vec2d textExtents(const string& text, Font font = Font::Normal);
-=======
-	const wxString& text,
-	int             x         = 0,
-	int             y         = 0,
-	ColRGBA         colour    = COL_WHITE,
-	Font            font      = Font::Normal,
-	Align           alignment = Align::Left,
-	Rectf*          bounds    = nullptr);
-Vec2f textExtents(const wxString& text, Font font = Font::Normal);
->>>>>>> 0795bd8e
+Vec2d textExtents(const wxString& text, Font font = Font::Normal);
 void  enableTextStateReset(bool enable = true);
 void  setTextState(bool set = true);
 void  setTextOutline(double thickness, ColRGBA colour = ColRGBA::BLACK);
