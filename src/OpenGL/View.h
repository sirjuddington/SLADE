--- conflicted
+++ resolved
@@ -16,7 +16,9 @@
 public:
 	View() = default;
 	View(bool centered, bool y_flipped, bool interpolated = true) :
-		y_flipped_{ y_flipped }, centered_{ centered }, interpolated_{ interpolated }
+		y_flipped_{ y_flipped },
+		centered_{ centered },
+		interpolated_{ interpolated }
 	{
 	}
 
@@ -82,11 +84,7 @@
 	void pan(double x, double y);
 	void zoom(double amount);
 	void zoomToward(double amount, const Vec2i& point);
-<<<<<<< HEAD
 	void fitTo(const BBox& bbox, double scale_inc = 1.25);
-=======
-	void fitTo(const BBox& bbox);
->>>>>>> f4bdecfc
 	bool interpolate(double mult, const Vec2d* towards = nullptr);
 
 	// Canvas <-> Screen Coordinate Translation
@@ -100,7 +98,6 @@
 	void setupShader(const Shader& shader, const glm::mat4& model = glm::mat4(1.0f)) const;
 
 private:
-<<<<<<< HEAD
 	bool   y_flipped_  = false; // If true, the Y-axis is flipped (ie. bottom is 0)
 	bool   centered_   = false; // If true, 0,0 is at the center of the 'screen'
 	double min_scale_  = 0.005;
@@ -117,17 +114,6 @@
 	Rectd     visible_region_;
 	glm::mat4 projection_matrix_ = glm::mat4(1.0f);
 	glm::mat4 view_matrix_       = glm::mat4(1.0f);
-=======
-	Vec2d  offset_         = {};
-	Vec2d  offset_inter_   = {};
-	bool   y_flipped_      = false; // If true, the Y-axis is flipped (ie. bottom is 0)
-	double scale_          = 0.;
-	double scale_inter_    = 0.;
-	double min_scale_      = 0.005;
-	double max_scale_      = 10.;
-	Vec2i  size_           = {};
-	Rectd  visible_region_ = {};
->>>>>>> f4bdecfc
 
 	void updateVisibleRegion();
 	void updateMatrices();
