--- conflicted
+++ resolved
@@ -46,17 +46,13 @@
 			TexFilter      filter = TexFilter::Nearest,
 			bool           tiling = true);
 		static unsigned createFromImage(
-			const SImage& image,
-			Palette*      pal    = nullptr,
-			TexFilter     filter = TexFilter::Nearest,
-			bool          tiling = true);
+			const SImage&  image,
+			const Palette* pal    = nullptr,
+			TexFilter      filter = TexFilter::Nearest,
+			bool           tiling = true);
 		static bool loadData(unsigned id, const uint8_t* data, unsigned width, unsigned height);
-<<<<<<< HEAD
 		static bool loadAlphaData(unsigned id, const uint8_t* data, unsigned width, unsigned height);
-		static bool loadImage(unsigned id, const SImage& image, Palette* pal = nullptr);
-=======
 		static bool loadImage(unsigned id, const SImage& image, const Palette* pal = nullptr);
->>>>>>> f4bdecfc
 		static bool genChequeredTexture(unsigned id, uint8_t block_size, ColRGBA col1, ColRGBA col2);
 		static void clear(unsigned id);
 		static void clearAll();
