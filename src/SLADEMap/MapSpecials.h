#pragma once

#include "SLADEMap/MapObject/MapSector.h"

namespace slade
{
class MapVertex;
class MapThing;
class MapLine;
class SLADEMap;
class ArchiveEntry;

class MapSpecials
{
public:
	void reset();

	void processMapSpecials(SLADEMap* map);
	void processLineSpecial(MapLine* line);

	bool tagColour(int tag, ColRGBA* colour) const;
	bool tagFadeColour(int tag, ColRGBA* colour) const;
	bool tagColoursSet() const;
	bool tagFadeColoursSet() const;
	void updateTaggedSectors(const SLADEMap* map) const;

	// ZDoom
	void   processZDoomMapSpecials(SLADEMap* map);
	void   processZDoomLineSpecial(MapLine* line);
	void   processACSScripts(ArchiveEntry* entry);
	void   setModified(const SLADEMap* map, int tag) const;
	bool   lineIsTranslucent(const MapLine* line) const;
	double translucentLineAlpha(const MapLine* line) const;
	bool   translucentLineAdditive(const MapLine* line) const;

private:
	struct SectorColour
	{
		int     tag;
		ColRGBA colour;
	};

	struct TranslucentLine
	{
		MapLine* line;
		double   alpha;
		bool     additive;
	};

	typedef std::map<MapVertex*, double> VertexHeightMap;

	vector<SectorColour> sector_colours_;
	vector<SectorColour> sector_fadecolours_;

	vector<TranslucentLine> translucent_lines_;

	void processZDoomSlopes(SLADEMap* map) const;
	void processEternitySlopes(const SLADEMap* map) const;

	void processSRB2Slopes(const SLADEMap* map) const;
<<<<<<< HEAD
	void processSRB2FOFs(const SLADEMap* map) const;
=======
	void processEDGEClassicSlopes(SLADEMap* map) const;
>>>>>>> ff6013ae

	template<MapSector::SurfaceType>
	void applyPlaneAlign(MapLine* line, MapSector* target, MapSector* model_sector) const;
	template<MapSector::SurfaceType> void   applyLineSlopeThing(SLADEMap* map, MapThing* thing) const;
	template<MapSector::SurfaceType> void   applySectorTiltThing(SLADEMap* map, MapThing* thing) const;
	template<MapSector::SurfaceType> void   applyVavoomSlopeThing(SLADEMap* map, MapThing* thing) const;
	template<MapSector::SurfaceType> double vertexHeight(MapVertex* vertex, MapSector* sector) const;
	template<MapSector::SurfaceType>
	void applyVertexHeightSlope(MapSector* target, vector<MapVertex*>& vertices, VertexHeightMap& heights) const;
	template<MapSector::SurfaceType>
	void applyRectangularVertexHeightSlope(MapSector* target, vector<MapVertex*>& vertices, VertexHeightMap& heights) const;
};
} // namespace slade<|MERGE_RESOLUTION|>--- conflicted
+++ resolved
@@ -58,11 +58,8 @@
 	void processEternitySlopes(const SLADEMap* map) const;
 
 	void processSRB2Slopes(const SLADEMap* map) const;
-<<<<<<< HEAD
 	void processSRB2FOFs(const SLADEMap* map) const;
-=======
 	void processEDGEClassicSlopes(SLADEMap* map) const;
->>>>>>> ff6013ae
 
 	template<MapSector::SurfaceType>
 	void applyPlaneAlign(MapLine* line, MapSector* target, MapSector* model_sector) const;
