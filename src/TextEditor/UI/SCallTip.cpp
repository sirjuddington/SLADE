--- conflicted
+++ resolved
@@ -31,12 +31,9 @@
 // -----------------------------------------------------------------------------
 #include "Main.h"
 #include "SCallTip.h"
-<<<<<<< HEAD
+#include "UI/WxUtils.h"
 #include "Utility/Colour.h"
-=======
-#include "UI/WxUtils.h"
 #include "Utility/StringUtils.h"
->>>>>>> f8584231
 
 using namespace slade;
 
@@ -239,13 +236,8 @@
 	}
 
 	// Draw function name
-<<<<<<< HEAD
-	wxString fname = function_->name();
+	auto fname = function_->name();
 	dc.SetTextForeground(col_func_);
-=======
-	auto fname = function_->name();
-	dc.SetTextForeground(col_func_.toWx());
->>>>>>> f8584231
 	left = drawText(dc, fname, left, top, &rect);
 
 	// Draw opening bracket
@@ -326,11 +318,7 @@
 		// Type
 		if (!arg.type.empty())
 		{
-<<<<<<< HEAD
-			wxString arg_type = arg.type == "void" ? wxString("void") : wxString::Format("%s ", arg.type);
-=======
 			string arg_type = arg.type == "void" ? "void" : fmt::format("{} ", arg.type);
->>>>>>> f8584231
 			if (a != arg_current_)
 				dc.SetTextForeground(wxcol_type);
 			left = drawText(dc, arg_type, left, top, &rect);
@@ -411,16 +399,6 @@
 				if (extents[a] > MAX_WIDTH)
 				{
 					// Try to split in phrases first.
-<<<<<<< HEAD
-					size_t eol = static_cast<size_t>(line.SubString(0, a).Last('.')) + 1;
-					eol        = line[eol] == ' ' ? eol : -1;
-					if (eol <= 0 || eol > MAX_WIDTH)
-						eol = static_cast<size_t>(line.SubString(0, a).Last(',')) + 1;
-					if (eol <= 0 || eol > MAX_WIDTH)
-						eol = static_cast<size_t>(line.SubString(0, a).Last(' '));
-					desc_lines.push_back(line.SubString(0, eol));
-					line  = line.SubString(eol + 1, line.Length());
-=======
 					auto eol = line.substr(0, a).find_last_of('.') + 1;
 					eol      = line[eol] == ' ' ? eol : -1;
 					if (eol <= 0 || eol > MAX_WIDTH)
@@ -429,7 +407,6 @@
 						eol = line.substr(0, a).find_last_of(' ');
 					desc_lines.push_back(line.substr(0, eol));
 					line  = line.substr(eol + 1, line.size());
->>>>>>> f8584231
 					split = true;
 					break;
 				}
@@ -518,11 +495,7 @@
 			int width = dc.GetTextExtent(wxS("X/X")).x;
 			dc.SetTextForeground(wxcol_fg);
 			dc.DrawLabel(
-<<<<<<< HEAD
-				fmt::format("{}/{}", context_current_ + 1, function_->contexts().size()),
-=======
 				WX_FMT("{}/{}", context_current_ + 1, function_->contexts().size()),
->>>>>>> f8584231
 				wxNullBitmap,
 				wxRect(rect_btn_up_.GetRight() + FromDIP(4), yoff, width, 900),
 				wxALIGN_CENTER_HORIZONTAL);
