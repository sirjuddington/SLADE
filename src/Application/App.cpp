--- conflicted
+++ resolved
@@ -80,11 +80,7 @@
 std::thread::id main_thread_id;
 
 // Version
-<<<<<<< HEAD
 Version version_num{ 3, 3, 0, 1000 };
-=======
-Version version_num{ 3, 2, 2, 0 };
->>>>>>> 94f52f84
 
 // Directory paths
 string dir_data;
