--- conflicted
+++ resolved
@@ -71,7 +71,7 @@
 #ifdef DEBUG
 bool debug = true;
 #else
-bool   debug = false;
+bool debug = false;
 #endif
 
 int win_version_major = 0;
@@ -143,26 +143,15 @@
 	{
 		wxString location = "[unknown location] ";
 		if (frame.HasSourceLocation())
-<<<<<<< HEAD
-			location = wxString::Format("(%s:%d) ", frame.GetFileName(), frame.GetLine());
-=======
-			location = S_FMT("(%s:%ld) ", frame.GetFileName(), frame.GetLine());
->>>>>>> 10f01c3e
+			location = wxString::Format("(%s:%ld) ", frame.GetFileName(), frame.GetLine());
 
 		wxUIntPtr address   = wxPtrToUInt(frame.GetAddress());
 		wxString  func_name = frame.GetName();
 		if (func_name.IsEmpty())
-<<<<<<< HEAD
-			func_name = wxString::Format("[unknown:%d]", address);
+			func_name = wxString::Format("[unknown:%lu]", address);
 
 		wxString line = wxString::Format("%s%s", location, func_name);
-		stack_trace_.Append(wxString::Format("%d: %s\n", frame.GetLevel(), line));
-=======
-			func_name = S_FMT("[unknown:%lu]", address);
-
-		string line = S_FMT("%s%s", location, func_name);
-		stack_trace.Append(S_FMT("%ld: %s\n", frame.GetLevel(), line));
->>>>>>> 10f01c3e
+		stack_trace_.Append(wxString::Format("%ld: %s\n", frame.GetLevel(), line));
 
 		if (frame.GetLevel() == 0)
 			top_level_ = line;
@@ -530,7 +519,7 @@
 #ifdef __WINDOWS__
 	wxApp::SetAppName("SLADE3");
 #else
-    wxApp::SetAppName("slade3");
+	wxApp::SetAppName("slade3");
 #endif
 
 	// Handle exceptions using wxDebug stuff, but only in release mode
@@ -544,12 +533,12 @@
 #ifdef __APPLE__
 	// Should be constant, wxWidgets Cocoa backend scales everything under the hood
 	const double ui_scale = 1.0;
-#else  // !__APPLE__
-    // Calculate scaling factor (from system ppi)
-    wxMemoryDC dc;
-    double     ui_scale = (double)(dc.GetPPI().x) / 96.0;
-    if (ui_scale < 1.)
-        ui_scale = 1.;
+#else // !__APPLE__
+	// Calculate scaling factor (from system ppi)
+	wxMemoryDC dc;
+	double     ui_scale = (double)(dc.GetPPI().x) / 96.0;
+	if (ui_scale < 1.)
+		ui_scale = 1.;
 #endif // __APPLE__
 
 	// Get Windows version
