--- conflicted
+++ resolved
@@ -37,11 +37,7 @@
 #include "Archive/ArchiveManager.h"
 #include "Database/Database.h"
 #include "General/Console.h"
-<<<<<<< HEAD
 #include "General/SAction.h"
-=======
-#include "General/UI.h"
->>>>>>> 7ce98962
 #include "MainEditor/MainEditor.h"
 #include "MainEditor/UI/ArchiveManagerPanel.h"
 #include "MainEditor/UI/MainWindow.h"
@@ -191,9 +187,9 @@
 public:
 	SLADECrashDialog() : wxDialog(wxGetApp().GetTopWindow(), -1, wxS("SLADE Application Crash"))
 	{
-		auto px10 = ui::scalePx(10);
-		auto px6  = ui::scalePx(6);
-		auto px4  = ui::scalePx(4);
+		auto px10 = FromDIP(10);
+		auto px6  = FromDIP(6);
+		auto px4  = FromDIP(4);
 
 		// Setup sizer
 		auto sizer = new wxBoxSizer(wxVERTICAL);
@@ -280,8 +276,8 @@
 
 		// Setup layout
 		wxDialog::Layout();
-		SetInitialSize(wxSize(ui::scalePx(600), ui::scalePx(600)));
-		label->Wrap(ui::scalePx(540) - picture->GetSize().x);
+		SetInitialSize(FromDIP(wxSize(600, 600)));
+		label->Wrap(FromDIP(540) - picture->GetSize().x);
 		CenterOnParent();
 		wxDialog::Show(false);
 	}
@@ -394,9 +390,9 @@
 		switch (app::platform())
 		{
 		case app::Platform::Windows: platform = "Windows"; break;
-		case app::Platform::Linux: platform = "Linux"; break;
-		case app::Platform::MacOS: platform = "MacOS"; break;
-		default: platform = "Unknown"; break;
+		case app::Platform::Linux:   platform = "Linux"; break;
+		case app::Platform::MacOS:   platform = "MacOS"; break;
+		default:                     platform = "Unknown"; break;
 		}
 		json += fmt::format(R"("slade-version":"{}",)", version_);
 		json += fmt::format(R"("platform":"{}",)", platform);
@@ -767,20 +763,6 @@
 		if (e.GetState() != wxWebRequest::State_Completed)
 			return;
 
-<<<<<<< HEAD
-	// Parse version info
-	app::Version stable, beta;
-	string       bin_stable, installer_stable, bin_beta; // Currently unused but may be useful in the future
-	Parser       parser;
-	auto         response_string = e.GetResponse().AsString();
-	if (parser.parseText(response_string.utf8_string()))
-	{
-		// Stable
-		if (auto node_stable = parser.parseTreeRoot()->childPTN("stable"))
-		{
-			// Version
-			if (auto node_version = node_stable->childPTN("version"))
-=======
 		// Parse version info
 		app::Version stable, beta;
 		string       bin_stable, installer_stable, bin_beta; // Currently unused but may be useful in the future
@@ -789,13 +771,10 @@
 		if (parser.parseText(response_string.utf8_string()))
 		{
 			// Stable
-			auto node_stable = parser.parseTreeRoot()->childPTN("stable");
-			if (node_stable)
->>>>>>> 7ce98962
+			if (auto node_stable = parser.parseTreeRoot()->childPTN("stable"))
 			{
 				// Version
-				auto node_version = node_stable->childPTN("version");
-				if (node_version)
+				if (auto node_version = node_stable->childPTN("version"))
 				{
 					stable.major    = node_version->intValue(0);
 					stable.minor    = node_version->intValue(1);
@@ -803,40 +782,19 @@
 				}
 
 				// Binaries link
-				auto node_bin = node_stable->childPTN("bin");
-				if (node_bin)
+				if (auto node_bin = node_stable->childPTN("bin"))
 					bin_stable = node_bin->stringValue();
 
 				// Installer link
-				auto node_install = node_stable->childPTN("install");
-				if (node_install)
+				if (auto node_install = node_stable->childPTN("install"))
 					installer_stable = node_install->stringValue();
 			}
 
-<<<<<<< HEAD
-			// Binaries link
-			if (auto node_bin = node_stable->childPTN("bin"))
-				bin_stable = node_bin->stringValue();
-
-			// Installer link
-			if (auto node_install = node_stable->childPTN("install"))
-				installer_stable = node_install->stringValue();
-		}
-
-		// Beta
-		if (auto node_beta = parser.parseTreeRoot()->childPTN("beta"))
-		{
-			// Version
-			if (auto node_version = node_beta->childPTN("version"))
-=======
 			// Beta
-			auto node_beta = parser.parseTreeRoot()->childPTN("beta");
-			if (node_beta)
->>>>>>> 7ce98962
+			if (auto node_beta = parser.parseTreeRoot()->childPTN("beta"))
 			{
 				// Version
-				auto node_version = node_beta->childPTN("version");
-				if (node_version)
+				if (auto node_version = node_beta->childPTN("version"))
 				{
 					beta.major    = node_version->intValue(0);
 					beta.minor    = node_version->intValue(1);
@@ -844,26 +802,13 @@
 				}
 
 				// Beta number
-				auto node_beta_num = node_beta->childPTN("beta");
-				if (node_beta_num)
+				if (auto node_beta_num = node_beta->childPTN("beta"))
 					beta.beta = node_beta_num->intValue();
 
 				// Binaries link
-				auto node_bin = node_beta->childPTN("bin");
-				if (node_bin)
+				if (auto node_bin = node_beta->childPTN("bin"))
 					bin_beta = node_bin->stringValue();
 			}
-<<<<<<< HEAD
-
-			// Beta number
-			if (auto node_beta_num = node_beta->childPTN("beta"))
-				beta.beta = node_beta_num->intValue();
-
-			// Binaries link
-			if (auto node_bin = node_beta->childPTN("bin"))
-				bin_beta = node_bin->stringValue();
-=======
->>>>>>> 7ce98962
 		}
 
 		// Check for correct info
@@ -915,27 +860,10 @@
 			return;
 		}
 
-<<<<<<< HEAD
-	// Prompt to update
-	if (wxMessageBox(wxString::FromUTF8(message), wxString::FromUTF8(caption), wxOK | wxCANCEL) == wxOK)
-		wxLaunchDefaultBrowser(wxS("https://slade.mancubus.net/index.php?page=downloads"));
-=======
 		// Prompt to update
-		auto main_window = maineditor::window();
-		if (main_window->startPageTabOpen() && app::useWebView())
-		{
-			// Start Page (webview version) is open, show it there
-			main_window->openStartPageTab();
-			main_window->startPage()->updateAvailable(version);
-		}
-		else
-		{
-			// No start page, show a message box
-			if (wxMessageBox(wxString::FromUTF8(message), wxString::FromUTF8(caption), wxOK | wxCANCEL) == wxOK)
-				wxLaunchDefaultBrowser(wxS("http://slade.mancubus.net/index.php?page=downloads"));
-		}
-	}
->>>>>>> 7ce98962
+		if (wxMessageBox(wxString::FromUTF8(message), wxString::FromUTF8(caption), wxOK | wxCANCEL) == wxOK)
+			wxLaunchDefaultBrowser(wxS("https://slade.mancubus.net/index.php?page=downloads"));
+	}
 }
 
 // -----------------------------------------------------------------------------
