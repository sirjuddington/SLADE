--- conflicted
+++ resolved
@@ -479,19 +479,6 @@
 	wxImage::AddHandler(new WxWebpHandler);
 #endif
 
-<<<<<<< HEAD
-=======
-#ifdef __APPLE__
-	// Should be constant, wxWidgets Cocoa backend scales everything under the hood
-	const double ui_scale = 1.0;
-#else  // !__APPLE__
-	// Calculate scaling factor (from system ppi)
-	wxMemoryDC dc;
-	double     ui_scale = static_cast<double>(dc.GetPPI().x) / 96.0;
-	ui_scale            = std::max(ui_scale, 1.);
-#endif // __APPLE__
-
->>>>>>> 1d937b3b
 	// Get Windows version
 #ifdef __WXMSW__
 	wxGetOsVersion(&global::win_version_major, &global::win_version_minor);
