
#pragma once

#include <cmath>
using std::max;
using std::min;

// This is basically a collection of handy little structs I use a lot,
// with some useful functions for each of them

namespace slade
{
// 2D Vector/Point
template<typename T> struct Vec2
{
	T x, y;

	// Constructors
	Vec2() : x{}, y{} {}
	Vec2(T x, T y) : x{ x }, y{ y } {}

	// Converting Constructors
	template<typename OtherT> Vec2(const Vec2<OtherT>& other)
	{
		x = static_cast<T>(other.x);
		y = static_cast<T>(other.y);
	}
	template<typename OtherT> Vec2(OtherT x, OtherT y) : x{ static_cast<T>(x) }, y{ static_cast<T>(y) } {}
	Vec2(const glm::vec2& glm_vec) : x{ static_cast<T>(glm_vec.x) }, y{ static_cast<T>(glm_vec.y) } {}

	void set(T X, T Y)
	{
		x = X;
		y = Y;
	}
	void set(const Vec2& v)
	{
		x = v.x;
		y = v.y;
	}
	template<typename OtherT> void set(const Vec2<OtherT>& v)
	{
		x = static_cast<T>(v.x);
		y = static_cast<T>(v.y);
	}

	Vec2 operator+(const Vec2& v) const { return { v.x + x, v.y + y }; }
	Vec2 operator-(const Vec2& v) const { return { x - v.x, y - v.y }; }
	Vec2 operator*(T num) const { return { x * num, y * num }; }
	Vec2 operator*(const Vec2& v) const { return { x * v.x, y * v.y }; }
	Vec2 operator/(T num) const
	{
		if (num == 0)
			return Vec2{};

		return Vec2{ x / num, y / num };
	}
	bool  operator==(const Vec2& rhs) const { return (x == rhs.x && y == rhs.y); }
	bool  operator!=(const Vec2& rhs) const { return (x != rhs.x || y != rhs.y); }
	Vec2& operator=(const Vec2& rhs)
	{
		x = rhs.x;
		y = rhs.y;
		return *this;
	}

	double magnitude() const { return std::sqrt((x * x) + (y * y)); }

	Vec2 normalized() const
	{
		auto mag = magnitude();
		if (mag == 0)
			return {};

		return { T(x / mag), T(y / mag) };
	}

	void normalize()
	{
		auto mag = magnitude();
		if (mag == 0)
		{
			x = 0;
			y = 0;
		}
		else
		{
			x /= mag;
			y /= mag;
		}
	}

	double distanceTo(const Vec2 other) const
	{
		T dist_x = other.x - x;
		T dist_y = other.y - y;

		return std::sqrt((dist_x * dist_x) + (dist_y * dist_y));
	}

	// aka "Manhattan" distance -- just the sum of the vertical and horizontal
	// distance, and an upper bound on the true distance
	T taxicabDistanceTo(const Vec2& other) const
	{
		T dist;
		if (other.x < x)
			dist = x - other.x;
		else
			dist = other.x - x;
		if (other.y < y)
			dist += y - other.y;
		else
			dist += other.y - y;

		return dist;
	}

	T dot(const Vec2& other) const { return x * other.x + y * other.y; }

	T cross(const Vec2& other) const { return (x * other.y) - (y * other.x); }

	glm::vec2 toGLM() const { return glm::vec2{ x, y }; }
};

typedef Vec2<int>    Vec2i;
typedef Vec2<float>  Vec2f;
typedef Vec2<double> Vec2d;

template<typename T> using Point2 = Vec2<T>;
typedef Point2<int>    Point2i;
typedef Point2<float>  Point2f;
typedef Point2<double> Point2d;


// 3D Vector/Point
template<typename T> struct Vec3
{
	T x, y, z;

	// Constructors
	Vec3() : x{}, y{}, z{} {}
	Vec3(T x, T y, T z) : x{ x }, y{ y }, z{ z } {}
	Vec3(const Vec2<T>& p, T z = {}) : x{ p.x }, y{ p.y }, z{ z } {}

	// Converting Constructors
	template<typename OtherT>
	Vec3(const Vec3<OtherT>& v) : x{ static_cast<T>(v.x) }, y{ static_cast<T>(v.y) }, z{ static_cast<T>(v.z) }
	{
	}
	template<typename OtherT>
	Vec3(OtherT x, OtherT y, OtherT z) : x{ static_cast<T>(x) }, y{ static_cast<T>(y) }, z{ static_cast<T>(z) }
	{
	}
	Vec3(const glm::vec3& glm_vec) :
		x{ static_cast<T>(glm_vec.x) }, y{ static_cast<T>(glm_vec.y) }, z{ static_cast<T>(glm_vec.z) }
	{
	}

	void set(T x, T y, T z)
	{
		this->x = x;
		this->y = y;
		this->z = z;
	}
	void set(const Vec3& p)
	{
		x = p.x;
		y = p.y;
		z = p.z;
	}

	Vec3& operator=(const Vec3& rhs)
	{
		x = rhs.x;
		y = rhs.y;
		z = rhs.z;
		return *this;
	}

	double magnitude() const { return sqrt((x * x) + (y * y) + (z * z)); }

	T dot(const Vec3& vec) const { return x * vec.x + y * vec.y + z * vec.z; }

	Vec3 normalized() const
	{
		auto mag = magnitude();
		if (mag == 0)
			return {};
		else
			return { T(x / mag), T(y / mag), T(z / mag) };
	}

	void normalize()
	{
		double mag = magnitude();
		if (mag == 0)
			set(0, 0, 0);
		else
		{
			x /= mag;
			y /= mag;
			z /= mag;
		}
	}

	double distanceTo(const Vec3& point) const
	{
		auto dist_x = point.x - x;
		auto dist_y = point.y - y;
		auto dist_z = point.z - z;

		return sqrt((dist_x * dist_x) + (dist_y * dist_y) + (dist_z * dist_z));
	}

	Vec3 operator+(const Vec3& point) const { return { point.x + x, point.y + y, point.z + z }; }

	Vec3 operator-(const Vec3& point) const { return { x - point.x, y - point.y, z - point.z }; }

	Vec3 operator*(T num) const { return { x * num, y * num, z * num }; }

	Vec3 operator/(T num) const
	{
		if (num == 0)
			return {};
		else
			return { x / num, y / num, z / num };
	}

	Vec3 cross(const Vec3& p2) const
	{
		Vec3 cross_product;

		cross_product.x = ((y * p2.z) - (z * p2.y));
		cross_product.y = ((z * p2.x) - (x * p2.z));
		cross_product.z = ((x * p2.y) - (y * p2.x));

		return cross_product;
	}

	Vec2<T>   get2d() const { return { x, y }; }
	glm::vec3 toGLM() const { return glm::vec3{ x, y, z }; }
};
typedef Vec3<int>    Vec3i;
typedef Vec3<float>  Vec3f;
typedef Vec3<double> Vec3d;

template<typename T> using Point3 = Vec3<T>;
typedef Point3<int>    Point3i;
typedef Point3<float>  Point3f;
typedef Point3<double> Point3d;


// Rectangle
template<typename T> struct Rect
{
	Vec2<T> tl, br;

	// Constructors
	Rect() = default;
	Rect(const Vec2<T>& tl, const Vec2<T>& br) : tl{ tl }, br{ br } {}
	Rect(T x1, T y1, T x2, T y2) : tl{ x1, y1 }, br{ x2, y2 } {}
	Rect(T x, T y, T width, T height, bool center)
	{
		if (center)
		{
			tl.set(x - (width * 0.5), y - (height * 0.5));
			br.set(x + (width * 0.5), y + (height * 0.5));
		}
		else
		{
			tl.set(x, y);
			br.set(x + width, y + height);
		}
	}

	// Converting Constructors
	template<typename OtherT> Rect(const Vec2<OtherT>& tl, const Vec2<OtherT>& br) : tl{ tl }, br{ br } {}
	template<typename OtherT>
	Rect(OtherT x1, OtherT y1, OtherT x2, OtherT y2) :
		tl{ static_cast<T>(x1), static_cast<T>(y1) }, br{ static_cast<T>(x2), static_cast<T>(y2) }
	{
	}

	// Functions
	void set(const Vec2<T>& tl, const Vec2<T>& br)
	{
		this->tl = tl;
		this->br = br;
	}

	void set(T x1, T y1, T x2, T y2)
	{
		tl.set(x1, y1);
		br.set(x2, y2);
	}

	void set(const Rect& rect)
	{
		tl.set(rect.tl);
		br.set(rect.br);
	}

	// TR/BL aliases that make more sense for line segments
	const Vec2<T>& start() const { return tl; }
	const Vec2<T>& end() const { return br; }

	Rect<T> flip() const { return Rect<T>(br, tl); }

	T x1() const { return tl.x; }
	T y1() const { return tl.y; }
	T x2() const { return br.x; }
	T y2() const { return br.y; }

	T left() const { return std::min<T>(tl.x, br.x); }
	T top() const { return std::min<T>(tl.y, br.y); }
	T right() const { return std::max<T>(br.x, tl.x); }
	T bottom() const { return std::max<T>(br.y, tl.y); }

	T width() const { return br.x - tl.x; }
	T height() const { return br.y - tl.y; }

	T awidth() const { return std::max<T>(br.x, tl.x) - std::min<T>(tl.x, br.x); }
	T aheight() const { return std::max<T>(br.y, tl.y) - std::min<T>(tl.y, br.y); }

	Vec2<T> middle() const { return { left() + T(awidth() * 0.5), top() + T(aheight() * 0.5) }; }

	void expand(T x, T y)
	{
		if (tl.x < br.x)
		{
			tl.x -= x;
			br.x += x;
		}
		else
		{
			tl.x += x;
			br.x -= x;
		}

		if (tl.y < br.y)
		{
			tl.y -= y;
			br.y += y;
		}
		else
		{
			tl.y += y;
			br.y -= y;
		}
	}

	T length() const
	{
		T dist_x = br.x - tl.x;
		T dist_y = br.y - tl.y;

		return sqrt(dist_x * dist_x + dist_y * dist_y);
	}

	bool contains(Vec2<T> point) const
	{
		return (point.x >= left() && point.x <= right() && point.y >= top() && point.y <= bottom());
	}

	void move(T x_offset, T y_offset)
	{
		tl.x += x_offset;
		tl.y += y_offset;
		br.x += x_offset;
		br.y += y_offset;
	}
};

typedef Rect<int>    Recti;
typedef Rect<float>  Rectf;
typedef Rect<double> Rectd;

// Rectangle is not really any different from a 2D segment, but using it to
// mean that can be confusing, so here's an alias.
template<typename T> using Seg2 = Rect<T>;
typedef Seg2<int>    Seg2i;
typedef Seg2<double> Seg2d;
typedef Seg2<float>  Seg2f;


// Plane: A 3d plane
struct Plane
{
	double a, b, c, d;

	Plane() : a(0.0), b(0.0), c(0.0), d(0.0) {}
	Plane(double a, double b, double c, double d) : a(a), b(b), c(c), d(d) {}

	/** Construct a flat plane (perpendicular to the z axis) at the given height.
	 */
	static Plane flat(float height) { return { 0.0, 0.0, 1.0, height }; }

	bool operator==(const Plane& rhs) const { return a == rhs.a && b == rhs.b && c == rhs.c && d == rhs.d; }
	bool operator!=(const Plane& rhs) const { return !(*this == rhs); }

	void set(double a, double b, double c, double d)
	{
		this->a = a;
		this->b = b;
		this->c = c;
		this->d = d;
	}

	Vec3d normal() const
	{
		Vec3d norm(a, b, c);
		norm.normalize();
		return norm;
	}

	void normalize()
	{
		Vec3d  vec(a, b, c);
		double mag = vec.magnitude();
		a          = a / mag;
		b          = b / mag;
		c          = c / mag;
		d          = d / mag;
	}

	double heightAt(Vec2d point) const { return heightAt(point.x, point.y); }
	double heightAt(double x, double y) const { return ((-a * x) + (-b * y) + d) / c; }
};


// BBox: A simple bounding box with related functions
struct BBox
{
	Vec2d min;
	Vec2d max;

	BBox() { reset(); }
	BBox(const Vec2d& min, const Vec2d& max) : min{ min }, max{ max } {}
	BBox(double min_x, double min_y, double max_x, double max_y) : min{ min_x, min_y }, max{ max_x, max_y } {}

	void reset()
	{
		min.set(0, 0);
		max.set(0, 0);
	}

	void extend(double x, double y)
	{
		// Init bbox if it has been reset last
		if (min.x == 0 && min.y == 0 && max.x == 0 && max.y == 0)
		{
			min.set(x, y);
			max.set(x, y);
			return;
		}

		// Extend to fit the point [x,y]
		if (x < min.x)
			min.x = x;
		if (x > max.x)
			max.x = x;
		if (y < min.y)
			min.y = y;
		if (y > max.y)
			max.y = y;
	}

	void extend(const Vec2d& other) { extend(other.x, other.y); }

	void extend(const BBox& other)
	{
		if (other.min.x < min.x)
			min.x = other.min.x;
		if (other.min.y < min.y)
			min.y = other.min.y;

		if (other.max.x > max.x)
			max.x = other.max.x;
		if (other.max.y > max.y)
			max.y = other.max.y;
	}

	bool pointWithin(double x, double y) const { return (x >= min.x && x <= max.x && y >= min.y && y <= max.y); }
	bool contains(Vec2d point) const { return pointWithin(point.x, point.y); }
	bool isWithin(Vec2d bmin, Vec2d bmax) const
	{
		return (min.x >= bmin.x && max.x <= bmax.x && min.y >= bmin.y && max.y <= bmax.y);
	}

	bool isValid() const { return ((max.x - min.x > 0) && (max.y - min.y) > 0); }

	Vec2d  size() const { return { max.x - min.x, max.y - min.y }; }
	double width() const { return max.x - min.x; }
	double height() const { return max.y - min.y; }

	Vec2d  mid() const { return { midX(), midY() }; }
	double midX() const { return min.x + ((max.x - min.x) * 0.5); }
	double midY() const { return min.y + ((max.y - min.y) * 0.5); }

	Seg2d leftSide() const { return { min.x, min.y, min.x, max.y }; }
	Seg2d rightSide() const { return { max.x, min.y, max.x, max.y }; }
	Seg2d bottomSide() const { return { min.x, max.y, max.x, max.y }; }
	Seg2d topSide() const { return { min.x, min.y, max.x, min.y }; }
};

// Formerly key_value_t
typedef std::pair<string, string> StringPair;

// Simple templated struct for string+value pairs
template<typename T> struct Named
{
	string name;
	T      value;

	Named(string_view name, const T& value) : name{ name }, value{ value } {}

	// For sorting
<<<<<<< HEAD
	bool operator<(const Named& rhs) { return name < rhs.name; }
	bool operator<=(const Named& rhs) { return name <= rhs.name; }
	bool operator>(const Named& rhs) { return name > rhs.name; }
	bool operator>=(const Named& rhs) { return name >= rhs.name; }
=======
	bool operator<(const Named<T>& rhs) { return name < rhs.name; }
	bool operator<=(const Named<T>& rhs) { return name <= rhs.name; }
	bool operator>(const Named<T>& rhs) { return name > rhs.name; }
	bool operator>=(const Named<T>& rhs) { return name >= rhs.name; }
>>>>>>> 8a2446cd
};

} // namespace slade<|MERGE_RESOLUTION|>--- conflicted
+++ resolved
@@ -152,7 +152,9 @@
 	{
 	}
 	Vec3(const glm::vec3& glm_vec) :
-		x{ static_cast<T>(glm_vec.x) }, y{ static_cast<T>(glm_vec.y) }, z{ static_cast<T>(glm_vec.z) }
+		x{ static_cast<T>(glm_vec.x) },
+		y{ static_cast<T>(glm_vec.y) },
+		z{ static_cast<T>(glm_vec.z) }
 	{
 	}
 
@@ -277,7 +279,8 @@
 	template<typename OtherT> Rect(const Vec2<OtherT>& tl, const Vec2<OtherT>& br) : tl{ tl }, br{ br } {}
 	template<typename OtherT>
 	Rect(OtherT x1, OtherT y1, OtherT x2, OtherT y2) :
-		tl{ static_cast<T>(x1), static_cast<T>(y1) }, br{ static_cast<T>(x2), static_cast<T>(y2) }
+		tl{ static_cast<T>(x1), static_cast<T>(y1) },
+		br{ static_cast<T>(x2), static_cast<T>(y2) }
 	{
 	}
 
@@ -304,7 +307,7 @@
 	const Vec2<T>& start() const { return tl; }
 	const Vec2<T>& end() const { return br; }
 
-	Rect<T> flip() const { return Rect<T>(br, tl); }
+	Rect flip() const { return Rect(br, tl); }
 
 	T x1() const { return tl.x; }
 	T y1() const { return tl.y; }
@@ -515,17 +518,10 @@
 	Named(string_view name, const T& value) : name{ name }, value{ value } {}
 
 	// For sorting
-<<<<<<< HEAD
 	bool operator<(const Named& rhs) { return name < rhs.name; }
 	bool operator<=(const Named& rhs) { return name <= rhs.name; }
 	bool operator>(const Named& rhs) { return name > rhs.name; }
 	bool operator>=(const Named& rhs) { return name >= rhs.name; }
-=======
-	bool operator<(const Named<T>& rhs) { return name < rhs.name; }
-	bool operator<=(const Named<T>& rhs) { return name <= rhs.name; }
-	bool operator>(const Named<T>& rhs) { return name > rhs.name; }
-	bool operator>=(const Named<T>& rhs) { return name >= rhs.name; }
->>>>>>> 8a2446cd
 };
 
 } // namespace slade