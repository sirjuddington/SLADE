
// ----------------------------------------------------------------------------
// SLADE - It's a Doom Editor
// Copyright(C) 2008 - 2017 Simon Judd
//
// Email:       sirjuddington@gmail.com
// Web:         http://slade.mancubus.net
// Filename:    StringUtils.cpp
// Description: Various string utility functions
//
// This program is free software; you can redistribute it and/or modify it
// under the terms of the GNU General Public License as published by the Free
// Software Foundation; either version 2 of the License, or (at your option)
// any later version.
//
// This program is distributed in the hope that it will be useful, but WITHOUT
// ANY WARRANTY; without even the implied warranty of MERCHANTABILITY or 
// FITNESS FOR A PARTICULAR PURPOSE. See the GNU General Public License for
// more details.
//
// You should have received a copy of the GNU General Public License along with
// this program; if not, write to the Free Software Foundation, Inc.,
// 51 Franklin Street, Fifth Floor, Boston, MA  02110 - 1301, USA.
// ----------------------------------------------------------------------------


// ----------------------------------------------------------------------------
//
// Includes
//
// ----------------------------------------------------------------------------
#include "Main.h"
#include "StringUtils.h"
#include "Tokenizer.h"
#include "App.h"
#include "Archive/ArchiveManager.h"


// ----------------------------------------------------------------------------
//
// Variables
//
// ----------------------------------------------------------------------------
namespace StringUtils
{
	wxRegEx re_int1{ "^[+-]?[0-9]+[0-9]*$", wxRE_DEFAULT | wxRE_NOSUB };
	wxRegEx re_int2{ "^0[0-9]+$", wxRE_DEFAULT | wxRE_NOSUB };
	wxRegEx re_int3{ "^0x[0-9A-Fa-f]+$", wxRE_DEFAULT | wxRE_NOSUB };
	wxRegEx re_float{ "^[-+]?[0-9]*.?[0-9]+([eE][-+]?[0-9]+)?$", wxRE_DEFAULT | wxRE_NOSUB };
}


// ----------------------------------------------------------------------------
//
// StringUtils Namespace Functions
//
// ----------------------------------------------------------------------------


// ----------------------------------------------------------------------------
// StringUtils::escapedString
//
// Returns a copy of [str] with escaped double quotes and backslashes.
// If [swap_backslash] is true, instead of escaping it will swap backslashes to
// forward slashes
// ----------------------------------------------------------------------------
string StringUtils::escapedString(const string& str, bool swap_backslash)
{
	string escaped = str;

	escaped.Replace(SLASH_BACK, swap_backslash ? SLASH_FORWARD : ESCAPED_SLASH_BACK);
	escaped.Replace(QUOTE_DOUBLE, ESCAPED_QUOTE_DOUBLE);

	return escaped;
}

// ----------------------------------------------------------------------------
// StringUtils::processIncludes
//
// Reads the text file at [filename], processing any #include statements in the
// file recursively. The resulting 'expanded' text is written to [out]
// ----------------------------------------------------------------------------
void StringUtils::processIncludes(string filename, string& out)
{
	// Open file
	wxTextFile file;
	if (!file.Open(filename))
		return;

	// Get file path
	wxFileName fn(filename);
	string path = fn.GetPath(true);

	// Go through line-by-line
	string line = file.GetNextLine();
	Tokenizer tz;
	tz.setSpecialCharacters("");
	while (!file.Eof())
	{
		// Check for #include
		if (line.Lower().Trim().StartsWith("#include"))
		{
			// Get filename to include
			tz.openString(line);
			tz.skip();	// Skip #include

			// Process the file
			processIncludes(path + tz.next().text, out);
		}
		else
			out.Append(line + "\n");

		line = file.GetNextLine();
	}
}

// ----------------------------------------------------------------------------
// StringUtils::processIncludes
//
// Reads the text entry [entry], processing any #include statements in the
// entry text recursively. This will search in the resource folder and archive
// as well as in the parent archive. The resulting 'expanded' text is written 
// to [out]
// ----------------------------------------------------------------------------
void StringUtils::processIncludes(ArchiveEntry* entry, string& out, bool use_res)
{
	// Check entry was given
	if (!entry)
		return;

	// Write entry to temp file
	string filename = App::path(entry->getName(), App::Dir::Temp);
	entry->exportFile(filename);

	// Open file
	wxTextFile file;
	if (!file.Open(filename))
		return;

	// Go through line-by-line
	Tokenizer tz;
	tz.setSpecialCharacters("");
	string line = file.GetFirstLine();
	while (!file.Eof())
	{
		// Check for #include
		if (line.Lower().Trim().StartsWith("#include"))
		{
			// Get name of entry to include
			tz.openString(line);
			string name = entry->getPath() + tz.next().text;

			// Get the entry
			bool done = false;
			ArchiveEntry* entry_inc = entry->getParent()->entryAtPath(name);
			// DECORATE paths start from the root, not from the #including entry's directory
			if (!entry_inc)
				entry_inc = entry->getParent()->entryAtPath(tz.current().text);
			if (entry_inc)
			{
				processIncludes(entry_inc, out);
				done = true;
			}
			else
				Log::info(2, S_FMT("Couldn't find entry to #include: %s", name));

			// Look in resource pack
			if (use_res && !done && App::archiveManager().programResourceArchive())
			{
<<<<<<< HEAD
				name = "config/games/" + tz.current().text;
				entry_inc = theArchiveManager->programResourceArchive()->entryAtPath(name);
=======
				name = "config/games/" + inc_name;
				entry_inc = App::archiveManager().programResourceArchive()->entryAtPath(name);
>>>>>>> c2be798c
				if (entry_inc)
				{
					processIncludes(entry_inc, out);
					done = true;
				}
			}

			// Okay, we've exhausted all possibilities
			if (!done)
				Log::info(
					1,
					S_FMT("Error: Attempting to #include nonexistant entry \"%s\" from entry %s",
						name,
						entry->getName())
				);
		}
		else
			out.Append(line + "\n");

		line = file.GetNextLine();
	}

	// Delete temp file
	wxRemoveFile(filename);
}

// ----------------------------------------------------------------------------
// StringUtils::isInteger
//
// Returns true if [str] is a valid integer. If [allow_hex] is true, can also
// be a valid hex string
// ----------------------------------------------------------------------------
bool StringUtils::isInteger(const string& str, bool allow_hex)
{
	return (re_int1.Matches(str) || re_int2.Matches(str) || (allow_hex && re_int3.Matches(str)));
}

// ----------------------------------------------------------------------------
// StringUtils::isHex
//
// Returns true if [str] is a valid hex string
// ----------------------------------------------------------------------------
bool StringUtils::isHex(const string& str)
{
	return re_int3.Matches(str);
}

// ----------------------------------------------------------------------------
// StringUtils::isFloat
//
// Returns true if [str] is a valid floating-point number
// ----------------------------------------------------------------------------
bool StringUtils::isFloat(const string& str)
{
	return (re_float.Matches(str));
}<|MERGE_RESOLUTION|>--- conflicted
+++ resolved
@@ -167,13 +167,8 @@
 			// Look in resource pack
 			if (use_res && !done && App::archiveManager().programResourceArchive())
 			{
-<<<<<<< HEAD
 				name = "config/games/" + tz.current().text;
-				entry_inc = theArchiveManager->programResourceArchive()->entryAtPath(name);
-=======
-				name = "config/games/" + inc_name;
 				entry_inc = App::archiveManager().programResourceArchive()->entryAtPath(name);
->>>>>>> c2be798c
 				if (entry_inc)
 				{
 					processIncludes(entry_inc, out);
