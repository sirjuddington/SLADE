--- conflicted
+++ resolved
@@ -85,480 +85,4 @@
 	if ((val - static_cast<double>(ret)) >= 0.5)
 		ret++;
 	return ret;
-<<<<<<< HEAD
-}
-
-// -----------------------------------------------------------------------------
-// Returns the distance between [p1] and [p2]
-// -----------------------------------------------------------------------------
-double math::distance(Vec2d p1, Vec2d p2)
-{
-	return sqrt((p2.x - p1.x) * (p2.x - p1.x) + (p2.y - p1.y) * (p2.y - p1.y));
-}
-
-// -----------------------------------------------------------------------------
-// Returns the distance between [p1] and [p2]
-// -----------------------------------------------------------------------------
-double math::distance3d(Vec3d p1, Vec3d p2)
-{
-	return sqrt((p2.x - p1.x) * (p2.x - p1.x) + (p2.y - p1.y) * (p2.y - p1.y) + (p2.z - p1.z) * (p2.z - p1.z));
-}
-
-// -----------------------------------------------------------------------------
-// Returns the side of the [line] that the [point] lies on.
-// Positive is front, negative is back, zero is on the line
-// -----------------------------------------------------------------------------
-double math::lineSide(Vec2d point, Seg2d line)
-{
-	return (point.x - line.x1()) * line.height() - (point.y - line.y1()) * line.width();
-}
-
-// -----------------------------------------------------------------------------
-// Returns the point on the given [line] that's closest to the given [point]
-// -----------------------------------------------------------------------------
-Vec2d math::closestPointOnLine(Vec2d point, Seg2d line)
-{
-	// Get line length
-	double len = line.length();
-
-	// Calculate intersection distance
-	double u = 0;
-	if (len > 0)
-	{
-		u = ((point.x - line.x1()) * line.width() + (point.y - line.y1()) * line.height()) / (len * len);
-
-		// Limit intersection distance to the line
-		double lbound = 1 / len;
-		if (u < lbound)
-			u = lbound;
-		if (u > (1.0 - lbound))
-			u = 1.0 - lbound;
-	}
-
-	// Return intersection point
-	return { line.x1() + u * line.width(), line.y1() + u * line.height() };
-}
-
-// -----------------------------------------------------------------------------
-// Returns the shortest distance between the given [point] and [line]
-// -----------------------------------------------------------------------------
-double math::distanceToLine(Vec2d point, Seg2d line)
-{
-	// Calculate intersection point
-	auto i = closestPointOnLine(point, line);
-
-	// Return distance between intersection and point
-	// which is the shortest distance to the line
-	return math::distance(i, point);
-}
-
-// -----------------------------------------------------------------------------
-// Returns the shortest 'distance' between the given [point] and [line].
-// The distance returned isn't the real distance, but can be used to find the
-// closest line to the point
-// -----------------------------------------------------------------------------
-double math::distanceToLineFast(Vec2d point, Seg2d line)
-{
-	// Calculate intersection point
-	auto i = closestPointOnLine(point, line);
-
-	// Return fast distance between intersection and point
-	// which is the shortest distance to the line
-	return (i.x - point.x) * (i.x - point.x) + (i.y - point.y) * (i.y - point.y);
-}
-
-// -----------------------------------------------------------------------------
-// Checks for an intersection between two lines [l1] and [l2].
-// Returns true if they intersect and sets [out] to the intersection point
-// -----------------------------------------------------------------------------
-bool math::linesIntersect(Seg2d l1, Seg2d l2, Vec2d& out)
-{
-	// First, simple check for two parallel horizontal or vertical lines
-	if ((l1.x1() == l1.x2() && l2.x1() == l2.x2()) || (l1.y1() == l1.y2() && l2.y1() == l2.y2()))
-		return false;
-
-	// Second, check if the lines share any endpoints
-	if ((l1.x1() == l2.x1() && l1.y1() == l2.y1()) || (l1.x2() == l2.x2() && l1.y2() == l2.y2())
-		|| (l1.x1() == l2.x2() && l1.y1() == l2.y2()) || (l1.x2() == l2.x1() && l1.y2() == l2.y1()))
-		return false;
-
-	// Third, check bounding boxes
-	if (max(l1.x1(), l1.x2()) < min(l2.x1(), l2.x2()) || max(l2.x1(), l2.x2()) < min(l1.x1(), l1.x2())
-		|| max(l1.y1(), l1.y2()) < min(l2.y1(), l2.y2()) || max(l2.y1(), l2.y2()) < min(l1.y1(), l1.y2()))
-		return false;
-
-	// Fourth, check for two perpendicular horizontal or vertical lines
-	if (l1.x1() == l1.x2() && l2.y1() == l2.y2())
-	{
-		out.x = l1.x1();
-		out.y = l2.y1();
-		return true;
-	}
-	if (l1.y1() == l1.y2() && l2.x1() == l2.x2())
-	{
-		out.x = l2.x1();
-		out.y = l1.y1();
-		return true;
-	}
-
-	// Not a simple case, do full intersection calculation
-
-	// Calculate some values
-	double a1  = l1.y2() - l1.y1();
-	double a2  = l2.y2() - l2.y1();
-	double b1  = l1.x1() - l1.x2();
-	double b2  = l2.x1() - l2.x2();
-	double c1  = (a1 * l1.x1()) + (b1 * l1.y1());
-	double c2  = (a2 * l2.x1()) + (b2 * l2.y1());
-	double det = a1 * b2 - a2 * b1;
-
-	// Check for no intersection
-	if (det == 0)
-		return false;
-
-	// Calculate intersection point
-	out.x = (b2 * c1 - b1 * c2) / det;
-	out.y = (a1 * c2 - a2 * c1) / det;
-
-	// Round to nearest 3 decimal places
-	out.x = std::floor(out.x * 1000.0 + 0.5) / 1000.0;
-	out.y = std::floor(out.y * 1000.0 + 0.5) / 1000.0;
-
-	// Check that the intersection point is on both lines
-	if (min(l1.x1(), l1.x2()) <= out.x && out.x <= max(l1.x1(), l1.x2()) && min(l1.y1(), l1.y2()) <= out.y
-		&& out.y <= max(l1.y1(), l1.y2()) && min(l2.x1(), l2.x2()) <= out.x && out.x <= max(l2.x1(), l2.x2())
-		&& min(l2.y1(), l2.y2()) <= out.y && out.y <= max(l2.y1(), l2.y2()))
-		return true;
-
-	// Intersection point does not lie on both lines
-	return false;
-}
-
-// -----------------------------------------------------------------------------
-// Returns the distance between the ray [r1 -> r2] and the line segment
-// [s1 -> s2]
-// -----------------------------------------------------------------------------
-double math::distanceRayLine(Vec2d r1, Vec2d r2, Vec2d s1, Vec2d s2)
-{
-	// Calculate the intersection distance from the ray
-	double u_ray = ((s2.x - s1.x) * (r1.y - s1.y) - (s2.y - s1.y) * (r1.x - s1.x))
-				   / ((s2.y - s1.y) * (r2.x - r1.x) - (s2.x - s1.x) * (r2.y - r1.y));
-
-	// Calculate the intersection distance from the line
-	double u_line = ((r2.x - r1.x) * (r1.y - s1.y) - (r2.y - r1.y) * (r1.x - s1.x))
-					/ ((s2.y - s1.y) * (r2.x - r1.x) - (s2.x - s1.x) * (r2.y - r1.y));
-
-	// Return the distance on the ray if intersecting, or return -1
-	if ((u_ray >= 0) /* && (u_ray <= 1024) */ && (u_line >= 0) && (u_line <= 1))
-		return u_ray;
-	else
-		return -1;
-}
-
-// -----------------------------------------------------------------------------
-// Returns the angle between the 2d points [p1], [p2] and [p3]
-// -----------------------------------------------------------------------------
-double math::angle2DRad(Vec2d p1, Vec2d p2, Vec2d p3)
-{
-	// From: http://stackoverflow.com/questions/3486172/angle-between-3-points
-	// modified not to bother converting to degrees
-	Vec2d ab(p2.x - p1.x, p2.y - p1.y);
-	Vec2d cb(p2.x - p3.x, p2.y - p3.y);
-
-	// dot product
-	double dot = (ab.x * cb.x + ab.y * cb.y);
-
-	// length square of both vectors
-	double abSqr = ab.x * ab.x + ab.y * ab.y;
-	double cbSqr = cb.x * cb.x + cb.y * cb.y;
-
-	// square of cosine of the needed angle
-	double cosSqr = dot * dot / abSqr / cbSqr;
-
-	// this is a known trigonometric equality:
-	// cos(alpha * 2) = [ cos(alpha) ]^2 * 2 - 1
-	double cos2 = 2 * cosSqr - 1;
-
-	// Here's the only invocation of the heavy function.
-	// It's a good idea to check explicitly if cos2 is within [-1 .. 1] range
-	double alpha2 = (cos2 <= -1) ? PI : (cos2 >= 1) ? 0 : acosf(cos2);
-
-	// double rslt = alpha2 / 2;
-	// double rs = rslt * rad2deg;
-	double rs = alpha2 / 2;
-
-	// Now revolve the ambiguities.
-	// 1. If dot product of two vectors is negative - the angle is definitely
-	// above 90 degrees. Still we have no information regarding the sign of the angle.
-
-	// NOTE: This ambiguity is the consequence of our method: calculating the cosine
-	// of the double angle. This allows us to get rid of calling sqrt.
-	if (dot < 0)
-		rs = PI - rs;
-
-	// 2. Determine the sign. For this we'll use the Determinant of two vectors.
-	double det = (ab.x * cb.y - ab.y * cb.x);
-	if (det < 0)
-		rs = (2 * PI) - rs;
-
-	return rs;
-}
-
-// -----------------------------------------------------------------------------
-// Rotates [point] around [origin] by [angle] and returns the newly rotated
-// point
-// -----------------------------------------------------------------------------
-Vec2d math::rotatePoint(Vec2d origin, Vec2d point, double angle)
-{
-	// Translate to origin
-	double x = point.x - origin.x;
-	double y = point.y - origin.y;
-
-	// Maths yay
-	double srot = sin(angle * DEG_TO_RAD);
-	double crot = cos(angle * DEG_TO_RAD);
-	double nx   = crot * x - srot * y;
-	double ny   = srot * x + crot * y;
-
-	// Return rotated point
-	return { nx + origin.x, ny + origin.y };
-}
-
-// -----------------------------------------------------------------------------
-// Rotates [vector] around [axis] by [angle] and returns the resulting rotated
-// vector
-// -----------------------------------------------------------------------------
-Vec3d math::rotateVector3D(Vec3d vector, Vec3d axis, double angle)
-{
-	Vec3d rvec;
-
-	// Calculate the sine and cosine of the angle once
-	float crot = (float)cos(angle);
-	float srot = (float)sin(angle);
-
-	// Rotate x
-	rvec.x = (crot + (1 - crot) * axis.x * axis.x) * vector.x;
-	rvec.x += ((1 - crot) * axis.x * axis.y - axis.z * srot) * vector.y;
-	rvec.x += ((1 - crot) * axis.x * axis.z + axis.y * srot) * vector.z;
-
-	// Rotate y
-	rvec.y = ((1 - crot) * axis.x * axis.y + axis.z * srot) * vector.x;
-	rvec.y += (crot + (1 - crot) * axis.y * axis.y) * vector.y;
-	rvec.y += ((1 - crot) * axis.y * axis.z - axis.x * srot) * vector.z;
-
-	// Rotate z
-	rvec.z = ((1 - crot) * axis.x * axis.z - axis.y * srot) * vector.x;
-	rvec.z += ((1 - crot) * axis.y * axis.z + axis.x * srot) * vector.y;
-	rvec.z += (crot + (1 - crot) * axis.z * axis.z) * vector.z;
-
-	return rvec;
-}
-
-// -----------------------------------------------------------------------------
-// Converts [angle] from degrees to radians
-// -----------------------------------------------------------------------------
-double math::degToRad(double angle)
-{
-	return angle * DEG_TO_RAD;
-}
-
-// -----------------------------------------------------------------------------
-// Converts [angle] from radians to degrees
-// -----------------------------------------------------------------------------
-double math::radToDeg(double angle)
-{
-	return angle * RAD_TO_DEG;
-}
-
-// -----------------------------------------------------------------------------
-// Converts [angle] from degrees to radians
-// -----------------------------------------------------------------------------
-Vec2d math::vectorAngle(double angle_rad)
-{
-	return { cos(-angle_rad), -sin(-angle_rad) };
-}
-
-// -----------------------------------------------------------------------------
-// Returns the distance along the ray [r_o -> r_v] to [plane]
-// -----------------------------------------------------------------------------
-double math::distanceRayPlane(Vec3d r_o, Vec3d r_v, Plane plane)
-{
-	Vec3d  p_normal = plane.normal();
-	double cos_a    = r_v.dot(p_normal);
-
-	// parallel to the plane (alpha=90)
-	if (cos_a == 0)
-		return -1;
-
-	return ((plane.d - r_o.dot(p_normal)) / cos_a);
-}
-
-// -----------------------------------------------------------------------------
-// Returns true if the given [box] intersects with the given [line].
-// Taken from http://stackoverflow.com/a/100165
-// -----------------------------------------------------------------------------
-bool math::boxLineIntersect(Rectf box, Seg2d line)
-{
-	// Find min and max X for the segment
-	double minX = line.x1();
-	double maxX = line.x2();
-	if (line.x1() > line.x2())
-	{
-		minX = line.x2();
-		maxX = line.x1();
-	}
-
-	// Find the intersection of the segment's and rectangle's x-projections
-	if (maxX > box.x2())
-		maxX = box.x2();
-	if (minX < box.x1())
-		minX = box.x1();
-
-	// If their projections do not intersect return false
-	if (minX > maxX)
-		return false;
-
-	// Find corresponding min and max Y for min and max X we found before
-	double minY = line.y1();
-	double maxY = line.y2();
-	double dx   = line.x2() - line.x1();
-
-	if (fabs(dx) > 0.0000001)
-	{
-		double a = (line.y2() - line.y1()) / dx;
-		double b = line.y1() - a * line.x1();
-		minY     = a * minX + b;
-		maxY     = a * maxX + b;
-	}
-	if (minY > maxY)
-	{
-		double tmp = maxY;
-		maxY       = minY;
-		minY       = tmp;
-	}
-
-	// Find the intersection of the segment's and rectangle's y-projections
-	if (maxY > box.y2())
-		maxY = box.y2();
-	if (minY < box.y1())
-		minY = box.y1();
-
-	// If Y-projections do not intersect return false
-	if (minY > maxY)
-		return false;
-
-	return true;
-}
-
-// -----------------------------------------------------------------------------
-// Calculates a plane from the given points [p1,p2,p3]
-// -----------------------------------------------------------------------------
-Plane math::planeFromTriangle(Vec3d p1, Vec3d p2, Vec3d p3)
-{
-	auto v1 = p3 - p1;
-	auto v2 = p2 - p1;
-	v1.normalize();
-	v2.normalize();
-	auto normal = v1.cross(v2);
-	normal.normalize();
-
-	Plane plane;
-	plane.a = normal.x;
-	plane.b = normal.y;
-	plane.c = normal.z;
-	plane.d = (normal.x * p1.x) + (normal.y * p1.y) + (normal.z * p1.z);
-
-	return plane;
-}
-
-// -----------------------------------------------------------------------------
-// Returns true if the three points lie on the same line
-// -----------------------------------------------------------------------------
-bool math::colinear(double x1, double y1, double x2, double y2, double x3, double y3)
-{
-	double a = x1 * (y2 - y3) + x2 * (y3 - y1) + x3 * (y1 - y2);
-
-	return a == 0;
-}
-
-// -----------------------------------------------------------------------------
-// Returns the 'tab' line for the given [line], of length [line].length * [tab]
-// (to a max length of [tab_max])
-// -----------------------------------------------------------------------------
-Rectf math::lineTab(const Rectf& line, float tab, float tab_max)
-{
-	// Calculate tab length
-	auto tablen = line.length() * tab;
-	if (tablen > tab_max)
-		tablen = tab_max;
-	if (tablen < 2)
-		tablen = 2;
-
-	// Calculate tab endpoint
-	Vec2f invdir{ -(line.br.y - line.tl.y), line.br.x - line.tl.x };
-	invdir.normalize();
-
-	auto mid = line.middle();
-	return { mid.x, mid.y, mid.x - invdir.x * tablen, mid.y - invdir.y * tablen };
-}
-
-// -----------------------------------------------------------------------------
-// Returns a list of lines making up an arrow-headed line based on the given
-// [line], [arrowhead_length] and [arrowhead_angle] (in degrees).
-// If [arrowhead_both] is true the returned list will include an arrowhead at
-// the beginning of the line as well as the end
-// -----------------------------------------------------------------------------
-vector<Rectf> math::arrowLines(const Rectf& line, float arrowhead_length, float arrowhead_angle, bool arrowhead_both)
-{
-	vector<Rectf> lines;
-	lines.push_back(line);
-
-	if (arrowhead_length > 0.0f)
-	{
-		Vec2f vector  = line.br - line.tl;
-		auto  angle   = atan2(-vector.y, vector.x);
-		auto  ang_rad = degToRad(arrowhead_angle);
-
-		// Line end arrowhead
-		Vec2f a1r;
-		Vec2f a1l = a1r = line.br;
-		a1l.x += arrowhead_length * sin(angle - ang_rad);
-		a1l.y += arrowhead_length * cos(angle - ang_rad);
-		a1r.x -= arrowhead_length * sin(angle + ang_rad);
-		a1r.y -= arrowhead_length * cos(angle + ang_rad);
-		lines.emplace_back(line.tl.x, line.tl.y, line.br.x, line.br.y);
-		lines.emplace_back(line.br.x, line.br.y, a1l.x, a1l.y);
-		lines.emplace_back(line.br.x, line.br.y, a1r.x, a1r.y);
-
-		if (arrowhead_both)
-		{
-			// Line start arrowhead
-			vector = line.tl - line.br;
-			angle  = atan2(-vector.y, vector.x);
-
-			Vec2f a2r;
-			Vec2f a2l = a2r = line.tl;
-			a2l.x += arrowhead_length * sin(angle - ang_rad);
-			a2l.y += arrowhead_length * cos(angle - ang_rad);
-			a2r.x -= arrowhead_length * sin(angle + ang_rad);
-			a2r.y -= arrowhead_length * cos(angle + ang_rad);
-			lines.emplace_back(line.tl.x, line.tl.y, a2l.x, a2l.y);
-			lines.emplace_back(line.tl.x, line.tl.y, a2r.x, a2r.y);
-		}
-	}
-
-	return lines;
-}
-
-
-CONSOLE_COMMAND(angle2d, 6, false)
-{
-	double vals[6];
-	for (unsigned a = 0; a < args.size(); a++)
-		vals[a] = strutil::asDouble(args[a]);
-
-	double ang = math::angle2DRad(Vec2d(vals[0], vals[1]), Vec2d(vals[2], vals[3]), Vec2d(vals[4], vals[5]));
-	log::info(wxString::Format("Angle = %1.4f", ang));
-=======
->>>>>>> f4bdecfc
 }