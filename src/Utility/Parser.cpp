
// ----------------------------------------------------------------------------
// SLADE - It's a Doom Editor
// Copyright(C) 2008 - 2017 Simon Judd
//
// Email:       sirjuddington@gmail.com
// Web:         http://slade.mancubus.net
// Filename:    Parser.cpp
// Description: Parser/Parse tree classes. Parses formatted text data and
//              generates a tree of ParseTreeNodes containing the parsed data.
//              Currently supports SLADE/DB/UDMF formatting style.
//
// This program is free software; you can redistribute it and/or modify it
// under the terms of the GNU General Public License as published by the Free
// Software Foundation; either version 2 of the License, or (at your option)
// any later version.
//
// This program is distributed in the hope that it will be useful, but WITHOUT
// ANY WARRANTY; without even the implied warranty of MERCHANTABILITY or 
// FITNESS FOR A PARTICULAR PURPOSE. See the GNU General Public License for
// more details.
//
// You should have received a copy of the GNU General Public License along with
// this program; if not, write to the Free Software Foundation, Inc.,
// 51 Franklin Street, Fifth Floor, Boston, MA  02110 - 1301, USA.
// ----------------------------------------------------------------------------


// ----------------------------------------------------------------------------
//
// Includes
//
// ----------------------------------------------------------------------------
#include "Main.h"
#include "Archive/Archive.h"
#include "Parser.h"
#include "Utility/Tokenizer.h"


// ----------------------------------------------------------------------------
//
// ParseTreeNode Class Functions
//
// ----------------------------------------------------------------------------


// ----------------------------------------------------------------------------
// ParseTreeNode::ParseTreeNode
//
// ParseTreeNode class constructor
// ----------------------------------------------------------------------------
ParseTreeNode::ParseTreeNode(
	ParseTreeNode* parent,
	Parser* parser,
	ArchiveTreeNode* archive_dir,
	string type
) :
	STreeNode{ parent },
	type_{ type },
	parser_{ parser },
	archive_dir_{ archive_dir }
{
	allowDup(true);
}

// ----------------------------------------------------------------------------
// ParseTreeNode::~ParseTreeNode
//
// ParseTreeNode class destructor
// ----------------------------------------------------------------------------
ParseTreeNode::~ParseTreeNode()
{
}

// ----------------------------------------------------------------------------
// ParseTreeNode::value
//
// Returns the node's value at [index] as a Property. If [index] is out of
// range, returns a false boolean Property
// ----------------------------------------------------------------------------
Property ParseTreeNode::value(unsigned index)
{
	// Check index
	if (index >= values_.size())
		return Property(false);

	return values_[index];
}

// ----------------------------------------------------------------------------
// ParseTreeNode::stringValue
//
// Returns the node's value at [index] as a string. If [index] is out of range,
// returns an empty string
// ----------------------------------------------------------------------------
string ParseTreeNode::stringValue(unsigned index)
{
	// Check index
	if (index >= values_.size())
		return wxEmptyString;

	return values_[index].getStringValue();
}

// ----------------------------------------------------------------------------
// ParseTreeNode::intValue
//
// Returns the node's value at [index] as an integer. If [index] is out of
// range, returns 0
// ----------------------------------------------------------------------------
int ParseTreeNode::intValue(unsigned index)
{
	// Check index
	if (index >= values_.size())
		return 0;

	return (int)values_[index];
}

// ----------------------------------------------------------------------------
// ParseTreeNode::boolValue
//
// Returns the node's value at [index] as a boolean. If [index] is out of
// range, returns false
// ----------------------------------------------------------------------------
bool ParseTreeNode::boolValue(unsigned index)
{
	// Check index
	if (index >= values_.size())
		return false;

	return (bool)values_[index];
}

// ----------------------------------------------------------------------------
// ParseTreeNode::floatValue
//
// Returns the node's value at [index] as a float. If [index] is out of range,
// returns 0.0f
// ----------------------------------------------------------------------------
double ParseTreeNode::floatValue(unsigned index)
{
	// Check index
	if (index >= values_.size())
		return 0.0f;

	return (double)values_[index];
}

// ----------------------------------------------------------------------------
// ParseTreeNode::addChildPTN
//
// Adds a child ParseTreeNode of [name] and [type]
// ----------------------------------------------------------------------------
ParseTreeNode* ParseTreeNode::addChildPTN(const string& name, const string& type)
{
	auto node = static_cast<ParseTreeNode*>(addChild(name));
	node->type_ = type;
	return node;
}

// ----------------------------------------------------------------------------
// ParseTreeNode::logError
//
// Writes an error log message [error], showing the source and current line
// from tokenizer [tz]
// ----------------------------------------------------------------------------
void ParseTreeNode::logError(const Tokenizer& tz, const string& error) const
{
	Log::error(S_FMT(
		"Parse Error in %s (Line %d): %s\n",
		CHR(tz.source()),
		tz.current().line_no,
		CHR(error)
	));
}

// ----------------------------------------------------------------------------
// ParseTreeNode::parsePreprocessor
//
// Parses a preprocessor directive at [tz]'s current token
// ----------------------------------------------------------------------------
bool ParseTreeNode::parsePreprocessor(Tokenizer& tz)
{
	//Log::debug(S_FMT("Preprocessor %s", CHR(tz.current().text)));

	// #define
	if (tz.current() == "#define")
		parser_->define(tz.next().text);

	// #if(n)def
	else if (tz.current() == "#ifdef" || tz.current() == "#ifndef")
	{
		// Continue if condition succeeds
		bool test = true;
		if (tz.current() == "#ifndef")
			test = false;
		string define = tz.next().text;
		if (parser_->defined(define) == test)
			return true;

		// Failed condition, skip section
		int skip = 0;
		while (true)
		{
			auto& token = tz.next();
			if (token == "#endif")
				skip--;
			else if (token == "#ifdef")
				skip++;
			else if (token == "#ifndef")
				skip++;
			// TODO: #else

			if (skip < 0)
				break;
		}
	}

	// #include
	else if (tz.current() == "#include")
	{
		// Include entry at the given path if we have an archive dir set
		if (archive_dir_)
		{
			// Get entry to include
			auto inc_path = tz.next().text;
			auto archive = archive_dir_->getArchive();
			auto inc_entry = archive->entryAtPath(archive_dir_->getPath() + inc_path);
			if (!inc_entry) // Try absolute path
				inc_entry = archive->entryAtPath(inc_path);

			//Log::debug(S_FMT("Include %s", CHR(inc_path)));

			if (inc_entry)
			{
				// Save the current dir and set it to the included entry's dir
				auto orig_dir = archive_dir_;
				archive_dir_ = inc_entry->getParentDir();

				// Parse text in the entry
				Tokenizer inc_tz;
				inc_tz.openMem(inc_entry->getMCData(), inc_entry->getName());
				bool ok = parse(inc_tz);

				// Reset dir and abort if parsing failed
				archive_dir_ = orig_dir;
				if (!ok)
					return false;
			}
			else
				logError(tz, S_FMT("Include entry %s not found", CHR(inc_path)));
		}
		else
			tz.skip();	// Skip include path
	}

	// #endif (ignore)
	else if (tz.current() == "#endif")
		return true;

	// TODO: #else

	// Unrecognised
	else
		logError(tz, S_FMT("Unrecognised preprocessor directive \"%s\"", CHR(tz.current().text)));

	return true;
}

// ----------------------------------------------------------------------------
// ParseTreeNode::parseAssignment
//
// Parses an assignment operation at [tz]'s current token to [child]
// ----------------------------------------------------------------------------
bool ParseTreeNode::parseAssignment(Tokenizer& tz, ParseTreeNode* child) const
{
	// Check type of assignment list
	string list_end = ";";
	if (tz.current() == "{" && !tz.current().quoted_string)
	{
		list_end = "}";
		tz.skip();
	}

	// Parse until ; or }
	while (true)
	{
		auto& token = tz.current();

		// Check for list end
		if (token == list_end && !token.quoted_string)
			break;

		// Setup value
		Property value;

		// Detect value type
		if (token.quoted_string)	// Quoted string
			value = token.text;
		else if (token == "true")	// Boolean (true)
			value = true;
		else if (token == "false")	// Boolean (false)
			value = false;
		else if (token.isInteger())	// Integer
		{
			long val;
			token.text.ToLong(&val);
			value = (int)val;
		}
		else if (token.isHex())  	// Hex (0xXXXXXX)
		{
			long val;
			token.text.ToLong(&val, 0);
			value = (int)val;
		}
		else if (token.isFloat())	// Floating point
		{
			double val;
			token.text.ToDouble(&val);
			value = (double)val;
		}
		else						// Unknown, just treat as string
			value = token.text;

		// Add value
		child->values_.push_back(value);

		// Check for ,
		if (tz.peek() == ",")
			tz.skip();	// Skip it
		else if (tz.peek() != list_end)
		{
			logError(
				tz,
				S_FMT("Expected \",\" or \"%s\", got \"%s\"", CHR(list_end), CHR(tz.peek().text))
			);
			return false;
		}

		tz.skip();
	}

	return true;
}

// ----------------------------------------------------------------------------
// ParseTreeNode::parse
//
// Parses formatted text data. Current valid formatting is:
// (type) child = value;
// (type) child = value1, value2, ...;
// (type) child = { value1, value2, ... }
// (type) child { grandchild = value; etc... }
// (type) child : inherited { ... }
//
// All values are read as strings, but can be retrieved as string, int, bool
// or float.
// ----------------------------------------------------------------------------
bool ParseTreeNode::parse(Tokenizer& tz)
{
	// Keep parsing until final } is reached (or end of file)
	string name, type;
	while (!tz.atEnd() && tz.current() != "}")
	{
		// Check for preprocessor stuff
		if (parser_ && tz.current()[0] == '#')
		{
<<<<<<< HEAD
			if (!parsePreprocessor(tz))
				return false;
=======
			// #define
			if (S_CMPNOCASE(token, "#define"))
			{
				parser_->define(tz.getToken());
				token = tz.getToken();
				continue;
			}

			// #if(n)def
			if (S_CMPNOCASE(token, "#ifdef") || S_CMPNOCASE(token, "#ifndef"))
			{
				bool test = true;
				if (S_CMPNOCASE(token, "#ifndef"))
					test = false;
				string define = tz.getToken();
				if (parser_->defined(define) == test)
				{
					// Continue
					token = tz.getToken();
					continue;
				}

				// Skip section
				int skip = 0;
				while (true)
				{
					token = tz.getToken();
					if (S_CMPNOCASE(token, "#endif"))
						skip--;
					else if (S_CMPNOCASE(token, "#ifdef"))
						skip++;
					else if (S_CMPNOCASE(token, "#ifndef"))
						skip++;

					if (skip < 0)
						break;
					if (token.IsEmpty())
					{
						LOG_MESSAGE(1, "Error: found end of file within #if(n)def block");
						break;
					}
				}

				continue;
			}

			// #include
			if (S_CMPNOCASE(token, "#include"))
			{
				// Include entry at the given path if we have an archive dir set
				if (archive_dir_)
				{
					// Get entry to include
					auto inc_path = tz.getToken();
					auto archive = archive_dir_->archive();
					auto inc_entry = archive->entryAtPath(archive_dir_->getPath() + inc_path);
					if (!inc_entry) // Try absolute path
						inc_entry = archive->entryAtPath(inc_path);

					if (inc_entry)
					{
						// Save the current dir and set it to the included entry's dir
						auto orig_dir = archive_dir_;
						archive_dir_ = inc_entry->getParentDir();

						// Parse text in the entry
						Tokenizer inc_tz;
						inc_tz.openMem(&inc_entry->getMCData(), inc_entry->getName());
						bool ok = parse(inc_tz);

						// Reset dir and abort if parsing failed
						archive_dir_ = orig_dir;
						if (!ok)
							return false;
					}
					else
						LOG_MESSAGE(2, "Parsing error: Include entry %s not found", inc_path);
				}
				else
					tz.skipToken();	// Skip include path

				tz.getToken(&token);
				continue;
			}
>>>>>>> c2be798c

			tz.skipToNextLine();
			continue;
		}

		// If it's a special character (ie not a valid name), parsing fails
		if (tz.isSpecialCharacter(tz.current()))
		{
			logError(tz, S_FMT("Unexpected special character '%s'", CHR(tz.current().text)));
			return false;
		}

		// So we have either a node or property name
		name = tz.current().text;
		type.Empty();
		if (name.empty())
		{
			logError(tz, "Unexpected empty string");
			return false;
		}

		// Check for type+name pair
		if (tz.peek() != "=" && tz.peek() != "{" && tz.peek() != ";" && tz.peek() != ":")
		{
			type = name;
			name = tz.next().text;

			if (name == "")
			{
				logError(tz, "Unexpected empty string");
				return false;
			}
		}

		//Log::debug(S_FMT("%s \"%s\", op %s", CHR(type), CHR(name), CHR(tz.current().text)));

		// Assignment
		if (tz.skipIfNext("=", 2))
		{
			if (!parseAssignment(tz, addChildPTN(name, type)))
				return false;
		}

		// Child node
		else if (tz.skipIfNext("{", 2))
		{
			// Parse child node
			if (!addChildPTN(name, type)->parse(tz))
				return false;
		}

		// Child node (with no values/children)
		else if (tz.skipIfNext(";", 2))
		{
			// Add child node
			addChildPTN(name, type);
			continue;
		}

		// Child node + inheritance
		else if (tz.skipIfNext(":", 2))
		{
			// Check for opening brace
			if (tz.checkNext("{"))
			{
				// Add child node
				auto child = addChildPTN(name, type);
				child->inherit_ = tz.current().text;

				// Skip {
				tz.skip(2);

				// Parse child node
				if (!child->parse(tz))
					return false;
			}
			else if (tz.checkNext(";"))	// Empty child node
			{
				// Add child node
				auto child = addChildPTN(name, type);
				child->inherit_ = tz.current().text;

				// Skip ;
				tz.skip(2);

				continue;
			}
			else
			{
				logError(tz, S_FMT("Expecting \"{\" or \";\", got \"%s\"", CHR(tz.next().text)));
				return false;
			}
		}

		// Unexpected token
		else
		{
			logError(tz, S_FMT("Unexpected token \"%s\"", CHR(tz.next().text)));
			return false;
		}

		// Continue parsing
		tz.skip();
	}

	// Success
	return true;
}

// ----------------------------------------------------------------------------
// ParseTreeNode::write
//
// Writes this node and its children as text to [out], indented by [indent] tab
// characters. See the Parser::parseText description below for an example of
// the output.
//
// Strings are written within enclosing "" in the following cases:
// Node names:     only if the name contains a space
// String values:  always
// Node types:     never
// Node 'inherit': never
// ----------------------------------------------------------------------------
void ParseTreeNode::write(string& out, int indent) const
{
	// Indentation
	string tabs;
	for (int a = 0; a < indent; a++)
		tabs += "\t";

	// Type
	out += tabs;
	if (!type_.empty())
		out += type_ + " ";

	// Name
	if (name_.Contains(" ") || name_.empty())
		out += S_FMT("\"%s\"", CHR(name_));
	else
		out += S_FMT("%s", CHR(name_));

	// Inherit
	if (!inherit_.empty())
		out += " : " + inherit_;

	// Leaf node - write value(s)
	if (children.size() == 0)
	{
		out += " = ";

		bool first = true;
		for (auto& value : values_)
		{
			if (!first)
				out += ", ";
			first = false;

			switch (value.getType())
			{
			case PROP_BOOL:
			case PROP_FLAG:
				out += value.getBoolValue() ? "true" : "false"; break;
			case PROP_INT:
				out += S_FMT("%d", value.getIntValue()); break;
			case PROP_FLOAT:
				out += S_FMT("%1.3f", value.getFloatValue()); break;
			case PROP_UINT:
				out += S_FMT("%d", value.getUnsignedValue()); break;
			default:
				out += S_FMT("\"%s\"", value.getStringValue()); break;
			}
		}

		out += ";\n";
	}

	// Otherwise write child nodes
	else
	{
		// Opening brace
		out += "\n" + tabs + "{\n";

		for (unsigned a = 0; a < children.size(); a++)
			static_cast<ParseTreeNode*>(children[a])->write(out, indent + 1);

		// Closing brace
		out += tabs + "}\n";
	}
}


// ----------------------------------------------------------------------------
//
// Parser Class Functions
//
// ----------------------------------------------------------------------------

// ----------------------------------------------------------------------------
// Parser::Parser
//
// Parser class constructor
// ----------------------------------------------------------------------------
Parser::Parser(ArchiveTreeNode* dir_root) : archive_dir_root_ { dir_root }
{
	// Create parse tree root node
	pt_root_ = std::make_unique<ParseTreeNode>(nullptr, this, archive_dir_root_);
}

// ----------------------------------------------------------------------------
// Parser::~Parser
//
// Parser class destructor
// ----------------------------------------------------------------------------
Parser::~Parser()
{
}

// ----------------------------------------------------------------------------
// Parser::parseText
//
// Parses the given text data to build a tree of ParseTreeNodes.
// Example:
// base
// {
//     child1 = value1;
//     child2 = value2, value3, value4;
//     child3
//     {
// 	       grandchild1 = value5;
// 	       grandchild2 = value6;
//     }
//     child4
//     {
// 	       grandchild3 = value7, value8;
//     }
// }
//
// will generate this tree
// (represented in xml-like format, node names within <>):
// 	<root>
// 		<base>
// 			<child1>value1</child1>
// 			<child2>value2, value3, value4</child2>
// 			<child3>
// 				<grandchild1>value5</grandchild1>
// 				<grandchild2>value6</grandchild2>
// 			</child3>
// 			<child4>
// 				<grandchild3>value7, value8</grandchild3>
// 			</child4>
// 		</base>
// 	</root>
// ----------------------------------------------------------------------------
bool Parser::parseText(MemChunk& mc, string source, bool debug)
{
	Tokenizer tz;

	// Open the given text data
	tz.setReadLowerCase(!case_sensitive_);
	if (!tz.openMem(mc, source))
	{
		LOG_MESSAGE(1, "Unable to open text data for parsing");
		return false;
	}

	// Do parsing
	return pt_root_->parse(tz);
}
bool Parser::parseText(string& text, string source, bool debug)
{
	Tokenizer tz;

	// Open the given text data
	tz.setReadLowerCase(!case_sensitive_);
	if (!tz.openString(text, 0, 0, source))
	{
		LOG_MESSAGE(1, "Unable to open text data for parsing");
		return false;
	}

	// Do parsing
	return pt_root_->parse(tz);
}


#if 0
// Console test commands
CONSOLE_COMMAND (testparse, 0) {
	string test = "root { item1 = value1; item2 = value1, value2; child1 { item1 = value1, value2, value3; item2 = value4; } child2 : child1 { item1 = value1; child3 { item1 = value1, value2; } } }";
	Parser tp;
	MemChunk mc((const uint8_t*)CHR(test), test.Length());
	tp.parseText(mc);
}

#include "App.h"
CONSOLE_COMMAND (testregex, 2, false)
{
	wxRegEx re(args[0]);
	if (re.Matches(args[1]))
		Log::console("Matches");
	else
		Log::console("Doesn't match");
}
#endif<|MERGE_RESOLUTION|>--- conflicted
+++ resolved
@@ -225,7 +225,7 @@
 		{
 			// Get entry to include
 			auto inc_path = tz.next().text;
-			auto archive = archive_dir_->getArchive();
+			auto archive = archive_dir_->archive();
 			auto inc_entry = archive->entryAtPath(archive_dir_->getPath() + inc_path);
 			if (!inc_entry) // Try absolute path
 				inc_entry = archive->entryAtPath(inc_path);
@@ -366,95 +366,8 @@
 		// Check for preprocessor stuff
 		if (parser_ && tz.current()[0] == '#')
 		{
-<<<<<<< HEAD
 			if (!parsePreprocessor(tz))
 				return false;
-=======
-			// #define
-			if (S_CMPNOCASE(token, "#define"))
-			{
-				parser_->define(tz.getToken());
-				token = tz.getToken();
-				continue;
-			}
-
-			// #if(n)def
-			if (S_CMPNOCASE(token, "#ifdef") || S_CMPNOCASE(token, "#ifndef"))
-			{
-				bool test = true;
-				if (S_CMPNOCASE(token, "#ifndef"))
-					test = false;
-				string define = tz.getToken();
-				if (parser_->defined(define) == test)
-				{
-					// Continue
-					token = tz.getToken();
-					continue;
-				}
-
-				// Skip section
-				int skip = 0;
-				while (true)
-				{
-					token = tz.getToken();
-					if (S_CMPNOCASE(token, "#endif"))
-						skip--;
-					else if (S_CMPNOCASE(token, "#ifdef"))
-						skip++;
-					else if (S_CMPNOCASE(token, "#ifndef"))
-						skip++;
-
-					if (skip < 0)
-						break;
-					if (token.IsEmpty())
-					{
-						LOG_MESSAGE(1, "Error: found end of file within #if(n)def block");
-						break;
-					}
-				}
-
-				continue;
-			}
-
-			// #include
-			if (S_CMPNOCASE(token, "#include"))
-			{
-				// Include entry at the given path if we have an archive dir set
-				if (archive_dir_)
-				{
-					// Get entry to include
-					auto inc_path = tz.getToken();
-					auto archive = archive_dir_->archive();
-					auto inc_entry = archive->entryAtPath(archive_dir_->getPath() + inc_path);
-					if (!inc_entry) // Try absolute path
-						inc_entry = archive->entryAtPath(inc_path);
-
-					if (inc_entry)
-					{
-						// Save the current dir and set it to the included entry's dir
-						auto orig_dir = archive_dir_;
-						archive_dir_ = inc_entry->getParentDir();
-
-						// Parse text in the entry
-						Tokenizer inc_tz;
-						inc_tz.openMem(&inc_entry->getMCData(), inc_entry->getName());
-						bool ok = parse(inc_tz);
-
-						// Reset dir and abort if parsing failed
-						archive_dir_ = orig_dir;
-						if (!ok)
-							return false;
-					}
-					else
-						LOG_MESSAGE(2, "Parsing error: Include entry %s not found", inc_path);
-				}
-				else
-					tz.skipToken();	// Skip include path
-
-				tz.getToken(&token);
-				continue;
-			}
->>>>>>> c2be798c
 
 			tz.skipToNextLine();
 			continue;
