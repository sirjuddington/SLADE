
// -----------------------------------------------------------------------------
// SLADE - It's a Doom Editor
// Copyright(C) 2008 - 2024 Simon Judd
//
// Email:       sirjuddington@gmail.com
// Web:         http://slade.mancubus.net
// Filename:    MemChunk.cpp
// Description: MemChunk class, a simple data structure for storing/handling
//              arbitrary sized chunks of memory.
//
// This program is free software; you can redistribute it and/or modify it
// under the terms of the GNU General Public License as published by the Free
// Software Foundation; either version 2 of the License, or (at your option)
// any later version.
//
// This program is distributed in the hope that it will be useful, but WITHOUT
// ANY WARRANTY; without even the implied warranty of MERCHANTABILITY or
// FITNESS FOR A PARTICULAR PURPOSE. See the GNU General Public License for
// more details.
//
// You should have received a copy of the GNU General Public License along with
// this program; if not, write to the Free Software Foundation, Inc.,
// 51 Franklin Street, Fifth Floor, Boston, MA  02110 - 1301, USA.
// -----------------------------------------------------------------------------


// -----------------------------------------------------------------------------
//
// Includes
//
// -----------------------------------------------------------------------------
#include "Main.h"
#include "MemChunk.h"
#include "FileUtils.h"
#include "General/Misc.h"
#include "MD5.h"
#include <xxhash.h>

using namespace slade;


// -----------------------------------------------------------------------------
//
// MemChunk Class Functions
//
// -----------------------------------------------------------------------------


// -----------------------------------------------------------------------------
// MemChunk class constructor
// -----------------------------------------------------------------------------
MemChunk::MemChunk(uint32_t size) : size_{ size }
{
	// If a size is specified, allocate that much memory
	if (size)
		allocData(size);
	else
		data_ = nullptr;
}

// -----------------------------------------------------------------------------
// MemChunk class constructor taking initial data
// -----------------------------------------------------------------------------
MemChunk::MemChunk(const uint8_t* data, uint32_t size) : size_{ size }
{
	// Load given data
	importMem(data, size);
}

// -----------------------------------------------------------------------------
// MemChunk class copy constructor
// -----------------------------------------------------------------------------
MemChunk::MemChunk(const MemChunk& copy) : cur_ptr_{ copy.cur_ptr_ }, size_{ copy.size_ }
{
	data_ = allocData(size_, false);

	if (data_)
		memcpy(data_, copy.data_, size_);
	else
	{
		size_    = 0;
		cur_ptr_ = 0;
	}
}

// -----------------------------------------------------------------------------
// MemChunk class destructor
// -----------------------------------------------------------------------------
MemChunk::~MemChunk()
{
	// Free memory
	delete[] data_;
}

// -----------------------------------------------------------------------------
// Returns true if the chunk contains data
// -----------------------------------------------------------------------------
bool MemChunk::hasData() const
{
	return size_ > 0 && data_;
}

// -----------------------------------------------------------------------------
// Deletes the memory chunk.
// Returns false if no data exists, true otherwise.
// -----------------------------------------------------------------------------
bool MemChunk::clear()
{
	if (hasData())
	{
		delete[] data_;
		data_    = nullptr;
		size_    = 0;
		cur_ptr_ = 0;
		return true;
	}

	return false;
}

// -----------------------------------------------------------------------------
// Resizes the memory chunk, preserving existing data if specified.
// Returns false if new size is invalid, true otherwise
// -----------------------------------------------------------------------------
bool MemChunk::reSize(uint32_t new_size, bool preserve_data)
{
	// Check for invalid new size
	if (new_size == 0)
	{
		log::error("MemChunk::reSize: new_size cannot be 0");
		return false;
	}

	// Attempt to allocate memory for new size
	auto ndata = allocData(new_size, false);
	if (!ndata)
		return false;

	// Preserve existing data if specified
	if (!preserve_data)
	{
		clear();
		data_ = ndata;
	}
	else if (data_ != nullptr)
	{
		memcpy(ndata, data_, size_ * sizeof(uint8_t));
		delete[] data_;
		data_ = ndata;
	}
	else
	{
		memset(ndata, 0, size_ * sizeof(uint8_t));
		data_ = ndata;
	}

	// Update variables
	size_ = new_size;

	// Check position
	if (cur_ptr_ > size_)
		cur_ptr_ = size_;

	return true;
}

// -----------------------------------------------------------------------------
// Loads a file (or part of it) into the MemChunk.
// Returns false if file couldn't be opened, true otherwise
// -----------------------------------------------------------------------------
bool MemChunk::importFile(string_view filename, uint32_t offset, uint32_t len)
{
	// Open the file
	wxFile file(wxString{ filename.data(), filename.size() });

	// Return false if file open failed
	if (!file.IsOpened())
	{
		log::error("MemChunk::importFile: Unable to open file {}", filename);
		global::error = fmt::format("Unable to open file {}", filename);
		return false;
	}

	// Clear current data if it exists
	clear();

	// If length isn't specified or exceeds the file length,
	// only read to the end of the file
	if (offset + len > file.Length() || len == 0)
		len = file.Length() - offset;

	// Setup variables
	size_ = len;

	// Read the file
	if (size_ > 0)
	{
		// data = new uint8_t[size];
		if (allocData(size_))
		{
			// Read the file
			file.Seek(offset, wxFromStart);
			size_t count = file.Read(data_, size_);
			if (count != size_)
			{
				log::error(
					"MemChunk::importFile: Unable to read full file {}, read {} out of {}", filename, count, size_);
				global::error = fmt::format("Unable to read file {}", filename);
				clear();
				file.Close();
				return false;
			}
		}

		file.Close();
	}

	return true;
}

// -----------------------------------------------------------------------------
// Loads a file (or part of it) from a currently open file stream into memory.
// Returns false if file couldn't be opened, true otherwise
// -----------------------------------------------------------------------------
bool MemChunk::importFileStreamWx(wxFile& file, uint32_t len)
{
	// Check file
	if (!file.IsOpened())
		return false;

	// Clear current data if it exists
	clear();

	// Get current file position
	uint32_t offset = file.Tell();

	// If length isn't specified or exceeds the file length,
	// only read to the end of the file
	if (offset + len > file.Length() || len == 0)
		len = file.Length() - offset;

	// Setup variables
	size_ = len;

	// Read the file
	if (size_ > 0)
	{
		// data = new uint8_t[size];
		if (allocData(size_))
			file.Read(data_, size_);
		else
			return false;
	}

	return true;
}

bool MemChunk::importFileStream(const SFile& file, unsigned len)
{
	// Check file
	if (!file.isOpen())
		return false;

	// Clear current data if it exists
	clear();

	// Get current file position
	uint32_t offset = file.currentPos();

	// If length isn't specified or exceeds the file length,
	// only read to the end of the file
	if (offset + len > file.size() || len == 0)
		len = file.size() - offset;

	// Setup variables
	size_ = len;

	// Read the file
	if (size_ > 0)
	{
		if (allocData(size_))
			file.read(data_, size_);
		else
			return false;
	}

	return true;
}

// -----------------------------------------------------------------------------
// Loads a chunk of memory into the MemChunk.
// Returns false if size or data pointer is invalid, true otherwise
// -----------------------------------------------------------------------------
bool MemChunk::importMem(const uint8_t* start, uint32_t len)
{
	// Check that length & data to be loaded are valid
	if (!start)
		return false;

	// Clear current data if it exists
	clear();

	// Setup variables
	size_ = len;

	// Load new data
	if (size_ > 0)
	{
		if (allocData(size_))
			memcpy(data_, start, size_);
		else
			return false;
	}

	return true;
}

// -----------------------------------------------------------------------------
// Writes the MemChunk data to a new file of [filename], starting from [start]
// to [start+size].
// If [size] is 0, writes from [start] to the end of the data
// -----------------------------------------------------------------------------
bool MemChunk::exportFile(string_view filename, uint32_t start, uint32_t size) const
{
	// Check data exists
	if (!hasData())
		return false;

	// Check parameters
	if (start >= size_ || start + size >= size_)
		return false;

	// Check size
	if (size == 0)
		size = size_ - start;

	// Open file for writing
	wxFile file(wxString{ filename.data(), filename.size() }, wxFile::write);
	if (!file.IsOpened())
	{
		log::error("Unable to write to file {}", filename);
		global::error = "Unable to open file for writing";
		return false;
	}

	// Write the data
	file.Write(data_ + start, size);

	return true;
}

// -----------------------------------------------------------------------------
// Writes the MemChunk data to another MemChunk, starting from [start] to
// [start+size].
// If [size] is 0, writes from [start] to the end of the data
// -----------------------------------------------------------------------------
bool MemChunk::exportMemChunk(MemChunk& mc, uint32_t start, uint32_t size) const
{
	// Check data exists
	if (!hasData())
		return false;

	// Check parameters
	if (start >= size_ || start + size > size_)
		return false;

	// Check size
	if (size == 0)
		size = size_ - start;

	// Write data to MemChunk
	mc.reSize(size, false);
	return mc.importMem(data_ + start, size);
}

// -----------------------------------------------------------------------------
// Writes the given data at [offset].
// If [expand] is true, expands the memory chunk if necessary
// -----------------------------------------------------------------------------
bool MemChunk::write(unsigned offset, const void* data, unsigned size, bool expand)
{
	// Check pointers
	if (!data)
		return false;

	// If we're trying to write past the end of the memory chunk,
	// resize it so we can write at this point
	// (or return false if expanding is disallowed)
	if (offset + size > size_)
	{
		if (expand)
			reSize(offset + size, true);
		else
			return false;
	}

	// Write the data
	memcpy(data_ + offset, data, size);

	// Success
	return true;
}

// -----------------------------------------------------------------------------
// Reads data from [offset] to [offset]+[size] into [buf].
// Returns false if attempting to read data outside of the chunk, true otherwise
// -----------------------------------------------------------------------------
bool MemChunk::read(unsigned offset, void* buf, unsigned size) const
{
	// Check pointers
	if (!data_ || !buf)
		return false;

	// If we're trying to read past the end
	// of the memory chunk, return failure
	if (offset + size > size_)
		return false;

	// Read the data and move to the byte after what was read
	memcpy(buf, data_ + offset, size);

	return true;
}

// -----------------------------------------------------------------------------
// Writes [count] bytes from the given data [buffer] at the current position.
// Expands the memory chunk if necessary
// -----------------------------------------------------------------------------
bool MemChunk::write(const void* buffer, uint32_t count)
{
	// Check pointers
	if (!buffer)
		return false;

	// If we're trying to write past the end of the memory chunk,
	// resize it so we can write at this point
	if (cur_ptr_ + count > size_)
		reSize(cur_ptr_ + count, true);

	// Write the data and move to the byte after what was written
	memcpy(data_ + cur_ptr_, buffer, count);
	cur_ptr_ += count;

	// Success
	return true;
}

// -----------------------------------------------------------------------------
// Writes the given data at the [start] position.
// Expands the memory chunk if necessary
// -----------------------------------------------------------------------------
bool MemChunk::write(const void* data, uint32_t size, uint32_t start)
{
	seek(start, SEEK_SET);
	return write(data, size);
}

// -----------------------------------------------------------------------------
// Reads [count] bytes of data from the current position into [buffer].
// Returns false if attempting to read data outside of the chunk, true otherwise
// -----------------------------------------------------------------------------
bool MemChunk::read(void* buffer, unsigned count) const
{
	// Check pointers
	if (!data_ || !buffer)
		return false;

	// If we're trying to read past the end
	// of the memory chunk, return failure
	if (cur_ptr_ + count > size_)
		return false;

	// Read the data and move to the byte after what was read
	memcpy(buffer, data_ + cur_ptr_, count);
	cur_ptr_ += count;

	return true;
}

// -----------------------------------------------------------------------------
// Reads [size] bytes of data from [start] into [buf].
// Returns false if attempting to read data outside of the chunk, true otherwise
// -----------------------------------------------------------------------------
bool MemChunk::read(void* buf, uint32_t size, uint32_t start) const
{
	// Check options
	if (start + size > size_)
		return false;

	// Do read
	seek(start, SEEK_SET);
	return read(buf, size);
}

// -----------------------------------------------------------------------------
// Moves the current position, works the same as fseek() etc.
// -----------------------------------------------------------------------------
bool MemChunk::seek(uint32_t offset, uint32_t start) const
{
	if (start == SEEK_CUR)
	{
		// Move forward from the current position
		cur_ptr_ += offset;
		if (cur_ptr_ > size_)
			cur_ptr_ = size_;
	}
	else if (start == SEEK_SET)
	{
		// Move to the specified offset
		cur_ptr_ = offset;
		if (cur_ptr_ > size_)
			cur_ptr_ = size_;
	}
	else if (start == SEEK_END)
	{
		// Move to <offset> bytes before the end of the chunk
		if (offset > size_)
			cur_ptr_ = 0;
		else
			cur_ptr_ = size_ - offset;
	}

	// Success
	return true;
}

// -----------------------------------------------------------------------------
// Reads [size] bytes of data into [mc].
// Returns false if attempting to read outside the chunk, true otherwise
// -----------------------------------------------------------------------------
bool MemChunk::readMC(MemChunk& mc, uint32_t size) const
{
	if (cur_ptr_ + size >= size_)
		return false;

	if (mc.write(data_ + cur_ptr_, size))
	{
		cur_ptr_ += size;
		return true;
	}
	else
		return false;
}

// -----------------------------------------------------------------------------
// Overwrites all data bytes with [val] (basically is memset).
// Returns false if no data exists, true otherwise
// -----------------------------------------------------------------------------
bool MemChunk::fillData(uint8_t val) const
{
	// Check data exists
	if (!hasData())
		return false;

	// Fill data with value
	memset(data_, val, size_);

	// Success
	return true;
}

// -----------------------------------------------------------------------------
// Calculates the 32bit CRC value of the data.
// Returns the CRC or 0 if no data is present
// -----------------------------------------------------------------------------
uint32_t MemChunk::crc() const
{
	return hasData() ? misc::crc(data_, size_) : 0;
}

// -----------------------------------------------------------------------------
// Returns the data as a string
// -----------------------------------------------------------------------------
string MemChunk::asString(uint32_t offset, uint32_t length) const
{
	if (offset >= size_)
		offset = 0;
	if (length == 0 || offset + length > size_)
		length = size_ - offset;

	string s;
	s.assign(reinterpret_cast<char*>(data_) + offset, length);
	return s;
}

// -----------------------------------------------------------------------------
<<<<<<< HEAD
// Calculates the MD5 hash of the data.
// Returns the MD5 hash or an empty string if no data is present
// -----------------------------------------------------------------------------
string MemChunk::md5() const
{
	if (!hasData())
		return {};

	MD5 md5(*this);
	return md5.hexdigest();
}

// -----------------------------------------------------------------------------
// Calculates a 128-bit hash of the data using xxHash (XXH128).
// Returns the hash as a hex string or empty if no data is present
// -----------------------------------------------------------------------------
string MemChunk::hash() const
{
	if (!hasData())
		return {};

	auto hash = XXH3_128bits(data_, size_);
	return fmt::format("{:x}{:x}", hash.high64, hash.low64);
=======
// 'Releases' the MemChunk's data, returning a pointer to it and resetting the
// MemChunk itself.
// !! Don't use this unless absolutely necessary - the pointer returned must be
//    deleted elsewhere or a memory leak will occur
// -----------------------------------------------------------------------------
uint8_t* MemChunk::releaseData()
{
	auto data = data_;

	data_    = nullptr;
	size_    = 0;
	cur_ptr_ = 0;

	return data;
>>>>>>> ddf97113
}


// -----------------------------------------------------------------------------
// Allocates [size] bytes of data and returns it, or null if the allocation
// failed.
// If [set_data] is true, the MemChunk data will also be set to the allocated
// data if successful, or set to null and the size set to 0 if allocation failed
// -----------------------------------------------------------------------------
uint8_t* MemChunk::allocData(uint32_t size, bool set_data)
{
	uint8_t* ndata;
	try
	{
		ndata = new uint8_t[size];
	}
	catch (std::bad_alloc& ba)
	{
		log::error("MemChunk: Allocation of {} bytes failed: {}", size, ba.what());

		if (set_data)
		{
			cur_ptr_ = 0;
			size_    = 0;
		}

		return nullptr;
	}

	if (set_data)
		data_ = ndata;

	return ndata;
}<|MERGE_RESOLUTION|>--- conflicted
+++ resolved
@@ -585,7 +585,6 @@
 }
 
 // -----------------------------------------------------------------------------
-<<<<<<< HEAD
 // Calculates the MD5 hash of the data.
 // Returns the MD5 hash or an empty string if no data is present
 // -----------------------------------------------------------------------------
@@ -609,7 +608,9 @@
 
 	auto hash = XXH3_128bits(data_, size_);
 	return fmt::format("{:x}{:x}", hash.high64, hash.low64);
-=======
+}
+
+// -----------------------------------------------------------------------------
 // 'Releases' the MemChunk's data, returning a pointer to it and resetting the
 // MemChunk itself.
 // !! Don't use this unless absolutely necessary - the pointer returned must be
@@ -624,7 +625,6 @@
 	cur_ptr_ = 0;
 
 	return data;
->>>>>>> ddf97113
 }
 
 
