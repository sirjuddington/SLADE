
// -----------------------------------------------------------------------------
// SLADE - It's a Doom Editor
// Copyright(C) 2008 - 2017 Simon Judd
//
// Email:       sirjuddington@gmail.com
// Web:         http://slade.mancubus.net
// Filename:    FileUtils.cpp
// Description: Various filesystem utility functions. Also includes SFile, a
//              simple safe-ish wrapper around a c-style FILE with various
//              convenience functions
//
// This program is free software; you can redistribute it and/or modify it
// under the terms of the GNU General Public License as published by the Free
// Software Foundation; either version 2 of the License, or (at your option)
// any later version.
//
// This program is distributed in the hope that it will be useful, but WITHOUT
// ANY WARRANTY; without even the implied warranty of MERCHANTABILITY or
// FITNESS FOR A PARTICULAR PURPOSE. See the GNU General Public License for
// more details.
//
// You should have received a copy of the GNU General Public License along with
// this program; if not, write to the Free Software Foundation, Inc.,
// 51 Franklin Street, Fifth Floor, Boston, MA  02110 - 1301, USA.
// -----------------------------------------------------------------------------


// -----------------------------------------------------------------------------
//
// Includes
//
// -----------------------------------------------------------------------------
#include "Main.h"
#include "FileUtils.h"
#include "App.h"
#include "StringUtils.h"
#include "thirdparty/xxhash/xxhash.h"
#include <filesystem>
#include <fstream>

using namespace slade;
namespace fs = std::filesystem;


// -----------------------------------------------------------------------------
//
// FileUtil Namespace Functions
//
// -----------------------------------------------------------------------------
namespace slade::fileutil
{
// -----------------------------------------------------------------------------
// Returns a std::filesystem path from a UTF-8 encoded [path]
//
// Since filesystem::u8path is deprecated but we need to use it, just wrap it
// here so we only get 1 warning
// -----------------------------------------------------------------------------
inline fs::path u8path(string_view path)
{
	return fs::u8path(path);
}

// -----------------------------------------------------------------------------
// Returns a UTF-8 encoded string from a std::filesystem [path]
//
// We need this because in c++20, path::u8string() returns a std::u8string,
// which isn't compatible with std::string
// -----------------------------------------------------------------------------
inline string u8string(const fs::path& path)
{
	return reinterpret_cast<const char*>(path.u8string().c_str());
}
} // namespace slade::fileutil

// -----------------------------------------------------------------------------
// Returns true if a file at [path] exists
// -----------------------------------------------------------------------------
bool fileutil::fileExists(string_view path)
{
	try
	{
		auto fs_path = u8path(path);
		return fs::exists(fs_path) && fs::is_regular_file(fs_path);
	}
	catch (std::exception& ex)
	{
		log::error("Error checking if file \"{}\" exists: {}", path, ex.what());
		return false;
	}
}

// -----------------------------------------------------------------------------
// Returns true if a directory at [path] exists
// -----------------------------------------------------------------------------
bool fileutil::dirExists(string_view path)
{
	try
	{
		auto fs_path = u8path(path);
		return fs::exists(fs_path) && fs::is_directory(fs_path);
	}
	catch (std::exception& ex)
	{
		log::error("Error checking if dir \"{}\" exists: {}", path, ex.what());
		return false;
	}
}

// -----------------------------------------------------------------------------
// Returns true if [path] is a valid executable (platform dependant)
// -----------------------------------------------------------------------------
bool fileutil::validExecutable(string_view path)
{
	// Special handling for macOS .app dir
	if (app::platform() == app::Platform::MacOS)
	{
		if (strutil::endsWithCI(path, ".app") && dirExists(path))
			return true;
	}

	// Check for .exe or .bat extension on Windows
	if (app::platform() == app::Platform::Windows)
	{
		if (!strutil::endsWithCI(path, ".exe") && !strutil::endsWithCI(path, ".bat"))
			return false;

		// Invalid if file doesn't exist
		if (!fileExists(path))
			return false;
	}

	// TODO: Check if file OR command exists on Linux/macOS
	// TODO: Check for executable permission on Linux/macOS

	// Passed all checks, is valid executable
	return true;
}

// -----------------------------------------------------------------------------
// Removes the file at [path], returns true if successful
// -----------------------------------------------------------------------------
bool fileutil::removeFile(string_view path)
{
	static std::error_code ec;
	if (!fs::remove(u8path(path), ec))
	{
		log::warning("Unable to remove file \"{}\": {}", path, ec.message());
		return false;
	}

	return true;
}

// -----------------------------------------------------------------------------
// Copies the file at [from] to a file at [to]. If [overwrite] is true, it will
// overwrite the file if it already exists.
// -----------------------------------------------------------------------------
bool fileutil::copyFile(string_view from, string_view to, bool overwrite)
{
	static std::error_code ec;
	auto                   options = overwrite ? fs::copy_options::overwrite_existing : fs::copy_options::none;
	if (!fs::copy_file(u8path(from), u8path(to), options, ec))
	{
		log::warning(R"(Unable to copy file from "{}" to "{}": {})", from, to, ec.message());
		return false;
	}

	return true;
}

// -----------------------------------------------------------------------------
// Reads all text from the file at [path] into [str]
// -----------------------------------------------------------------------------
bool fileutil::readFileToString(const string& path, string& str)
{
	std::ifstream file(path);
	if (!file.is_open())
	{
		log::warning("Unable to open file \"{}\" for reading", path);
		return false;
	}

	file.seekg(0, std::ios::end);
	str.reserve(file.tellg());
	file.seekg(0, std::ios::beg);
	str.assign(std::istreambuf_iterator(file), std::istreambuf_iterator<char>());
	file.close();

	return true;
}

// -----------------------------------------------------------------------------
// Writes [str] to a file at [path].
// Will overwrite the file if it already exists
// -----------------------------------------------------------------------------
bool fileutil::writeStringToFile(const string& str, const string& path)
{
	std::ofstream file(path);
	if (!file.is_open())
	{
		log::warning("Unable to open file \"{}\" for writing", path);
		return false;
	}

	file << str;
	file.close();

	return true;
}

// -----------------------------------------------------------------------------
// Creates a new directory at [path] if it doesn't aleady exist.
// Returns false if the directory doesn't exist and could not be created
// -----------------------------------------------------------------------------
bool fileutil::createDir(string_view path)
{
	static std::error_code ec;
	if (!fs::create_directory(u8path(path), ec))
	{
		if (ec.value() != 0)
			log::warning("Unable to create directory \"{}\": {}", path, ec.message());

		return false;
	}

	return true;
}

// -----------------------------------------------------------------------------
// Removes the directory at [path] and all its contents.
// Returns true if successful
// -----------------------------------------------------------------------------
bool fileutil::removeDir(string_view path)
{
	static std::error_code ec;
	if (!fs::remove_all(u8path(path), ec))
	{
		log::warning("Unable to remove directory \"{}\": {}", path, ec.message());
		return false;
	}

	return true;
}

// -----------------------------------------------------------------------------
// Returns a list of all files in the directory at [path].
// If [include_subdirs] is true, it will also include all files in
// subdirectories (recursively).
// If [include_dir_paths] is true, each filename will be prefixed with the given
// [path]
// -----------------------------------------------------------------------------
vector<string> fileutil::allFilesInDir(string_view path, bool include_subdirs, bool include_dir_paths)
{
	vector<string> paths;

	if (!dirExists(path))
		return paths;

	if (include_subdirs)
	{
		for (const auto& item : fs::recursive_directory_iterator(u8path(path)))
			if (item.is_regular_file() || item.is_directory() && include_dir_paths)
				paths.emplace_back(u8string(item.path()));
	}
	else
	{
		for (const auto& item : fs::directory_iterator(u8path(path)))
			if (item.is_regular_file() || item.is_directory() && include_dir_paths)
				paths.emplace_back(u8string(item.path()));
	}

	return paths;
}

// -----------------------------------------------------------------------------
// Returns the modification time of the file at [path], or 0 if the file doesn't
// exist or can't be accessed
// -----------------------------------------------------------------------------
time_t fileutil::fileModifiedTime(string_view path)
{
	return wxFileModificationTime(wxString::FromUTF8(path.data(), path.size()));
}

// -----------------------------------------------------------------------------
// Calculates a 128-bit hash of the file at [path] using xxHash (XXH128).
// Returns the hash as a hex string or empty if the file doesn't exist or can't
// be accessed
// -----------------------------------------------------------------------------
string fileutil::fileHash(string_view path)
{
	SFile file(path);
	return file.calculateHash();
}

// -----------------------------------------------------------------------------
// Searches the system PATH for an executable named [exe_name].
// Returns the full path to the executable if found, or an empty string if not
// -----------------------------------------------------------------------------
string fileutil::findExecutable(string_view exe_name, string_view bundle_dir)
{
	// Check for bundled tool executable
	if (!bundle_dir.empty() && app::platform() == app::Platform::Windows)
	{
		auto exe_path = app::path(fmt::format("tools/{}/{}", bundle_dir, exe_name), app::Dir::Executable);

		// Append .exe if not present
		if (!strutil::endsWithCI(exe_path, ".exe"))
			exe_path += ".exe";

		// Check if it exists
		auto path = u8path(exe_path);
		if (fs::exists(path) && fs::is_regular_file(path))
			return u8string(path);
	}

	// Get system PATH environment variable
	auto path_env = std::getenv("PATH");
	if (!path_env)
		return {};

	// Remove * suffix or prefix from exe_name
	if (strutil::startsWith(exe_name, '*'))
		exe_name.remove_prefix(1);
	if (strutil::endsWith(exe_name, '*'))
		exe_name.remove_suffix(1);

	// Split PATH into individual paths
	auto path_str = string{ path_env };
	auto paths    = strutil::split(path_str, (app::platform() == app::Platform::Windows) ? ';' : ':');

	// Check each path for the executable
	for (const auto& p : paths)
	{
		auto path = u8path(p);
		path /= u8path(exe_name);

		// Append .exe on Windows if not present
		if (app::platform() == app::Platform::Windows && !strutil::endsWithCI(u8string(path), ".exe"))
			path += ".exe";

		try
		{
			if (fs::exists(path) && fs::is_regular_file(path))
			{
				// On Windows, just return the path
				if (app::platform() == app::Platform::Windows)
					return u8string(path);

				// Non-Windows, check for executable permission
				auto perms = fs::status(path).permissions();
				if ((perms & fs::perms::owner_exec) != fs::perms::none
					|| (perms & fs::perms::group_exec) != fs::perms::none
					|| (perms & fs::perms::others_exec) != fs::perms::none)
					return u8string(path);
			}
		}
		catch (std::exception& ex)
		{
			log::warning("Error checking executable \"{}\": {}", u8string(path), ex.what());
		}
	}

	return {};
}


// -----------------------------------------------------------------------------
//
// SFile Class Functions
//
// -----------------------------------------------------------------------------


// -----------------------------------------------------------------------------
// SFile class constructor
// -----------------------------------------------------------------------------
SFile::SFile(string_view path, Mode mode)
{
	open(string{ path }, mode);
}

// -----------------------------------------------------------------------------
// Returns the current read/write position in the file
// -----------------------------------------------------------------------------
unsigned SFile::currentPos() const
{
	return handle_ ? ftell(handle_) : 0;
}

// -----------------------------------------------------------------------------
// Opens the file at [path] in [mode] (read/write/etc.)
// -----------------------------------------------------------------------------
bool SFile::open(const string& path, Mode mode)
{
	// Needs to be closed first if already open
	if (handle_)
		return false;

#ifdef __WXMSW__
	// Convert path to UTF-16 for Windows
	auto wpath = wxString::FromUTF8(path);
	switch (mode)
	{
	case Mode::ReadOnly: handle_ = _wfopen(wpath.wc_str(), L"rb"); break;
	case Mode::Write:    handle_ = _wfopen(wpath.wc_str(), L"wb"); break;
	case Mode::ReadWite: handle_ = _wfopen(wpath.wc_str(), L"r+b"); break;
	case Mode::Append:   handle_ = _wfopen(wpath.wc_str(), L"ab"); break;
	}

	if (handle_)
	{
		struct _stat win_stat;
		_wstat(wpath.wc_str(), &win_stat);
		stat_.st_size = win_stat.st_size;
	}
#else
	switch (mode)
	{
	case Mode::ReadOnly: handle_ = fopen(path.c_str(), "rb"); break;
	case Mode::Write:    handle_ = fopen(path.c_str(), "wb"); break;
	case Mode::ReadWite: handle_ = fopen(path.c_str(), "r+b"); break;
	case Mode::Append:   handle_ = fopen(path.c_str(), "ab"); break;
	}

	if (handle_)
		stat(path.c_str(), &stat_);
#endif

	if (handle_)
	{
		path_ = path;
		return true;
	}

	return false;
}

// -----------------------------------------------------------------------------
// Closes the file
// -----------------------------------------------------------------------------
void SFile::close()
{
	if (handle_)
	{
		fclose(handle_);
		handle_ = nullptr;
		path_.clear();
	}
}

// -----------------------------------------------------------------------------
// Seeks ahead by [offset] bytes from the current position
// -----------------------------------------------------------------------------
bool SFile::seek(unsigned offset) const
{
	return handle_ ? fseek(handle_, offset, SEEK_CUR) == 0 : false;
}

// -----------------------------------------------------------------------------
// Seeks to [offset] bytes from the beginning of the file
// -----------------------------------------------------------------------------
bool SFile::seekFromStart(unsigned offset) const
{
	return handle_ ? fseek(handle_, offset, SEEK_SET) == 0 : false;
}

// -----------------------------------------------------------------------------
// Seeks to [offset] bytes back from the end of the file
// -----------------------------------------------------------------------------
bool SFile::seekFromEnd(unsigned offset) const
{
	return handle_ ? fseek(handle_, offset, SEEK_END) == 0 : false;
}

// -----------------------------------------------------------------------------
// Reads [count] bytes from the file into [buffer]
// -----------------------------------------------------------------------------
bool SFile::read(void* buffer, unsigned count) const
{
	if (handle_)
		return fread(buffer, count, 1, handle_) > 0;

	return false;
}

// -----------------------------------------------------------------------------
// Reads [count] bytes from the file into a MemChunk [mc]
// (replaces the existing contents of the MemChunk)
// -----------------------------------------------------------------------------
bool SFile::read(MemChunk& mc, unsigned count) const
{
	return mc.importFileStream(*this, count);
}

// -----------------------------------------------------------------------------
// Reads [count] characters from the file into a string [str]
// (replaces the existing contents of the string)
// -----------------------------------------------------------------------------
bool SFile::read(string& str, unsigned count) const
{
	if (handle_)
	{
		str.resize(count);
<<<<<<< HEAD
		auto c = fread(str.data(), 1, count, handle_);
		str.push_back('\0');
=======
		auto c = fread(&str[0], 1, count, handle_);
>>>>>>> 5bb21aa3
		return c > 0;
	}

	return false;
}

// -----------------------------------------------------------------------------
// Writes [count] bytes from [buffer] to the file
// -----------------------------------------------------------------------------
bool SFile::write(const void* buffer, unsigned count)
{
	if (handle_)
		return fwrite(buffer, count, 1, handle_) > 0;

	return false;
}

// -----------------------------------------------------------------------------
// Writes [str] to the file
// -----------------------------------------------------------------------------
bool SFile::writeStr(string_view str) const
{
	if (handle_)
		return fwrite(str.data(), 1, str.size(), handle_);

	return false;
}

// -----------------------------------------------------------------------------
// Calculates a 128-bit hash of the file using xxHash (XXH128).
// Returns the hash as a hex string or empty if the file is not open
// -----------------------------------------------------------------------------
string SFile::calculateHash() const
{
	if (!isOpen())
		return {};

	auto current_pos = currentPos();
	auto size        = this->size();

	seekFromStart(0);
	unsigned pos = 0;

	auto* state = XXH3_createState();
	XXH3_128bits_reset(state);

	// Read in 1mb chunks
	unsigned chunk_size = 1024;
	char     buffer[1024];
	while (pos < size)
	{
		if (size - pos < chunk_size)
			chunk_size = size - pos;

		read(buffer, chunk_size);
		XXH3_128bits_update(state, buffer, chunk_size);

		pos += chunk_size;
	}

	auto hash = XXH3_128bits_digest(state);
	XXH3_freeState(state);
	seekFromStart(current_pos);

	return fmt::format("{:x}{:x}", hash.high64, hash.low64);
}<|MERGE_RESOLUTION|>--- conflicted
+++ resolved
@@ -502,12 +502,7 @@
 	if (handle_)
 	{
 		str.resize(count);
-<<<<<<< HEAD
 		auto c = fread(str.data(), 1, count, handle_);
-		str.push_back('\0');
-=======
-		auto c = fread(&str[0], 1, count, handle_);
->>>>>>> 5bb21aa3
 		return c > 0;
 	}
 
