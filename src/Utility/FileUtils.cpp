--- conflicted
+++ resolved
@@ -35,11 +35,7 @@
 #include "FileUtils.h"
 #include "App.h"
 #include "StringUtils.h"
-<<<<<<< HEAD
 #include "thirdparty/xxhash/xxhash.h"
-#include <filesystem>
-=======
->>>>>>> 47ffdea5
 #include <fstream>
 
 using namespace slade;
@@ -53,17 +49,6 @@
 namespace slade::fileutil
 {
 // -----------------------------------------------------------------------------
-<<<<<<< HEAD
-// Returns a std::filesystem path from a UTF-8 encoded [path]
-//
-// Since filesystem::u8path is deprecated but we need to use it, just wrap it
-// here so we only get 1 warning
-// -----------------------------------------------------------------------------
-inline fs::path u8path(string_view path)
-{
-	return fs::u8path(path);
-}
-=======
 // Converts a string_view to wxString using UTF-8 encoding
 // -----------------------------------------------------------------------------
 inline wxString fromUtf8(string_view str)
@@ -87,39 +72,14 @@
 #endif
 }
 } // namespace slade::fileutil
->>>>>>> 47ffdea5
-
-// -----------------------------------------------------------------------------
-// Returns a UTF-8 encoded string from a std::filesystem [path]
-//
-// We need this because in c++20, path::u8string() returns a std::u8string,
-// which isn't compatible with std::string
-// -----------------------------------------------------------------------------
-inline string u8string(const fs::path& path)
-{
-	return reinterpret_cast<const char*>(path.u8string().c_str());
-}
-} // namespace slade::fileutil
+
 
 // -----------------------------------------------------------------------------
 // Returns true if a file at [path] exists
 // -----------------------------------------------------------------------------
 bool fileutil::fileExists(string_view path)
 {
-<<<<<<< HEAD
-	try
-	{
-		auto fs_path = u8path(path);
-		return fs::exists(fs_path) && fs::is_regular_file(fs_path);
-	}
-	catch (std::exception& ex)
-	{
-		log::error("Error checking if file \"{}\" exists: {}", path, ex.what());
-		return false;
-	}
-=======
 	return !path.empty() && wxFileExists(fromUtf8(path));
->>>>>>> 47ffdea5
 }
 
 // -----------------------------------------------------------------------------
@@ -127,20 +87,7 @@
 // -----------------------------------------------------------------------------
 bool fileutil::dirExists(string_view path)
 {
-<<<<<<< HEAD
-	try
-	{
-		auto fs_path = u8path(path);
-		return fs::exists(fs_path) && fs::is_directory(fs_path);
-	}
-	catch (std::exception& ex)
-	{
-		log::error("Error checking if dir \"{}\" exists: {}", path, ex.what());
-		return false;
-	}
-=======
 	return !path.empty() && wxDirExists(fromUtf8(path));
->>>>>>> 47ffdea5
 }
 
 // -----------------------------------------------------------------------------
@@ -181,18 +128,7 @@
 // -----------------------------------------------------------------------------
 bool fileutil::removeFile(string_view path)
 {
-<<<<<<< HEAD
-	static std::error_code ec;
-	if (!fs::remove(u8path(path), ec))
-	{
-		log::warning("Unable to remove file \"{}\": {}", path, ec.message());
-		return false;
-	}
-
-	return true;
-=======
 	return !path.empty() && wxRemoveFile(fromUtf8(path));
->>>>>>> 47ffdea5
 }
 
 // -----------------------------------------------------------------------------
@@ -201,15 +137,7 @@
 // -----------------------------------------------------------------------------
 bool fileutil::copyFile(string_view from, string_view to, bool overwrite)
 {
-<<<<<<< HEAD
-	static std::error_code ec;
-	auto                   options = overwrite ? fs::copy_options::overwrite_existing : fs::copy_options::none;
-	if (!fs::copy_file(u8path(from), u8path(to), options, ec))
-	{
-		log::warning(R"(Unable to copy file from "{}" to "{}": {})", from, to, ec.message());
-=======
 	if (from.empty() || to.empty())
->>>>>>> 47ffdea5
 		return false;
 
 	return wxCopyFile(fromUtf8(from), fromUtf8(to), overwrite);
@@ -261,20 +189,7 @@
 // -----------------------------------------------------------------------------
 bool fileutil::createDir(string_view path)
 {
-<<<<<<< HEAD
-	static std::error_code ec;
-	if (!fs::create_directory(u8path(path), ec))
-	{
-		if (ec.value() != 0)
-			log::warning("Unable to create directory \"{}\": {}", path, ec.message());
-
-		return false;
-	}
-
-	return true;
-=======
 	return !path.empty() && wxMkdir(fromUtf8(path));
->>>>>>> 47ffdea5
 }
 
 // -----------------------------------------------------------------------------
@@ -283,18 +198,7 @@
 // -----------------------------------------------------------------------------
 bool fileutil::removeDir(string_view path)
 {
-<<<<<<< HEAD
-	static std::error_code ec;
-	if (!fs::remove_all(u8path(path), ec))
-	{
-		log::warning("Unable to remove directory \"{}\": {}", path, ec.message());
-		return false;
-	}
-
-	return true;
-=======
 	return !path.empty() && wxDir::Remove(fromUtf8(path), wxPATH_RMDIR_RECURSIVE);
->>>>>>> 47ffdea5
 }
 
 // -----------------------------------------------------------------------------
@@ -311,19 +215,6 @@
 	if (path.empty())
 		return paths;
 
-<<<<<<< HEAD
-	if (include_subdirs)
-	{
-		for (const auto& item : fs::recursive_directory_iterator(u8path(path)))
-			if (item.is_regular_file() || item.is_directory() && include_dir_paths)
-				paths.emplace_back(u8string(item.path()));
-	}
-	else
-	{
-		for (const auto& item : fs::directory_iterator(u8path(path)))
-			if (item.is_regular_file() || item.is_directory() && include_dir_paths)
-				paths.emplace_back(u8string(item.path()));
-=======
 	wxArrayString all_files;
 	wxDir::GetAllFiles(
 		fromUtf8(path), &all_files, wxEmptyString, include_subdirs ? wxDIR_FILES | wxDIR_DIRS : wxDIR_FILES);
@@ -334,7 +225,6 @@
 			paths.push_back(file.utf8_string());
 		else
 			paths.push_back(strutil::replace(file.utf8_string(), path, ""));
->>>>>>> 47ffdea5
 	}
 
 	return paths;
@@ -346,14 +236,10 @@
 // -----------------------------------------------------------------------------
 time_t fileutil::fileModifiedTime(string_view path)
 {
-<<<<<<< HEAD
-	return wxFileModificationTime(wxString::FromUTF8(path.data(), path.size()));
-=======
 	if (path.empty())
 		return 0;
 
 	return wxFileModificationTime(fromUtf8(path));
->>>>>>> 47ffdea5
 }
 
 // -----------------------------------------------------------------------------
@@ -386,14 +272,8 @@
 			exe_path += ".exe";
 
 		// Check if it exists
-<<<<<<< HEAD
-		auto path = u8path(exe_path);
-		if (fs::exists(path) && fs::is_regular_file(path))
-			return u8string(path);
-=======
 		if (fileExists(exe_path))
 			return exe_path;
->>>>>>> 47ffdea5
 	}
 
 	// Get system PATH environment variable
@@ -414,35 +294,6 @@
 	// Check each path for the executable
 	for (const auto& p : paths)
 	{
-<<<<<<< HEAD
-		auto path = u8path(p);
-		path /= u8path(exe_name);
-
-		// Append .exe on Windows if not present
-		if (app::platform() == app::Platform::Windows && !strutil::endsWithCI(u8string(path), ".exe"))
-			path += ".exe";
-
-		try
-		{
-			if (fs::exists(path) && fs::is_regular_file(path))
-			{
-				// On Windows, just return the path
-				if (app::platform() == app::Platform::Windows)
-					return u8string(path);
-
-				// Non-Windows, check for executable permission
-				auto perms = fs::status(path).permissions();
-				if ((perms & fs::perms::owner_exec) != fs::perms::none
-					|| (perms & fs::perms::group_exec) != fs::perms::none
-					|| (perms & fs::perms::others_exec) != fs::perms::none)
-					return u8string(path);
-			}
-		}
-		catch (std::exception& ex)
-		{
-			log::warning("Error checking executable \"{}\": {}", u8string(path), ex.what());
-		}
-=======
 		auto path = fmt::format("{}{}{}", p, pathSeparator(), exe_name);
 
 		// Append .exe on Windows if not present
@@ -452,7 +303,6 @@
 		// Check if file exists and is executable
 		if (wxFileName::IsFileExecutable(fromUtf8(path)))
 			return path;
->>>>>>> 47ffdea5
 	}
 
 	return {};
