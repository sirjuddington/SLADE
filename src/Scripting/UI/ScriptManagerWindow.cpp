--- conflicted
+++ resolved
@@ -247,13 +247,8 @@
 void ScriptManagerWindow::setupLayout()
 {
 	// Maximize if it was last time
-<<<<<<< HEAD
 	if (ui::getStateBool("ScriptManagerWindowMaximized"))
-		Maximize();
-=======
-	if (sm_maximized)
 		CallAfter(&ScriptManagerWindow::Maximize, this);
->>>>>>> ae235faa
 
 	// Create the wxAUI manager & related things
 	auto m_mgr = new wxAuiManager(this);
