cmake_minimum_required(VERSION 3.15) # Minimum CMake 3.15 for precompiled header support
project(SLADE VERSION 3.2.0)

# Additional cmake modules
list(APPEND CMAKE_MODULE_PATH ${CMAKE_SOURCE_DIR}/cmake)

# Release build by default
if (NOT CMAKE_BUILD_TYPE)
	set(CMAKE_BUILD_TYPE "Release")
endif()

# Build options
OPTION(NO_WEBVIEW "Disable wxWebview usage (for start page and documentation)" OFF)
<<<<<<< HEAD
if(NOT APPLE)
	OPTION(WX_GTK3 "Use GTK3 (if wx is built with it)" ON)
endif(NOT APPLE)
=======
OPTION(NO_LUA "Disable Lua/Scripting features to reduce compile time" OFF)
OPTION(NO_FLUIDSYNTH "Disable FluidSynth MIDI playback" OFF)
OPTION(BUILD_PK3 "Build the SLADE pk3 file from dist/res" OFF)
>>>>>>> 8423e178

# c++17 is required to compile
set(CMAKE_CXX_STANDARD 17)
set(CMAKE_CXX_STANDARD_REQUIRED TRUE)

add_subdirectory(src)

if (BUILD_PK3)
	add_subdirectory(dist)
endif (BUILD_PK3)<|MERGE_RESOLUTION|>--- conflicted
+++ resolved
@@ -11,15 +11,9 @@
 
 # Build options
 OPTION(NO_WEBVIEW "Disable wxWebview usage (for start page and documentation)" OFF)
-<<<<<<< HEAD
-if(NOT APPLE)
-	OPTION(WX_GTK3 "Use GTK3 (if wx is built with it)" ON)
-endif(NOT APPLE)
-=======
 OPTION(NO_LUA "Disable Lua/Scripting features to reduce compile time" OFF)
 OPTION(NO_FLUIDSYNTH "Disable FluidSynth MIDI playback" OFF)
 OPTION(BUILD_PK3 "Build the SLADE pk3 file from dist/res" OFF)
->>>>>>> 8423e178
 
 # c++17 is required to compile
 set(CMAKE_CXX_STANDARD 17)
