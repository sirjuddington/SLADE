--- conflicted
+++ resolved
@@ -30,11 +30,7 @@
 	FetchContent_Declare(
 	   wxWidgets
 	   GIT_REPOSITORY https://github.com/wxWidgets/wxWidgets.git
-<<<<<<< HEAD
-	   GIT_TAG 01e7c6bc919369601533c84d10d6664aaa4220c3 # master (3.3.0) as of 2025-01-14
-=======
 	   GIT_TAG 12b29979d3ba9a5a08b2b3e44ad775ebe3ea18af # master (3.3.0) as of 2025-04-01
->>>>>>> db6270d0
 	)
 	FetchContent_GetProperties(wxwidgets)
 	if(NOT wxwidgets_POPULATED)
