--- conflicted
+++ resolved
@@ -4,13 +4,7 @@
 
 * C++17 compiler (e.g. g++ 8.x)
 * bzip2 library
-<<<<<<< HEAD
-* FreeImage
 * glm
-* GTK 2.x/3.x
-=======
-* ftgl, an OpenGL font managing library
->>>>>>> e95de2d7
 * mpg123 library
 * OpenGL
 * SFML
@@ -34,17 +28,13 @@
 
 ### Required vcpkg libraries
 
-<<<<<<< HEAD
-* freeimage
 * glm
-=======
->>>>>>> e95de2d7
+* libwebp
 * lua
 * mpg123
 * opengl
 * sfml
 * wxwidgets
-* libwebp
 
 The above libraries are required for building SLADE on windows. Note that you'll most likely want to use the `x64-windows-static` triplet when installing them, eg.
 
