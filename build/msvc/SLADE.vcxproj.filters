﻿<?xml version="1.0" encoding="utf-8"?>
<Project ToolsVersion="4.0" xmlns="http://schemas.microsoft.com/developer/msbuild/2003">
  <ItemGroup>
    <Filter Include="Dialogs">
      <UniqueIdentifier>{53990eef-5d13-4259-b3e5-9e49e8c7ae8d}</UniqueIdentifier>
    </Filter>
    <Filter Include="General">
      <UniqueIdentifier>{f7d552f7-3fec-4baa-b8a5-cadc09d10893}</UniqueIdentifier>
    </Filter>
    <Filter Include="Main Editor">
      <UniqueIdentifier>{fef8e5a6-0991-4153-8f52-5d3f2da4e9d5}</UniqueIdentifier>
    </Filter>
    <Filter Include="Map Editor">
      <UniqueIdentifier>{e7c66597-c337-43fc-bedc-5e753bf3ddb8}</UniqueIdentifier>
    </Filter>
    <Filter Include="General\Console">
      <UniqueIdentifier>{511149d3-5ded-4b1c-b004-d65769996d9d}</UniqueIdentifier>
    </Filter>
    <Filter Include="Dialogs\Preferences">
      <UniqueIdentifier>{22c29a05-108c-473f-a3cc-a3a235cea9e5}</UniqueIdentifier>
    </Filter>
    <Filter Include="External">
      <UniqueIdentifier>{b8ed0eb6-a1df-4b4b-8a59-d56cf99d842b}</UniqueIdentifier>
    </Filter>
    <Filter Include="External\Mus2Mid">
      <UniqueIdentifier>{dda863ce-2d21-48cb-9de4-44e8e63b1326}</UniqueIdentifier>
    </Filter>
    <Filter Include="External\BZip2">
      <UniqueIdentifier>{0c79342f-fa5a-4bf9-af74-0a9be8b1fdf6}</UniqueIdentifier>
    </Filter>
    <Filter Include="External\Lzma">
      <UniqueIdentifier>{9bcac562-c222-403d-98d8-186f578a87a6}</UniqueIdentifier>
    </Filter>
    <Filter Include="External\ZReaders">
      <UniqueIdentifier>{5e648a80-c228-40a7-9817-b3e2695df54e}</UniqueIdentifier>
    </Filter>
    <Filter Include="External\ZLib">
      <UniqueIdentifier>{1ca86170-39c5-4615-bb20-8f2d2fc14c42}</UniqueIdentifier>
    </Filter>
    <Filter Include="External\GLEW">
      <UniqueIdentifier>{a00649c9-b965-468e-8890-7338d43e5e39}</UniqueIdentifier>
    </Filter>
    <Filter Include="External\Lua">
      <UniqueIdentifier>{f31c9d96-4290-4a38-91d0-fb9955293323}</UniqueIdentifier>
    </Filter>
    <Filter Include="External\DUMB">
      <UniqueIdentifier>{ffdebfe3-3d6d-42d9-854b-4086903af5c1}</UniqueIdentifier>
    </Filter>
    <Filter Include="External\DUMB\core">
      <UniqueIdentifier>{560e9a8a-a30c-4d08-b95f-8ef671d0c653}</UniqueIdentifier>
    </Filter>
    <Filter Include="External\DUMB\helpers">
      <UniqueIdentifier>{0d266184-6ec2-4d17-af30-5802fc880f4d}</UniqueIdentifier>
    </Filter>
    <Filter Include="External\DUMB\internal">
      <UniqueIdentifier>{3756388c-7b51-41c5-9b95-9d0f2b2b8744}</UniqueIdentifier>
    </Filter>
    <Filter Include="External\DUMB\it">
      <UniqueIdentifier>{210b2c2d-6db2-46a5-87e6-a09c7ac669fa}</UniqueIdentifier>
    </Filter>
    <Filter Include="Installer">
      <UniqueIdentifier>{fa5a343f-ee94-41ea-a75f-1d0292b58329}</UniqueIdentifier>
    </Filter>
    <Filter Include="Audio">
      <UniqueIdentifier>{cb94973b-677e-42d7-8005-53d669acbcbb}</UniqueIdentifier>
    </Filter>
    <Filter Include="OpenGL">
      <UniqueIdentifier>{690bfeb6-aa15-4bd5-ab7b-151877def763}</UniqueIdentifier>
    </Filter>
    <Filter Include="Utility">
      <UniqueIdentifier>{1521702b-d69c-47d5-836d-e05a2e2720ef}</UniqueIdentifier>
    </Filter>
    <Filter Include="UI">
      <UniqueIdentifier>{ec031215-840a-462e-b238-3ad04f542e91}</UniqueIdentifier>
    </Filter>
    <Filter Include="UI\Browser">
      <UniqueIdentifier>{2bb47c0d-bf68-47e1-bc1c-ce7926a17d1a}</UniqueIdentifier>
    </Filter>
    <Filter Include="UI\Lists">
      <UniqueIdentifier>{13cacd50-0c22-431c-b94e-2fc031b1c3dc}</UniqueIdentifier>
    </Filter>
    <Filter Include="UI\SToolBar">
      <UniqueIdentifier>{8a2b5ffe-17e4-4358-a572-8e338e14c933}</UniqueIdentifier>
    </Filter>
    <Filter Include="Application">
      <UniqueIdentifier>{08f7e6cd-5237-4843-9d89-73bc8aa49ee1}</UniqueIdentifier>
    </Filter>
    <Filter Include="UI\Canvas">
      <UniqueIdentifier>{4f00b239-b18a-4eba-b70f-4348b33cf7ba}</UniqueIdentifier>
    </Filter>
    <Filter Include="Graphics">
      <UniqueIdentifier>{857f6ada-0a82-4c97-918e-13b8b9a67b70}</UniqueIdentifier>
    </Filter>
    <Filter Include="Graphics\Font">
      <UniqueIdentifier>{18c4582f-e6f1-408f-954a-523d9cc2493d}</UniqueIdentifier>
    </Filter>
    <Filter Include="Graphics\Palette">
      <UniqueIdentifier>{2bb037c4-81ca-4e63-8a84-794b20f53218}</UniqueIdentifier>
    </Filter>
    <Filter Include="Graphics\SImage">
      <UniqueIdentifier>{ae4890b7-0ebb-43df-9372-de1f518e38f9}</UniqueIdentifier>
    </Filter>
    <Filter Include="Graphics\SImage\Formats">
      <UniqueIdentifier>{0cc23fc4-b04e-4b53-8110-c20f4c71c8fe}</UniqueIdentifier>
    </Filter>
    <Filter Include="Archive">
      <UniqueIdentifier>{b5df9dec-a58e-4ba9-9e1e-e35bf05936c4}</UniqueIdentifier>
    </Filter>
    <Filter Include="Archive\EntryType">
      <UniqueIdentifier>{8793bf5a-5b6b-4541-836f-5e632a5867b9}</UniqueIdentifier>
    </Filter>
    <Filter Include="Archive\Formats">
      <UniqueIdentifier>{d76da1db-b5b2-428c-8715-07460cb6492c}</UniqueIdentifier>
    </Filter>
    <Filter Include="Main Editor\UI">
      <UniqueIdentifier>{8803d335-a948-4502-8d58-a579053d1186}</UniqueIdentifier>
    </Filter>
    <Filter Include="Main Editor\UI\EntryPanel">
      <UniqueIdentifier>{9c20c338-759f-4b25-b4ee-488df95b1504}</UniqueIdentifier>
    </Filter>
    <Filter Include="Map Editor\Renderer">
      <UniqueIdentifier>{57c1dcd4-a300-4838-be69-1edcf651d8bb}</UniqueIdentifier>
    </Filter>
    <Filter Include="Map Editor\Renderer\Overlays">
      <UniqueIdentifier>{2825745b-4b26-4d1f-ab5d-07bed7feb6c1}</UniqueIdentifier>
    </Filter>
    <Filter Include="Map Editor\SLADEMap">
      <UniqueIdentifier>{7e714e7c-f40f-427e-b58a-88c904669f9a}</UniqueIdentifier>
    </Filter>
    <Filter Include="Map Editor\UI">
      <UniqueIdentifier>{7f918170-2c47-4971-a646-5754ab51b936}</UniqueIdentifier>
    </Filter>
    <Filter Include="Map Editor\UI\Dialogs">
      <UniqueIdentifier>{b17c52c7-35bc-4b9f-a8f3-b02a1e4c3882}</UniqueIdentifier>
    </Filter>
    <Filter Include="Map Editor\UI\PropsPanel">
      <UniqueIdentifier>{6680c30b-5928-497f-bf0b-28e9a4a723e5}</UniqueIdentifier>
    </Filter>
    <Filter Include="Main Editor\UI\Texture Editor">
      <UniqueIdentifier>{ecfc7349-8974-4e27-a2dc-301f8e30570b}</UniqueIdentifier>
    </Filter>
    <Filter Include="Dialogs\Setup Wizard">
      <UniqueIdentifier>{90dc0f0c-92e7-414e-a30b-76c8c288e615}</UniqueIdentifier>
    </Filter>
    <Filter Include="Graphics\Composite Texture">
      <UniqueIdentifier>{25d4520a-4015-4838-81d3-9596df6d636e}</UniqueIdentifier>
    </Filter>
    <Filter Include="Archive\EntryType\Data Formats">
      <UniqueIdentifier>{639d4195-f616-4708-bc9b-82e7652914c0}</UniqueIdentifier>
    </Filter>
    <Filter Include="UI\Text Editor">
      <UniqueIdentifier>{54fbf714-855d-444d-885d-1e12f9df2ef7}</UniqueIdentifier>
    </Filter>
    <Filter Include="Utility\Property List">
      <UniqueIdentifier>{999a30d0-f905-4f75-885f-209959ffe1c9}</UniqueIdentifier>
    </Filter>
    <Filter Include="External\wxEmail">
      <UniqueIdentifier>{4d45f584-81e4-44d0-979d-f541131c9cc7}</UniqueIdentifier>
    </Filter>
    <Filter Include="Archive\EntryType\Config">
      <UniqueIdentifier>{e7b5e9e0-b8de-4082-845a-f7bd5fa91926}</UniqueIdentifier>
    </Filter>
    <Filter Include="UI\Text Editor\Languages">
      <UniqueIdentifier>{ae982b5a-81f7-4648-92ec-71b69c823459}</UniqueIdentifier>
    </Filter>
    <Filter Include="UI\Text Editor\Styles">
      <UniqueIdentifier>{a0faea0e-caa5-461a-8e6d-766b478bb8f7}</UniqueIdentifier>
    </Filter>
    <Filter Include="General\Colours">
      <UniqueIdentifier>{2396ead4-6f0e-4df8-9e57-2d51554e5f40}</UniqueIdentifier>
    </Filter>
    <Filter Include="Map Editor\Edit">
      <UniqueIdentifier>{8c15c8af-a29b-46c5-b73c-699f04cea254}</UniqueIdentifier>
    </Filter>
    <Filter Include="Game">
      <UniqueIdentifier>{6484ec95-d6fd-4bdc-96ee-3e1faf24e057}</UniqueIdentifier>
    </Filter>
  </ItemGroup>
  <ItemGroup>
    <ClCompile Include="..\..\src\External\mus2mid\mus2mid.cpp">
      <Filter>External\Mus2Mid</Filter>
    </ClCompile>
    <ClCompile Include="..\..\src\External\bzip2\blocksort.c">
      <Filter>External\BZip2</Filter>
    </ClCompile>
    <ClCompile Include="..\..\src\External\bzip2\bzlib.c">
      <Filter>External\BZip2</Filter>
    </ClCompile>
    <ClCompile Include="..\..\src\External\bzip2\compress.c">
      <Filter>External\BZip2</Filter>
    </ClCompile>
    <ClCompile Include="..\..\src\External\bzip2\crctable.c">
      <Filter>External\BZip2</Filter>
    </ClCompile>
    <ClCompile Include="..\..\src\External\bzip2\decompress.c">
      <Filter>External\BZip2</Filter>
    </ClCompile>
    <ClCompile Include="..\..\src\External\bzip2\huffman.c">
      <Filter>External\BZip2</Filter>
    </ClCompile>
    <ClCompile Include="..\..\src\External\bzip2\randtable.c">
      <Filter>External\BZip2</Filter>
    </ClCompile>
    <ClCompile Include="..\..\src\External\zreaders\files.cpp">
      <Filter>External\ZReaders</Filter>
    </ClCompile>
    <ClCompile Include="..\..\src\External\zreaders\m_alloc.cpp">
      <Filter>External\ZReaders</Filter>
    </ClCompile>
    <ClCompile Include="..\..\src\External\zlib\adler32.c">
      <Filter>External\ZLib</Filter>
    </ClCompile>
    <ClCompile Include="..\..\src\External\zlib\crc32.c">
      <Filter>External\ZLib</Filter>
    </ClCompile>
    <ClCompile Include="..\..\src\External\zlib\deflate.c">
      <Filter>External\ZLib</Filter>
    </ClCompile>
    <ClCompile Include="..\..\src\External\zlib\gzio.c">
      <Filter>External\ZLib</Filter>
    </ClCompile>
    <ClCompile Include="..\..\src\External\zlib\infback.c">
      <Filter>External\ZLib</Filter>
    </ClCompile>
    <ClCompile Include="..\..\src\External\zlib\inffast.c">
      <Filter>External\ZLib</Filter>
    </ClCompile>
    <ClCompile Include="..\..\src\External\zlib\inflate.c">
      <Filter>External\ZLib</Filter>
    </ClCompile>
    <ClCompile Include="..\..\src\External\zlib\inftrees.c">
      <Filter>External\ZLib</Filter>
    </ClCompile>
    <ClCompile Include="..\..\src\External\zlib\trees.c">
      <Filter>External\ZLib</Filter>
    </ClCompile>
    <ClCompile Include="..\..\src\External\zlib\uncompr.c">
      <Filter>External\ZLib</Filter>
    </ClCompile>
    <ClCompile Include="..\..\src\External\zlib\zutil.c">
      <Filter>External\ZLib</Filter>
    </ClCompile>
    <ClCompile Include="..\..\src\External\lzma\C\7zAlloc.c">
      <Filter>External\Lzma</Filter>
    </ClCompile>
    <ClCompile Include="..\..\src\External\lzma\C\7zBuf.c">
      <Filter>External\Lzma</Filter>
    </ClCompile>
    <ClCompile Include="..\..\src\External\lzma\C\7zBuf2.c">
      <Filter>External\Lzma</Filter>
    </ClCompile>
    <ClCompile Include="..\..\src\External\lzma\C\7zCrc.c">
      <Filter>External\Lzma</Filter>
    </ClCompile>
    <ClCompile Include="..\..\src\External\lzma\C\7zCrcOpt.c">
      <Filter>External\Lzma</Filter>
    </ClCompile>
    <ClCompile Include="..\..\src\External\lzma\C\7zDec.c">
      <Filter>External\Lzma</Filter>
    </ClCompile>
    <ClCompile Include="..\..\src\External\lzma\C\7zFile.c">
      <Filter>External\Lzma</Filter>
    </ClCompile>
    <ClCompile Include="..\..\src\External\lzma\C\7zIn.c">
      <Filter>External\Lzma</Filter>
    </ClCompile>
    <ClCompile Include="..\..\src\External\lzma\C\7zStream.c">
      <Filter>External\Lzma</Filter>
    </ClCompile>
    <ClCompile Include="..\..\src\External\lzma\C\Alloc.c">
      <Filter>External\Lzma</Filter>
    </ClCompile>
    <ClCompile Include="..\..\src\External\lzma\C\Bcj2.c">
      <Filter>External\Lzma</Filter>
    </ClCompile>
    <ClCompile Include="..\..\src\External\lzma\C\Bra.c">
      <Filter>External\Lzma</Filter>
    </ClCompile>
    <ClCompile Include="..\..\src\External\lzma\C\Bra86.c">
      <Filter>External\Lzma</Filter>
    </ClCompile>
    <ClCompile Include="..\..\src\External\lzma\C\BraIA64.c">
      <Filter>External\Lzma</Filter>
    </ClCompile>
    <ClCompile Include="..\..\src\External\lzma\C\CpuArch.c">
      <Filter>External\Lzma</Filter>
    </ClCompile>
    <ClCompile Include="..\..\src\External\lzma\C\Delta.c">
      <Filter>External\Lzma</Filter>
    </ClCompile>
    <ClCompile Include="..\..\src\External\lzma\C\LzFind.c">
      <Filter>External\Lzma</Filter>
    </ClCompile>
    <ClCompile Include="..\..\src\External\lzma\C\LzFindMt.c">
      <Filter>External\Lzma</Filter>
    </ClCompile>
    <ClCompile Include="..\..\src\External\lzma\C\Lzma2Dec.c">
      <Filter>External\Lzma</Filter>
    </ClCompile>
    <ClCompile Include="..\..\src\External\lzma\C\Lzma2Enc.c">
      <Filter>External\Lzma</Filter>
    </ClCompile>
    <ClCompile Include="..\..\src\External\lzma\C\Lzma86Dec.c">
      <Filter>External\Lzma</Filter>
    </ClCompile>
    <ClCompile Include="..\..\src\External\lzma\C\Lzma86Enc.c">
      <Filter>External\Lzma</Filter>
    </ClCompile>
    <ClCompile Include="..\..\src\External\lzma\C\LzmaDec.c">
      <Filter>External\Lzma</Filter>
    </ClCompile>
    <ClCompile Include="..\..\src\External\lzma\C\LzmaEnc.c">
      <Filter>External\Lzma</Filter>
    </ClCompile>
    <ClCompile Include="..\..\src\External\lzma\C\LzmaLib.c">
      <Filter>External\Lzma</Filter>
    </ClCompile>
    <ClCompile Include="..\..\src\External\lzma\C\MtCoder.c">
      <Filter>External\Lzma</Filter>
    </ClCompile>
    <ClCompile Include="..\..\src\External\lzma\C\Ppmd7.c">
      <Filter>External\Lzma</Filter>
    </ClCompile>
    <ClCompile Include="..\..\src\External\lzma\C\Ppmd7Dec.c">
      <Filter>External\Lzma</Filter>
    </ClCompile>
    <ClCompile Include="..\..\src\External\lzma\C\Ppmd7Enc.c">
      <Filter>External\Lzma</Filter>
    </ClCompile>
    <ClCompile Include="..\..\src\External\lzma\C\Sha256.c">
      <Filter>External\Lzma</Filter>
    </ClCompile>
    <ClCompile Include="..\..\src\External\lzma\C\Threads.c">
      <Filter>External\Lzma</Filter>
    </ClCompile>
    <ClCompile Include="..\..\src\External\lzma\C\Xz.c">
      <Filter>External\Lzma</Filter>
    </ClCompile>
    <ClCompile Include="..\..\src\External\lzma\C\XzCrc64.c">
      <Filter>External\Lzma</Filter>
    </ClCompile>
    <ClCompile Include="..\..\src\External\lzma\C\XzDec.c">
      <Filter>External\Lzma</Filter>
    </ClCompile>
    <ClCompile Include="..\..\src\External\lzma\C\XzEnc.c">
      <Filter>External\Lzma</Filter>
    </ClCompile>
    <ClCompile Include="..\..\src\External\lzma\C\XzIn.c">
      <Filter>External\Lzma</Filter>
    </ClCompile>
    <ClCompile Include="..\..\src\External\glew\glew.c">
      <Filter>External\GLEW</Filter>
    </ClCompile>
    <ClCompile Include="..\..\src\External\lua\lapi.c">
      <Filter>External\Lua</Filter>
    </ClCompile>
    <ClCompile Include="..\..\src\External\lua\lauxlib.c">
      <Filter>External\Lua</Filter>
    </ClCompile>
    <ClCompile Include="..\..\src\External\lua\lbaselib.c">
      <Filter>External\Lua</Filter>
    </ClCompile>
    <ClCompile Include="..\..\src\External\lua\lbitlib.c">
      <Filter>External\Lua</Filter>
    </ClCompile>
    <ClCompile Include="..\..\src\External\lua\lcode.c">
      <Filter>External\Lua</Filter>
    </ClCompile>
    <ClCompile Include="..\..\src\External\lua\lcorolib.c">
      <Filter>External\Lua</Filter>
    </ClCompile>
    <ClCompile Include="..\..\src\External\lua\lctype.c">
      <Filter>External\Lua</Filter>
    </ClCompile>
    <ClCompile Include="..\..\src\External\lua\ldblib.c">
      <Filter>External\Lua</Filter>
    </ClCompile>
    <ClCompile Include="..\..\src\External\lua\ldebug.c">
      <Filter>External\Lua</Filter>
    </ClCompile>
    <ClCompile Include="..\..\src\External\lua\ldo.c">
      <Filter>External\Lua</Filter>
    </ClCompile>
    <ClCompile Include="..\..\src\External\lua\ldump.c">
      <Filter>External\Lua</Filter>
    </ClCompile>
    <ClCompile Include="..\..\src\External\lua\lfunc.c">
      <Filter>External\Lua</Filter>
    </ClCompile>
    <ClCompile Include="..\..\src\External\lua\lgc.c">
      <Filter>External\Lua</Filter>
    </ClCompile>
    <ClCompile Include="..\..\src\External\lua\linit.c">
      <Filter>External\Lua</Filter>
    </ClCompile>
    <ClCompile Include="..\..\src\External\lua\liolib.c">
      <Filter>External\Lua</Filter>
    </ClCompile>
    <ClCompile Include="..\..\src\External\lua\llex.c">
      <Filter>External\Lua</Filter>
    </ClCompile>
    <ClCompile Include="..\..\src\External\lua\lmathlib.c">
      <Filter>External\Lua</Filter>
    </ClCompile>
    <ClCompile Include="..\..\src\External\lua\lmem.c">
      <Filter>External\Lua</Filter>
    </ClCompile>
    <ClCompile Include="..\..\src\External\lua\loadlib.c">
      <Filter>External\Lua</Filter>
    </ClCompile>
    <ClCompile Include="..\..\src\External\lua\lobject.c">
      <Filter>External\Lua</Filter>
    </ClCompile>
    <ClCompile Include="..\..\src\External\lua\lopcodes.c">
      <Filter>External\Lua</Filter>
    </ClCompile>
    <ClCompile Include="..\..\src\External\lua\loslib.c">
      <Filter>External\Lua</Filter>
    </ClCompile>
    <ClCompile Include="..\..\src\External\lua\lparser.c">
      <Filter>External\Lua</Filter>
    </ClCompile>
    <ClCompile Include="..\..\src\External\lua\lstate.c">
      <Filter>External\Lua</Filter>
    </ClCompile>
    <ClCompile Include="..\..\src\External\lua\lstring.c">
      <Filter>External\Lua</Filter>
    </ClCompile>
    <ClCompile Include="..\..\src\External\lua\lstrlib.c">
      <Filter>External\Lua</Filter>
    </ClCompile>
    <ClCompile Include="..\..\src\External\lua\ltable.c">
      <Filter>External\Lua</Filter>
    </ClCompile>
    <ClCompile Include="..\..\src\External\lua\ltablib.c">
      <Filter>External\Lua</Filter>
    </ClCompile>
    <ClCompile Include="..\..\src\External\lua\ltm.c">
      <Filter>External\Lua</Filter>
    </ClCompile>
    <ClCompile Include="..\..\src\External\lua\lundump.c">
      <Filter>External\Lua</Filter>
    </ClCompile>
    <ClCompile Include="..\..\src\External\lua\lvm.c">
      <Filter>External\Lua</Filter>
    </ClCompile>
    <ClCompile Include="..\..\src\External\lua\lzio.c">
      <Filter>External\Lua</Filter>
    </ClCompile>
    <ClCompile Include="..\..\src\Dialogs\SetupWizard\BaseResourceWizardPage.cpp">
      <Filter>Dialogs\Setup Wizard</Filter>
    </ClCompile>
    <ClCompile Include="..\..\src\Dialogs\SetupWizard\SetupWizardDialog.cpp">
      <Filter>Dialogs\Setup Wizard</Filter>
    </ClCompile>
    <ClCompile Include="..\..\src\Dialogs\SetupWizard\TempFolderWizardPage.cpp">
      <Filter>Dialogs\Setup Wizard</Filter>
    </ClCompile>
    <ClCompile Include="..\..\src\Dialogs\SetupWizard\NodeBuildersWizardPage.cpp">
      <Filter>Dialogs\Setup Wizard</Filter>
    </ClCompile>
    <ClCompile Include="..\..\src\External\zreaders\i_music.cpp">
      <Filter>External\ZReaders</Filter>
    </ClCompile>
    <ClCompile Include="..\..\src\External\zreaders\music_hmi_midiout.cpp">
      <Filter>External\ZReaders</Filter>
    </ClCompile>
    <ClCompile Include="..\..\src\External\zreaders\music_midistream.cpp">
      <Filter>External\ZReaders</Filter>
    </ClCompile>
    <ClCompile Include="..\..\src\External\zreaders\music_mus_midiout.cpp">
      <Filter>External\ZReaders</Filter>
    </ClCompile>
    <ClCompile Include="..\..\src\External\zreaders\music_smf_midiout.cpp">
      <Filter>External\ZReaders</Filter>
    </ClCompile>
    <ClCompile Include="..\..\src\External\zreaders\music_xmi_midiout.cpp">
      <Filter>External\ZReaders</Filter>
    </ClCompile>
    <ClCompile Include="..\..\src\Dialogs\Preferences\ACSPrefsPanel.cpp">
      <Filter>Dialogs\Preferences</Filter>
    </ClCompile>
    <ClCompile Include="..\..\src\Dialogs\Preferences\AdvancedPrefsPanel.cpp">
      <Filter>Dialogs\Preferences</Filter>
    </ClCompile>
    <ClCompile Include="..\..\src\Dialogs\Preferences\AudioPrefsPanel.cpp">
      <Filter>Dialogs\Preferences</Filter>
    </ClCompile>
    <ClCompile Include="..\..\src\Dialogs\Preferences\BaseResourceArchivesPanel.cpp">
      <Filter>Dialogs\Preferences</Filter>
    </ClCompile>
    <ClCompile Include="..\..\src\Dialogs\Preferences\ColorimetryPrefsPanel.cpp">
      <Filter>Dialogs\Preferences</Filter>
    </ClCompile>
    <ClCompile Include="..\..\src\Dialogs\Preferences\ColourPrefsPanel.cpp">
      <Filter>Dialogs\Preferences</Filter>
    </ClCompile>
    <ClCompile Include="..\..\src\Dialogs\Preferences\EditingPrefsPanel.cpp">
      <Filter>Dialogs\Preferences</Filter>
    </ClCompile>
    <ClCompile Include="..\..\src\Dialogs\Preferences\GeneralPrefsPanel.cpp">
      <Filter>Dialogs\Preferences</Filter>
    </ClCompile>
    <ClCompile Include="..\..\src\Dialogs\Preferences\GraphicsPrefsPanel.cpp">
      <Filter>Dialogs\Preferences</Filter>
    </ClCompile>
    <ClCompile Include="..\..\src\Dialogs\Preferences\HudOffsetsPrefsPanel.cpp">
      <Filter>Dialogs\Preferences</Filter>
    </ClCompile>
    <ClCompile Include="..\..\src\Dialogs\Preferences\InputPrefsPanel.cpp">
      <Filter>Dialogs\Preferences</Filter>
    </ClCompile>
    <ClCompile Include="..\..\src\Dialogs\Preferences\InterfacePrefsPanel.cpp">
      <Filter>Dialogs\Preferences</Filter>
    </ClCompile>
    <ClCompile Include="..\..\src\Dialogs\Preferences\Map3DPrefsPanel.cpp">
      <Filter>Dialogs\Preferences</Filter>
    </ClCompile>
    <ClCompile Include="..\..\src\Dialogs\Preferences\MapDisplayPrefsPanel.cpp">
      <Filter>Dialogs\Preferences</Filter>
    </ClCompile>
    <ClCompile Include="..\..\src\Dialogs\Preferences\MapEditorPrefsPanel.cpp">
      <Filter>Dialogs\Preferences</Filter>
    </ClCompile>
    <ClCompile Include="..\..\src\Dialogs\Preferences\NodesPrefsPanel.cpp">
      <Filter>Dialogs\Preferences</Filter>
    </ClCompile>
    <ClCompile Include="..\..\src\Dialogs\Preferences\OpenGLPrefsPanel.cpp">
      <Filter>Dialogs\Preferences</Filter>
    </ClCompile>
    <ClCompile Include="..\..\src\Dialogs\Preferences\PNGPrefsPanel.cpp">
      <Filter>Dialogs\Preferences</Filter>
    </ClCompile>
    <ClCompile Include="..\..\src\Dialogs\Preferences\PreferencesDialog.cpp">
      <Filter>Dialogs\Preferences</Filter>
    </ClCompile>
    <ClCompile Include="..\..\src\Dialogs\Preferences\TextEditorPrefsPanel.cpp">
      <Filter>Dialogs\Preferences</Filter>
    </ClCompile>
    <ClCompile Include="..\..\src\Dialogs\Preferences\TextStylePrefsPanel.cpp">
      <Filter>Dialogs\Preferences</Filter>
    </ClCompile>
    <ClCompile Include="..\..\src\External\dumb\core\atexit.c">
      <Filter>External\DUMB\core</Filter>
    </ClCompile>
    <ClCompile Include="..\..\src\External\dumb\core\duhlen.c">
      <Filter>External\DUMB\core</Filter>
    </ClCompile>
    <ClCompile Include="..\..\src\External\dumb\core\duhtag.c">
      <Filter>External\DUMB\core</Filter>
    </ClCompile>
    <ClCompile Include="..\..\src\External\dumb\core\dumbfile.c">
      <Filter>External\DUMB\core</Filter>
    </ClCompile>
    <ClCompile Include="..\..\src\External\dumb\core\loadduh.c">
      <Filter>External\DUMB\core</Filter>
    </ClCompile>
    <ClCompile Include="..\..\src\External\dumb\core\makeduh.c">
      <Filter>External\DUMB\core</Filter>
    </ClCompile>
    <ClCompile Include="..\..\src\External\dumb\core\rawsig.c">
      <Filter>External\DUMB\core</Filter>
    </ClCompile>
    <ClCompile Include="..\..\src\External\dumb\core\readduh.c">
      <Filter>External\DUMB\core</Filter>
    </ClCompile>
    <ClCompile Include="..\..\src\External\dumb\core\register.c">
      <Filter>External\DUMB\core</Filter>
    </ClCompile>
    <ClCompile Include="..\..\src\External\dumb\core\rendduh.c">
      <Filter>External\DUMB\core</Filter>
    </ClCompile>
    <ClCompile Include="..\..\src\External\dumb\core\rendsig.c">
      <Filter>External\DUMB\core</Filter>
    </ClCompile>
    <ClCompile Include="..\..\src\External\dumb\core\unload.c">
      <Filter>External\DUMB\core</Filter>
    </ClCompile>
    <ClCompile Include="..\..\src\External\dumb\helpers\barray.c">
      <Filter>External\DUMB\helpers</Filter>
    </ClCompile>
    <ClCompile Include="..\..\src\External\dumb\helpers\clickrem.c">
      <Filter>External\DUMB\helpers</Filter>
    </ClCompile>
    <ClCompile Include="..\..\src\External\dumb\helpers\fir_resampler.c">
      <Filter>External\DUMB\helpers</Filter>
    </ClCompile>
    <ClCompile Include="..\..\src\External\dumb\helpers\lpc.c">
      <Filter>External\DUMB\helpers</Filter>
    </ClCompile>
    <ClCompile Include="..\..\src\External\dumb\helpers\memfile.c">
      <Filter>External\DUMB\helpers</Filter>
    </ClCompile>
    <ClCompile Include="..\..\src\External\dumb\helpers\resample.c">
      <Filter>External\DUMB\helpers</Filter>
    </ClCompile>
    <ClCompile Include="..\..\src\External\dumb\helpers\resampler.c">
      <Filter>External\DUMB\helpers</Filter>
    </ClCompile>
    <ClCompile Include="..\..\src\External\dumb\helpers\riff.c">
      <Filter>External\DUMB\helpers</Filter>
    </ClCompile>
    <ClCompile Include="..\..\src\External\dumb\helpers\sampbuf.c">
      <Filter>External\DUMB\helpers</Filter>
    </ClCompile>
    <ClCompile Include="..\..\src\External\dumb\helpers\silence.c">
      <Filter>External\DUMB\helpers</Filter>
    </ClCompile>
    <ClCompile Include="..\..\src\External\dumb\helpers\stdfile.c">
      <Filter>External\DUMB\helpers</Filter>
    </ClCompile>
    <ClCompile Include="..\..\src\External\dumb\helpers\tarray.c">
      <Filter>External\DUMB\helpers</Filter>
    </ClCompile>
    <ClCompile Include="..\..\src\External\dumb\it\itload.c">
      <Filter>External\DUMB\it</Filter>
    </ClCompile>
    <ClCompile Include="..\..\src\External\dumb\it\itload2.c">
      <Filter>External\DUMB\it</Filter>
    </ClCompile>
    <ClCompile Include="..\..\src\External\dumb\it\itmisc.c">
      <Filter>External\DUMB\it</Filter>
    </ClCompile>
    <ClCompile Include="..\..\src\External\dumb\it\itorder.c">
      <Filter>External\DUMB\it</Filter>
    </ClCompile>
    <ClCompile Include="..\..\src\External\dumb\it\itread.c">
      <Filter>External\DUMB\it</Filter>
    </ClCompile>
    <ClCompile Include="..\..\src\External\dumb\it\itread2.c">
      <Filter>External\DUMB\it</Filter>
    </ClCompile>
    <ClCompile Include="..\..\src\External\dumb\it\itrender.c">
      <Filter>External\DUMB\it</Filter>
    </ClCompile>
    <ClCompile Include="..\..\src\External\dumb\it\itunload.c">
      <Filter>External\DUMB\it</Filter>
    </ClCompile>
    <ClCompile Include="..\..\src\External\dumb\it\load669.c">
      <Filter>External\DUMB\it</Filter>
    </ClCompile>
    <ClCompile Include="..\..\src\External\dumb\it\load6692.c">
      <Filter>External\DUMB\it</Filter>
    </ClCompile>
    <ClCompile Include="..\..\src\External\dumb\it\loadamf.c">
      <Filter>External\DUMB\it</Filter>
    </ClCompile>
    <ClCompile Include="..\..\src\External\dumb\it\loadamf2.c">
      <Filter>External\DUMB\it</Filter>
    </ClCompile>
    <ClCompile Include="..\..\src\External\dumb\it\loadany.c">
      <Filter>External\DUMB\it</Filter>
    </ClCompile>
    <ClCompile Include="..\..\src\External\dumb\it\loadany2.c">
      <Filter>External\DUMB\it</Filter>
    </ClCompile>
    <ClCompile Include="..\..\src\External\dumb\it\loadasy.c">
      <Filter>External\DUMB\it</Filter>
    </ClCompile>
    <ClCompile Include="..\..\src\External\dumb\it\loadasy2.c">
      <Filter>External\DUMB\it</Filter>
    </ClCompile>
    <ClCompile Include="..\..\src\External\dumb\it\loadmod.c">
      <Filter>External\DUMB\it</Filter>
    </ClCompile>
    <ClCompile Include="..\..\src\External\dumb\it\loadmod2.c">
      <Filter>External\DUMB\it</Filter>
    </ClCompile>
    <ClCompile Include="..\..\src\External\dumb\it\loadmtm.c">
      <Filter>External\DUMB\it</Filter>
    </ClCompile>
    <ClCompile Include="..\..\src\External\dumb\it\loadmtm2.c">
      <Filter>External\DUMB\it</Filter>
    </ClCompile>
    <ClCompile Include="..\..\src\External\dumb\it\loadokt.c">
      <Filter>External\DUMB\it</Filter>
    </ClCompile>
    <ClCompile Include="..\..\src\External\dumb\it\loadokt2.c">
      <Filter>External\DUMB\it</Filter>
    </ClCompile>
    <ClCompile Include="..\..\src\External\dumb\it\loadoldpsm.c">
      <Filter>External\DUMB\it</Filter>
    </ClCompile>
    <ClCompile Include="..\..\src\External\dumb\it\loadoldpsm2.c">
      <Filter>External\DUMB\it</Filter>
    </ClCompile>
    <ClCompile Include="..\..\src\External\dumb\it\loadpsm.c">
      <Filter>External\DUMB\it</Filter>
    </ClCompile>
    <ClCompile Include="..\..\src\External\dumb\it\loadpsm2.c">
      <Filter>External\DUMB\it</Filter>
    </ClCompile>
    <ClCompile Include="..\..\src\External\dumb\it\loadptm.c">
      <Filter>External\DUMB\it</Filter>
    </ClCompile>
    <ClCompile Include="..\..\src\External\dumb\it\loadptm2.c">
      <Filter>External\DUMB\it</Filter>
    </ClCompile>
    <ClCompile Include="..\..\src\External\dumb\it\loadriff.c">
      <Filter>External\DUMB\it</Filter>
    </ClCompile>
    <ClCompile Include="..\..\src\External\dumb\it\loadriff2.c">
      <Filter>External\DUMB\it</Filter>
    </ClCompile>
    <ClCompile Include="..\..\src\External\dumb\it\loads3m.c">
      <Filter>External\DUMB\it</Filter>
    </ClCompile>
    <ClCompile Include="..\..\src\External\dumb\it\loads3m2.c">
      <Filter>External\DUMB\it</Filter>
    </ClCompile>
    <ClCompile Include="..\..\src\External\dumb\it\loadstm.c">
      <Filter>External\DUMB\it</Filter>
    </ClCompile>
    <ClCompile Include="..\..\src\External\dumb\it\loadstm2.c">
      <Filter>External\DUMB\it</Filter>
    </ClCompile>
    <ClCompile Include="..\..\src\External\dumb\it\loadxm.c">
      <Filter>External\DUMB\it</Filter>
    </ClCompile>
    <ClCompile Include="..\..\src\External\dumb\it\loadxm2.c">
      <Filter>External\DUMB\it</Filter>
    </ClCompile>
    <ClCompile Include="..\..\src\External\dumb\it\ptmeffect.c">
      <Filter>External\DUMB\it</Filter>
    </ClCompile>
    <ClCompile Include="..\..\src\External\dumb\it\read669.c">
      <Filter>External\DUMB\it</Filter>
    </ClCompile>
    <ClCompile Include="..\..\src\External\dumb\it\read6692.c">
      <Filter>External\DUMB\it</Filter>
    </ClCompile>
    <ClCompile Include="..\..\src\External\dumb\it\readam.c">
      <Filter>External\DUMB\it</Filter>
    </ClCompile>
    <ClCompile Include="..\..\src\External\dumb\it\readamf.c">
      <Filter>External\DUMB\it</Filter>
    </ClCompile>
    <ClCompile Include="..\..\src\External\dumb\it\readamf2.c">
      <Filter>External\DUMB\it</Filter>
    </ClCompile>
    <ClCompile Include="..\..\src\External\dumb\it\readany.c">
      <Filter>External\DUMB\it</Filter>
    </ClCompile>
    <ClCompile Include="..\..\src\External\dumb\it\readany2.c">
      <Filter>External\DUMB\it</Filter>
    </ClCompile>
    <ClCompile Include="..\..\src\External\dumb\it\readasy.c">
      <Filter>External\DUMB\it</Filter>
    </ClCompile>
    <ClCompile Include="..\..\src\External\dumb\it\readdsmf.c">
      <Filter>External\DUMB\it</Filter>
    </ClCompile>
    <ClCompile Include="..\..\src\External\dumb\it\readmod.c">
      <Filter>External\DUMB\it</Filter>
    </ClCompile>
    <ClCompile Include="..\..\src\External\dumb\it\readmod2.c">
      <Filter>External\DUMB\it</Filter>
    </ClCompile>
    <ClCompile Include="..\..\src\External\dumb\it\readmtm.c">
      <Filter>External\DUMB\it</Filter>
    </ClCompile>
    <ClCompile Include="..\..\src\External\dumb\it\readokt.c">
      <Filter>External\DUMB\it</Filter>
    </ClCompile>
    <ClCompile Include="..\..\src\External\dumb\it\readokt2.c">
      <Filter>External\DUMB\it</Filter>
    </ClCompile>
    <ClCompile Include="..\..\src\External\dumb\it\readoldpsm.c">
      <Filter>External\DUMB\it</Filter>
    </ClCompile>
    <ClCompile Include="..\..\src\External\dumb\it\readpsm.c">
      <Filter>External\DUMB\it</Filter>
    </ClCompile>
    <ClCompile Include="..\..\src\External\dumb\it\readptm.c">
      <Filter>External\DUMB\it</Filter>
    </ClCompile>
    <ClCompile Include="..\..\src\External\dumb\it\readriff.c">
      <Filter>External\DUMB\it</Filter>
    </ClCompile>
    <ClCompile Include="..\..\src\External\dumb\it\reads3m.c">
      <Filter>External\DUMB\it</Filter>
    </ClCompile>
    <ClCompile Include="..\..\src\External\dumb\it\reads3m2.c">
      <Filter>External\DUMB\it</Filter>
    </ClCompile>
    <ClCompile Include="..\..\src\External\dumb\it\readstm.c">
      <Filter>External\DUMB\it</Filter>
    </ClCompile>
    <ClCompile Include="..\..\src\External\dumb\it\readstm2.c">
      <Filter>External\DUMB\it</Filter>
    </ClCompile>
    <ClCompile Include="..\..\src\External\dumb\it\readxm.c">
      <Filter>External\DUMB\it</Filter>
    </ClCompile>
    <ClCompile Include="..\..\src\External\dumb\it\readxm2.c">
      <Filter>External\DUMB\it</Filter>
    </ClCompile>
    <ClCompile Include="..\..\src\External\dumb\it\xmeffect.c">
      <Filter>External\DUMB\it</Filter>
    </ClCompile>
    <ClCompile Include="..\..\src\Dialogs\DirArchiveUpdateDialog.cpp">
      <Filter>Dialogs</Filter>
    </ClCompile>
    <ClCompile Include="..\..\src\Dialogs\ExtMessageDialog.cpp">
      <Filter>Dialogs</Filter>
    </ClCompile>
    <ClCompile Include="..\..\src\Dialogs\GfxConvDialog.cpp">
      <Filter>Dialogs</Filter>
    </ClCompile>
    <ClCompile Include="..\..\src\Dialogs\MapEditorConfigDialog.cpp">
      <Filter>Dialogs</Filter>
    </ClCompile>
    <ClCompile Include="..\..\src\Dialogs\MapReplaceDialog.cpp">
      <Filter>Dialogs</Filter>
    </ClCompile>
    <ClCompile Include="..\..\src\Dialogs\ModifyOffsetsDialog.cpp">
      <Filter>Dialogs</Filter>
    </ClCompile>
    <ClCompile Include="..\..\src\Dialogs\PaletteDialog.cpp">
      <Filter>Dialogs</Filter>
    </ClCompile>
    <ClCompile Include="..\..\src\Dialogs\RunDialog.cpp">
      <Filter>Dialogs</Filter>
    </ClCompile>
    <ClCompile Include="..\..\src\Dialogs\TranslationEditorDialog.cpp">
      <Filter>Dialogs</Filter>
    </ClCompile>
    <ClCompile Include="..\..\src\Audio\MIDIPlayer.cpp">
      <Filter>Audio</Filter>
    </ClCompile>
    <ClCompile Include="..\..\src\Audio\ModMusic.cpp">
      <Filter>Audio</Filter>
    </ClCompile>
    <ClCompile Include="..\..\src\OpenGL\Drawing.cpp">
      <Filter>OpenGL</Filter>
    </ClCompile>
    <ClCompile Include="..\..\src\OpenGL\OpenGL.cpp">
      <Filter>OpenGL</Filter>
    </ClCompile>
    <ClCompile Include="..\..\src\OpenGL\GLTexture.cpp">
      <Filter>OpenGL</Filter>
    </ClCompile>
    <ClCompile Include="..\..\src\Utility\PropertyList\Property.cpp">
      <Filter>Utility\Property List</Filter>
    </ClCompile>
    <ClCompile Include="..\..\src\Utility\PropertyList\PropertyList.cpp">
      <Filter>Utility\Property List</Filter>
    </ClCompile>
    <ClCompile Include="..\..\src\Utility\CIEDeltaEquations.cpp">
      <Filter>Utility</Filter>
    </ClCompile>
    <ClCompile Include="..\..\src\Utility\CodePages.cpp">
      <Filter>Utility</Filter>
    </ClCompile>
    <ClCompile Include="..\..\src\Utility\Compression.cpp">
      <Filter>Utility</Filter>
    </ClCompile>
    <ClCompile Include="..\..\src\Utility\MathStuff.cpp">
      <Filter>Utility</Filter>
    </ClCompile>
    <ClCompile Include="..\..\src\Utility\Parser.cpp">
      <Filter>Utility</Filter>
    </ClCompile>
    <ClCompile Include="..\..\src\Utility\Polygon2D.cpp">
      <Filter>Utility</Filter>
    </ClCompile>
    <ClCompile Include="..\..\src\Utility\SFileDialog.cpp">
      <Filter>Utility</Filter>
    </ClCompile>
    <ClCompile Include="..\..\src\Utility\Tokenizer.cpp">
      <Filter>Utility</Filter>
    </ClCompile>
    <ClCompile Include="..\..\src\Utility\Tree.cpp">
      <Filter>Utility</Filter>
    </ClCompile>
    <ClCompile Include="..\..\src\Utility\MemChunk.cpp">
      <Filter>Utility</Filter>
    </ClCompile>
    <ClCompile Include="..\..\src\General\Clipboard.cpp">
      <Filter>General</Filter>
    </ClCompile>
    <ClCompile Include="..\..\src\General\ColourConfiguration.cpp">
      <Filter>General</Filter>
    </ClCompile>
    <ClCompile Include="..\..\src\General\CVar.cpp">
      <Filter>General</Filter>
    </ClCompile>
    <ClCompile Include="..\..\src\General\Executables.cpp">
      <Filter>General</Filter>
    </ClCompile>
    <ClCompile Include="..\..\src\General\KeyBind.cpp">
      <Filter>General</Filter>
    </ClCompile>
    <ClCompile Include="..\..\src\General\ListenerAnnouncer.cpp">
      <Filter>General</Filter>
    </ClCompile>
    <ClCompile Include="..\..\src\General\Lua.cpp">
      <Filter>General</Filter>
    </ClCompile>
    <ClCompile Include="..\..\src\General\Misc.cpp">
      <Filter>General</Filter>
    </ClCompile>
    <ClCompile Include="..\..\src\General\UndoRedo.cpp">
      <Filter>General</Filter>
    </ClCompile>
    <ClCompile Include="..\..\src\General\Console\Console.cpp">
      <Filter>General\Console</Filter>
    </ClCompile>
    <ClCompile Include="..\..\src\UI\WxStuff.cpp">
      <Filter>UI</Filter>
    </ClCompile>
    <ClCompile Include="..\..\src\General\SAction.cpp">
      <Filter>General</Filter>
    </ClCompile>
    <ClCompile Include="..\..\src\Utility\FileMonitor.cpp">
      <Filter>Utility</Filter>
    </ClCompile>
    <ClCompile Include="..\..\src\UI\Browser\BrowserCanvas.cpp">
      <Filter>UI\Browser</Filter>
    </ClCompile>
    <ClCompile Include="..\..\src\UI\Browser\BrowserItem.cpp">
      <Filter>UI\Browser</Filter>
    </ClCompile>
    <ClCompile Include="..\..\src\UI\Browser\BrowserWindow.cpp">
      <Filter>UI\Browser</Filter>
    </ClCompile>
    <ClCompile Include="..\..\src\UI\Lists\ArchiveEntryList.cpp">
      <Filter>UI\Lists</Filter>
    </ClCompile>
    <ClCompile Include="..\..\src\UI\Lists\ListView.cpp">
      <Filter>UI\Lists</Filter>
    </ClCompile>
    <ClCompile Include="..\..\src\UI\Lists\VirtualListView.cpp">
      <Filter>UI\Lists</Filter>
    </ClCompile>
    <ClCompile Include="..\..\src\UI\SToolBar\SToolBar.cpp">
      <Filter>UI\SToolBar</Filter>
    </ClCompile>
    <ClCompile Include="..\..\src\UI\SToolBar\SToolBarButton.cpp">
      <Filter>UI\SToolBar</Filter>
    </ClCompile>
    <ClCompile Include="..\..\src\UI\TextEditor\TextEditor.cpp">
      <Filter>UI\Text Editor</Filter>
    </ClCompile>
    <ClCompile Include="..\..\src\UI\TextEditor\TextLanguage.cpp">
      <Filter>UI\Text Editor</Filter>
    </ClCompile>
    <ClCompile Include="..\..\src\UI\TextEditor\TextStyle.cpp">
      <Filter>UI\Text Editor</Filter>
    </ClCompile>
    <ClCompile Include="..\..\src\UI\Canvas\ANSICanvas.cpp">
      <Filter>UI\Canvas</Filter>
    </ClCompile>
    <ClCompile Include="..\..\src\UI\Canvas\CTextureCanvas.cpp">
      <Filter>UI\Canvas</Filter>
    </ClCompile>
    <ClCompile Include="..\..\src\UI\Canvas\GfxCanvas.cpp">
      <Filter>UI\Canvas</Filter>
    </ClCompile>
    <ClCompile Include="..\..\src\UI\Canvas\MapPreviewCanvas.cpp">
      <Filter>UI\Canvas</Filter>
    </ClCompile>
    <ClCompile Include="..\..\src\UI\Canvas\OGLCanvas.cpp">
      <Filter>UI\Canvas</Filter>
    </ClCompile>
    <ClCompile Include="..\..\src\UI\Canvas\PaletteCanvas.cpp">
      <Filter>UI\Canvas</Filter>
    </ClCompile>
    <ClCompile Include="..\..\src\UI\ColourBox.cpp">
      <Filter>UI</Filter>
    </ClCompile>
    <ClCompile Include="..\..\src\UI\ConsolePanel.cpp">
      <Filter>UI</Filter>
    </ClCompile>
    <ClCompile Include="..\..\src\UI\DockPanel.cpp">
      <Filter>UI</Filter>
    </ClCompile>
    <ClCompile Include="..\..\src\UI\HexEditorPanel.cpp">
      <Filter>UI</Filter>
    </ClCompile>
    <ClCompile Include="..\..\src\UI\NumberTextCtrl.cpp">
      <Filter>UI</Filter>
    </ClCompile>
    <ClCompile Include="..\..\src\UI\PaletteChooser.cpp">
      <Filter>UI</Filter>
    </ClCompile>
    <ClCompile Include="..\..\src\UI\ResourceArchiveChooser.cpp">
      <Filter>UI</Filter>
    </ClCompile>
    <ClCompile Include="..\..\src\UI\SAuiTabArt.cpp">
      <Filter>UI</Filter>
    </ClCompile>
    <ClCompile Include="..\..\src\UI\SDialog.cpp">
      <Filter>UI</Filter>
    </ClCompile>
    <ClCompile Include="..\..\src\UI\SplashWindow.cpp">
      <Filter>UI</Filter>
    </ClCompile>
    <ClCompile Include="..\..\src\UI\STabCtrl.cpp">
      <Filter>UI</Filter>
    </ClCompile>
    <ClCompile Include="..\..\src\UI\STopWindow.cpp">
      <Filter>UI</Filter>
    </ClCompile>
    <ClCompile Include="..\..\src\UI\UndoManagerHistoryPanel.cpp">
      <Filter>UI</Filter>
    </ClCompile>
    <ClCompile Include="..\..\src\Graphics\CTexture\CTexture.cpp">
      <Filter>Graphics\Composite Texture</Filter>
    </ClCompile>
    <ClCompile Include="..\..\src\Graphics\CTexture\PatchTable.cpp">
      <Filter>Graphics\Composite Texture</Filter>
    </ClCompile>
    <ClCompile Include="..\..\src\Graphics\CTexture\TextureXList.cpp">
      <Filter>Graphics\Composite Texture</Filter>
    </ClCompile>
    <ClCompile Include="..\..\src\Graphics\Font\SFont.cpp">
      <Filter>Graphics\Font</Filter>
    </ClCompile>
    <ClCompile Include="..\..\src\Graphics\Palette\Palette.cpp">
      <Filter>Graphics\Palette</Filter>
    </ClCompile>
    <ClCompile Include="..\..\src\Graphics\Palette\PaletteManager.cpp">
      <Filter>Graphics\Palette</Filter>
    </ClCompile>
    <ClCompile Include="..\..\src\Graphics\SImage\SImage.cpp">
      <Filter>Graphics\SImage</Filter>
    </ClCompile>
    <ClCompile Include="..\..\src\Graphics\SImage\SImageFormats.cpp">
      <Filter>Graphics\SImage</Filter>
    </ClCompile>
    <ClCompile Include="..\..\src\Graphics\Icons.cpp">
      <Filter>Graphics</Filter>
    </ClCompile>
    <ClCompile Include="..\..\src\Graphics\Translation.cpp">
      <Filter>Graphics</Filter>
    </ClCompile>
    <ClCompile Include="..\..\src\Graphics\SImage\SIFormat.cpp">
      <Filter>Graphics\SImage</Filter>
    </ClCompile>
    <ClCompile Include="..\..\src\Archive\Archive.cpp">
      <Filter>Archive</Filter>
    </ClCompile>
    <ClCompile Include="..\..\src\Archive\ArchiveEntry.cpp">
      <Filter>Archive</Filter>
    </ClCompile>
    <ClCompile Include="..\..\src\Archive\ArchiveManager.cpp">
      <Filter>Archive</Filter>
    </ClCompile>
    <ClCompile Include="..\..\src\Archive\EntryType\EntryType.cpp">
      <Filter>Archive\EntryType</Filter>
    </ClCompile>
    <ClCompile Include="..\..\src\Archive\Formats\BZip2Archive.cpp">
      <Filter>Archive\Formats</Filter>
    </ClCompile>
    <ClCompile Include="..\..\src\Archive\Formats\ChasmBinArchive.cpp">
      <Filter>Archive\Formats</Filter>
    </ClCompile>
    <ClCompile Include="..\..\src\Archive\Formats\DatArchive.cpp">
      <Filter>Archive\Formats</Filter>
    </ClCompile>
    <ClCompile Include="..\..\src\Archive\Formats\DirArchive.cpp">
      <Filter>Archive\Formats</Filter>
    </ClCompile>
    <ClCompile Include="..\..\src\Archive\Formats\DiskArchive.cpp">
      <Filter>Archive\Formats</Filter>
    </ClCompile>
    <ClCompile Include="..\..\src\Archive\Formats\GobArchive.cpp">
      <Filter>Archive\Formats</Filter>
    </ClCompile>
    <ClCompile Include="..\..\src\Archive\Formats\GrpArchive.cpp">
      <Filter>Archive\Formats</Filter>
    </ClCompile>
    <ClCompile Include="..\..\src\Archive\Formats\GZipArchive.cpp">
      <Filter>Archive\Formats</Filter>
    </ClCompile>
    <ClCompile Include="..\..\src\Archive\Formats\HogArchive.cpp">
      <Filter>Archive\Formats</Filter>
    </ClCompile>
    <ClCompile Include="..\..\src\Archive\Formats\LfdArchive.cpp">
      <Filter>Archive\Formats</Filter>
    </ClCompile>
    <ClCompile Include="..\..\src\Archive\Formats\LibArchive.cpp">
      <Filter>Archive\Formats</Filter>
    </ClCompile>
    <ClCompile Include="..\..\src\Archive\Formats\PakArchive.cpp">
      <Filter>Archive\Formats</Filter>
    </ClCompile>
    <ClCompile Include="..\..\src\Archive\Formats\PodArchive.cpp">
      <Filter>Archive\Formats</Filter>
    </ClCompile>
    <ClCompile Include="..\..\src\Archive\Formats\ResArchive.cpp">
      <Filter>Archive\Formats</Filter>
    </ClCompile>
    <ClCompile Include="..\..\src\Archive\Formats\RffArchive.cpp">
      <Filter>Archive\Formats</Filter>
    </ClCompile>
    <ClCompile Include="..\..\src\Archive\Formats\TarArchive.cpp">
      <Filter>Archive\Formats</Filter>
    </ClCompile>
    <ClCompile Include="..\..\src\Archive\Formats\Wad2Archive.cpp">
      <Filter>Archive\Formats</Filter>
    </ClCompile>
    <ClCompile Include="..\..\src\Archive\Formats\WadArchive.cpp">
      <Filter>Archive\Formats</Filter>
    </ClCompile>
    <ClCompile Include="..\..\src\Archive\Formats\WadJArchive.cpp">
      <Filter>Archive\Formats</Filter>
    </ClCompile>
    <ClCompile Include="..\..\src\Archive\Formats\WolfArchive.cpp">
      <Filter>Archive\Formats</Filter>
    </ClCompile>
    <ClCompile Include="..\..\src\Archive\Formats\ZipArchive.cpp">
      <Filter>Archive\Formats</Filter>
    </ClCompile>
    <ClCompile Include="..\..\src\Archive\Formats\ADatArchive.cpp">
      <Filter>Archive\Formats</Filter>
    </ClCompile>
    <ClCompile Include="..\..\src\Archive\Formats\BSPArchive.cpp">
      <Filter>Archive\Formats</Filter>
    </ClCompile>
    <ClCompile Include="..\..\src\Archive\EntryType\EntryDataFormat.cpp">
      <Filter>Archive\EntryType</Filter>
    </ClCompile>
    <ClCompile Include="..\..\src\MainEditor\ArchiveOperations.cpp">
      <Filter>Main Editor</Filter>
    </ClCompile>
    <ClCompile Include="..\..\src\MainEditor\Conversions.cpp">
      <Filter>Main Editor</Filter>
    </ClCompile>
    <ClCompile Include="..\..\src\MainEditor\EntryOperations.cpp">
      <Filter>Main Editor</Filter>
    </ClCompile>
    <ClCompile Include="..\..\src\MainEditor\UI\ArchiveManagerPanel.cpp">
      <Filter>Main Editor\UI</Filter>
    </ClCompile>
    <ClCompile Include="..\..\src\MainEditor\UI\ArchivePanel.cpp">
      <Filter>Main Editor\UI</Filter>
    </ClCompile>
    <ClCompile Include="..\..\src\MainEditor\UI\DocsPage.cpp">
      <Filter>Main Editor\UI</Filter>
    </ClCompile>
    <ClCompile Include="..\..\src\MainEditor\UI\EntryPanel\AnimatedEntryPanel.cpp">
      <Filter>Main Editor\UI\EntryPanel</Filter>
    </ClCompile>
    <ClCompile Include="..\..\src\MainEditor\UI\EntryPanel\ANSIEntryPanel.cpp">
      <Filter>Main Editor\UI\EntryPanel</Filter>
    </ClCompile>
    <ClCompile Include="..\..\src\MainEditor\UI\EntryPanel\AudioEntryPanel.cpp">
      <Filter>Main Editor\UI\EntryPanel</Filter>
    </ClCompile>
    <ClCompile Include="..\..\src\MainEditor\UI\EntryPanel\DataEntryPanel.cpp">
      <Filter>Main Editor\UI\EntryPanel</Filter>
    </ClCompile>
    <ClCompile Include="..\..\src\MainEditor\UI\EntryPanel\DefaultEntryPanel.cpp">
      <Filter>Main Editor\UI\EntryPanel</Filter>
    </ClCompile>
    <ClCompile Include="..\..\src\MainEditor\UI\EntryPanel\EntryPanel.cpp">
      <Filter>Main Editor\UI\EntryPanel</Filter>
    </ClCompile>
    <ClCompile Include="..\..\src\MainEditor\UI\EntryPanel\GfxEntryPanel.cpp">
      <Filter>Main Editor\UI\EntryPanel</Filter>
    </ClCompile>
    <ClCompile Include="..\..\src\MainEditor\UI\EntryPanel\HexEntryPanel.cpp">
      <Filter>Main Editor\UI\EntryPanel</Filter>
    </ClCompile>
    <ClCompile Include="..\..\src\MainEditor\UI\EntryPanel\MapEntryPanel.cpp">
      <Filter>Main Editor\UI\EntryPanel</Filter>
    </ClCompile>
    <ClCompile Include="..\..\src\MainEditor\UI\EntryPanel\PaletteEntryPanel.cpp">
      <Filter>Main Editor\UI\EntryPanel</Filter>
    </ClCompile>
    <ClCompile Include="..\..\src\MainEditor\UI\EntryPanel\SwitchesEntryPanel.cpp">
      <Filter>Main Editor\UI\EntryPanel</Filter>
    </ClCompile>
    <ClCompile Include="..\..\src\MainEditor\UI\EntryPanel\TextEntryPanel.cpp">
      <Filter>Main Editor\UI\EntryPanel</Filter>
    </ClCompile>
    <ClCompile Include="..\..\src\MainEditor\UI\TextureXEditor\PatchBrowser.cpp">
      <Filter>Main Editor\UI\Texture Editor</Filter>
    </ClCompile>
    <ClCompile Include="..\..\src\MainEditor\UI\TextureXEditor\PatchTablePanel.cpp">
      <Filter>Main Editor\UI\Texture Editor</Filter>
    </ClCompile>
    <ClCompile Include="..\..\src\MainEditor\UI\TextureXEditor\TextureEditorPanel.cpp">
      <Filter>Main Editor\UI\Texture Editor</Filter>
    </ClCompile>
    <ClCompile Include="..\..\src\MainEditor\UI\TextureXEditor\TextureXEditor.cpp">
      <Filter>Main Editor\UI\Texture Editor</Filter>
    </ClCompile>
    <ClCompile Include="..\..\src\MainEditor\UI\TextureXEditor\TextureXPanel.cpp">
      <Filter>Main Editor\UI\Texture Editor</Filter>
    </ClCompile>
    <ClCompile Include="..\..\src\MainEditor\UI\TextureXEditor\ZTextureEditorPanel.cpp">
      <Filter>Main Editor\UI\Texture Editor</Filter>
    </ClCompile>
    <ClCompile Include="..\..\src\UI\BaseResourceChooser.cpp">
      <Filter>UI</Filter>
    </ClCompile>
    <ClCompile Include="..\..\src\MapEditor\MapBackupManager.cpp">
      <Filter>Map Editor</Filter>
    </ClCompile>
    <ClCompile Include="..\..\src\MapEditor\MapChecks.cpp">
      <Filter>Map Editor</Filter>
    </ClCompile>
    <ClCompile Include="..\..\src\MapEditor\MapEditor.cpp">
      <Filter>Map Editor</Filter>
    </ClCompile>
    <ClCompile Include="..\..\src\MapEditor\MapSpecials.cpp">
      <Filter>Map Editor</Filter>
    </ClCompile>
    <ClCompile Include="..\..\src\MapEditor\MapTextureManager.cpp">
      <Filter>Map Editor</Filter>
    </ClCompile>
    <ClCompile Include="..\..\src\MapEditor\NodeBuilders.cpp">
      <Filter>Map Editor</Filter>
    </ClCompile>
    <ClCompile Include="..\..\src\MapEditor\SectorBuilder.cpp">
      <Filter>Map Editor</Filter>
    </ClCompile>
    <ClCompile Include="..\..\src\MapEditor\Renderer\MapRenderer2D.cpp">
      <Filter>Map Editor\Renderer</Filter>
    </ClCompile>
    <ClCompile Include="..\..\src\MapEditor\Renderer\MapRenderer3D.cpp">
      <Filter>Map Editor\Renderer</Filter>
    </ClCompile>
    <ClCompile Include="..\..\src\MapEditor\Renderer\MCAnimations.cpp">
      <Filter>Map Editor\Renderer</Filter>
    </ClCompile>
    <ClCompile Include="..\..\src\MapEditor\Renderer\Overlays\LineTextureOverlay.cpp">
      <Filter>Map Editor\Renderer\Overlays</Filter>
    </ClCompile>
    <ClCompile Include="..\..\src\MapEditor\Renderer\Overlays\QuickTextureOverlay3d.cpp">
      <Filter>Map Editor\Renderer\Overlays</Filter>
    </ClCompile>
    <ClCompile Include="..\..\src\MapEditor\Renderer\Overlays\SectorTextureOverlay.cpp">
      <Filter>Map Editor\Renderer\Overlays</Filter>
    </ClCompile>
    <ClCompile Include="..\..\src\MapEditor\SLADEMap\MapLine.cpp">
      <Filter>Map Editor\SLADEMap</Filter>
    </ClCompile>
    <ClCompile Include="..\..\src\MapEditor\SLADEMap\MapObject.cpp">
      <Filter>Map Editor\SLADEMap</Filter>
    </ClCompile>
    <ClCompile Include="..\..\src\MapEditor\SLADEMap\MapSector.cpp">
      <Filter>Map Editor\SLADEMap</Filter>
    </ClCompile>
    <ClCompile Include="..\..\src\MapEditor\SLADEMap\MapSide.cpp">
      <Filter>Map Editor\SLADEMap</Filter>
    </ClCompile>
    <ClCompile Include="..\..\src\MapEditor\SLADEMap\MapThing.cpp">
      <Filter>Map Editor\SLADEMap</Filter>
    </ClCompile>
    <ClCompile Include="..\..\src\MapEditor\SLADEMap\MapVertex.cpp">
      <Filter>Map Editor\SLADEMap</Filter>
    </ClCompile>
    <ClCompile Include="..\..\src\MapEditor\SLADEMap\MobjPropertyList.cpp">
      <Filter>Map Editor\SLADEMap</Filter>
    </ClCompile>
    <ClCompile Include="..\..\src\MapEditor\SLADEMap\SLADEMap.cpp">
      <Filter>Map Editor\SLADEMap</Filter>
    </ClCompile>
    <ClCompile Include="..\..\src\MapEditor\UI\GenLineSpecialPanel.cpp">
      <Filter>Map Editor\UI</Filter>
    </ClCompile>
    <ClCompile Include="..\..\src\MapEditor\UI\MapBackupPanel.cpp">
      <Filter>Map Editor\UI</Filter>
    </ClCompile>
    <ClCompile Include="..\..\src\MapEditor\UI\MapCanvas.cpp">
      <Filter>Map Editor\UI</Filter>
    </ClCompile>
    <ClCompile Include="..\..\src\MapEditor\UI\MapChecksPanel.cpp">
      <Filter>Map Editor\UI</Filter>
    </ClCompile>
    <ClCompile Include="..\..\src\MapEditor\UI\ObjectEditPanel.cpp">
      <Filter>Map Editor\UI</Filter>
    </ClCompile>
    <ClCompile Include="..\..\src\MapEditor\UI\ScriptEditorPanel.cpp">
      <Filter>Map Editor\UI</Filter>
    </ClCompile>
    <ClCompile Include="..\..\src\MapEditor\UI\ShapeDrawPanel.cpp">
      <Filter>Map Editor\UI</Filter>
    </ClCompile>
    <ClCompile Include="..\..\src\MapEditor\UI\Dialogs\ActionSpecialDialog.cpp">
      <Filter>Map Editor\UI\Dialogs</Filter>
    </ClCompile>
    <ClCompile Include="..\..\src\MapEditor\UI\Dialogs\MapTextureBrowser.cpp">
      <Filter>Map Editor\UI\Dialogs</Filter>
    </ClCompile>
    <ClCompile Include="..\..\src\MapEditor\UI\Dialogs\SectorSpecialDialog.cpp">
      <Filter>Map Editor\UI\Dialogs</Filter>
    </ClCompile>
    <ClCompile Include="..\..\src\MapEditor\UI\Dialogs\ShowItemDialog.cpp">
      <Filter>Map Editor\UI\Dialogs</Filter>
    </ClCompile>
    <ClCompile Include="..\..\src\MapEditor\UI\Dialogs\ThingTypeBrowser.cpp">
      <Filter>Map Editor\UI\Dialogs</Filter>
    </ClCompile>
    <ClCompile Include="..\..\src\MapEditor\UI\PropsPanel\LinePropsPanel.cpp">
      <Filter>Map Editor\UI\PropsPanel</Filter>
    </ClCompile>
    <ClCompile Include="..\..\src\MapEditor\UI\PropsPanel\MapObjectPropsPanel.cpp">
      <Filter>Map Editor\UI\PropsPanel</Filter>
    </ClCompile>
    <ClCompile Include="..\..\src\MapEditor\UI\PropsPanel\MOPGProperty.cpp">
      <Filter>Map Editor\UI\PropsPanel</Filter>
    </ClCompile>
    <ClCompile Include="..\..\src\MapEditor\UI\PropsPanel\SectorPropsPanel.cpp">
      <Filter>Map Editor\UI\PropsPanel</Filter>
    </ClCompile>
    <ClCompile Include="..\..\src\MapEditor\UI\PropsPanel\SidePropsPanel.cpp">
      <Filter>Map Editor\UI\PropsPanel</Filter>
    </ClCompile>
    <ClCompile Include="..\..\src\MapEditor\UI\PropsPanel\ThingPropsPanel.cpp">
      <Filter>Map Editor\UI\PropsPanel</Filter>
    </ClCompile>
    <ClCompile Include="..\..\src\MapEditor\Renderer\Overlays\InfoOverlay3d.cpp">
      <Filter>Map Editor\Renderer\Overlays</Filter>
    </ClCompile>
    <ClCompile Include="..\..\src\MapEditor\Renderer\Overlays\LineInfoOverlay.cpp">
      <Filter>Map Editor\Renderer\Overlays</Filter>
    </ClCompile>
    <ClCompile Include="..\..\src\MapEditor\Renderer\Overlays\SectorInfoOverlay.cpp">
      <Filter>Map Editor\Renderer\Overlays</Filter>
    </ClCompile>
    <ClCompile Include="..\..\src\MapEditor\Renderer\Overlays\ThingInfoOverlay.cpp">
      <Filter>Map Editor\Renderer\Overlays</Filter>
    </ClCompile>
    <ClCompile Include="..\..\src\MapEditor\Renderer\Overlays\VertexInfoOverlay.cpp">
      <Filter>Map Editor\Renderer\Overlays</Filter>
    </ClCompile>
    <ClCompile Include="..\..\src\General\ResourceManager.cpp">
      <Filter>General</Filter>
    </ClCompile>
    <ClCompile Include="..\..\src\MainEditor\AnimatedList.cpp">
      <Filter>Main Editor</Filter>
    </ClCompile>
    <ClCompile Include="..\..\src\MainEditor\SwitchesList.cpp">
      <Filter>Main Editor</Filter>
    </ClCompile>
    <ClCompile Include="..\..\src\MainEditor\ExternalEditManager.cpp">
      <Filter>Main Editor</Filter>
    </ClCompile>
    <ClCompile Include="..\..\src\UI\TextEditor\SCallTip.cpp">
      <Filter>UI\Text Editor</Filter>
    </ClCompile>
    <ClCompile Include="..\..\src\External\email\wxEmailMessage.cpp">
      <Filter>External\wxEmail</Filter>
    </ClCompile>
    <ClCompile Include="..\..\src\External\email\wxEmailMessageID.cpp">
      <Filter>External\wxEmail</Filter>
    </ClCompile>
    <ClCompile Include="..\..\src\External\email\wxMailer.cpp">
      <Filter>External\wxEmail</Filter>
    </ClCompile>
    <ClCompile Include="_CreatePCH.cpp">
      <Filter>Application</Filter>
    </ClCompile>
    <ClCompile Include="..\..\src\UI\TextEditor\Lexer.cpp">
      <Filter>UI\Text Editor</Filter>
    </ClCompile>
    <ClCompile Include="..\..\src\Utility\StringUtils.cpp">
      <Filter>Utility</Filter>
    </ClCompile>
    <ClCompile Include="..\..\src\Dialogs\GfxCropDialog.cpp">
      <Filter>Dialogs</Filter>
    </ClCompile>
    <ClCompile Include="..\..\src\Audio\AudioTags.cpp">
      <Filter>Audio</Filter>
    </ClCompile>
    <ClCompile Include="..\..\src\MainEditor\MainEditor.cpp">
      <Filter>Main Editor</Filter>
    </ClCompile>
    <ClCompile Include="..\..\src\General\UI.cpp">
      <Filter>General</Filter>
    </ClCompile>
    <ClCompile Include="..\..\src\MainEditor\UI\MainWindow.cpp">
      <Filter>Main Editor\UI</Filter>
    </ClCompile>
    <ClCompile Include="..\..\src\Application\App.cpp">
      <Filter>Application</Filter>
    </ClCompile>
    <ClCompile Include="..\..\src\Application\SLADEWxApp.cpp">
      <Filter>Application</Filter>
    </ClCompile>
    <ClCompile Include="..\..\src\General\Log.cpp">
      <Filter>General</Filter>
    </ClCompile>
    <ClCompile Include="..\..\src\MapEditor\MapEditContext.cpp">
      <Filter>Map Editor</Filter>
    </ClCompile>
    <ClCompile Include="..\..\src\MapEditor\UI\MapEditorWindow.cpp">
      <Filter>Map Editor\UI</Filter>
    </ClCompile>
    <ClCompile Include="..\..\src\MapEditor\Edit\LineDraw.cpp">
      <Filter>Map Editor\Edit</Filter>
    </ClCompile>
    <ClCompile Include="..\..\src\MapEditor\Edit\Edit3D.cpp">
      <Filter>Map Editor\Edit</Filter>
    </ClCompile>
    <ClCompile Include="..\..\src\MapEditor\ItemSelection.cpp">
      <Filter>Map Editor</Filter>
    </ClCompile>
    <ClCompile Include="..\..\src\MapEditor\UndoSteps.cpp">
      <Filter>Map Editor</Filter>
    </ClCompile>
    <ClCompile Include="..\..\src\MapEditor\Renderer\Renderer.cpp">
      <Filter>Map Editor\Renderer</Filter>
    </ClCompile>
    <ClCompile Include="..\..\src\MapEditor\Edit\Input.cpp">
      <Filter>Map Editor\Edit</Filter>
    </ClCompile>
    <ClCompile Include="..\..\src\MapEditor\Edit\ObjectEdit.cpp">
      <Filter>Map Editor\Edit</Filter>
    </ClCompile>
    <ClCompile Include="..\..\src\MapEditor\Renderer\RenderView.cpp">
      <Filter>Map Editor\Renderer</Filter>
    </ClCompile>
    <ClCompile Include="..\..\src\MapEditor\Edit\Edit2D.cpp">
      <Filter>Map Editor\Edit</Filter>
    </ClCompile>
    <ClCompile Include="..\..\src\MapEditor\Edit\MoveObjects.cpp">
      <Filter>Map Editor\Edit</Filter>
    </ClCompile>
    <ClCompile Include="..\..\src\Utility\StringUtils.cpp">
      <Filter>Utility</Filter>
    </ClCompile>
    <ClCompile Include="..\..\src\Game\ActionSpecial.cpp">
      <Filter>Game</Filter>
    </ClCompile>
    <ClCompile Include="..\..\src\Game\GenLineSpecial.cpp">
      <Filter>Game</Filter>
    </ClCompile>
    <ClCompile Include="..\..\src\Game\ThingType.cpp">
      <Filter>Game</Filter>
    </ClCompile>
    <ClCompile Include="..\..\src\Game\UDMFProperty.cpp">
      <Filter>Game</Filter>
    </ClCompile>
    <ClCompile Include="..\..\src\Game\Args.cpp">
      <Filter>Game</Filter>
    </ClCompile>
    <ClCompile Include="..\..\src\Game\Game.cpp">
      <Filter>Game</Filter>
    </ClCompile>
    <ClCompile Include="..\..\src\Game\Configuration.cpp">
      <Filter>Game</Filter>
    </ClCompile>
    <ClCompile Include="..\..\src\Game\Decorate.cpp">
      <Filter>Game</Filter>
    </ClCompile>
    <ClCompile Include="..\..\src\Game\SpecialPreset.cpp">
      <Filter>Game</Filter>
    </ClCompile>
    <ClCompile Include="..\..\src\MapEditor\UI\Dialogs\SpecialPresetDialog.cpp">
      <Filter>Map Editor\UI\Dialogs</Filter>
    </ClCompile>
    <ClCompile Include="..\..\src\Archive\Formats\SiNArchive.cpp">
      <Filter>Archive\Formats</Filter>
    </ClCompile>
    <ClCompile Include="..\..\src\UI\SBrush.cpp">
      <Filter>UI</Filter>
    </ClCompile>
    <ClCompile Include="..\..\src\Archive\ArchiveTreeNode.cpp">
      <Filter>Archive</Filter>
    </ClCompile>
<<<<<<< HEAD
    <ClCompile Include="..\..\src\Game\MapInfo.cpp">
      <Filter>Game</Filter>
=======
    <ClCompile Include="..\..\src\MainEditor\UI\StartPage.cpp">
      <Filter>Main Editor\UI</Filter>
    </ClCompile>
    <ClCompile Include="..\..\src\General\WebGet.cpp">
      <Filter>General</Filter>
>>>>>>> c4bfa47f
    </ClCompile>
  </ItemGroup>
  <ItemGroup>
    <ClInclude Include="resource.h" />
    <ClInclude Include="..\..\src\External\bzip2\bzlib.h">
      <Filter>External\BZip2</Filter>
    </ClInclude>
    <ClInclude Include="..\..\src\External\bzip2\bzlib_private.h">
      <Filter>External\BZip2</Filter>
    </ClInclude>
    <ClInclude Include="..\..\src\External\zreaders\files.h">
      <Filter>External\ZReaders</Filter>
    </ClInclude>
    <ClInclude Include="..\..\src\External\zreaders\m_alloc.h">
      <Filter>External\ZReaders</Filter>
    </ClInclude>
    <ClInclude Include="..\..\src\External\zreaders\tarray.h">
      <Filter>External\ZReaders</Filter>
    </ClInclude>
    <ClInclude Include="..\..\src\External\zreaders\templates.h">
      <Filter>External\ZReaders</Filter>
    </ClInclude>
    <ClInclude Include="..\..\src\External\zlib\crc32.h">
      <Filter>External\ZLib</Filter>
    </ClInclude>
    <ClInclude Include="..\..\src\External\zlib\deflate.h">
      <Filter>External\ZLib</Filter>
    </ClInclude>
    <ClInclude Include="..\..\src\External\zlib\inffast.h">
      <Filter>External\ZLib</Filter>
    </ClInclude>
    <ClInclude Include="..\..\src\External\zlib\inffixed.h">
      <Filter>External\ZLib</Filter>
    </ClInclude>
    <ClInclude Include="..\..\src\External\zlib\inflate.h">
      <Filter>External\ZLib</Filter>
    </ClInclude>
    <ClInclude Include="..\..\src\External\zlib\inftrees.h">
      <Filter>External\ZLib</Filter>
    </ClInclude>
    <ClInclude Include="..\..\src\External\zlib\trees.h">
      <Filter>External\ZLib</Filter>
    </ClInclude>
    <ClInclude Include="..\..\src\External\zlib\zconf.h">
      <Filter>External\ZLib</Filter>
    </ClInclude>
    <ClInclude Include="..\..\src\External\zlib\zlib.h">
      <Filter>External\ZLib</Filter>
    </ClInclude>
    <ClInclude Include="..\..\src\External\zlib\zutil.h">
      <Filter>External\ZLib</Filter>
    </ClInclude>
    <ClInclude Include="..\..\src\External\lzma\C\7z.h">
      <Filter>External\Lzma</Filter>
    </ClInclude>
    <ClInclude Include="..\..\src\External\lzma\C\7zAlloc.h">
      <Filter>External\Lzma</Filter>
    </ClInclude>
    <ClInclude Include="..\..\src\External\lzma\C\7zBuf.h">
      <Filter>External\Lzma</Filter>
    </ClInclude>
    <ClInclude Include="..\..\src\External\lzma\C\7zCrc.h">
      <Filter>External\Lzma</Filter>
    </ClInclude>
    <ClInclude Include="..\..\src\External\lzma\C\7zFile.h">
      <Filter>External\Lzma</Filter>
    </ClInclude>
    <ClInclude Include="..\..\src\External\lzma\C\7zVersion.h">
      <Filter>External\Lzma</Filter>
    </ClInclude>
    <ClInclude Include="..\..\src\External\lzma\C\Alloc.h">
      <Filter>External\Lzma</Filter>
    </ClInclude>
    <ClInclude Include="..\..\src\External\lzma\C\Bcj2.h">
      <Filter>External\Lzma</Filter>
    </ClInclude>
    <ClInclude Include="..\..\src\External\lzma\C\Bra.h">
      <Filter>External\Lzma</Filter>
    </ClInclude>
    <ClInclude Include="..\..\src\External\lzma\C\CpuArch.h">
      <Filter>External\Lzma</Filter>
    </ClInclude>
    <ClInclude Include="..\..\src\External\lzma\C\Delta.h">
      <Filter>External\Lzma</Filter>
    </ClInclude>
    <ClInclude Include="..\..\src\External\lzma\C\LzFind.h">
      <Filter>External\Lzma</Filter>
    </ClInclude>
    <ClInclude Include="..\..\src\External\lzma\C\LzFindMt.h">
      <Filter>External\Lzma</Filter>
    </ClInclude>
    <ClInclude Include="..\..\src\External\lzma\C\LzHash.h">
      <Filter>External\Lzma</Filter>
    </ClInclude>
    <ClInclude Include="..\..\src\External\lzma\C\Lzma2Dec.h">
      <Filter>External\Lzma</Filter>
    </ClInclude>
    <ClInclude Include="..\..\src\External\lzma\C\Lzma2Enc.h">
      <Filter>External\Lzma</Filter>
    </ClInclude>
    <ClInclude Include="..\..\src\External\lzma\C\Lzma86.h">
      <Filter>External\Lzma</Filter>
    </ClInclude>
    <ClInclude Include="..\..\src\External\lzma\C\LzmaDec.h">
      <Filter>External\Lzma</Filter>
    </ClInclude>
    <ClInclude Include="..\..\src\External\lzma\C\LzmaEnc.h">
      <Filter>External\Lzma</Filter>
    </ClInclude>
    <ClInclude Include="..\..\src\External\lzma\C\LzmaLib.h">
      <Filter>External\Lzma</Filter>
    </ClInclude>
    <ClInclude Include="..\..\src\External\lzma\C\MtCoder.h">
      <Filter>External\Lzma</Filter>
    </ClInclude>
    <ClInclude Include="..\..\src\External\lzma\C\Ppmd.h">
      <Filter>External\Lzma</Filter>
    </ClInclude>
    <ClInclude Include="..\..\src\External\lzma\C\Ppmd7.h">
      <Filter>External\Lzma</Filter>
    </ClInclude>
    <ClInclude Include="..\..\src\External\lzma\C\RotateDefs.h">
      <Filter>External\Lzma</Filter>
    </ClInclude>
    <ClInclude Include="..\..\src\External\lzma\C\Sha256.h">
      <Filter>External\Lzma</Filter>
    </ClInclude>
    <ClInclude Include="..\..\src\External\lzma\C\Threads.h">
      <Filter>External\Lzma</Filter>
    </ClInclude>
    <ClInclude Include="..\..\src\External\lzma\C\Types.h">
      <Filter>External\Lzma</Filter>
    </ClInclude>
    <ClInclude Include="..\..\src\External\lzma\C\Xz.h">
      <Filter>External\Lzma</Filter>
    </ClInclude>
    <ClInclude Include="..\..\src\External\lzma\C\XzCrc64.h">
      <Filter>External\Lzma</Filter>
    </ClInclude>
    <ClInclude Include="..\..\src\External\lzma\C\XzEnc.h">
      <Filter>External\Lzma</Filter>
    </ClInclude>
    <ClInclude Include="..\..\src\External\lua\lapi.h">
      <Filter>External\Lua</Filter>
    </ClInclude>
    <ClInclude Include="..\..\src\External\lua\lauxlib.h">
      <Filter>External\Lua</Filter>
    </ClInclude>
    <ClInclude Include="..\..\src\External\lua\lcode.h">
      <Filter>External\Lua</Filter>
    </ClInclude>
    <ClInclude Include="..\..\src\External\lua\lctype.h">
      <Filter>External\Lua</Filter>
    </ClInclude>
    <ClInclude Include="..\..\src\External\lua\ldebug.h">
      <Filter>External\Lua</Filter>
    </ClInclude>
    <ClInclude Include="..\..\src\External\lua\ldo.h">
      <Filter>External\Lua</Filter>
    </ClInclude>
    <ClInclude Include="..\..\src\External\lua\lfunc.h">
      <Filter>External\Lua</Filter>
    </ClInclude>
    <ClInclude Include="..\..\src\External\lua\lgc.h">
      <Filter>External\Lua</Filter>
    </ClInclude>
    <ClInclude Include="..\..\src\External\lua\llex.h">
      <Filter>External\Lua</Filter>
    </ClInclude>
    <ClInclude Include="..\..\src\External\lua\llimits.h">
      <Filter>External\Lua</Filter>
    </ClInclude>
    <ClInclude Include="..\..\src\External\lua\lmem.h">
      <Filter>External\Lua</Filter>
    </ClInclude>
    <ClInclude Include="..\..\src\External\lua\lobject.h">
      <Filter>External\Lua</Filter>
    </ClInclude>
    <ClInclude Include="..\..\src\External\lua\lopcodes.h">
      <Filter>External\Lua</Filter>
    </ClInclude>
    <ClInclude Include="..\..\src\External\lua\lparser.h">
      <Filter>External\Lua</Filter>
    </ClInclude>
    <ClInclude Include="..\..\src\External\lua\lstate.h">
      <Filter>External\Lua</Filter>
    </ClInclude>
    <ClInclude Include="..\..\src\External\lua\lstring.h">
      <Filter>External\Lua</Filter>
    </ClInclude>
    <ClInclude Include="..\..\src\External\lua\ltable.h">
      <Filter>External\Lua</Filter>
    </ClInclude>
    <ClInclude Include="..\..\src\External\lua\ltm.h">
      <Filter>External\Lua</Filter>
    </ClInclude>
    <ClInclude Include="..\..\src\External\lua\lua.h">
      <Filter>External\Lua</Filter>
    </ClInclude>
    <ClInclude Include="..\..\src\External\lua\lua.hpp">
      <Filter>External\Lua</Filter>
    </ClInclude>
    <ClInclude Include="..\..\src\External\lua\luaconf.h">
      <Filter>External\Lua</Filter>
    </ClInclude>
    <ClInclude Include="..\..\src\External\lua\lualib.h">
      <Filter>External\Lua</Filter>
    </ClInclude>
    <ClInclude Include="..\..\src\External\lua\lundump.h">
      <Filter>External\Lua</Filter>
    </ClInclude>
    <ClInclude Include="..\..\src\External\lua\lvm.h">
      <Filter>External\Lua</Filter>
    </ClInclude>
    <ClInclude Include="..\..\src\External\lua\lzio.h">
      <Filter>External\Lua</Filter>
    </ClInclude>
    <ClInclude Include="..\..\src\Dialogs\SetupWizard\BaseResourceWizardPage.h">
      <Filter>Dialogs\Setup Wizard</Filter>
    </ClInclude>
    <ClInclude Include="..\..\src\Dialogs\SetupWizard\SetupWizardDialog.h">
      <Filter>Dialogs\Setup Wizard</Filter>
    </ClInclude>
    <ClInclude Include="..\..\src\Dialogs\SetupWizard\TempFolderWizardPage.h">
      <Filter>Dialogs\Setup Wizard</Filter>
    </ClInclude>
    <ClInclude Include="..\..\src\Dialogs\SetupWizard\WizardPageBase.h">
      <Filter>Dialogs\Setup Wizard</Filter>
    </ClInclude>
    <ClInclude Include="..\..\src\Dialogs\SetupWizard\NodeBuildersWizardPage.h">
      <Filter>Dialogs\Setup Wizard</Filter>
    </ClInclude>
    <ClInclude Include="..\..\src\External\zreaders\i_music.h">
      <Filter>External\ZReaders</Filter>
    </ClInclude>
    <ClInclude Include="..\..\src\External\zreaders\i_musicinterns.h">
      <Filter>External\ZReaders</Filter>
    </ClInclude>
    <ClInclude Include="..\..\src\External\zreaders\mus2midi.h">
      <Filter>External\ZReaders</Filter>
    </ClInclude>
    <ClInclude Include="..\..\src\Dialogs\Preferences\ACSPrefsPanel.h">
      <Filter>Dialogs\Preferences</Filter>
    </ClInclude>
    <ClInclude Include="..\..\src\Dialogs\Preferences\AdvancedPrefsPanel.h">
      <Filter>Dialogs\Preferences</Filter>
    </ClInclude>
    <ClInclude Include="..\..\src\Dialogs\Preferences\AudioPrefsPanel.h">
      <Filter>Dialogs\Preferences</Filter>
    </ClInclude>
    <ClInclude Include="..\..\src\Dialogs\Preferences\BaseResourceArchivesPanel.h">
      <Filter>Dialogs\Preferences</Filter>
    </ClInclude>
    <ClInclude Include="..\..\src\Dialogs\Preferences\ColorimetryPrefsPanel.h">
      <Filter>Dialogs\Preferences</Filter>
    </ClInclude>
    <ClInclude Include="..\..\src\Dialogs\Preferences\ColourPrefsPanel.h">
      <Filter>Dialogs\Preferences</Filter>
    </ClInclude>
    <ClInclude Include="..\..\src\Dialogs\Preferences\EditingPrefsPanel.h">
      <Filter>Dialogs\Preferences</Filter>
    </ClInclude>
    <ClInclude Include="..\..\src\Dialogs\Preferences\GeneralPrefsPanel.h">
      <Filter>Dialogs\Preferences</Filter>
    </ClInclude>
    <ClInclude Include="..\..\src\Dialogs\Preferences\GraphicsPrefsPanel.h">
      <Filter>Dialogs\Preferences</Filter>
    </ClInclude>
    <ClInclude Include="..\..\src\Dialogs\Preferences\HudOffsetsPrefsPanel.h">
      <Filter>Dialogs\Preferences</Filter>
    </ClInclude>
    <ClInclude Include="..\..\src\Dialogs\Preferences\InputPrefsPanel.h">
      <Filter>Dialogs\Preferences</Filter>
    </ClInclude>
    <ClInclude Include="..\..\src\Dialogs\Preferences\InterfacePrefsPanel.h">
      <Filter>Dialogs\Preferences</Filter>
    </ClInclude>
    <ClInclude Include="..\..\src\Dialogs\Preferences\Map3DPrefsPanel.h">
      <Filter>Dialogs\Preferences</Filter>
    </ClInclude>
    <ClInclude Include="..\..\src\Dialogs\Preferences\MapDisplayPrefsPanel.h">
      <Filter>Dialogs\Preferences</Filter>
    </ClInclude>
    <ClInclude Include="..\..\src\Dialogs\Preferences\MapEditorPrefsPanel.h">
      <Filter>Dialogs\Preferences</Filter>
    </ClInclude>
    <ClInclude Include="..\..\src\Dialogs\Preferences\NodesPrefsPanel.h">
      <Filter>Dialogs\Preferences</Filter>
    </ClInclude>
    <ClInclude Include="..\..\src\Dialogs\Preferences\OpenGLPrefsPanel.h">
      <Filter>Dialogs\Preferences</Filter>
    </ClInclude>
    <ClInclude Include="..\..\src\Dialogs\Preferences\PNGPrefsPanel.h">
      <Filter>Dialogs\Preferences</Filter>
    </ClInclude>
    <ClInclude Include="..\..\src\Dialogs\Preferences\PreferencesDialog.h">
      <Filter>Dialogs\Preferences</Filter>
    </ClInclude>
    <ClInclude Include="..\..\src\Dialogs\Preferences\PrefsPanelBase.h">
      <Filter>Dialogs\Preferences</Filter>
    </ClInclude>
    <ClInclude Include="..\..\src\Dialogs\Preferences\TextEditorPrefsPanel.h">
      <Filter>Dialogs\Preferences</Filter>
    </ClInclude>
    <ClInclude Include="..\..\src\Dialogs\Preferences\TextStylePrefsPanel.h">
      <Filter>Dialogs\Preferences</Filter>
    </ClInclude>
    <ClInclude Include="..\..\src\External\dumb\dumb.h">
      <Filter>External\DUMB</Filter>
    </ClInclude>
    <ClInclude Include="..\..\src\Dialogs\DirArchiveUpdateDialog.h">
      <Filter>Dialogs</Filter>
    </ClInclude>
    <ClInclude Include="..\..\src\Dialogs\ExtMessageDialog.h">
      <Filter>Dialogs</Filter>
    </ClInclude>
    <ClInclude Include="..\..\src\Dialogs\GfxConvDialog.h">
      <Filter>Dialogs</Filter>
    </ClInclude>
    <ClInclude Include="..\..\src\Dialogs\MapEditorConfigDialog.h">
      <Filter>Dialogs</Filter>
    </ClInclude>
    <ClInclude Include="..\..\src\Dialogs\MapReplaceDialog.h">
      <Filter>Dialogs</Filter>
    </ClInclude>
    <ClInclude Include="..\..\src\Dialogs\ModifyOffsetsDialog.h">
      <Filter>Dialogs</Filter>
    </ClInclude>
    <ClInclude Include="..\..\src\Dialogs\PaletteDialog.h">
      <Filter>Dialogs</Filter>
    </ClInclude>
    <ClInclude Include="..\..\src\Dialogs\RunDialog.h">
      <Filter>Dialogs</Filter>
    </ClInclude>
    <ClInclude Include="..\..\src\Dialogs\TranslationEditorDialog.h">
      <Filter>Dialogs</Filter>
    </ClInclude>
    <ClInclude Include="..\..\src\External\dumb\internal\dumb.h">
      <Filter>External\DUMB\internal</Filter>
    </ClInclude>
    <ClInclude Include="..\..\src\External\dumb\internal\aldumb.h">
      <Filter>External\DUMB\internal</Filter>
    </ClInclude>
    <ClInclude Include="..\..\src\External\dumb\internal\barray.h">
      <Filter>External\DUMB\internal</Filter>
    </ClInclude>
    <ClInclude Include="..\..\src\External\dumb\internal\dumbfile.h">
      <Filter>External\DUMB\internal</Filter>
    </ClInclude>
    <ClInclude Include="..\..\src\External\dumb\internal\fir_resampler.h">
      <Filter>External\DUMB\internal</Filter>
    </ClInclude>
    <ClInclude Include="..\..\src\External\dumb\internal\it.h">
      <Filter>External\DUMB\internal</Filter>
    </ClInclude>
    <ClInclude Include="..\..\src\External\dumb\internal\lpc.h">
      <Filter>External\DUMB\internal</Filter>
    </ClInclude>
    <ClInclude Include="..\..\src\External\dumb\internal\resampler.h">
      <Filter>External\DUMB\internal</Filter>
    </ClInclude>
    <ClInclude Include="..\..\src\External\dumb\internal\riff.h">
      <Filter>External\DUMB\internal</Filter>
    </ClInclude>
    <ClInclude Include="..\..\src\External\dumb\internal\stack_alloc.h">
      <Filter>External\DUMB\internal</Filter>
    </ClInclude>
    <ClInclude Include="..\..\src\External\dumb\internal\tarray.h">
      <Filter>External\DUMB\internal</Filter>
    </ClInclude>
    <ClInclude Include="..\..\src\Audio\MIDIPlayer.h">
      <Filter>Audio</Filter>
    </ClInclude>
    <ClInclude Include="..\..\src\Audio\ModMusic.h">
      <Filter>Audio</Filter>
    </ClInclude>
    <ClInclude Include="..\..\src\OpenGL\Drawing.h">
      <Filter>OpenGL</Filter>
    </ClInclude>
    <ClInclude Include="..\..\src\OpenGL\OpenGL.h">
      <Filter>OpenGL</Filter>
    </ClInclude>
    <ClInclude Include="..\..\src\OpenGL\GLTexture.h">
      <Filter>OpenGL</Filter>
    </ClInclude>
    <ClInclude Include="..\..\src\Utility\PropertyList\Property.h">
      <Filter>Utility\Property List</Filter>
    </ClInclude>
    <ClInclude Include="..\..\src\Utility\PropertyList\PropertyList.h">
      <Filter>Utility\Property List</Filter>
    </ClInclude>
    <ClInclude Include="..\..\src\Utility\CIEDeltaEquations.h">
      <Filter>Utility</Filter>
    </ClInclude>
    <ClInclude Include="..\..\src\Utility\CodePages.h">
      <Filter>Utility</Filter>
    </ClInclude>
    <ClInclude Include="..\..\src\Utility\Compression.h">
      <Filter>Utility</Filter>
    </ClInclude>
    <ClInclude Include="..\..\src\Utility\MathStuff.h">
      <Filter>Utility</Filter>
    </ClInclude>
    <ClInclude Include="..\..\src\Utility\Parser.h">
      <Filter>Utility</Filter>
    </ClInclude>
    <ClInclude Include="..\..\src\Utility\Polygon2D.h">
      <Filter>Utility</Filter>
    </ClInclude>
    <ClInclude Include="..\..\src\Utility\SFileDialog.h">
      <Filter>Utility</Filter>
    </ClInclude>
    <ClInclude Include="..\..\src\Utility\Structs.h">
      <Filter>Utility</Filter>
    </ClInclude>
    <ClInclude Include="..\..\src\Utility\Tokenizer.h">
      <Filter>Utility</Filter>
    </ClInclude>
    <ClInclude Include="..\..\src\Utility\Tree.h">
      <Filter>Utility</Filter>
    </ClInclude>
    <ClInclude Include="..\..\src\Utility\MemChunk.h">
      <Filter>Utility</Filter>
    </ClInclude>
    <ClInclude Include="..\..\src\General\Clipboard.h">
      <Filter>General</Filter>
    </ClInclude>
    <ClInclude Include="..\..\src\General\ColourConfiguration.h">
      <Filter>General</Filter>
    </ClInclude>
    <ClInclude Include="..\..\src\General\CVar.h">
      <Filter>General</Filter>
    </ClInclude>
    <ClInclude Include="..\..\src\General\Executables.h">
      <Filter>General</Filter>
    </ClInclude>
    <ClInclude Include="..\..\src\General\KeyBind.h">
      <Filter>General</Filter>
    </ClInclude>
    <ClInclude Include="..\..\src\General\ListenerAnnouncer.h">
      <Filter>General</Filter>
    </ClInclude>
    <ClInclude Include="..\..\src\General\Lua.h">
      <Filter>General</Filter>
    </ClInclude>
    <ClInclude Include="..\..\src\General\Misc.h">
      <Filter>General</Filter>
    </ClInclude>
    <ClInclude Include="..\..\src\General\UndoRedo.h">
      <Filter>General</Filter>
    </ClInclude>
    <ClInclude Include="..\..\src\General\Console\Console.h">
      <Filter>General\Console</Filter>
    </ClInclude>
    <ClInclude Include="..\..\src\General\Console\ConsoleHelpers.h">
      <Filter>General\Console</Filter>
    </ClInclude>
    <ClInclude Include="..\..\src\UI\WxStuff.h">
      <Filter>UI</Filter>
    </ClInclude>
    <ClInclude Include="..\..\src\Application\Main.h">
      <Filter>Application</Filter>
    </ClInclude>
    <ClInclude Include="..\..\src\General\SAction.h">
      <Filter>General</Filter>
    </ClInclude>
    <ClInclude Include="..\..\src\Utility\FileMonitor.h">
      <Filter>Utility</Filter>
    </ClInclude>
    <ClInclude Include="..\..\src\UI\Browser\BrowserCanvas.h">
      <Filter>UI\Browser</Filter>
    </ClInclude>
    <ClInclude Include="..\..\src\UI\Browser\BrowserItem.h">
      <Filter>UI\Browser</Filter>
    </ClInclude>
    <ClInclude Include="..\..\src\UI\Browser\BrowserWindow.h">
      <Filter>UI\Browser</Filter>
    </ClInclude>
    <ClInclude Include="..\..\src\UI\Lists\ArchiveEntryList.h">
      <Filter>UI\Lists</Filter>
    </ClInclude>
    <ClInclude Include="..\..\src\UI\Lists\ListView.h">
      <Filter>UI\Lists</Filter>
    </ClInclude>
    <ClInclude Include="..\..\src\UI\Lists\VirtualListView.h">
      <Filter>UI\Lists</Filter>
    </ClInclude>
    <ClInclude Include="..\..\src\UI\SToolBar\SToolBar.h">
      <Filter>UI\SToolBar</Filter>
    </ClInclude>
    <ClInclude Include="..\..\src\UI\SToolBar\SToolBarButton.h">
      <Filter>UI\SToolBar</Filter>
    </ClInclude>
    <ClInclude Include="..\..\src\UI\TextEditor\TextEditor.h">
      <Filter>UI\Text Editor</Filter>
    </ClInclude>
    <ClInclude Include="..\..\src\UI\TextEditor\TextLanguage.h">
      <Filter>UI\Text Editor</Filter>
    </ClInclude>
    <ClInclude Include="..\..\src\UI\TextEditor\TextStyle.h">
      <Filter>UI\Text Editor</Filter>
    </ClInclude>
    <ClInclude Include="..\..\src\UI\Canvas\ANSICanvas.h">
      <Filter>UI\Canvas</Filter>
    </ClInclude>
    <ClInclude Include="..\..\src\UI\Canvas\CTextureCanvas.h">
      <Filter>UI\Canvas</Filter>
    </ClInclude>
    <ClInclude Include="..\..\src\UI\Canvas\GfxCanvas.h">
      <Filter>UI\Canvas</Filter>
    </ClInclude>
    <ClInclude Include="..\..\src\UI\Canvas\MapPreviewCanvas.h">
      <Filter>UI\Canvas</Filter>
    </ClInclude>
    <ClInclude Include="..\..\src\UI\Canvas\OGLCanvas.h">
      <Filter>UI\Canvas</Filter>
    </ClInclude>
    <ClInclude Include="..\..\src\UI\Canvas\PaletteCanvas.h">
      <Filter>UI\Canvas</Filter>
    </ClInclude>
    <ClInclude Include="..\..\src\UI\ColourBox.h">
      <Filter>UI</Filter>
    </ClInclude>
    <ClInclude Include="..\..\src\UI\ConsolePanel.h">
      <Filter>UI</Filter>
    </ClInclude>
    <ClInclude Include="..\..\src\UI\DockPanel.h">
      <Filter>UI</Filter>
    </ClInclude>
    <ClInclude Include="..\..\src\UI\HexEditorPanel.h">
      <Filter>UI</Filter>
    </ClInclude>
    <ClInclude Include="..\..\src\UI\NumberTextCtrl.h">
      <Filter>UI</Filter>
    </ClInclude>
    <ClInclude Include="..\..\src\UI\PaletteChooser.h">
      <Filter>UI</Filter>
    </ClInclude>
    <ClInclude Include="..\..\src\UI\ResourceArchiveChooser.h">
      <Filter>UI</Filter>
    </ClInclude>
    <ClInclude Include="..\..\src\UI\SAuiTabArt.h">
      <Filter>UI</Filter>
    </ClInclude>
    <ClInclude Include="..\..\src\UI\SDialog.h">
      <Filter>UI</Filter>
    </ClInclude>
    <ClInclude Include="..\..\src\UI\SplashWindow.h">
      <Filter>UI</Filter>
    </ClInclude>
    <ClInclude Include="..\..\src\UI\STabCtrl.h">
      <Filter>UI</Filter>
    </ClInclude>
    <ClInclude Include="..\..\src\UI\STopWindow.h">
      <Filter>UI</Filter>
    </ClInclude>
    <ClInclude Include="..\..\src\UI\UndoManagerHistoryPanel.h">
      <Filter>UI</Filter>
    </ClInclude>
    <ClInclude Include="..\..\src\Graphics\CTexture\CTexture.h">
      <Filter>Graphics\Composite Texture</Filter>
    </ClInclude>
    <ClInclude Include="..\..\src\Graphics\CTexture\PatchTable.h">
      <Filter>Graphics\Composite Texture</Filter>
    </ClInclude>
    <ClInclude Include="..\..\src\Graphics\CTexture\TextureXList.h">
      <Filter>Graphics\Composite Texture</Filter>
    </ClInclude>
    <ClInclude Include="..\..\src\Graphics\Font\SFont.h">
      <Filter>Graphics\Font</Filter>
    </ClInclude>
    <ClInclude Include="..\..\src\Graphics\Palette\Palette.h">
      <Filter>Graphics\Palette</Filter>
    </ClInclude>
    <ClInclude Include="..\..\src\Graphics\Palette\PaletteManager.h">
      <Filter>Graphics\Palette</Filter>
    </ClInclude>
    <ClInclude Include="..\..\src\Graphics\SImage\SImage.h">
      <Filter>Graphics\SImage</Filter>
    </ClInclude>
    <ClInclude Include="..\..\src\Graphics\SImage\Formats\SIFJedi.h">
      <Filter>Graphics\SImage\Formats</Filter>
    </ClInclude>
    <ClInclude Include="..\..\src\Graphics\SImage\Formats\SIFOther.h">
      <Filter>Graphics\SImage\Formats</Filter>
    </ClInclude>
    <ClInclude Include="..\..\src\Graphics\SImage\Formats\SIFQuake.h">
      <Filter>Graphics\SImage\Formats</Filter>
    </ClInclude>
    <ClInclude Include="..\..\src\Graphics\SImage\Formats\SIFRott.h">
      <Filter>Graphics\SImage\Formats</Filter>
    </ClInclude>
    <ClInclude Include="..\..\src\Graphics\SImage\Formats\SIFZDoom.h">
      <Filter>Graphics\SImage\Formats</Filter>
    </ClInclude>
    <ClInclude Include="..\..\src\Graphics\SImage\Formats\SIFDoom.h">
      <Filter>Graphics\SImage\Formats</Filter>
    </ClInclude>
    <ClInclude Include="..\..\src\Graphics\SImage\Formats\SIFHexen.h">
      <Filter>Graphics\SImage\Formats</Filter>
    </ClInclude>
    <ClInclude Include="..\..\src\Graphics\SImage\Formats\SIFImages.h">
      <Filter>Graphics\SImage\Formats</Filter>
    </ClInclude>
    <ClInclude Include="..\..\src\Graphics\Icons.h">
      <Filter>Graphics</Filter>
    </ClInclude>
    <ClInclude Include="..\..\src\Graphics\Translation.h">
      <Filter>Graphics</Filter>
    </ClInclude>
    <ClInclude Include="..\..\src\Graphics\SImage\SIFormat.h">
      <Filter>Graphics\SImage</Filter>
    </ClInclude>
    <ClInclude Include="..\..\src\Archive\Archive.h">
      <Filter>Archive</Filter>
    </ClInclude>
    <ClInclude Include="..\..\src\Archive\ArchiveEntry.h">
      <Filter>Archive</Filter>
    </ClInclude>
    <ClInclude Include="..\..\src\Archive\ArchiveManager.h">
      <Filter>Archive</Filter>
    </ClInclude>
    <ClInclude Include="..\..\src\Archive\EntryType\EntryType.h">
      <Filter>Archive\EntryType</Filter>
    </ClInclude>
    <ClInclude Include="..\..\src\Archive\Formats\BZip2Archive.h">
      <Filter>Archive\Formats</Filter>
    </ClInclude>
    <ClInclude Include="..\..\src\Archive\Formats\ChasmBinArchive.h">
      <Filter>Archive\Formats</Filter>
    </ClInclude>
    <ClInclude Include="..\..\src\Archive\Formats\DatArchive.h">
      <Filter>Archive\Formats</Filter>
    </ClInclude>
    <ClInclude Include="..\..\src\Archive\Formats\DirArchive.h">
      <Filter>Archive\Formats</Filter>
    </ClInclude>
    <ClInclude Include="..\..\src\Archive\Formats\DiskArchive.h">
      <Filter>Archive\Formats</Filter>
    </ClInclude>
    <ClInclude Include="..\..\src\Archive\Formats\GobArchive.h">
      <Filter>Archive\Formats</Filter>
    </ClInclude>
    <ClInclude Include="..\..\src\Archive\Formats\GrpArchive.h">
      <Filter>Archive\Formats</Filter>
    </ClInclude>
    <ClInclude Include="..\..\src\Archive\Formats\GZipArchive.h">
      <Filter>Archive\Formats</Filter>
    </ClInclude>
    <ClInclude Include="..\..\src\Archive\Formats\HogArchive.h">
      <Filter>Archive\Formats</Filter>
    </ClInclude>
    <ClInclude Include="..\..\src\Archive\Formats\LfdArchive.h">
      <Filter>Archive\Formats</Filter>
    </ClInclude>
    <ClInclude Include="..\..\src\Archive\Formats\LibArchive.h">
      <Filter>Archive\Formats</Filter>
    </ClInclude>
    <ClInclude Include="..\..\src\Archive\Formats\PakArchive.h">
      <Filter>Archive\Formats</Filter>
    </ClInclude>
    <ClInclude Include="..\..\src\Archive\Formats\PodArchive.h">
      <Filter>Archive\Formats</Filter>
    </ClInclude>
    <ClInclude Include="..\..\src\Archive\Formats\ResArchive.h">
      <Filter>Archive\Formats</Filter>
    </ClInclude>
    <ClInclude Include="..\..\src\Archive\Formats\RffArchive.h">
      <Filter>Archive\Formats</Filter>
    </ClInclude>
    <ClInclude Include="..\..\src\Archive\Formats\TarArchive.h">
      <Filter>Archive\Formats</Filter>
    </ClInclude>
    <ClInclude Include="..\..\src\Archive\Formats\Wad2Archive.h">
      <Filter>Archive\Formats</Filter>
    </ClInclude>
    <ClInclude Include="..\..\src\Archive\Formats\WadArchive.h">
      <Filter>Archive\Formats</Filter>
    </ClInclude>
    <ClInclude Include="..\..\src\Archive\Formats\WadJArchive.h">
      <Filter>Archive\Formats</Filter>
    </ClInclude>
    <ClInclude Include="..\..\src\Archive\Formats\WolfArchive.h">
      <Filter>Archive\Formats</Filter>
    </ClInclude>
    <ClInclude Include="..\..\src\Archive\Formats\ZipArchive.h">
      <Filter>Archive\Formats</Filter>
    </ClInclude>
    <ClInclude Include="..\..\src\Archive\Formats\ADatArchive.h">
      <Filter>Archive\Formats</Filter>
    </ClInclude>
    <ClInclude Include="..\..\src\Archive\Formats\BSPArchive.h">
      <Filter>Archive\Formats</Filter>
    </ClInclude>
    <ClInclude Include="..\..\src\Archive\EntryType\EntryDataFormat.h">
      <Filter>Archive\EntryType</Filter>
    </ClInclude>
    <ClInclude Include="..\..\src\Archive\EntryType\DataFormats\ArchiveFormats.h">
      <Filter>Archive\EntryType\Data Formats</Filter>
    </ClInclude>
    <ClInclude Include="..\..\src\Archive\EntryType\DataFormats\AudioFormats.h">
      <Filter>Archive\EntryType\Data Formats</Filter>
    </ClInclude>
    <ClInclude Include="..\..\src\Archive\EntryType\DataFormats\ImageFormats.h">
      <Filter>Archive\EntryType\Data Formats</Filter>
    </ClInclude>
    <ClInclude Include="..\..\src\Archive\EntryType\DataFormats\LumpFormats.h">
      <Filter>Archive\EntryType\Data Formats</Filter>
    </ClInclude>
    <ClInclude Include="..\..\src\Archive\EntryType\DataFormats\MiscFormats.h">
      <Filter>Archive\EntryType\Data Formats</Filter>
    </ClInclude>
    <ClInclude Include="..\..\src\Archive\EntryType\DataFormats\ModelFormats.h">
      <Filter>Archive\EntryType\Data Formats</Filter>
    </ClInclude>
    <ClInclude Include="..\..\src\Archive\Formats\All.h">
      <Filter>Archive\Formats</Filter>
    </ClInclude>
    <ClInclude Include="..\..\src\MainEditor\ArchiveOperations.h">
      <Filter>Main Editor</Filter>
    </ClInclude>
    <ClInclude Include="..\..\src\MainEditor\Conversions.h">
      <Filter>Main Editor</Filter>
    </ClInclude>
    <ClInclude Include="..\..\src\MainEditor\EntryOperations.h">
      <Filter>Main Editor</Filter>
    </ClInclude>
    <ClInclude Include="..\..\src\MainEditor\UI\ArchiveManagerPanel.h">
      <Filter>Main Editor\UI</Filter>
    </ClInclude>
    <ClInclude Include="..\..\src\MainEditor\UI\ArchivePanel.h">
      <Filter>Main Editor\UI</Filter>
    </ClInclude>
    <ClInclude Include="..\..\src\MainEditor\UI\DocsPage.h">
      <Filter>Main Editor\UI</Filter>
    </ClInclude>
    <ClInclude Include="..\..\src\MainEditor\UI\EntryPanel\AnimatedEntryPanel.h">
      <Filter>Main Editor\UI\EntryPanel</Filter>
    </ClInclude>
    <ClInclude Include="..\..\src\MainEditor\UI\EntryPanel\ANSIEntryPanel.h">
      <Filter>Main Editor\UI\EntryPanel</Filter>
    </ClInclude>
    <ClInclude Include="..\..\src\MainEditor\UI\EntryPanel\AudioEntryPanel.h">
      <Filter>Main Editor\UI\EntryPanel</Filter>
    </ClInclude>
    <ClInclude Include="..\..\src\MainEditor\UI\EntryPanel\DataEntryPanel.h">
      <Filter>Main Editor\UI\EntryPanel</Filter>
    </ClInclude>
    <ClInclude Include="..\..\src\MainEditor\UI\EntryPanel\DefaultEntryPanel.h">
      <Filter>Main Editor\UI\EntryPanel</Filter>
    </ClInclude>
    <ClInclude Include="..\..\src\MainEditor\UI\EntryPanel\EntryPanel.h">
      <Filter>Main Editor\UI\EntryPanel</Filter>
    </ClInclude>
    <ClInclude Include="..\..\src\MainEditor\UI\EntryPanel\GfxEntryPanel.h">
      <Filter>Main Editor\UI\EntryPanel</Filter>
    </ClInclude>
    <ClInclude Include="..\..\src\MainEditor\UI\EntryPanel\HexEntryPanel.h">
      <Filter>Main Editor\UI\EntryPanel</Filter>
    </ClInclude>
    <ClInclude Include="..\..\src\MainEditor\UI\EntryPanel\MapEntryPanel.h">
      <Filter>Main Editor\UI\EntryPanel</Filter>
    </ClInclude>
    <ClInclude Include="..\..\src\MainEditor\UI\EntryPanel\PaletteEntryPanel.h">
      <Filter>Main Editor\UI\EntryPanel</Filter>
    </ClInclude>
    <ClInclude Include="..\..\src\MainEditor\UI\EntryPanel\SwitchesEntryPanel.h">
      <Filter>Main Editor\UI\EntryPanel</Filter>
    </ClInclude>
    <ClInclude Include="..\..\src\MainEditor\UI\EntryPanel\TextEntryPanel.h">
      <Filter>Main Editor\UI\EntryPanel</Filter>
    </ClInclude>
    <ClInclude Include="..\..\src\MainEditor\UI\TextureXEditor\PatchBrowser.h">
      <Filter>Main Editor\UI\Texture Editor</Filter>
    </ClInclude>
    <ClInclude Include="..\..\src\MainEditor\UI\TextureXEditor\PatchTablePanel.h">
      <Filter>Main Editor\UI\Texture Editor</Filter>
    </ClInclude>
    <ClInclude Include="..\..\src\MainEditor\UI\TextureXEditor\TextureEditorPanel.h">
      <Filter>Main Editor\UI\Texture Editor</Filter>
    </ClInclude>
    <ClInclude Include="..\..\src\MainEditor\UI\TextureXEditor\TextureXEditor.h">
      <Filter>Main Editor\UI\Texture Editor</Filter>
    </ClInclude>
    <ClInclude Include="..\..\src\MainEditor\UI\TextureXEditor\TextureXPanel.h">
      <Filter>Main Editor\UI\Texture Editor</Filter>
    </ClInclude>
    <ClInclude Include="..\..\src\MainEditor\UI\TextureXEditor\ZTextureEditorPanel.h">
      <Filter>Main Editor\UI\Texture Editor</Filter>
    </ClInclude>
    <ClInclude Include="..\..\src\UI\BaseResourceChooser.h">
      <Filter>UI</Filter>
    </ClInclude>
    <ClInclude Include="..\..\src\MapEditor\MapBackupManager.h">
      <Filter>Map Editor</Filter>
    </ClInclude>
    <ClInclude Include="..\..\src\MapEditor\MapChecks.h">
      <Filter>Map Editor</Filter>
    </ClInclude>
    <ClInclude Include="..\..\src\MapEditor\MapEditor.h">
      <Filter>Map Editor</Filter>
    </ClInclude>
    <ClInclude Include="..\..\src\MapEditor\MapSpecials.h">
      <Filter>Map Editor</Filter>
    </ClInclude>
    <ClInclude Include="..\..\src\MapEditor\MapTextureManager.h">
      <Filter>Map Editor</Filter>
    </ClInclude>
    <ClInclude Include="..\..\src\MapEditor\NodeBuilders.h">
      <Filter>Map Editor</Filter>
    </ClInclude>
    <ClInclude Include="..\..\src\MapEditor\SectorBuilder.h">
      <Filter>Map Editor</Filter>
    </ClInclude>
    <ClInclude Include="..\..\src\MapEditor\Renderer\MapRenderer2D.h">
      <Filter>Map Editor\Renderer</Filter>
    </ClInclude>
    <ClInclude Include="..\..\src\MapEditor\Renderer\MapRenderer3D.h">
      <Filter>Map Editor\Renderer</Filter>
    </ClInclude>
    <ClInclude Include="..\..\src\MapEditor\Renderer\MCAnimations.h">
      <Filter>Map Editor\Renderer</Filter>
    </ClInclude>
    <ClInclude Include="..\..\src\MapEditor\Renderer\Overlays\LineTextureOverlay.h">
      <Filter>Map Editor\Renderer\Overlays</Filter>
    </ClInclude>
    <ClInclude Include="..\..\src\MapEditor\Renderer\Overlays\MCOverlay.h">
      <Filter>Map Editor\Renderer\Overlays</Filter>
    </ClInclude>
    <ClInclude Include="..\..\src\MapEditor\Renderer\Overlays\QuickTextureOverlay3d.h">
      <Filter>Map Editor\Renderer\Overlays</Filter>
    </ClInclude>
    <ClInclude Include="..\..\src\MapEditor\Renderer\Overlays\SectorTextureOverlay.h">
      <Filter>Map Editor\Renderer\Overlays</Filter>
    </ClInclude>
    <ClInclude Include="..\..\src\MapEditor\SLADEMap\MapLine.h">
      <Filter>Map Editor\SLADEMap</Filter>
    </ClInclude>
    <ClInclude Include="..\..\src\MapEditor\SLADEMap\MapObject.h">
      <Filter>Map Editor\SLADEMap</Filter>
    </ClInclude>
    <ClInclude Include="..\..\src\MapEditor\SLADEMap\MapSector.h">
      <Filter>Map Editor\SLADEMap</Filter>
    </ClInclude>
    <ClInclude Include="..\..\src\MapEditor\SLADEMap\MapSide.h">
      <Filter>Map Editor\SLADEMap</Filter>
    </ClInclude>
    <ClInclude Include="..\..\src\MapEditor\SLADEMap\MapThing.h">
      <Filter>Map Editor\SLADEMap</Filter>
    </ClInclude>
    <ClInclude Include="..\..\src\MapEditor\SLADEMap\MapVertex.h">
      <Filter>Map Editor\SLADEMap</Filter>
    </ClInclude>
    <ClInclude Include="..\..\src\MapEditor\SLADEMap\MobjPropertyList.h">
      <Filter>Map Editor\SLADEMap</Filter>
    </ClInclude>
    <ClInclude Include="..\..\src\MapEditor\SLADEMap\SLADEMap.h">
      <Filter>Map Editor\SLADEMap</Filter>
    </ClInclude>
    <ClInclude Include="..\..\src\MapEditor\UI\GenLineSpecialPanel.h">
      <Filter>Map Editor\UI</Filter>
    </ClInclude>
    <ClInclude Include="..\..\src\MapEditor\UI\MapBackupPanel.h">
      <Filter>Map Editor\UI</Filter>
    </ClInclude>
    <ClInclude Include="..\..\src\MapEditor\UI\MapCanvas.h">
      <Filter>Map Editor\UI</Filter>
    </ClInclude>
    <ClInclude Include="..\..\src\MapEditor\UI\MapChecksPanel.h">
      <Filter>Map Editor\UI</Filter>
    </ClInclude>
    <ClInclude Include="..\..\src\MapEditor\UI\ObjectEditPanel.h">
      <Filter>Map Editor\UI</Filter>
    </ClInclude>
    <ClInclude Include="..\..\src\MapEditor\UI\ScriptEditorPanel.h">
      <Filter>Map Editor\UI</Filter>
    </ClInclude>
    <ClInclude Include="..\..\src\MapEditor\UI\ShapeDrawPanel.h">
      <Filter>Map Editor\UI</Filter>
    </ClInclude>
    <ClInclude Include="..\..\src\MapEditor\UI\Dialogs\ActionSpecialDialog.h">
      <Filter>Map Editor\UI\Dialogs</Filter>
    </ClInclude>
    <ClInclude Include="..\..\src\MapEditor\UI\Dialogs\MapTextureBrowser.h">
      <Filter>Map Editor\UI\Dialogs</Filter>
    </ClInclude>
    <ClInclude Include="..\..\src\MapEditor\UI\Dialogs\SectorSpecialDialog.h">
      <Filter>Map Editor\UI\Dialogs</Filter>
    </ClInclude>
    <ClInclude Include="..\..\src\MapEditor\UI\Dialogs\ShowItemDialog.h">
      <Filter>Map Editor\UI\Dialogs</Filter>
    </ClInclude>
    <ClInclude Include="..\..\src\MapEditor\UI\Dialogs\ThingTypeBrowser.h">
      <Filter>Map Editor\UI\Dialogs</Filter>
    </ClInclude>
    <ClInclude Include="..\..\src\MapEditor\UI\PropsPanel\LinePropsPanel.h">
      <Filter>Map Editor\UI\PropsPanel</Filter>
    </ClInclude>
    <ClInclude Include="..\..\src\MapEditor\UI\PropsPanel\MapObjectPropsPanel.h">
      <Filter>Map Editor\UI\PropsPanel</Filter>
    </ClInclude>
    <ClInclude Include="..\..\src\MapEditor\UI\PropsPanel\MOPGProperty.h">
      <Filter>Map Editor\UI\PropsPanel</Filter>
    </ClInclude>
    <ClInclude Include="..\..\src\MapEditor\UI\PropsPanel\PropsPanelBase.h">
      <Filter>Map Editor\UI\PropsPanel</Filter>
    </ClInclude>
    <ClInclude Include="..\..\src\MapEditor\UI\PropsPanel\SectorPropsPanel.h">
      <Filter>Map Editor\UI\PropsPanel</Filter>
    </ClInclude>
    <ClInclude Include="..\..\src\MapEditor\UI\PropsPanel\SidePropsPanel.h">
      <Filter>Map Editor\UI\PropsPanel</Filter>
    </ClInclude>
    <ClInclude Include="..\..\src\MapEditor\UI\PropsPanel\ThingPropsPanel.h">
      <Filter>Map Editor\UI\PropsPanel</Filter>
    </ClInclude>
    <ClInclude Include="..\..\src\MapEditor\Renderer\Overlays\InfoOverlay3d.h">
      <Filter>Map Editor\Renderer\Overlays</Filter>
    </ClInclude>
    <ClInclude Include="..\..\src\MapEditor\Renderer\Overlays\LineInfoOverlay.h">
      <Filter>Map Editor\Renderer\Overlays</Filter>
    </ClInclude>
    <ClInclude Include="..\..\src\MapEditor\Renderer\Overlays\SectorInfoOverlay.h">
      <Filter>Map Editor\Renderer\Overlays</Filter>
    </ClInclude>
    <ClInclude Include="..\..\src\MapEditor\Renderer\Overlays\ThingInfoOverlay.h">
      <Filter>Map Editor\Renderer\Overlays</Filter>
    </ClInclude>
    <ClInclude Include="..\..\src\MapEditor\Renderer\Overlays\VertexInfoOverlay.h">
      <Filter>Map Editor\Renderer\Overlays</Filter>
    </ClInclude>
    <ClInclude Include="..\..\src\General\ResourceManager.h">
      <Filter>General</Filter>
    </ClInclude>
    <ClInclude Include="..\..\src\MainEditor\AnimatedList.h">
      <Filter>Main Editor</Filter>
    </ClInclude>
    <ClInclude Include="..\..\src\MainEditor\BinaryControlLump.h">
      <Filter>Main Editor</Filter>
    </ClInclude>
    <ClInclude Include="..\..\src\MainEditor\SwitchesList.h">
      <Filter>Main Editor</Filter>
    </ClInclude>
    <ClInclude Include="..\..\src\UI\WxBasicControls.h">
      <Filter>UI</Filter>
    </ClInclude>
    <ClInclude Include="..\..\src\MainEditor\ExternalEditManager.h">
      <Filter>Main Editor</Filter>
    </ClInclude>
    <ClInclude Include="..\..\src\UI\TextEditor\SCallTip.h">
      <Filter>UI\Text Editor</Filter>
    </ClInclude>
    <ClInclude Include="..\..\src\External\email\wxEmailMessage.h">
      <Filter>External\wxEmail</Filter>
    </ClInclude>
    <ClInclude Include="..\..\src\External\email\wxEmailMessageID.h">
      <Filter>External\wxEmail</Filter>
    </ClInclude>
    <ClInclude Include="..\..\src\External\email\wxMailer.h">
      <Filter>External\wxEmail</Filter>
    </ClInclude>
    <ClInclude Include="..\..\src\common.h" />
    <ClInclude Include="..\..\src\common2.h" />
    <ClInclude Include="..\..\src\External\glew\glxew.h">
      <Filter>External\GLEW</Filter>
    </ClInclude>
    <ClInclude Include="..\..\src\External\glew\glew.h">
      <Filter>External\GLEW</Filter>
    </ClInclude>
    <ClInclude Include="..\..\src\External\glew\wglew.h">
      <Filter>External\GLEW</Filter>
    </ClInclude>
    <ClInclude Include="..\..\src\External\mus2mid\mus2mid.h">
      <Filter>External\Mus2Mid</Filter>
    </ClInclude>
    <ClInclude Include="..\..\src\UI\TextEditor\Lexer.h">
      <Filter>UI\Text Editor</Filter>
    </ClInclude>
    <ClInclude Include="..\..\src\Utility\StringUtils.h">
      <Filter>Utility</Filter>
    </ClInclude>
    <ClInclude Include="..\..\src\Dialogs\GfxCropDialog.h">
      <Filter>Dialogs</Filter>
    </ClInclude>
    <ClInclude Include="..\..\src\Audio\AudioTags.h">
      <Filter>Audio</Filter>
    </ClInclude>
    <ClInclude Include="..\..\src\MainEditor\MainEditor.h">
      <Filter>Main Editor</Filter>
    </ClInclude>
    <ClInclude Include="..\..\src\General\UI.h">
      <Filter>General</Filter>
    </ClInclude>
    <ClInclude Include="..\..\src\MainEditor\UI\MainWindow.h">
      <Filter>Main Editor\UI</Filter>
    </ClInclude>
    <ClInclude Include="..\..\src\Application\App.h">
      <Filter>Application</Filter>
    </ClInclude>
    <ClInclude Include="..\..\src\Application\SLADEWxApp.h">
      <Filter>Application</Filter>
    </ClInclude>
    <ClInclude Include="..\..\src\General\Log.h">
      <Filter>General</Filter>
    </ClInclude>
    <ClInclude Include="..\..\src\MapEditor\MapEditContext.h">
      <Filter>Map Editor</Filter>
    </ClInclude>
    <ClInclude Include="..\..\src\MapEditor\UI\MapEditorWindow.h">
      <Filter>Map Editor\UI</Filter>
    </ClInclude>
    <ClInclude Include="..\..\src\MapEditor\Edit\LineDraw.h">
      <Filter>Map Editor\Edit</Filter>
    </ClInclude>
    <ClInclude Include="..\..\src\MapEditor\Edit\Edit3D.h">
      <Filter>Map Editor\Edit</Filter>
    </ClInclude>
    <ClInclude Include="..\..\src\MapEditor\ItemSelection.h">
      <Filter>Map Editor</Filter>
    </ClInclude>
    <ClInclude Include="..\..\src\MapEditor\UndoSteps.h">
      <Filter>Map Editor</Filter>
    </ClInclude>
    <ClInclude Include="..\..\src\MapEditor\Renderer\Renderer.h">
      <Filter>Map Editor\Renderer</Filter>
    </ClInclude>
    <ClInclude Include="..\..\src\MapEditor\Edit\Input.h">
      <Filter>Map Editor\Edit</Filter>
    </ClInclude>
    <ClInclude Include="..\..\src\MapEditor\Edit\ObjectEdit.h">
      <Filter>Map Editor\Edit</Filter>
    </ClInclude>
    <ClInclude Include="..\..\src\MapEditor\Renderer\RenderView.h">
      <Filter>Map Editor\Renderer</Filter>
    </ClInclude>
    <ClInclude Include="..\..\src\MapEditor\Edit\Edit2D.h">
      <Filter>Map Editor\Edit</Filter>
    </ClInclude>
    <ClInclude Include="..\..\src\MapEditor\Edit\MoveObjects.h">
      <Filter>Map Editor\Edit</Filter>
    </ClInclude>
    <ClInclude Include="..\..\src\Utility\StringUtils.h">
      <Filter>Utility</Filter>
    </ClInclude>
    <ClInclude Include="..\..\src\Game\ActionSpecial.h">
      <Filter>Game</Filter>
    </ClInclude>
    <ClInclude Include="..\..\src\Game\Args.h">
      <Filter>Game</Filter>
    </ClInclude>
    <ClInclude Include="..\..\src\Game\GenLineSpecial.h">
      <Filter>Game</Filter>
    </ClInclude>
    <ClInclude Include="..\..\src\Game\ThingType.h">
      <Filter>Game</Filter>
    </ClInclude>
    <ClInclude Include="..\..\src\Game\UDMFProperty.h">
      <Filter>Game</Filter>
    </ClInclude>
    <ClInclude Include="..\..\src\Game\Game.h">
      <Filter>Game</Filter>
    </ClInclude>
    <ClInclude Include="..\..\src\Game\Configuration.h">
      <Filter>Game</Filter>
    </ClInclude>
    <ClInclude Include="..\..\src\Game\Decorate.h">
      <Filter>Game</Filter>
    </ClInclude>
    <ClInclude Include="..\..\src\Game\SpecialPreset.h">
      <Filter>Game</Filter>
    </ClInclude>
    <ClInclude Include="..\..\src\MapEditor\UI\Dialogs\SpecialPresetDialog.h">
      <Filter>Map Editor\UI\Dialogs</Filter>
    </ClInclude>
    <ClInclude Include="..\..\src\Archive\Formats\SiNArchive.h">
      <Filter>Archive\Formats</Filter>
    </ClInclude>
    <ClInclude Include="..\..\src\UI\SBrush.h">
      <Filter>UI</Filter>
    </ClInclude>
    <ClInclude Include="..\..\src\Archive\ArchiveTreeNode.h">
      <Filter>Archive</Filter>
    </ClInclude>
<<<<<<< HEAD
    <ClInclude Include="..\..\src\Game\MapInfo.h">
      <Filter>Game</Filter>
=======
    <ClInclude Include="..\..\src\MainEditor\UI\StartPage.h">
      <Filter>Main Editor\UI</Filter>
    </ClInclude>
    <ClInclude Include="..\..\src\General\WebGet.h">
      <Filter>General</Filter>
>>>>>>> c4bfa47f
    </ClInclude>
  </ItemGroup>
  <ItemGroup>
    <None Include="slade.ico" />
    <None Include="..\..\src\External\dumb\helpers\resamp2.inc">
      <Filter>External\DUMB\helpers</Filter>
    </None>
    <None Include="..\..\src\External\dumb\helpers\resamp3.inc">
      <Filter>External\DUMB\helpers</Filter>
    </None>
    <None Include="..\..\src\External\dumb\helpers\resample.inc">
      <Filter>External\DUMB\helpers</Filter>
    </None>
    <None Include="..\..\win_installer\SLADE.iss">
      <Filter>Installer</Filter>
    </None>
    <None Include="..\..\dist\makebuild.ps1">
      <Filter>Installer</Filter>
    </None>
    <None Include="..\..\dist\res\config\text_styles\0default_dark.sss">
      <Filter>UI\Text Editor\Styles</Filter>
    </None>
    <None Include="..\..\dist\res\config\text_styles\default.sss">
      <Filter>UI\Text Editor\Styles</Filter>
    </None>
    <None Include="..\..\dist\res\config\text_styles\faded.sss">
      <Filter>UI\Text Editor\Styles</Filter>
    </None>
    <None Include="..\..\dist\res\config\text_styles\gzdb_dark.sss">
      <Filter>UI\Text Editor\Styles</Filter>
    </None>
    <None Include="..\..\dist\res\config\text_styles\gzdb_light.sss">
      <Filter>UI\Text Editor\Styles</Filter>
    </None>
    <None Include="..\..\dist\res\config\text_styles\material.sss">
      <Filter>UI\Text Editor\Styles</Filter>
    </None>
    <None Include="..\..\dist\res\config\text_styles\old_dark.sss">
      <Filter>UI\Text Editor\Styles</Filter>
    </None>
    <None Include="..\..\dist\res\config\text_styles\old_default.sss">
      <Filter>UI\Text Editor\Styles</Filter>
    </None>
    <None Include="..\..\dist\res\config\text_styles\vs_dark.sss">
      <Filter>UI\Text Editor\Styles</Filter>
    </None>
    <None Include="..\..\dist\res\config\text_styles\vs_light.sss">
      <Filter>UI\Text Editor\Styles</Filter>
    </None>
    <None Include="..\..\dist\res\config\colours\SLADE 2.cfg">
      <Filter>General\Colours</Filter>
    </None>
  </ItemGroup>
  <ItemGroup>
    <ResourceCompile Include="SLADE.rc" />
  </ItemGroup>
  <ItemGroup>
    <Manifest Include="SLADE.manifest" />
  </ItemGroup>
  <ItemGroup>
    <Text Include="..\..\misc\stuff.txt" />
    <Text Include="..\..\dist\res\config\entry_types\types_archives.txt">
      <Filter>Archive\EntryType\Config</Filter>
    </Text>
    <Text Include="..\..\dist\res\config\entry_types\types_audio.txt">
      <Filter>Archive\EntryType\Config</Filter>
    </Text>
    <Text Include="..\..\dist\res\config\entry_types\types_fonts.txt">
      <Filter>Archive\EntryType\Config</Filter>
    </Text>
    <Text Include="..\..\dist\res\config\entry_types\types_gfx_doom.txt">
      <Filter>Archive\EntryType\Config</Filter>
    </Text>
    <Text Include="..\..\dist\res\config\entry_types\types_gfx_others.txt">
      <Filter>Archive\EntryType\Config</Filter>
    </Text>
    <Text Include="..\..\dist\res\config\entry_types\types_gfx_std.txt">
      <Filter>Archive\EntryType\Config</Filter>
    </Text>
    <Text Include="..\..\dist\res\config\entry_types\types_map.txt">
      <Filter>Archive\EntryType\Config</Filter>
    </Text>
    <Text Include="..\..\dist\res\config\entry_types\types_misc.txt">
      <Filter>Archive\EntryType\Config</Filter>
    </Text>
    <Text Include="..\..\dist\res\config\entry_types\types_model.txt">
      <Filter>Archive\EntryType\Config</Filter>
    </Text>
    <Text Include="..\..\dist\res\config\entry_types\types_text.txt">
      <Filter>Archive\EntryType\Config</Filter>
    </Text>
    <Text Include="..\..\dist\res\config\languages\0_base.txt">
      <Filter>UI\Text Editor\Languages</Filter>
    </Text>
    <Text Include="..\..\dist\res\config\languages\acs.txt">
      <Filter>UI\Text Editor\Languages</Filter>
    </Text>
    <Text Include="..\..\dist\res\config\languages\decorate.txt">
      <Filter>UI\Text Editor\Languages</Filter>
    </Text>
    <Text Include="..\..\dist\res\config\languages\dehacked.txt">
      <Filter>UI\Text Editor\Languages</Filter>
    </Text>
    <Text Include="..\..\dist\res\config\languages\edf.txt">
      <Filter>UI\Text Editor\Languages</Filter>
    </Text>
    <Text Include="..\..\dist\res\config\languages\fragglescript.txt">
      <Filter>UI\Text Editor\Languages</Filter>
    </Text>
    <Text Include="..\..\dist\res\config\languages\hexen.txt">
      <Filter>UI\Text Editor\Languages</Filter>
    </Text>
    <Text Include="..\..\dist\res\config\languages\kssc.txt">
      <Filter>UI\Text Editor\Languages</Filter>
    </Text>
    <Text Include="..\..\dist\res\config\languages\srb2lua.txt">
      <Filter>UI\Text Editor\Languages</Filter>
    </Text>
    <Text Include="..\..\dist\res\config\languages\usdf.txt">
      <Filter>UI\Text Editor\Languages</Filter>
    </Text>
    <Text Include="..\..\dist\res\config\languages\zdaemon.txt">
      <Filter>UI\Text Editor\Languages</Filter>
    </Text>
    <Text Include="..\..\dist\res\config\languages\zdoom.txt">
      <Filter>UI\Text Editor\Languages</Filter>
    </Text>
    <Text Include="..\..\dist\res\config\languages\zscript.txt">
      <Filter>UI\Text Editor\Languages</Filter>
    </Text>
    <Text Include="..\..\dist\res\config\colours\Clean.txt">
      <Filter>General\Colours</Filter>
    </Text>
    <Text Include="..\..\dist\res\config\colours\Default.txt">
      <Filter>General\Colours</Filter>
    </Text>
    <Text Include="..\..\dist\res\config\colours\Doom Builder 2.txt">
      <Filter>General\Colours</Filter>
    </Text>
  </ItemGroup>
</Project><|MERGE_RESOLUTION|>--- conflicted
+++ resolved
@@ -1464,16 +1464,14 @@
     <ClCompile Include="..\..\src\Archive\ArchiveTreeNode.cpp">
       <Filter>Archive</Filter>
     </ClCompile>
-<<<<<<< HEAD
+    <ClCompile Include="..\..\src\MainEditor\UI\StartPage.cpp">
+      <Filter>Main Editor\UI</Filter>
+    </ClCompile>
+    <ClCompile Include="..\..\src\General\WebGet.cpp">
+      <Filter>General</Filter>
+    </ClCompile>
     <ClCompile Include="..\..\src\Game\MapInfo.cpp">
       <Filter>Game</Filter>
-=======
-    <ClCompile Include="..\..\src\MainEditor\UI\StartPage.cpp">
-      <Filter>Main Editor\UI</Filter>
-    </ClCompile>
-    <ClCompile Include="..\..\src\General\WebGet.cpp">
-      <Filter>General</Filter>
->>>>>>> c4bfa47f
     </ClCompile>
   </ItemGroup>
   <ItemGroup>
@@ -2557,16 +2555,14 @@
     <ClInclude Include="..\..\src\Archive\ArchiveTreeNode.h">
       <Filter>Archive</Filter>
     </ClInclude>
-<<<<<<< HEAD
+    <ClInclude Include="..\..\src\MainEditor\UI\StartPage.h">
+      <Filter>Main Editor\UI</Filter>
+    </ClInclude>
+    <ClInclude Include="..\..\src\General\WebGet.h">
+      <Filter>General</Filter>
+    </ClInclude>
     <ClInclude Include="..\..\src\Game\MapInfo.h">
       <Filter>Game</Filter>
-=======
-    <ClInclude Include="..\..\src\MainEditor\UI\StartPage.h">
-      <Filter>Main Editor\UI</Filter>
-    </ClInclude>
-    <ClInclude Include="..\..\src\General\WebGet.h">
-      <Filter>General</Filter>
->>>>>>> c4bfa47f
     </ClInclude>
   </ItemGroup>
   <ItemGroup>
