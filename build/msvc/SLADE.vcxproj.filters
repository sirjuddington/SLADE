--- conflicted
+++ resolved
@@ -1551,10 +1551,9 @@
     <ClCompile Include="..\..\src\SLADEMap\MapSpecials.cpp">
       <Filter>SLADEMap</Filter>
     </ClCompile>
-<<<<<<< HEAD
     <ClCompile Include="..\..\src\Utility\Colour.cpp">
       <Filter>Utility</Filter>
-=======
+    </ClCompile>
     <ClCompile Include="..\..\src\MainEditor\ExternalEditManager.cpp">
       <Filter>Main Editor</Filter>
     </ClCompile>
@@ -1563,7 +1562,6 @@
     </ClCompile>
     <ClCompile Include="..\..\thirdparty\fmt\posix.cc">
       <Filter>ThirdParty\Fmt</Filter>
->>>>>>> 0795bd8e
     </ClCompile>
   </ItemGroup>
   <ItemGroup>
@@ -2734,10 +2732,9 @@
     <ClInclude Include="..\..\src\SLADEMap\MapSpecials.h">
       <Filter>SLADEMap</Filter>
     </ClInclude>
-<<<<<<< HEAD
     <ClInclude Include="..\..\src\Utility\Colour.h">
       <Filter>Utility</Filter>
-=======
+    </ClInclude>
     <ClInclude Include="..\..\src\MainEditor\ExternalEditManager.h">
       <Filter>Main Editor</Filter>
     </ClInclude>
@@ -2773,7 +2770,6 @@
     </ClInclude>
     <ClInclude Include="..\..\thirdparty\fmt\fmt\time.h">
       <Filter>ThirdParty\Fmt</Filter>
->>>>>>> 0795bd8e
     </ClInclude>
   </ItemGroup>
   <ItemGroup>
