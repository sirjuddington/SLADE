// Formatting library for C++ - optional OS-specific functionality
//
// Copyright (c) 2012 - 2016, Victor Zverovich
// All rights reserved.
//
// For the license information refer to format.h.

// Disable bogus MSVC warnings.
#if !defined(_CRT_SECURE_NO_WARNINGS) && defined(_MSC_VER)
#  define _CRT_SECURE_NO_WARNINGS
#endif

#include "fmt/os.h"

#ifndef FMT_MODULE
#  include <climits>

#  if FMT_USE_FCNTL
#    include <sys/stat.h>
#    include <sys/types.h>

<<<<<<< HEAD
#  ifdef _WRS_KERNEL   // VxWorks7 kernel
#    include <ioLib.h> // getpagesize
#  endif

#  ifndef _WIN32
#    include <unistd.h>
#  else
#    ifndef WIN32_LEAN_AND_MEAN
#      define WIN32_LEAN_AND_MEAN
=======
#    ifdef _WRS_KERNEL    // VxWorks7 kernel
#      include <ioLib.h>  // getpagesize
>>>>>>> 57470577
#    endif

#    ifndef _WIN32
#      include <unistd.h>
#    else
#      ifndef WIN32_LEAN_AND_MEAN
#        define WIN32_LEAN_AND_MEAN
#      endif
#      include <io.h>
#    endif  // _WIN32
#  endif    // FMT_USE_FCNTL

#  ifdef _WIN32
#    include <windows.h>
#  endif
#endif

#ifdef _WIN32
#  ifndef S_IRUSR
#    define S_IRUSR _S_IREAD
#  endif
#  ifndef S_IWUSR
#    define S_IWUSR _S_IWRITE
#  endif
#  ifndef S_IRGRP
#    define S_IRGRP 0
#  endif
#  ifndef S_IWGRP
#    define S_IWGRP 0
#  endif
#  ifndef S_IROTH
#    define S_IROTH 0
#  endif
#  ifndef S_IWOTH
#    define S_IWOTH 0
#  endif
#endif

namespace {
#ifdef _WIN32
// Return type of read and write functions.
using rwresult = int;

// On Windows the count argument to read and write is unsigned, so convert
// it from size_t preventing integer overflow.
inline unsigned convert_rwcount(std::size_t count) {
  return count <= UINT_MAX ? static_cast<unsigned>(count) : UINT_MAX;
}
#elif FMT_USE_FCNTL
// Return type of read and write functions.
using rwresult = ssize_t;

inline std::size_t convert_rwcount(std::size_t count) { return count; }
#endif
}  // namespace

FMT_BEGIN_NAMESPACE

#ifdef _WIN32
namespace detail {

class system_message {
  system_message(const system_message&) = delete;
  void operator=(const system_message&) = delete;

  unsigned long result_;
  wchar_t* message_;

  static bool is_whitespace(wchar_t c) noexcept {
    return c == L' ' || c == L'\n' || c == L'\r' || c == L'\t' || c == L'\0';
  }

 public:
  explicit system_message(unsigned long error_code)
      : result_(0), message_(nullptr) {
    result_ = FormatMessageW(
        FORMAT_MESSAGE_ALLOCATE_BUFFER | FORMAT_MESSAGE_FROM_SYSTEM |
            FORMAT_MESSAGE_IGNORE_INSERTS,
        nullptr, error_code, MAKELANGID(LANG_NEUTRAL, SUBLANG_DEFAULT),
        reinterpret_cast<wchar_t*>(&message_), 0, nullptr);
    if (result_ != 0) {
      while (result_ != 0 && is_whitespace(message_[result_ - 1])) {
        --result_;
      }
    }
  }
  ~system_message() { LocalFree(message_); }
  explicit operator bool() const noexcept { return result_ != 0; }
  operator basic_string_view<wchar_t>() const noexcept {
    return basic_string_view<wchar_t>(message_, result_);
  }
};

class utf8_system_category final : public std::error_category {
 public:
  const char* name() const noexcept override { return "system"; }
  std::string message(int error_code) const override {
    auto&& msg = system_message(error_code);
    if (msg) {
      auto utf8_message = to_utf8<wchar_t>();
      if (utf8_message.convert(msg)) {
        return utf8_message.str();
      }
    }
    return "unknown error";
  }
};

}  // namespace detail

FMT_API const std::error_category& system_category() noexcept {
  static const detail::utf8_system_category category;
  return category;
}

std::system_error vwindows_error(int err_code, string_view format_str,
                                 format_args args) {
  auto ec = std::error_code(err_code, system_category());
  return std::system_error(ec, vformat(format_str, args));
}

void detail::format_windows_error(detail::buffer<char>& out, int error_code,
                                  const char* message) noexcept {
  FMT_TRY {
    auto&& msg = system_message(error_code);
    if (msg) {
      auto utf8_message = to_utf8<wchar_t>();
      if (utf8_message.convert(msg)) {
        fmt::format_to(appender(out), FMT_STRING("{}: {}"), message,
                       string_view(utf8_message));
        return;
      }
    }
  }
  FMT_CATCH(...) {}
  format_error_code(out, error_code, message);
}

void report_windows_error(int error_code, const char* message) noexcept {
  report_error(detail::format_windows_error, error_code, message);
}
#endif  // _WIN32

buffered_file::~buffered_file() noexcept {
  if (file_ && FMT_SYSTEM(fclose(file_)) != 0)
    report_system_error(errno, "cannot close file");
}

buffered_file::buffered_file(cstring_view filename, cstring_view mode) {
  FMT_RETRY_VAL(file_, FMT_SYSTEM(fopen(filename.c_str(), mode.c_str())),
                nullptr);
  if (!file_)
    FMT_THROW(system_error(errno, FMT_STRING("cannot open file {}"),
                           filename.c_str()));
}

void buffered_file::close() {
  if (!file_) return;
  int result = FMT_SYSTEM(fclose(file_));
  file_ = nullptr;
  if (result != 0)
    FMT_THROW(system_error(errno, FMT_STRING("cannot close file")));
}

int buffered_file::descriptor() const {
#ifdef FMT_HAS_SYSTEM
  // fileno is a macro on OpenBSD.
#  ifdef fileno
#    undef fileno
#  endif
  int fd = FMT_POSIX_CALL(fileno(file_));
#elif defined(_WIN32)
  int fd = _fileno(file_);
#else
  int fd = fileno(file_);
#endif
  if (fd == -1)
    FMT_THROW(system_error(errno, FMT_STRING("cannot get file descriptor")));
  return fd;
}

#if FMT_USE_FCNTL
#  ifdef _WIN32
using mode_t = int;
#  endif

constexpr mode_t default_open_mode =
    S_IRUSR | S_IWUSR | S_IRGRP | S_IWGRP | S_IROTH | S_IWOTH;

file::file(cstring_view path, int oflag) {
#  if defined(_WIN32) && !defined(__MINGW32__)
  fd_ = -1;
  auto converted = detail::utf8_to_utf16(string_view(path.c_str()));
  *this = file::open_windows_file(converted.c_str(), oflag);
#  else
  FMT_RETRY(fd_, FMT_POSIX_CALL(open(path.c_str(), oflag, default_open_mode)));
  if (fd_ == -1)
    FMT_THROW(
        system_error(errno, FMT_STRING("cannot open file {}"), path.c_str()));
#  endif
}

file::~file() noexcept {
  // Don't retry close in case of EINTR!
  // See http://linux.derkeiler.com/Mailing-Lists/Kernel/2005-09/3000.html
  if (fd_ != -1 && FMT_POSIX_CALL(close(fd_)) != 0)
    report_system_error(errno, "cannot close file");
}

void file::close() {
  if (fd_ == -1) return;
  // Don't retry close in case of EINTR!
  // See http://linux.derkeiler.com/Mailing-Lists/Kernel/2005-09/3000.html
  int result = FMT_POSIX_CALL(close(fd_));
  fd_ = -1;
  if (result != 0)
    FMT_THROW(system_error(errno, FMT_STRING("cannot close file")));
}

long long file::size() const {
#  ifdef _WIN32
  // Use GetFileSize instead of GetFileSizeEx for the case when _WIN32_WINNT
  // is less than 0x0500 as is the case with some default MinGW builds.
  // Both functions support large file sizes.
  DWORD size_upper = 0;
  HANDLE handle = reinterpret_cast<HANDLE>(_get_osfhandle(fd_));
  DWORD size_lower = FMT_SYSTEM(GetFileSize(handle, &size_upper));
  if (size_lower == INVALID_FILE_SIZE) {
    DWORD error = GetLastError();
    if (error != NO_ERROR)
      FMT_THROW(windows_error(GetLastError(), "cannot get file size"));
  }
  unsigned long long long_size = size_upper;
  return (long_size << sizeof(DWORD) * CHAR_BIT) | size_lower;
#  else
  using Stat = struct stat;
  Stat file_stat = Stat();
  if (FMT_POSIX_CALL(fstat(fd_, &file_stat)) == -1)
    FMT_THROW(system_error(errno, FMT_STRING("cannot get file attributes")));
  static_assert(sizeof(long long) >= sizeof(file_stat.st_size),
                "return type of file::size is not large enough");
  return file_stat.st_size;
#  endif
}

std::size_t file::read(void* buffer, std::size_t count) {
  rwresult result = 0;
  FMT_RETRY(result, FMT_POSIX_CALL(read(fd_, buffer, convert_rwcount(count))));
  if (result < 0)
    FMT_THROW(system_error(errno, FMT_STRING("cannot read from file")));
  return detail::to_unsigned(result);
}

std::size_t file::write(const void* buffer, std::size_t count) {
  rwresult result = 0;
  FMT_RETRY(result, FMT_POSIX_CALL(write(fd_, buffer, convert_rwcount(count))));
  if (result < 0)
    FMT_THROW(system_error(errno, FMT_STRING("cannot write to file")));
  return detail::to_unsigned(result);
}

file file::dup(int fd) {
  // Don't retry as dup doesn't return EINTR.
  // http://pubs.opengroup.org/onlinepubs/009695399/functions/dup.html
  int new_fd = FMT_POSIX_CALL(dup(fd));
  if (new_fd == -1)
    FMT_THROW(system_error(
        errno, FMT_STRING("cannot duplicate file descriptor {}"), fd));
  return file(new_fd);
}

void file::dup2(int fd) {
  int result = 0;
  FMT_RETRY(result, FMT_POSIX_CALL(dup2(fd_, fd)));
  if (result == -1) {
    FMT_THROW(system_error(
        errno, FMT_STRING("cannot duplicate file descriptor {} to {}"), fd_,
        fd));
  }
}

void file::dup2(int fd, std::error_code& ec) noexcept {
  int result = 0;
  FMT_RETRY(result, FMT_POSIX_CALL(dup2(fd_, fd)));
  if (result == -1) ec = std::error_code(errno, std::generic_category());
}

buffered_file file::fdopen(const char* mode) {
// Don't retry as fdopen doesn't return EINTR.
#  if defined(__MINGW32__) && defined(_POSIX_)
  FILE* f = ::fdopen(fd_, mode);
#  else
  FILE* f = FMT_POSIX_CALL(fdopen(fd_, mode));
#  endif
  if (!f) {
    FMT_THROW(system_error(
        errno, FMT_STRING("cannot associate stream with file descriptor")));
  }
  buffered_file bf(f);
  fd_ = -1;
  return bf;
}

#  if defined(_WIN32) && !defined(__MINGW32__)
file file::open_windows_file(wcstring_view path, int oflag) {
  int fd = -1;
  auto err = _wsopen_s(&fd, path.c_str(), oflag, _SH_DENYNO, default_open_mode);
  if (fd == -1) {
    FMT_THROW(system_error(err, FMT_STRING("cannot open file {}"),
                           detail::to_utf8<wchar_t>(path.c_str()).c_str()));
  }
  return file(fd);
}
#  endif

pipe::pipe() {
  int fds[2] = {};
#  ifdef _WIN32
  // Make the default pipe capacity same as on Linux 2.6.11+.
  enum { DEFAULT_CAPACITY = 65536 };
  int result = FMT_POSIX_CALL(pipe(fds, DEFAULT_CAPACITY, _O_BINARY));
#  else
  // Don't retry as the pipe function doesn't return EINTR.
  // http://pubs.opengroup.org/onlinepubs/009696799/functions/pipe.html
  int result = FMT_POSIX_CALL(pipe(fds));
#  endif
  if (result != 0)
    FMT_THROW(system_error(errno, FMT_STRING("cannot create pipe")));
  // The following assignments don't throw.
  read_end = file(fds[0]);
  write_end = file(fds[1]);
}

#  if !defined(__MSDOS__)
long getpagesize() {
#    ifdef _WIN32
  SYSTEM_INFO si;
  GetSystemInfo(&si);
  return si.dwPageSize;
#    else
#      ifdef _WRS_KERNEL
  long size = FMT_POSIX_CALL(getpagesize());
#      else
  long size = FMT_POSIX_CALL(sysconf(_SC_PAGESIZE));
#      endif

  if (size < 0)
    FMT_THROW(system_error(errno, FMT_STRING("cannot get memory page size")));
  return size;
#    endif
}
#  endif

namespace detail {

void file_buffer::grow(buffer<char>& buf, size_t) {
  if (buf.size() == buf.capacity()) static_cast<file_buffer&>(buf).flush();
}

file_buffer::file_buffer(cstring_view path, const ostream_params& params)
    : buffer<char>(grow), file_(path, params.oflag) {
  set(new char[params.buffer_size], params.buffer_size);
}

file_buffer::file_buffer(file_buffer&& other) noexcept
    : buffer<char>(grow, other.data(), other.size(), other.capacity()),
      file_(std::move(other.file_)) {
  other.clear();
  other.set(nullptr, 0);
}

file_buffer::~file_buffer() {
  flush();
  delete[] data();
}
}  // namespace detail

ostream::~ostream() = default;
#endif  // FMT_USE_FCNTL
FMT_END_NAMESPACE<|MERGE_RESOLUTION|>--- conflicted
+++ resolved
@@ -19,20 +19,8 @@
 #    include <sys/stat.h>
 #    include <sys/types.h>
 
-<<<<<<< HEAD
-#  ifdef _WRS_KERNEL   // VxWorks7 kernel
-#    include <ioLib.h> // getpagesize
-#  endif
-
-#  ifndef _WIN32
-#    include <unistd.h>
-#  else
-#    ifndef WIN32_LEAN_AND_MEAN
-#      define WIN32_LEAN_AND_MEAN
-=======
 #    ifdef _WRS_KERNEL    // VxWorks7 kernel
 #      include <ioLib.h>  // getpagesize
->>>>>>> 57470577
 #    endif
 
 #    ifndef _WIN32
