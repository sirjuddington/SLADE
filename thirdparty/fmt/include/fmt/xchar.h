// Formatting library for C++ - optional wchar_t and exotic character support
//
// Copyright (c) 2012 - present, Victor Zverovich
// All rights reserved.
//
// For the license information refer to format.h.

#ifndef FMT_XCHAR_H_
#define FMT_XCHAR_H_

#include "color.h"
#include "format.h"
#include "ranges.h"

#ifndef FMT_MODULE
#  include <cwchar>
#  if !defined(FMT_STATIC_THOUSANDS_SEPARATOR)
#    include <locale>
#  endif
#endif

FMT_BEGIN_NAMESPACE
namespace detail {

template <typename T>
using is_exotic_char = bool_constant<!std::is_same<T, char>::value>;

template <typename S, typename = void> struct format_string_char {};

template <typename S>
struct format_string_char<
    S, void_t<decltype(sizeof(detail::to_string_view(std::declval<S>())))>> {
  using type = char_t<S>;
};

template <typename S>
struct format_string_char<S, enable_if_t<is_compile_string<S>::value>> {
  using type = typename S::char_type;
};

template <typename S>
using format_string_char_t = typename format_string_char<S>::type;

inline auto write_loc(basic_appender<wchar_t> out, loc_value value,
                      const format_specs& specs, locale_ref loc) -> bool {
#ifndef FMT_STATIC_THOUSANDS_SEPARATOR
  auto& numpunct =
      std::use_facet<std::numpunct<wchar_t>>(loc.get<std::locale>());
  auto separator = std::wstring();
  auto grouping = numpunct.grouping();
  if (!grouping.empty()) separator = std::wstring(1, numpunct.thousands_sep());
  return value.visit(loc_writer<wchar_t>{out, specs, separator, grouping, {}});
#endif
  return false;
}
}  // namespace detail

FMT_BEGIN_EXPORT

using wstring_view = basic_string_view<wchar_t>;
using wformat_parse_context = basic_format_parse_context<wchar_t>;
using wformat_context = buffered_context<wchar_t>;
using wformat_args = basic_format_args<wformat_context>;
using wmemory_buffer = basic_memory_buffer<wchar_t>;

#if FMT_GCC_VERSION && FMT_GCC_VERSION < 409
// Workaround broken conversion on older gcc.
template <typename... Args> using wformat_string = wstring_view;
inline auto runtime(wstring_view s) -> wstring_view { return s; }
#else
template <typename... Args>
using wformat_string = basic_format_string<wchar_t, type_identity_t<Args>...>;
inline auto runtime(wstring_view s) -> runtime_format_string<wchar_t> {
  return {{s}};
}
#endif

template <> struct is_char<wchar_t> : std::true_type {};
template <> struct is_char<char16_t> : std::true_type {};
template <> struct is_char<char32_t> : std::true_type {};

<<<<<<< HEAD
template <typename... T>
constexpr format_arg_store<wformat_context, T...> make_wformat_args(
    const T&... args) {
  return {args...};
=======
#ifdef __cpp_char8_t
template <>
struct is_char<char8_t> : bool_constant<detail::is_utf8_enabled()> {};
#endif

template <typename... T>
constexpr auto make_wformat_args(T&... args)
    -> decltype(fmt::make_format_args<wformat_context>(args...)) {
  return fmt::make_format_args<wformat_context>(args...);
>>>>>>> 57470577
}

inline namespace literals {
#if FMT_USE_USER_DEFINED_LITERALS && !FMT_USE_NONTYPE_TEMPLATE_ARGS
constexpr auto operator""_a(const wchar_t* s, size_t)
    -> detail::udl_arg<wchar_t> {
  return {s};
}
#endif
}  // namespace literals

template <typename It, typename Sentinel>
auto join(It begin, Sentinel end, wstring_view sep)
    -> join_view<It, Sentinel, wchar_t> {
  return {begin, end, sep};
}

template <typename Range>
auto join(Range&& range, wstring_view sep)
    -> join_view<detail::iterator_t<Range>, detail::sentinel_t<Range>,
                 wchar_t> {
  return join(std::begin(range), std::end(range), sep);
}

template <typename T>
auto join(std::initializer_list<T> list, wstring_view sep)
    -> join_view<const T*, const T*, wchar_t> {
  return join(std::begin(list), std::end(list), sep);
}

template <typename... T>
auto join(const std::tuple<T...>& tuple, basic_string_view<wchar_t> sep)
    -> tuple_join_view<wchar_t, T...> {
  return {tuple, sep};
}

template <typename Char, FMT_ENABLE_IF(!std::is_same<Char, char>::value)>
auto vformat(basic_string_view<Char> format_str,
             typename detail::vformat_args<Char>::type args)
    -> std::basic_string<Char> {
  auto buf = basic_memory_buffer<Char>();
  detail::vformat_to(buf, format_str, args);
  return to_string(buf);
}

template <typename... T>
auto format(wformat_string<T...> fmt, T&&... args) -> std::wstring {
  return vformat(fmt::wstring_view(fmt), fmt::make_wformat_args(args...));
}

template <typename OutputIt, typename... T>
auto format_to(OutputIt out, wformat_string<T...> fmt, T&&... args)
    -> OutputIt {
  return vformat_to(out, fmt::wstring_view(fmt),
                    fmt::make_wformat_args(args...));
}

// Pass char_t as a default template parameter instead of using
// std::basic_string<char_t<S>> to reduce the symbol size.
<<<<<<< HEAD
template <typename S, typename... T, typename Char = char_t<S>,
=======
template <typename S, typename... T,
          typename Char = detail::format_string_char_t<S>,
>>>>>>> 57470577
          FMT_ENABLE_IF(!std::is_same<Char, char>::value &&
                        !std::is_same<Char, wchar_t>::value)>
auto format(const S& format_str, T&&... args) -> std::basic_string<Char> {
  return vformat(detail::to_string_view(format_str),
                 fmt::make_format_args<buffered_context<Char>>(args...));
}

template <typename Locale, typename S,
          typename Char = detail::format_string_char_t<S>,
          FMT_ENABLE_IF(detail::is_locale<Locale>::value&&
                            detail::is_exotic_char<Char>::value)>
inline auto vformat(const Locale& loc, const S& format_str,
                    typename detail::vformat_args<Char>::type args)
    -> std::basic_string<Char> {
  return detail::vformat(loc, detail::to_string_view(format_str), args);
}

<<<<<<< HEAD
template <typename Locale, typename S, typename... T, typename Char = char_t<S>,
=======
template <typename Locale, typename S, typename... T,
          typename Char = detail::format_string_char_t<S>,
>>>>>>> 57470577
          FMT_ENABLE_IF(detail::is_locale<Locale>::value&&
                            detail::is_exotic_char<Char>::value)>
inline auto format(const Locale& loc, const S& format_str, T&&... args)
    -> std::basic_string<Char> {
  return detail::vformat(
      loc, detail::to_string_view(format_str),
      fmt::make_format_args<buffered_context<Char>>(args...));
}

template <typename OutputIt, typename S,
          typename Char = detail::format_string_char_t<S>,
          FMT_ENABLE_IF(detail::is_output_iterator<OutputIt, Char>::value&&
                            detail::is_exotic_char<Char>::value)>
auto vformat_to(OutputIt out, const S& format_str,
                typename detail::vformat_args<Char>::type args) -> OutputIt {
  auto&& buf = detail::get_buffer<Char>(out);
  detail::vformat_to(buf, detail::to_string_view(format_str), args);
  return detail::get_iterator(buf, out);
}

template <typename OutputIt, typename S, typename... T,
<<<<<<< HEAD
          typename Char = char_t<S>,
          FMT_ENABLE_IF(detail::is_output_iterator<OutputIt, Char>::value&&
                            detail::is_exotic_char<Char>::value)>
=======
          typename Char = detail::format_string_char_t<S>,
          FMT_ENABLE_IF(detail::is_output_iterator<OutputIt, Char>::value &&
                        !std::is_same<Char, char>::value &&
                        !std::is_same<Char, wchar_t>::value)>
>>>>>>> 57470577
inline auto format_to(OutputIt out, const S& fmt, T&&... args) -> OutputIt {
  return vformat_to(out, detail::to_string_view(fmt),
                    fmt::make_format_args<buffered_context<Char>>(args...));
}

template <typename Locale, typename S, typename OutputIt, typename... Args,
          typename Char = detail::format_string_char_t<S>,
          FMT_ENABLE_IF(detail::is_output_iterator<OutputIt, Char>::value&&
                            detail::is_locale<Locale>::value&&
                                detail::is_exotic_char<Char>::value)>
inline auto vformat_to(OutputIt out, const Locale& loc, const S& format_str,
                       typename detail::vformat_args<Char>::type args)
    -> OutputIt {
  auto&& buf = detail::get_buffer<Char>(out);
  vformat_to(buf, detail::to_string_view(format_str), args,
             detail::locale_ref(loc));
  return detail::get_iterator(buf, out);
}

<<<<<<< HEAD
template <
    typename OutputIt, typename Locale, typename S, typename... T,
    typename Char = char_t<S>,
    bool enable = detail::is_output_iterator<OutputIt, Char>::value&&
        detail::is_locale<Locale>::value&& detail::is_exotic_char<Char>::value>
=======
template <typename OutputIt, typename Locale, typename S, typename... T,
          typename Char = detail::format_string_char_t<S>,
          bool enable = detail::is_output_iterator<OutputIt, Char>::value &&
                        detail::is_locale<Locale>::value &&
                        detail::is_exotic_char<Char>::value>
>>>>>>> 57470577
inline auto format_to(OutputIt out, const Locale& loc, const S& format_str,
                      T&&... args) ->
    typename std::enable_if<enable, OutputIt>::type {
  return vformat_to(out, loc, detail::to_string_view(format_str),
                    fmt::make_format_args<buffered_context<Char>>(args...));
}

template <typename OutputIt, typename Char, typename... Args,
          FMT_ENABLE_IF(detail::is_output_iterator<OutputIt, Char>::value&&
                            detail::is_exotic_char<Char>::value)>
inline auto vformat_to_n(OutputIt out, size_t n,
                         basic_string_view<Char> format_str,
                         typename detail::vformat_args<Char>::type args)
    -> format_to_n_result<OutputIt> {
  using traits = detail::fixed_buffer_traits;
  auto buf = detail::iterator_buffer<OutputIt, Char, traits>(out, n);
  detail::vformat_to(buf, format_str, args);
  return {buf.out(), buf.count()};
}

template <typename OutputIt, typename S, typename... T,
<<<<<<< HEAD
          typename Char = char_t<S>,
=======
          typename Char = detail::format_string_char_t<S>,
>>>>>>> 57470577
          FMT_ENABLE_IF(detail::is_output_iterator<OutputIt, Char>::value&&
                            detail::is_exotic_char<Char>::value)>
inline auto format_to_n(OutputIt out, size_t n, const S& fmt, T&&... args)
    -> format_to_n_result<OutputIt> {
<<<<<<< HEAD
  return vformat_to_n(out, n, detail::to_string_view(fmt),
                      fmt::make_format_args<buffer_context<Char>>(args...));
}

template <typename S, typename... T, typename Char = char_t<S>,
=======
  return vformat_to_n(out, n, fmt::basic_string_view<Char>(fmt),
                      fmt::make_format_args<buffered_context<Char>>(args...));
}

template <typename S, typename... T,
          typename Char = detail::format_string_char_t<S>,
>>>>>>> 57470577
          FMT_ENABLE_IF(detail::is_exotic_char<Char>::value)>
inline auto formatted_size(const S& fmt, T&&... args) -> size_t {
  auto buf = detail::counting_buffer<Char>();
  detail::vformat_to(buf, detail::to_string_view(fmt),
                     fmt::make_format_args<buffered_context<Char>>(args...));
  return buf.count();
}

inline void vprint(std::FILE* f, wstring_view fmt, wformat_args args) {
  auto buf = wmemory_buffer();
  detail::vformat_to(buf, fmt, args);
  buf.push_back(L'\0');
  if (std::fputws(buf.data(), f) == -1)
    FMT_THROW(system_error(errno, FMT_STRING("cannot write to file")));
}

inline void vprint(wstring_view fmt, wformat_args args) {
  vprint(stdout, fmt, args);
}

template <typename... T>
void print(std::FILE* f, wformat_string<T...> fmt, T&&... args) {
  return vprint(f, wstring_view(fmt), fmt::make_wformat_args(args...));
}

template <typename... T> void print(wformat_string<T...> fmt, T&&... args) {
  return vprint(wstring_view(fmt), fmt::make_wformat_args(args...));
}

template <typename... T>
void println(std::FILE* f, wformat_string<T...> fmt, T&&... args) {
  return print(f, L"{}\n", fmt::format(fmt, std::forward<T>(args)...));
}

template <typename... T> void println(wformat_string<T...> fmt, T&&... args) {
  return print(L"{}\n", fmt::format(fmt, std::forward<T>(args)...));
}

inline auto vformat(const text_style& ts, wstring_view fmt, wformat_args args)
    -> std::wstring {
  auto buf = wmemory_buffer();
  detail::vformat_to(buf, ts, fmt, args);
  return fmt::to_string(buf);
}

template <typename... T>
inline auto format(const text_style& ts, wformat_string<T...> fmt, T&&... args)
    -> std::wstring {
  return fmt::vformat(ts, fmt, fmt::make_wformat_args(args...));
}

template <typename... T>
FMT_DEPRECATED void print(std::FILE* f, const text_style& ts,
                          wformat_string<T...> fmt, const T&... args) {
  vprint(f, ts, fmt, fmt::make_wformat_args(args...));
}

template <typename... T>
FMT_DEPRECATED void print(const text_style& ts, wformat_string<T...> fmt,
                          const T&... args) {
  return print(stdout, ts, fmt, args...);
}

/// Converts `value` to `std::wstring` using the default format for type `T`.
template <typename T> inline auto to_wstring(const T& value) -> std::wstring {
  return format(FMT_STRING(L"{}"), value);
}
FMT_END_EXPORT
FMT_END_NAMESPACE

#endif  // FMT_XCHAR_H_<|MERGE_RESOLUTION|>--- conflicted
+++ resolved
@@ -79,12 +79,6 @@
 template <> struct is_char<char16_t> : std::true_type {};
 template <> struct is_char<char32_t> : std::true_type {};
 
-<<<<<<< HEAD
-template <typename... T>
-constexpr format_arg_store<wformat_context, T...> make_wformat_args(
-    const T&... args) {
-  return {args...};
-=======
 #ifdef __cpp_char8_t
 template <>
 struct is_char<char8_t> : bool_constant<detail::is_utf8_enabled()> {};
@@ -94,7 +88,6 @@
 constexpr auto make_wformat_args(T&... args)
     -> decltype(fmt::make_format_args<wformat_context>(args...)) {
   return fmt::make_format_args<wformat_context>(args...);
->>>>>>> 57470577
 }
 
 inline namespace literals {
@@ -154,12 +147,8 @@
 
 // Pass char_t as a default template parameter instead of using
 // std::basic_string<char_t<S>> to reduce the symbol size.
-<<<<<<< HEAD
-template <typename S, typename... T, typename Char = char_t<S>,
-=======
 template <typename S, typename... T,
           typename Char = detail::format_string_char_t<S>,
->>>>>>> 57470577
           FMT_ENABLE_IF(!std::is_same<Char, char>::value &&
                         !std::is_same<Char, wchar_t>::value)>
 auto format(const S& format_str, T&&... args) -> std::basic_string<Char> {
@@ -177,12 +166,8 @@
   return detail::vformat(loc, detail::to_string_view(format_str), args);
 }
 
-<<<<<<< HEAD
-template <typename Locale, typename S, typename... T, typename Char = char_t<S>,
-=======
 template <typename Locale, typename S, typename... T,
           typename Char = detail::format_string_char_t<S>,
->>>>>>> 57470577
           FMT_ENABLE_IF(detail::is_locale<Locale>::value&&
                             detail::is_exotic_char<Char>::value)>
 inline auto format(const Locale& loc, const S& format_str, T&&... args)
@@ -204,16 +189,10 @@
 }
 
 template <typename OutputIt, typename S, typename... T,
-<<<<<<< HEAD
-          typename Char = char_t<S>,
-          FMT_ENABLE_IF(detail::is_output_iterator<OutputIt, Char>::value&&
-                            detail::is_exotic_char<Char>::value)>
-=======
           typename Char = detail::format_string_char_t<S>,
           FMT_ENABLE_IF(detail::is_output_iterator<OutputIt, Char>::value &&
                         !std::is_same<Char, char>::value &&
                         !std::is_same<Char, wchar_t>::value)>
->>>>>>> 57470577
 inline auto format_to(OutputIt out, const S& fmt, T&&... args) -> OutputIt {
   return vformat_to(out, detail::to_string_view(fmt),
                     fmt::make_format_args<buffered_context<Char>>(args...));
@@ -233,19 +212,11 @@
   return detail::get_iterator(buf, out);
 }
 
-<<<<<<< HEAD
-template <
-    typename OutputIt, typename Locale, typename S, typename... T,
-    typename Char = char_t<S>,
-    bool enable = detail::is_output_iterator<OutputIt, Char>::value&&
-        detail::is_locale<Locale>::value&& detail::is_exotic_char<Char>::value>
-=======
 template <typename OutputIt, typename Locale, typename S, typename... T,
           typename Char = detail::format_string_char_t<S>,
           bool enable = detail::is_output_iterator<OutputIt, Char>::value &&
                         detail::is_locale<Locale>::value &&
                         detail::is_exotic_char<Char>::value>
->>>>>>> 57470577
 inline auto format_to(OutputIt out, const Locale& loc, const S& format_str,
                       T&&... args) ->
     typename std::enable_if<enable, OutputIt>::type {
@@ -267,29 +238,17 @@
 }
 
 template <typename OutputIt, typename S, typename... T,
-<<<<<<< HEAD
-          typename Char = char_t<S>,
-=======
-          typename Char = detail::format_string_char_t<S>,
->>>>>>> 57470577
+          typename Char = detail::format_string_char_t<S>,
           FMT_ENABLE_IF(detail::is_output_iterator<OutputIt, Char>::value&&
                             detail::is_exotic_char<Char>::value)>
 inline auto format_to_n(OutputIt out, size_t n, const S& fmt, T&&... args)
     -> format_to_n_result<OutputIt> {
-<<<<<<< HEAD
-  return vformat_to_n(out, n, detail::to_string_view(fmt),
-                      fmt::make_format_args<buffer_context<Char>>(args...));
-}
-
-template <typename S, typename... T, typename Char = char_t<S>,
-=======
   return vformat_to_n(out, n, fmt::basic_string_view<Char>(fmt),
                       fmt::make_format_args<buffered_context<Char>>(args...));
 }
 
 template <typename S, typename... T,
           typename Char = detail::format_string_char_t<S>,
->>>>>>> 57470577
           FMT_ENABLE_IF(detail::is_exotic_char<Char>::value)>
 inline auto formatted_size(const S& fmt, T&&... args) -> size_t {
   auto buf = detail::counting_buffer<Char>();
