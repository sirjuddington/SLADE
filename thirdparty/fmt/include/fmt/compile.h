// Formatting library for C++ - experimental format string compilation
//
// Copyright (c) 2012 - present, Victor Zverovich and fmt contributors
// All rights reserved.
//
// For the license information refer to format.h.

#ifndef FMT_COMPILE_H_
#define FMT_COMPILE_H_

#ifndef FMT_MODULE
#  include <iterator>  // std::back_inserter
#endif

#include "format.h"

FMT_BEGIN_NAMESPACE

// A compile-time string which is compiled into fast formatting code.
FMT_EXPORT class compiled_string {};

namespace detail {

template <typename T, typename InputIt>
FMT_CONSTEXPR inline auto copy(InputIt begin, InputIt end, counting_iterator it)
    -> counting_iterator {
  return it + (end - begin);
}

<<<<<<< HEAD
// A compile-time string which is compiled into fast formatting code.
class compiled_string {};

=======
>>>>>>> 57470577
template <typename S>
struct is_compiled_string : std::is_base_of<compiled_string, S> {};

/**
 * Converts a string literal `s` into a format string that will be parsed at
 * compile time and converted into efficient formatting code. Requires C++17
 * `constexpr if` compiler support.
 *
 * **Example**:
 *
 *     // Converts 42 into std::string using the most efficient method and no
 *     // runtime format string processing.
 *     std::string s = fmt::format(FMT_COMPILE("{}"), 42);
 */
#if defined(__cpp_if_constexpr) && defined(__cpp_return_type_deduction)
#  define FMT_COMPILE(s) FMT_STRING_IMPL(s, fmt::compiled_string, explicit)
#else
#  define FMT_COMPILE(s) FMT_STRING(s)
#endif

#if FMT_USE_NONTYPE_TEMPLATE_ARGS
template <typename Char, size_t N,
          fmt::detail_exported::fixed_string<Char, N> Str>
struct udl_compiled_string : compiled_string {
  using char_type = Char;
  explicit constexpr operator basic_string_view<char_type>() const {
    return {Str.data, N - 1};
  }
};
#endif

template <typename T, typename... Tail>
auto first(const T& value, const Tail&...) -> const T& {
  return value;
}

#if defined(__cpp_if_constexpr) && defined(__cpp_return_type_deduction)
template <typename... Args> struct type_list {};

// Returns a reference to the argument at index N from [first, rest...].
template <int N, typename T, typename... Args>
constexpr const auto& get([[maybe_unused]] const T& first,
                          [[maybe_unused]] const Args&... rest) {
  static_assert(N < 1 + sizeof...(Args), "index is out of bounds");
  if constexpr (N == 0)
    return first;
  else
    return detail::get<N - 1>(rest...);
}

template <typename Char, typename... Args>
constexpr int get_arg_index_by_name(basic_string_view<Char> name,
                                    type_list<Args...>) {
  return get_arg_index_by_name<Args...>(name);
}

template <int N, typename> struct get_type_impl;

template <int N, typename... Args> struct get_type_impl<N, type_list<Args...>> {
  using type =
      remove_cvref_t<decltype(detail::get<N>(std::declval<Args>()...))>;
};

template <int N, typename T>
using get_type = typename get_type_impl<N, T>::type;

template <typename T> struct is_compiled_format : std::false_type {};

template <typename Char> struct text {
  basic_string_view<Char> data;
  using char_type = Char;

  template <typename OutputIt, typename... Args>
  constexpr OutputIt format(OutputIt out, const Args&...) const {
    return write<Char>(out, data);
  }
};

template <typename Char>
struct is_compiled_format<text<Char>> : std::true_type {};

template <typename Char>
constexpr text<Char> make_text(basic_string_view<Char> s, size_t pos,
                               size_t size) {
  return {{&s[pos], size}};
}

template <typename Char> struct code_unit {
  Char value;
  using char_type = Char;

  template <typename OutputIt, typename... Args>
  constexpr OutputIt format(OutputIt out, const Args&...) const {
    *out++ = value;
    return out;
  }
};

// This ensures that the argument type is convertible to `const T&`.
template <typename T, int N, typename... Args>
constexpr const T& get_arg_checked(const Args&... args) {
  const auto& arg = detail::get<N>(args...);
  if constexpr (detail::is_named_arg<remove_cvref_t<decltype(arg)>>()) {
    return arg.value;
  } else {
    return arg;
  }
}

template <typename Char>
struct is_compiled_format<code_unit<Char>> : std::true_type {};

// A replacement field that refers to argument N.
template <typename Char, typename T, int N> struct field {
  using char_type = Char;

  template <typename OutputIt, typename... Args>
  constexpr OutputIt format(OutputIt out, const Args&... args) const {
    const T& arg = get_arg_checked<T, N>(args...);
<<<<<<< HEAD
    if constexpr (std::is_convertible_v<T, basic_string_view<Char>>) {
      auto s = basic_string_view<Char>(arg);
      return copy_str<Char>(s.begin(), s.end(), out);
=======
    if constexpr (std::is_convertible<T, basic_string_view<Char>>::value) {
      auto s = basic_string_view<Char>(arg);
      return copy<Char>(s.begin(), s.end(), out);
>>>>>>> 57470577
    }
    return write<Char>(out, arg);
  }
};

template <typename Char, typename T, int N>
struct is_compiled_format<field<Char, T, N>> : std::true_type {};

// A replacement field that refers to argument with name.
template <typename Char> struct runtime_named_field {
  using char_type = Char;
  basic_string_view<Char> name;

  template <typename OutputIt, typename T>
  constexpr static bool try_format_argument(
      OutputIt& out,
      // [[maybe_unused]] due to unused-but-set-parameter warning in GCC 7,8,9
      [[maybe_unused]] basic_string_view<Char> arg_name, const T& arg) {
    if constexpr (is_named_arg<typename std::remove_cv<T>::type>::value) {
      if (arg_name == arg.name) {
        out = write<Char>(out, arg.value);
        return true;
      }
    }
    return false;
  }

  template <typename OutputIt, typename... Args>
  constexpr OutputIt format(OutputIt out, const Args&... args) const {
    bool found = (try_format_argument(out, name, args) || ...);
    if (!found) {
      FMT_THROW(format_error("argument with specified name is not found"));
    }
    return out;
  }
};

template <typename Char>
struct is_compiled_format<runtime_named_field<Char>> : std::true_type {};

// A replacement field that refers to argument N and has format specifiers.
template <typename Char, typename T, int N> struct spec_field {
  using char_type = Char;
  formatter<T, Char> fmt;

  template <typename OutputIt, typename... Args>
  constexpr FMT_INLINE OutputIt format(OutputIt out,
                                       const Args&... args) const {
    const auto& vargs =
        fmt::make_format_args<basic_format_context<OutputIt, Char>>(args...);
    basic_format_context<OutputIt, Char> ctx(out, vargs);
    return fmt.format(get_arg_checked<T, N>(args...), ctx);
  }
};

template <typename Char, typename T, int N>
struct is_compiled_format<spec_field<Char, T, N>> : std::true_type {};

template <typename L, typename R> struct concat {
  L lhs;
  R rhs;
  using char_type = typename L::char_type;

  template <typename OutputIt, typename... Args>
  constexpr OutputIt format(OutputIt out, const Args&... args) const {
    out = lhs.format(out, args...);
    return rhs.format(out, args...);
  }
};

template <typename L, typename R>
struct is_compiled_format<concat<L, R>> : std::true_type {};

template <typename L, typename R>
constexpr concat<L, R> make_concat(L lhs, R rhs) {
  return {lhs, rhs};
}

struct unknown_format {};

template <typename Char>
constexpr size_t parse_text(basic_string_view<Char> str, size_t pos) {
  for (size_t size = str.size(); pos != size; ++pos) {
    if (str[pos] == '{' || str[pos] == '}') break;
  }
  return pos;
}

template <typename Args, size_t POS, int ID, typename S>
constexpr auto compile_format_string(S fmt);

template <typename Args, size_t POS, int ID, typename T, typename S>
constexpr auto parse_tail(T head, S fmt) {
  if constexpr (POS != basic_string_view<typename S::char_type>(fmt).size()) {
    constexpr auto tail = compile_format_string<Args, POS, ID>(fmt);
    if constexpr (std::is_same<remove_cvref_t<decltype(tail)>,
                               unknown_format>())
      return tail;
    else
      return make_concat(head, tail);
  } else {
    return head;
  }
}

template <typename T, typename Char> struct parse_specs_result {
  formatter<T, Char> fmt;
  size_t end;
  int next_arg_id;
};

enum { manual_indexing_id = -1 };

template <typename T, typename Char>
constexpr parse_specs_result<T, Char> parse_specs(basic_string_view<Char> str,
                                                  size_t pos, int next_arg_id) {
  str.remove_prefix(pos);
  auto ctx =
      compile_parse_context<Char>(str, max_value<int>(), nullptr, next_arg_id);
  auto f = formatter<T, Char>();
  auto end = f.parse(ctx);
  return {f, pos + fmt::detail::to_unsigned(end - str.data()),
          next_arg_id == 0 ? manual_indexing_id : ctx.next_arg_id()};
}

template <typename Char> struct arg_id_handler {
  arg_ref<Char> arg_id;

  constexpr int on_auto() {
    FMT_ASSERT(false, "handler cannot be used with automatic indexing");
    return 0;
  }
  constexpr int on_index(int id) {
    arg_id = arg_ref<Char>(id);
    return 0;
  }
  constexpr int on_name(basic_string_view<Char> id) {
    arg_id = arg_ref<Char>(id);
    return 0;
  }
};

template <typename Char> struct parse_arg_id_result {
  arg_ref<Char> arg_id;
  const Char* arg_id_end;
};

template <int ID, typename Char>
constexpr auto parse_arg_id(const Char* begin, const Char* end) {
  auto handler = arg_id_handler<Char>{arg_ref<Char>{}};
  auto arg_id_end = parse_arg_id(begin, end, handler);
  return parse_arg_id_result<Char>{handler.arg_id, arg_id_end};
}

template <typename T, typename Enable = void> struct field_type {
  using type = remove_cvref_t<T>;
};

template <typename T>
struct field_type<T, enable_if_t<detail::is_named_arg<T>::value>> {
  using type = remove_cvref_t<decltype(T::value)>;
};

template <typename T, typename Args, size_t END_POS, int ARG_INDEX, int NEXT_ID,
          typename S>
constexpr auto parse_replacement_field_then_tail(S fmt) {
  using char_type = typename S::char_type;
  constexpr auto str = basic_string_view<char_type>(fmt);
  constexpr char_type c = END_POS != str.size() ? str[END_POS] : char_type();
  if constexpr (c == '}') {
    return parse_tail<Args, END_POS + 1, NEXT_ID>(
        field<char_type, typename field_type<T>::type, ARG_INDEX>(), fmt);
  } else if constexpr (c != ':') {
    FMT_THROW(format_error("expected ':'"));
  } else {
    constexpr auto result = parse_specs<typename field_type<T>::type>(
        str, END_POS + 1, NEXT_ID == manual_indexing_id ? 0 : NEXT_ID);
    if constexpr (result.end >= str.size() || str[result.end] != '}') {
      FMT_THROW(format_error("expected '}'"));
      return 0;
    } else {
      return parse_tail<Args, result.end + 1, result.next_arg_id>(
          spec_field<char_type, typename field_type<T>::type, ARG_INDEX>{
              result.fmt},
          fmt);
    }
  }
}

// Compiles a non-empty format string and returns the compiled representation
// or unknown_format() on unrecognized input.
template <typename Args, size_t POS, int ID, typename S>
constexpr auto compile_format_string(S fmt) {
  using char_type = typename S::char_type;
  constexpr auto str = basic_string_view<char_type>(fmt);
  if constexpr (str[POS] == '{') {
    if constexpr (POS + 1 == str.size())
      FMT_THROW(format_error("unmatched '{' in format string"));
    if constexpr (str[POS + 1] == '{') {
      return parse_tail<Args, POS + 2, ID>(make_text(str, POS, 1), fmt);
    } else if constexpr (str[POS + 1] == '}' || str[POS + 1] == ':') {
      static_assert(ID != manual_indexing_id,
                    "cannot switch from manual to automatic argument indexing");
      constexpr auto next_id =
          ID != manual_indexing_id ? ID + 1 : manual_indexing_id;
      return parse_replacement_field_then_tail<get_type<ID, Args>, Args,
                                               POS + 1, ID, next_id>(fmt);
    } else {
      constexpr auto arg_id_result =
          parse_arg_id<ID>(str.data() + POS + 1, str.data() + str.size());
      constexpr auto arg_id_end_pos = arg_id_result.arg_id_end - str.data();
      constexpr char_type c =
          arg_id_end_pos != str.size() ? str[arg_id_end_pos] : char_type();
      static_assert(c == '}' || c == ':', "missing '}' in format string");
      if constexpr (arg_id_result.arg_id.kind == arg_id_kind::index) {
        static_assert(
            ID == manual_indexing_id || ID == 0,
            "cannot switch from automatic to manual argument indexing");
        constexpr auto arg_index = arg_id_result.arg_id.val.index;
        return parse_replacement_field_then_tail<get_type<arg_index, Args>,
                                                 Args, arg_id_end_pos,
                                                 arg_index, manual_indexing_id>(
            fmt);
      } else if constexpr (arg_id_result.arg_id.kind == arg_id_kind::name) {
        constexpr auto arg_index =
            get_arg_index_by_name(arg_id_result.arg_id.val.name, Args{});
        if constexpr (arg_index >= 0) {
          constexpr auto next_id =
              ID != manual_indexing_id ? ID + 1 : manual_indexing_id;
          return parse_replacement_field_then_tail<
              decltype(get_type<arg_index, Args>::value), Args, arg_id_end_pos,
<<<<<<< HEAD
              arg_index, next_id>(format_str);
        } else if constexpr (c == '}') {
          return parse_tail<Args, arg_id_end_pos + 1, ID>(
              runtime_named_field<char_type>{arg_id_result.arg_id.val.name},
              format_str);
=======
              arg_index, next_id>(fmt);
        } else if constexpr (c == '}') {
          return parse_tail<Args, arg_id_end_pos + 1, ID>(
              runtime_named_field<char_type>{arg_id_result.arg_id.val.name},
              fmt);
>>>>>>> 57470577
        } else if constexpr (c == ':') {
          return unknown_format();  // no type info for specs parsing
        }
      }
    }
  } else if constexpr (str[POS] == '}') {
    if constexpr (POS + 1 == str.size())
      FMT_THROW(format_error("unmatched '}' in format string"));
    return parse_tail<Args, POS + 2, ID>(make_text(str, POS, 1), fmt);
  } else {
    constexpr auto end = parse_text(str, POS + 1);
    if constexpr (end - POS > 1) {
      return parse_tail<Args, end, ID>(make_text(str, POS, end - POS), fmt);
    } else {
      return parse_tail<Args, end, ID>(code_unit<char_type>{str[POS]}, fmt);
    }
  }
}

template <typename... Args, typename S,
          FMT_ENABLE_IF(detail::is_compiled_string<S>::value)>
constexpr auto compile(S fmt) {
  constexpr auto str = basic_string_view<typename S::char_type>(fmt);
  if constexpr (str.size() == 0) {
    return detail::make_text(str, 0, 0);
  } else {
    constexpr auto result =
        detail::compile_format_string<detail::type_list<Args...>, 0, 0>(fmt);
    return result;
  }
}
#endif  // defined(__cpp_if_constexpr) && defined(__cpp_return_type_deduction)
}  // namespace detail

FMT_BEGIN_EXPORT

#if defined(__cpp_if_constexpr) && defined(__cpp_return_type_deduction)

template <typename CompiledFormat, typename... Args,
          typename Char = typename CompiledFormat::char_type,
          FMT_ENABLE_IF(detail::is_compiled_format<CompiledFormat>::value)>
FMT_INLINE std::basic_string<Char> format(const CompiledFormat& cf,
                                          const Args&... args) {
  auto s = std::basic_string<Char>();
  cf.format(std::back_inserter(s), args...);
  return s;
}

template <typename OutputIt, typename CompiledFormat, typename... Args,
          FMT_ENABLE_IF(detail::is_compiled_format<CompiledFormat>::value)>
constexpr FMT_INLINE OutputIt format_to(OutputIt out, const CompiledFormat& cf,
                                        const Args&... args) {
  return cf.format(out, args...);
}

template <typename S, typename... Args,
          FMT_ENABLE_IF(detail::is_compiled_string<S>::value)>
FMT_INLINE std::basic_string<typename S::char_type> format(const S&,
                                                           Args&&... args) {
  if constexpr (std::is_same<typename S::char_type, char>::value) {
    constexpr auto str = basic_string_view<typename S::char_type>(S());
    if constexpr (str.size() == 2 && str[0] == '{' && str[1] == '}') {
      const auto& first = detail::first(args...);
      if constexpr (detail::is_named_arg<
                        remove_cvref_t<decltype(first)>>::value) {
        return fmt::to_string(first.value);
      } else {
        return fmt::to_string(first);
      }
    }
  }
  constexpr auto compiled = detail::compile<Args...>(S());
  if constexpr (std::is_same<remove_cvref_t<decltype(compiled)>,
                             detail::unknown_format>()) {
    return fmt::format(
        static_cast<basic_string_view<typename S::char_type>>(S()),
        std::forward<Args>(args)...);
  } else {
    return fmt::format(compiled, std::forward<Args>(args)...);
  }
}

template <typename OutputIt, typename S, typename... Args,
          FMT_ENABLE_IF(detail::is_compiled_string<S>::value)>
FMT_CONSTEXPR OutputIt format_to(OutputIt out, const S&, Args&&... args) {
  constexpr auto compiled = detail::compile<Args...>(S());
  if constexpr (std::is_same<remove_cvref_t<decltype(compiled)>,
                             detail::unknown_format>()) {
    return fmt::format_to(
        out, static_cast<basic_string_view<typename S::char_type>>(S()),
        std::forward<Args>(args)...);
  } else {
    return fmt::format_to(out, compiled, std::forward<Args>(args)...);
  }
}
#endif

template <typename OutputIt, typename S, typename... Args,
          FMT_ENABLE_IF(detail::is_compiled_string<S>::value)>
<<<<<<< HEAD
format_to_n_result<OutputIt> format_to_n(OutputIt out, size_t n,
                                         const S& format_str, Args&&... args) {
  using traits = detail::fixed_buffer_traits;
  auto buf = detail::iterator_buffer<OutputIt, char, traits>(out, n);
  format_to(std::back_inserter(buf), format_str, std::forward<Args>(args)...);
=======
auto format_to_n(OutputIt out, size_t n, const S& fmt, Args&&... args)
    -> format_to_n_result<OutputIt> {
  using traits = detail::fixed_buffer_traits;
  auto buf = detail::iterator_buffer<OutputIt, char, traits>(out, n);
  fmt::format_to(std::back_inserter(buf), fmt, std::forward<Args>(args)...);
>>>>>>> 57470577
  return {buf.out(), buf.count()};
}

template <typename S, typename... Args,
          FMT_ENABLE_IF(detail::is_compiled_string<S>::value)>
FMT_CONSTEXPR20 auto formatted_size(const S& fmt, const Args&... args)
    -> size_t {
  return fmt::format_to(detail::counting_iterator(), fmt, args...).count();
}

template <typename S, typename... Args,
          FMT_ENABLE_IF(detail::is_compiled_string<S>::value)>
void print(std::FILE* f, const S& fmt, const Args&... args) {
  memory_buffer buffer;
  fmt::format_to(std::back_inserter(buffer), fmt, args...);
  detail::print(f, {buffer.data(), buffer.size()});
}

template <typename S, typename... Args,
          FMT_ENABLE_IF(detail::is_compiled_string<S>::value)>
void print(const S& fmt, const Args&... args) {
  print(stdout, fmt, args...);
}

#if FMT_USE_NONTYPE_TEMPLATE_ARGS
inline namespace literals {
template <detail_exported::fixed_string Str> constexpr auto operator""_cf() {
  using char_t = remove_cvref_t<decltype(Str.data[0])>;
  return detail::udl_compiled_string<char_t, sizeof(Str.data) / sizeof(char_t),
                                     Str>();
}
}  // namespace literals
#endif

FMT_END_EXPORT
FMT_END_NAMESPACE

#endif  // FMT_COMPILE_H_<|MERGE_RESOLUTION|>--- conflicted
+++ resolved
@@ -27,12 +27,6 @@
   return it + (end - begin);
 }
 
-<<<<<<< HEAD
-// A compile-time string which is compiled into fast formatting code.
-class compiled_string {};
-
-=======
->>>>>>> 57470577
 template <typename S>
 struct is_compiled_string : std::is_base_of<compiled_string, S> {};
 
@@ -152,15 +146,9 @@
   template <typename OutputIt, typename... Args>
   constexpr OutputIt format(OutputIt out, const Args&... args) const {
     const T& arg = get_arg_checked<T, N>(args...);
-<<<<<<< HEAD
-    if constexpr (std::is_convertible_v<T, basic_string_view<Char>>) {
-      auto s = basic_string_view<Char>(arg);
-      return copy_str<Char>(s.begin(), s.end(), out);
-=======
     if constexpr (std::is_convertible<T, basic_string_view<Char>>::value) {
       auto s = basic_string_view<Char>(arg);
       return copy<Char>(s.begin(), s.end(), out);
->>>>>>> 57470577
     }
     return write<Char>(out, arg);
   }
@@ -392,19 +380,11 @@
               ID != manual_indexing_id ? ID + 1 : manual_indexing_id;
           return parse_replacement_field_then_tail<
               decltype(get_type<arg_index, Args>::value), Args, arg_id_end_pos,
-<<<<<<< HEAD
-              arg_index, next_id>(format_str);
-        } else if constexpr (c == '}') {
-          return parse_tail<Args, arg_id_end_pos + 1, ID>(
-              runtime_named_field<char_type>{arg_id_result.arg_id.val.name},
-              format_str);
-=======
               arg_index, next_id>(fmt);
         } else if constexpr (c == '}') {
           return parse_tail<Args, arg_id_end_pos + 1, ID>(
               runtime_named_field<char_type>{arg_id_result.arg_id.val.name},
               fmt);
->>>>>>> 57470577
         } else if constexpr (c == ':') {
           return unknown_format();  // no type info for specs parsing
         }
@@ -504,19 +484,11 @@
 
 template <typename OutputIt, typename S, typename... Args,
           FMT_ENABLE_IF(detail::is_compiled_string<S>::value)>
-<<<<<<< HEAD
-format_to_n_result<OutputIt> format_to_n(OutputIt out, size_t n,
-                                         const S& format_str, Args&&... args) {
-  using traits = detail::fixed_buffer_traits;
-  auto buf = detail::iterator_buffer<OutputIt, char, traits>(out, n);
-  format_to(std::back_inserter(buf), format_str, std::forward<Args>(args)...);
-=======
 auto format_to_n(OutputIt out, size_t n, const S& fmt, Args&&... args)
     -> format_to_n_result<OutputIt> {
   using traits = detail::fixed_buffer_traits;
   auto buf = detail::iterator_buffer<OutputIt, char, traits>(out, n);
   fmt::format_to(std::back_inserter(buf), fmt, std::forward<Args>(args)...);
->>>>>>> 57470577
   return {buf.out(), buf.count()};
 }
 
