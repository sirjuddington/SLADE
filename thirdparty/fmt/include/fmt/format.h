--- conflicted
+++ resolved
@@ -54,13 +54,6 @@
 #  include <string>        // std::string
 #  include <system_error>  // std::system_error
 
-<<<<<<< HEAD
-#if defined __cpp_inline_variables && __cpp_inline_variables >= 201606L
-#  define FMT_INLINE_VARIABLE inline
-#else
-#  define FMT_INLINE_VARIABLE
-#endif
-=======
 // Checking FMT_CPLUSPLUS for warning suppression in MSVC.
 #  if FMT_HAS_INCLUDE(<bit>) && FMT_CPLUSPLUS > 201703L
 #    include <bit>  // std::bit_cast
@@ -73,7 +66,6 @@
 #    define FMT_USE_STRING_VIEW
 #  endif
 #endif  // FMT_MODULE
->>>>>>> 57470577
 
 #if defined __cpp_inline_variables && __cpp_inline_variables >= 201606L
 #  define FMT_INLINE_VARIABLE inline
@@ -91,36 +83,15 @@
 #    endif
 #  endif
 #endif
-<<<<<<< HEAD
-
-#ifndef FMT_NO_UNIQUE_ADDRESS
-#  if FMT_CPLUSPLUS >= 202002L
-#    if FMT_HAS_CPP_ATTRIBUTE(no_unique_address)
-#      define FMT_NO_UNIQUE_ADDRESS [[no_unique_address]]
-// VS2019 v16.10 and later except clang-cl (https://reviews.llvm.org/D110485)
-#    elif (FMT_MSC_VERSION >= 1929) && !FMT_CLANG_VERSION
-#      define FMT_NO_UNIQUE_ADDRESS [[msvc::no_unique_address]]
-#    endif
-#  endif
-#endif
-=======
->>>>>>> 57470577
 #ifndef FMT_NO_UNIQUE_ADDRESS
 #  define FMT_NO_UNIQUE_ADDRESS
 #endif
 
-<<<<<<< HEAD
-#if FMT_GCC_VERSION || defined(__clang__)
-#  define FMT_VISIBILITY(value) __attribute__((visibility(value)))
-#else
-#  define FMT_VISIBILITY(value)
-=======
 // Visibility when compiled as a shared library/object.
 #if defined(FMT_LIB_EXPORT) || defined(FMT_SHARED)
 #  define FMT_SO_VISIBILITY(value) FMT_VISIBILITY(value)
 #else
 #  define FMT_SO_VISIBILITY(value)
->>>>>>> 57470577
 #endif
 
 #ifdef __has_builtin
@@ -552,14 +523,8 @@
 __attribute__((no_sanitize("undefined")))
 #endif
 inline auto
-<<<<<<< HEAD
-reserve(std::back_insert_iterator<Container> it, size_t n) ->
-    typename Container::value_type* {
-  Container& c = get_container(it);
-=======
 reserve(OutputIt it, size_t n) -> typename OutputIt::value_type* {
   auto& c = get_container(it);
->>>>>>> 57470577
   size_t size = c.size();
   c.resize(size + n);
   return get_data(c) + size;
@@ -594,19 +559,12 @@
   return buf.data() + size;
 }
 
-<<<<<<< HEAD
-template <typename Container, FMT_ENABLE_IF(is_contiguous<Container>::value)>
-inline auto base_iterator(std::back_insert_iterator<Container> it,
-                          typename Container::value_type*)
-    -> std::back_insert_iterator<Container> {
-=======
 template <typename OutputIt,
           FMT_ENABLE_IF(is_back_insert_iterator<OutputIt>::value&&
                             is_contiguous<typename OutputIt::container>::value)>
 inline auto base_iterator(OutputIt it,
                           typename OutputIt::container_type::value_type*)
     -> OutputIt {
->>>>>>> 57470577
   return it;
 }
 
@@ -847,23 +805,6 @@
 #  define FMT_USE_FULL_CACHE_DRAGONBOX 0
 #endif
 
-<<<<<<< HEAD
-template <typename T>
-template <typename U>
-void buffer<T>::append(const U* begin, const U* end) {
-  while (begin != end) {
-    auto count = to_unsigned(end - begin);
-    try_reserve(size_ + count);
-    auto free_cap = capacity_ - size_;
-    if (free_cap < count) count = free_cap;
-    std::uninitialized_copy_n(begin, count, ptr_ + size_);
-    size_ += count;
-    begin += count;
-  }
-}
-
-=======
->>>>>>> 57470577
 template <typename T, typename Enable = void>
 struct is_locale : std::false_type {};
 template <typename T>
@@ -915,16 +856,6 @@
       new_capacity = size;
     else if (new_capacity > max_size)
       new_capacity = size > max_size ? size : max_size;
-<<<<<<< HEAD
-    T* old_data = this->data();
-    T* new_data =
-        std::allocator_traits<Allocator>::allocate(alloc_, new_capacity);
-    // Suppress a bogus -Wstringop-overflow in gcc 13.1 (#3481).
-    detail::assume(this->size() <= new_capacity);
-    // The following code doesn't throw, so the raw pointer above doesn't leak.
-    std::uninitialized_copy_n(old_data, this->size(), new_data);
-    this->set(new_data, new_capacity);
-=======
     T* old_data = buf.data();
     T* new_data = self.alloc_.allocate(new_capacity);
     // Suppress a bogus -Wstringop-overflow in gcc 13.1 (#3481).
@@ -932,7 +863,6 @@
     // The following code doesn't throw, so the raw pointer above doesn't leak.
     memcpy(new_data, old_data, buf.size() * sizeof(T));
     self.set(new_data, new_capacity);
->>>>>>> 57470577
     // deallocate must not throw according to the standard, but even if it does,
     // the buffer already uses the new storage and will deallocate it in
     // destructor.
@@ -959,11 +889,7 @@
     size_t size = other.size(), capacity = other.capacity();
     if (data == other.store_) {
       this->set(store_, capacity);
-<<<<<<< HEAD
-      detail::copy_str<T>(other.store_, other.store_ + size, store_);
-=======
       detail::copy<T>(other.store_, other.store_ + size, store_);
->>>>>>> 57470577
     } else {
       this->set(data, capacity);
       // Set pointer to the inline array so that delete is not called
@@ -1026,13 +952,8 @@
 #  pragma clang diagnostic ignored "-Wweak-vtables"
 #endif
 
-<<<<<<< HEAD
-/** An error reported from a formatting function. */
-class FMT_VISIBILITY("default") format_error : public std::runtime_error {
-=======
 /// An error reported from a formatting function.
 class FMT_SO_VISIBILITY("default") format_error : public std::runtime_error {
->>>>>>> 57470577
  public:
   using std::runtime_error::runtime_error;
 };
@@ -1153,11 +1074,8 @@
   }
 };
 
-<<<<<<< HEAD
-=======
 FMT_END_EXPORT
 
->>>>>>> 57470577
 namespace detail {
 
 // Returns true if value is negative, false otherwise.
@@ -1471,27 +1389,16 @@
   // Performs conversion returning a bool instead of throwing exception on
   // conversion error. This method may still throw in case of memory allocation
   // error.
-<<<<<<< HEAD
-  bool convert(basic_string_view<WChar> s,
-               to_utf8_error_policy policy = to_utf8_error_policy::abort) {
-=======
   auto convert(basic_string_view<WChar> s,
                to_utf8_error_policy policy = to_utf8_error_policy::abort)
       -> bool {
->>>>>>> 57470577
     if (!convert(buffer_, s, policy)) return false;
     buffer_.push_back(0);
     return true;
   }
-<<<<<<< HEAD
-  static bool convert(
-      Buffer& buf, basic_string_view<WChar> s,
-      to_utf8_error_policy policy = to_utf8_error_policy::abort) {
-=======
   static auto convert(Buffer& buf, basic_string_view<WChar> s,
                       to_utf8_error_policy policy = to_utf8_error_policy::abort)
       -> bool {
->>>>>>> 57470577
     for (auto p = s.begin(); p != s.end(); ++p) {
       uint32_t c = static_cast<uint32_t>(*p);
       if (sizeof(WChar) == 2 && c >= 0xd800 && c <= 0xdfff) {
@@ -1782,32 +1689,6 @@
   return {multiply(x.f, y.f), x.e + y.e + 64};
 }
 
-<<<<<<< HEAD
-template <typename T = void> struct basic_data {
-  // For checking rounding thresholds.
-  // The kth entry is chosen to be the smallest integer such that the
-  // upper 32-bits of 10^(k+1) times it is strictly bigger than 5 * 10^k.
-  static constexpr uint32_t fractional_part_rounding_thresholds[8] = {
-      2576980378U,  // ceil(2^31 + 2^32/10^1)
-      2190433321U,  // ceil(2^31 + 2^32/10^2)
-      2151778616U,  // ceil(2^31 + 2^32/10^3)
-      2147913145U,  // ceil(2^31 + 2^32/10^4)
-      2147526598U,  // ceil(2^31 + 2^32/10^5)
-      2147487943U,  // ceil(2^31 + 2^32/10^6)
-      2147484078U,  // ceil(2^31 + 2^32/10^7)
-      2147483691U   // ceil(2^31 + 2^32/10^8)
-  };
-};
-// This is a struct rather than an alias to avoid shadowing warnings in gcc.
-struct data : basic_data<> {};
-
-#if FMT_CPLUSPLUS < 201703L
-template <typename T>
-constexpr uint32_t basic_data<T>::fractional_part_rounding_thresholds[];
-#endif
-
-=======
->>>>>>> 57470577
 template <typename T, bool doublish = num_bits<T>() == num_bits<double>()>
 using convert_float_result =
     conditional_t<std::is_same<T, float>::value || doublish, double, T>;
@@ -2496,49 +2377,6 @@
   return begin;
 }
 
-// DEPRECATED!
-template <typename Char>
-FMT_CONSTEXPR auto parse_align(const Char* begin, const Char* end,
-                               format_specs<Char>& specs) -> const Char* {
-  FMT_ASSERT(begin != end, "");
-  auto align = align::none;
-  auto p = begin + code_point_length(begin);
-  if (end - p <= 0) p = begin;
-  for (;;) {
-    switch (to_ascii(*p)) {
-    case '<':
-      align = align::left;
-      break;
-    case '>':
-      align = align::right;
-      break;
-    case '^':
-      align = align::center;
-      break;
-    }
-    if (align != align::none) {
-      if (p != begin) {
-        auto c = *begin;
-        if (c == '}') return begin;
-        if (c == '{') {
-          throw_format_error("invalid fill character '{'");
-          return begin;
-        }
-        specs.fill = {begin, to_unsigned(p - begin)};
-        begin = p + 1;
-      } else {
-        ++begin;
-      }
-      break;
-    } else if (p == begin) {
-      break;
-    }
-    p = begin;
-  }
-  specs.align = align;
-  return begin;
-}
-
 // A floating-point presentation format.
 enum class float_format : unsigned char {
   general,  // General: exponent notation or fixed point based on magnitude.
@@ -2986,11 +2824,7 @@
     auto size = other.bigits_.size();
     bigits_.resize(size);
     auto data = other.bigits_.data();
-<<<<<<< HEAD
-    copy_str<bigit>(data, data + size, bigits_.data());
-=======
     copy<bigit>(data, data + size, bigits_.data());
->>>>>>> 57470577
     exp_ = other.exp_;
   }
 
@@ -3251,16 +3085,11 @@
   // Generate the given number of digits.
   exp10 -= num_digits - 1;
   if (num_digits <= 0) {
-<<<<<<< HEAD
-    denominator *= 10;
-    auto digit = add_compare(numerator, numerator, denominator) > 0 ? '1' : '0';
-=======
     auto digit = '0';
     if (num_digits == 0) {
       denominator *= 10;
       digit = add_compare(numerator, numerator, denominator) > 0 ? '1' : '0';
     }
->>>>>>> 57470577
     buf.push_back(digit);
     return;
   }
@@ -3283,15 +3112,10 @@
       }
       if (buf[0] == overflow) {
         buf[0] = '1';
-<<<<<<< HEAD
-        if ((flags & dragon::fixed) != 0) buf.push_back('0');
-        else ++exp10;
-=======
         if ((flags & dragon::fixed) != 0)
           buf.push_back('0');
         else
           ++exp10;
->>>>>>> 57470577
       }
       return;
     }
@@ -4049,23 +3873,6 @@
                            format_args args) -> std::system_error;
 
 /**
-<<<<<<< HEAD
-  \rst
-  Constructs :class:`std::system_error` with a message formatted with
-  ``fmt::format(fmt, args...)``.
-  *error_code* is a system error code as given by ``errno``.
-
-  **Example**::
-
-    // This throws std::system_error with the description
-    //   cannot open file 'madeup': No such file or directory
-    // or similar (system message may vary).
-    const char* filename = "madeup";
-    std::FILE* file = std::fopen(filename, "r");
-    if (!file)
-      throw fmt::system_error(errno, "cannot open file '{}'", filename);
-  \endrst
-=======
  * Constructs `std::system_error` with a message formatted with
  * `fmt::format(fmt, args...)`.
  * `error_code` is a system error code as given by `errno`.
@@ -4079,7 +3886,6 @@
  *     std::FILE* file = std::fopen(filename, "r");
  *     if (!file)
  *       throw fmt::system_error(errno, "cannot open file '{}'", filename);
->>>>>>> 57470577
  */
 template <typename... T>
 auto system_error(int error_code, format_string<T...> fmt, T&&... args)
@@ -4167,14 +3973,7 @@
 
 template <typename T, typename Char>
 struct formatter<T, Char, enable_if_t<detail::has_format_as<T>::value>>
-<<<<<<< HEAD
-    : private formatter<detail::format_as_t<T>, Char> {
-  using base = formatter<detail::format_as_t<T>, Char>;
-  using base::parse;
-
-=======
     : formatter<detail::format_as_t<T>, Char> {
->>>>>>> 57470577
   template <typename FormatContext>
   auto format(const T& value, FormatContext& ctx) const -> decltype(ctx.out()) {
     auto&& val = format_as(value);  // Make an lvalue reference for format.
@@ -4182,11 +3981,6 @@
   }
 };
 
-<<<<<<< HEAD
-#define FMT_FORMAT_AS(Type, Base) \
-  template <typename Char>        \
-  struct formatter<Type, Char> : formatter<Base, Char> {}
-=======
 #define FMT_FORMAT_AS(Type, Base)                                              \
   template <typename Char>                                                     \
   struct formatter<Type, Char> : formatter<Base, Char> {                       \
@@ -4195,7 +3989,6 @@
       return formatter<Base, Char>::format(value, ctx);                        \
     }                                                                          \
   }
->>>>>>> 57470577
 
 FMT_FORMAT_AS(signed char, int);
 FMT_FORMAT_AS(unsigned char, unsigned);
@@ -4204,20 +3997,13 @@
 FMT_FORMAT_AS(long, detail::long_type);
 FMT_FORMAT_AS(unsigned long, detail::ulong_type);
 FMT_FORMAT_AS(Char*, const Char*);
-<<<<<<< HEAD
-FMT_FORMAT_AS(std::basic_string<Char>, basic_string_view<Char>);
 FMT_FORMAT_AS(std::nullptr_t, const void*);
 FMT_FORMAT_AS(detail::std_string_view<Char>, basic_string_view<Char>);
 FMT_FORMAT_AS(void*, const void*);
-=======
-FMT_FORMAT_AS(std::nullptr_t, const void*);
-FMT_FORMAT_AS(detail::std_string_view<Char>, basic_string_view<Char>);
-FMT_FORMAT_AS(void*, const void*);
 
 template <typename Char, typename Traits, typename Allocator>
 class formatter<std::basic_string<Char, Traits, Allocator>, Char>
     : public formatter<basic_string_view<Char>, Char> {};
->>>>>>> 57470577
 
 template <typename Char, size_t N>
 struct formatter<Char[N], Char> : formatter<basic_string_view<Char>, Char> {};
@@ -4513,9 +4299,6 @@
 extern template FMT_API auto decimal_point_impl(locale_ref) -> wchar_t;
 #endif  // FMT_HEADER_ONLY
 
-<<<<<<< HEAD
-}  // namespace detail
-=======
 FMT_END_EXPORT
 
 template <typename T, typename Char, type TYPE>
@@ -4541,7 +4324,6 @@
 struct formatter<detail::float128, Char>
     : detail::native_formatter<detail::float128, Char,
                                detail::type::float_type> {};
->>>>>>> 57470577
 
 #if FMT_USE_USER_DEFINED_LITERALS
 inline namespace literals {
