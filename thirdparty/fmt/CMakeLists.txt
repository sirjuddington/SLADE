--- conflicted
+++ resolved
@@ -424,12 +424,8 @@
           LIBRARY DESTINATION ${FMT_LIB_DIR}
           ARCHIVE DESTINATION ${FMT_LIB_DIR}
           PUBLIC_HEADER DESTINATION "${FMT_INC_DIR}/fmt"
-<<<<<<< HEAD
-          RUNTIME DESTINATION ${CMAKE_INSTALL_BINDIR})
-=======
           RUNTIME DESTINATION ${CMAKE_INSTALL_BINDIR}
           ${INSTALL_FILE_SET})
->>>>>>> 57470577
 
   # Use a namespace because CMake provides better diagnostics for namespaced
   # imported targets.
