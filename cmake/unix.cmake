# ------------------------------------------------------------------------------
# CMake to build SLADE in Linux/MacOS using system-installed dependencies
# ------------------------------------------------------------------------------

# Additional Find* cmake modules for linux/macos dependencies
list(APPEND CMAKE_MODULE_PATH ${CMAKE_SOURCE_DIR}/cmake/find_modules)

set(SLADE_OUTPUT_DIR ${CMAKE_BINARY_DIR} CACHE PATH "Directory where slade will be created.")

if(NOT APPLE)
	OPTION(WX_GTK3 "Use GTK3 (if wx is built with it)" ON)
endif(NOT APPLE)

# wxWidgets libs
if (WITH_WXPATH)
    set(ENV{PATH} ${WITH_WXPATH}:$ENV{PATH})
endif()
unset(WITH_WXPATH CACHE)

set(CL_WX_CONFIG wx-config CACHE STRING "")

if (UNIX OR MINGW)
    if(NOT wxWidgets_CONFIG_EXECUTABLE)
        execute_process(COMMAND which ${CL_WX_CONFIG} OUTPUT_VARIABLE WX_TOOL OUTPUT_STRIP_TRAILING_WHITESPACE)
    else()
        set(WX_TOOL ${wxWidgets_CONFIG_EXECUTABLE})
    endif()
    if (NOT WX_TOOL)
        message(FATAL_ERROR
"\nNo functional wx_config script was found in your PATH.\nIs the wxWidgets development package installed?\nIf you built wxWidgets yourself, you can specify the path to your built wx-config executable via WITH_WXPATH\neg. -DWITH_WXPATH=\"/path/to/wx-config/\""
             )
    else()
        execute_process(COMMAND sh ${WX_TOOL} --version OUTPUT_VARIABLE WX_VERSION OUTPUT_STRIP_TRAILING_WHITESPACE)
        string(SUBSTRING "${WX_VERSION}" "0" "1" wxMAJOR_VERSION)
        string(SUBSTRING "${WX_VERSION}" "2" "1" wxMINOR_VERSION)
        string(SUBSTRING "${WX_VERSION}" "4" "1" wxRELEASE_NUMBER)
        if ( wxMAJOR_VERSION LESS 3 )
        message(FATAL_ERROR
"\nBuilding SLADE requires at least wxWidgets-3.0.0"
             )
        endif()
        if (MINGW)
          execute_process(COMMAND sh ${WX_TOOL} --debug=no --rescomp OUTPUT_VARIABLE WX_RC_FLAGS OUTPUT_STRIP_TRAILING_WHITESPACE)
          string(REGEX REPLACE "windres" "" WX_RC_FLAGS ${WX_RC_FLAGS})
          set (CMAKE_RC_FLAGS "${CMAKE_RC_FLAGS} ${WX_RC_FLAGS}")
          add_definitions(-D__WXMSW__)
        endif (MINGW)
    endif()
    message("-- wx-config used is: ${WX_TOOL}")
    message("-- wxWidgets version is: ${WX_VERSION}")
    if (NOT APPLE AND NOT MINGW)
        # Is the wx we are using built on gtk2 or 3?
        execute_process(COMMAND ${WX_TOOL} --selected_config OUTPUT_VARIABLE WX_GTK_VERSION OUTPUT_STRIP_TRAILING_WHITESPACE)
        string(SUBSTRING "${WX_GTK_VERSION}" "3" "1" GTK_VERSION)
        message("-- gtk version is: ${GTK_VERSION}")
    endif()
	set(wxWidgets_CONFIG_EXECUTABLE "${WX_TOOL}")
endif (UNIX OR MINGW)

if (WX_GTK3)
	set(wxWidgets_CONFIG_OPTIONS --toolkit=gtk3)
endif (WX_GTK3)

SET(WX_LIBS std aui gl stc richtext propgrid)
find_package(wxWidgets ${WX_VERSION} COMPONENTS ${WX_LIBS} REQUIRED)
include(${wxWidgets_USE_FILE})

# SFML
set(SFML_FIND_COMPONENTS System Audio Window Network)
list(TRANSFORM SFML_FIND_COMPONENTS TOLOWER OUTPUT_VARIABLE SFML2_FIND_COMPONENTS)
find_package(SFML 2 QUIET COMPONENTS ${SFML2_FIND_COMPONENTS})
if(SFML_FOUND)
	list(TRANSFORM SFML2_FIND_COMPONENTS PREPEND sfml- OUTPUT_VARIABLE SFML_LIBRARIES)
else()
	list(TRANSFORM SFML_FIND_COMPONENTS PREPEND SFML:: OUTPUT_VARIABLE SFML_LIBRARIES)
	find_package(SFML 3 COMPONENTS ${SFML_FIND_COMPONENTS} REQUIRED)
endif()

find_package(Freetype REQUIRED)
<<<<<<< HEAD
endif(USE_SFML_RENDERWINDOW)
=======
find_package(FTGL REQUIRED)
>>>>>>> 57470577

# Fluidsynth
if (NO_FLUIDSYNTH)
ADD_DEFINITIONS(-DNO_FLUIDSYNTH)
endif(NO_FLUIDSYNTH)

if (CMAKE_INSTALL_PREFIX)
ADD_DEFINITIONS(-DINSTALL_PREFIX="${CMAKE_INSTALL_PREFIX}")
endif(CMAKE_INSTALL_PREFIX)

if(NOT NO_FLUIDSYNTH)
	find_package(FluidSynth REQUIRED)
else(NO_FLUIDSYNTH)
	message(STATUS "Fluidsynth support is disabled.")
endif()

find_package(FreeImage REQUIRED)
find_package(OpenGL REQUIRED)
if (NOT NO_LUA)
	find_package(Lua REQUIRED)
endif()
find_package(MPG123 REQUIRED)
find_package(glm REQUIRED)
include_directories(
	${FREEIMAGE_INCLUDE_DIR}
	${FREETYPE_INCLUDE_DIRS}
	${LUA_INCLUDE_DIR}
	${MPG123_INCLUDE_DIR}
	.
	..
	../thirdparty/glad/include
	./Application
	)

if (NOT NO_FLUIDSYNTH)
	include_directories(${FLUIDSYNTH_INCLUDE_DIR})
endif()

if(APPLE)
	set(OSX_ICON "${CMAKE_SOURCE_DIR}/SLADE-osx.icns")
	set(OSX_PLIST "${CMAKE_SOURCE_DIR}/Info.plist")

	set(SLADE_SOURCES ${SLADE_SOURCES} ${OSX_ICON} ${OSX_PLIST})

	set_source_files_properties(${OSX_ICON} PROPERTIES MACOSX_PACKAGE_LOCATION Resources)
endif(APPLE)

# Enable SSE instructions for dumb library
include(CheckCCompilerFlag)
check_c_compiler_flag(-msse HAVE_SSE)
if(HAVE_SSE)
	add_compile_options(-msse)
	add_definitions(-D_USE_SSE)
endif()

# Define a SLADE_DEBUG macro
set(CMAKE_CXX_FLAGS_DEBUG "${CMAKE_CXX_FLAGS_DEBUG} -DSLADE_DEBUG")

# Enable debug symbols for glib (so gdb debugging works properly with strings etc.)
set(CMAKE_CXX_FLAGS_DEBUG "${CMAKE_CXX_FLAGS_DEBUG} -D_GLIBCXX_DEBUG")

if(USE_SANITIZER)
	set(CMAKE_C_FLAGS "${CMAKE_C_FLAGS} -fsanitize=address")
	set(CMAKE_CXX_FLAGS "${CMAKE_CXX_FLAGS} -fsanitize=address")
endif(USE_SANITIZER)

# External libraries are compiled separately to enable unity builds
add_subdirectory(../thirdparty external)

add_executable(slade WIN32 MACOSX_BUNDLE
	${SLADE_SOURCES}
	${SLADE_HEADERS}
)

target_link_libraries(slade
	${ZLIB_LIBRARY}
	${BZIP2_LIBRARIES}
	${EXTERNAL_LIBRARIES}
	${wxWidgets_LIBRARIES}
	${FREEIMAGE_LIBRARIES}
	${SFML_LIBRARIES}
	${FREETYPE_LIBRARIES}
	${OPENGL_LIBRARIES}
	${LUA_LIBRARIES}
	${MPG123_LIBRARIES}
	glm::glm
)

if(CMAKE_CXX_COMPILER_ID STREQUAL "GNU" AND CMAKE_CXX_COMPILER_VERSION LESS 9)
	target_link_libraries(slade -lstdc++fs)
endif()

if (NOT NO_FLUIDSYNTH)
	target_link_libraries(slade ${FLUIDSYNTH_LIBRARIES})
endif()

set_target_properties(slade PROPERTIES RUNTIME_OUTPUT_DIRECTORY ${SLADE_OUTPUT_DIR})

# TODO: Installation targets for APPLE
if(APPLE)
	set_target_properties(slade PROPERTIES MACOSX_BUNDLE_INFO_PLIST ${OSX_PLIST})

	add_custom_command(TARGET slade POST_BUILD
		COMMAND ${CMAKE_COMMAND} -E copy_if_different "${SLADE_OUTPUT_DIR}/slade.pk3" "$<TARGET_FILE_DIR:slade>/slade.pk3"
	)
else(APPLE)
	if(UNIX)
		install(TARGETS slade
			RUNTIME DESTINATION bin
			)

if (BUILD_PK3)
		install(FILES "${SLADE_OUTPUT_DIR}/slade.pk3"
			DESTINATION share/slade3
			)
endif()

		install(FILES "${PROJECT_SOURCE_DIR}/dist/res/icons/general/logo.svg"
			DESTINATION share/icons/hicolor/scalable/apps/
			RENAME net.mancubus.SLADE.svg
			)

		install(FILES "${PROJECT_SOURCE_DIR}/net.mancubus.SLADE.desktop"
			DESTINATION share/applications/
			)

		install(FILES "${PROJECT_SOURCE_DIR}/net.mancubus.SLADE.metainfo.xml"
			DESTINATION share/metainfo/
			)
	endif(UNIX)
endif(APPLE)

# uninstall target
if(NOT TARGET uninstall)
    configure_file(
        "${PROJECT_SOURCE_DIR}/cmake/cmake_uninstall.cmake.in"
        "${CMAKE_CURRENT_BINARY_DIR}/cmake_uninstall.cmake"
        IMMEDIATE @ONLY)

    add_custom_target(uninstall
        COMMAND ${CMAKE_COMMAND} -P ${CMAKE_CURRENT_BINARY_DIR}/cmake_uninstall.cmake COMMENT "Uninstall the project...")
endif()

<<<<<<< HEAD
if (NOT NO_COTIRE)
	set_target_properties(slade PROPERTIES
		COTIRE_CXX_PREFIX_HEADER_INIT "Application/Main.h"
		# Enable multithreaded unity builds by default
		# because otherwise probably no one would realize how
		COTIRE_UNITY_SOURCE_MAXIMUM_NUMBER_OF_INCLUDES -j
		# Fixes macro definition bleedout
		COTIRE_UNITY_SOURCE_PRE_UNDEFS "Bool"
		)
	cotire(slade)
endif()
=======
# Precompiled Header
target_precompile_headers(slade PRIVATE "common.h")
>>>>>>> 57470577
<|MERGE_RESOLUTION|>--- conflicted
+++ resolved
@@ -76,13 +76,6 @@
 	find_package(SFML 3 COMPONENTS ${SFML_FIND_COMPONENTS} REQUIRED)
 endif()
 
-find_package(Freetype REQUIRED)
-<<<<<<< HEAD
-endif(USE_SFML_RENDERWINDOW)
-=======
-find_package(FTGL REQUIRED)
->>>>>>> 57470577
-
 # Fluidsynth
 if (NO_FLUIDSYNTH)
 ADD_DEFINITIONS(-DNO_FLUIDSYNTH)
@@ -105,6 +98,7 @@
 endif()
 find_package(MPG123 REQUIRED)
 find_package(glm REQUIRED)
+find_package(Freetype REQUIRED)
 include_directories(
 	${FREEIMAGE_INCLUDE_DIR}
 	${FREETYPE_INCLUDE_DIRS}
@@ -225,19 +219,5 @@
         COMMAND ${CMAKE_COMMAND} -P ${CMAKE_CURRENT_BINARY_DIR}/cmake_uninstall.cmake COMMENT "Uninstall the project...")
 endif()
 
-<<<<<<< HEAD
-if (NOT NO_COTIRE)
-	set_target_properties(slade PROPERTIES
-		COTIRE_CXX_PREFIX_HEADER_INIT "Application/Main.h"
-		# Enable multithreaded unity builds by default
-		# because otherwise probably no one would realize how
-		COTIRE_UNITY_SOURCE_MAXIMUM_NUMBER_OF_INCLUDES -j
-		# Fixes macro definition bleedout
-		COTIRE_UNITY_SOURCE_PRE_UNDEFS "Bool"
-		)
-	cotire(slade)
-endif()
-=======
 # Precompiled Header
-target_precompile_headers(slade PRIVATE "common.h")
->>>>>>> 57470577
+target_precompile_headers(slade PRIVATE "Application/Main.h")