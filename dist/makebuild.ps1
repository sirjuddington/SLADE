--- conflicted
+++ resolved
@@ -1,8 +1,4 @@
-<<<<<<< HEAD
 $version = "3.3.0_alpha"
-=======
-$version = "3.2.2"
->>>>>>> 94f52f84
 $rev_short = Invoke-Expression "git.exe rev-parse --short HEAD"
 
 # Check for 7-zip install
