--- conflicted
+++ resolved
@@ -1011,7 +1011,9 @@
     <ClCompile Include="..\src\OpenGL\View.cpp">
       <Filter>OpenGL</Filter>
     </ClCompile>
-<<<<<<< HEAD
+    <ClCompile Include="..\src\SLADEMap\MapFormat\Doom32XMapFormat.cpp">
+      <Filter>SLADEMap\MapFormat</Filter>
+    </ClCompile>
     <ClCompile Include="..\src\General\Database.cpp">
       <Filter>General</Filter>
     </ClCompile>
@@ -1041,10 +1043,6 @@
     </ClCompile>
     <ClCompile Include="..\src\UI\Lists\SDataViewCtrl.cpp">
       <Filter>UI\Lists</Filter>
-=======
-    <ClCompile Include="..\src\SLADEMap\MapFormat\Doom32XMapFormat.cpp">
-      <Filter>SLADEMap\MapFormat</Filter>
->>>>>>> e0c1a492
     </ClCompile>
   </ItemGroup>
   <ItemGroup>
@@ -1969,7 +1967,9 @@
     <ClInclude Include="..\src\OpenGL\View.h">
       <Filter>OpenGL</Filter>
     </ClInclude>
-<<<<<<< HEAD
+    <ClInclude Include="..\src\SLADEMap\MapFormat\Doom32XMapFormat.h">
+      <Filter>SLADEMap\MapFormat</Filter>
+    </ClInclude>
     <ClInclude Include="..\src\General\Database.h">
       <Filter>General</Filter>
     </ClInclude>
@@ -1999,10 +1999,6 @@
     </ClInclude>
     <ClInclude Include="..\src\UI\Lists\SDataViewCtrl.h">
       <Filter>UI\Lists</Filter>
-=======
-    <ClInclude Include="..\src\SLADEMap\MapFormat\Doom32XMapFormat.h">
-      <Filter>SLADEMap\MapFormat</Filter>
->>>>>>> e0c1a492
     </ClInclude>
   </ItemGroup>
   <ItemGroup>
