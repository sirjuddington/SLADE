--- conflicted
+++ resolved
@@ -62,21 +62,13 @@
           mkdir build
           cmake -G Ninja -B build ${{ matrix.config.extra_options }} .
 
-<<<<<<< HEAD
       - name: Build
         run: |
           export MAKEFLAGS=--keep-going
           cmake --build build --parallel 3
-=======
-    - name: Install (Linux, for AppImage)
-      run: cmake --install build --prefix AppDir/usr
 
-    - name: Package (macOS)
-      if: runner.os == 'macOS'
-      run: |
-        cd build
-        dylibbundler -od -b -x slade.app/Contents/MacOS/slade -d slade.app/Contents/MacOS/libs -p @executable_path/libs
->>>>>>> 34a5488e
+      - name: Install (Linux, for AppImage)
+        run: cmake --install build --prefix AppDir/usr
 
       - name: Package (macOS)
         if: runner.os == 'macOS'
@@ -95,13 +87,30 @@
             fi
           done
 
-<<<<<<< HEAD
+      - name: Install LinuxDeploy
+        if: runner.os == 'Linux'
+        id: install-linuxdeploy
+        uses: miurahr/install-linuxdeploy-action@v1.8.0
+
+      - name: Build AppImage (Linux)
+        if: runner.os == 'Linux'
+        run: |
+          export LDAI_OUTPUT="SLADE.AppImage"
+          ${{ steps.install-linuxdeploy.outputs.linuxdeploy }} --output=appimage --appdir AppDir
+
       - name: Upload Artifacts
         if: ${{ matrix.config.package_name }}
         uses: actions/upload-artifact@v4
         with:
           name: ${{ matrix.config.package_name }}
           path: ${{ matrix.config.artifact-path }}
+
+      - name: Upload AppImage
+        if: runner.os == 'Linux'
+        uses: actions/upload-artifact@v4
+        with:
+          name: AppImage-${{ matrix.config.package_name }}
+          path: './*.AppImage*'
 
       - name: Release
         if: ${{ contains(github.ref, 'tags') && matrix.config.release }}
@@ -110,39 +119,4 @@
           name: ${{ github.ref_name }}
           allowUpdates: true
           omitBodyDuringUpdate: true
-          artifacts: ${{ matrix.config.artifact-path }}
-=======
-    - name: Install LinuxDeploy
-      if: runner.os == 'Linux'
-      id: install-linuxdeploy
-      uses: miurahr/install-linuxdeploy-action@v1.8.0
-
-    - name: Build AppImage (Linux)
-      if: runner.os == 'Linux'
-      run: |
-        export LDAI_OUTPUT="SLADE.AppImage"
-        ${{ steps.install-linuxdeploy.outputs.linuxdeploy }} --output=appimage --appdir AppDir
-
-    - name: Upload Artifacts
-      if: ${{ matrix.config.package_name }}
-      uses: actions/upload-artifact@v4
-      with:
-        name: ${{ matrix.config.package_name }}
-        path: ${{ matrix.config.artifact-path }}
-
-    - name: Upload AppImage
-      if: runner.os == 'Linux'
-      uses: actions/upload-artifact@v4
-      with:
-        name: AppImage-${{ matrix.config.package_name }}
-        path: './*.AppImage*'
-
-    - name: Release
-      if: ${{ contains(github.ref, 'tags') && matrix.config.release }}
-      uses: ncipollo/release-action@v1
-      with:
-        name: ${{ github.ref_name }}
-        allowUpdates: true
-        omitBodyDuringUpdate: true
-        artifacts: ${{ matrix.config.artifact-path }}
->>>>>>> 34a5488e
+          artifacts: ${{ matrix.config.artifact-path }}