name: Continuous Integration

on: [push, pull_request]

jobs:
  build:
    name: ${{ matrix.config.name }}
    runs-on: ${{ matrix.config.os }}
    strategy:
      fail-fast: false
      matrix:
        config:
        - {
            name: "macOS",
<<<<<<< HEAD
            os: macos-12,
            deps_cmdline: "brew install fluidsynth freeimage ftgl glm lua mpg123 sfml wxwidgets"
=======
            os: macos-latest,
            deps_cmdline: "brew install fluidsynth freeimage ftgl lua mpg123 sfml wxwidgets"
>>>>>>> c8041cf8
          }
        - {
            name: "Linux GCC",
            os: ubuntu-24.04,
            deps_cmdline: "sudo apt install \
                           libfluidsynth-dev libfreeimage-dev libwebkit2gtk-4.1-dev \
                           libglm-dev liblua5.3-dev libmpg123-dev libsfml-dev \
                           libwxgtk3.2-dev libwxgtk-webview3.2-dev"
          }
        - {
            name: "Linux Clang",
            os: ubuntu-24.04,
            extra_options: "-DCMAKE_C_COMPILER=clang -DCMAKE_CXX_COMPILER=clang++",
            deps_cmdline: "sudo apt install \
                           libfluidsynth-dev libfreeimage-dev libwebkit2gtk-4.1-dev \
                           libglm-dev liblua5.3-dev libmpg123-dev libsfml-dev \
                           libwxgtk3.2-dev libwxgtk-webview3.2-dev"
          }

    steps:
    - uses: actions/checkout@v2

    - name: Install Dependencies
      shell: bash
      run: |
        if [[ ! -z "${{ matrix.config.deps_cmdline }}" ]]; then
          eval ${{ matrix.config.deps_cmdline }}
        fi

    - name: Configure
      shell: bash
      run: |
        mkdir build
        cmake -B build ${{ matrix.config.extra_options }} .

    - name: Build
      shell: bash
      run: |
        export MAKEFLAGS=--keep-going
        cmake --build build --parallel 3<|MERGE_RESOLUTION|>--- conflicted
+++ resolved
@@ -12,13 +12,8 @@
         config:
         - {
             name: "macOS",
-<<<<<<< HEAD
-            os: macos-12,
+            os: macos-latest,
             deps_cmdline: "brew install fluidsynth freeimage ftgl glm lua mpg123 sfml wxwidgets"
-=======
-            os: macos-latest,
-            deps_cmdline: "brew install fluidsynth freeimage ftgl lua mpg123 sfml wxwidgets"
->>>>>>> c8041cf8
           }
         - {
             name: "Linux GCC",
