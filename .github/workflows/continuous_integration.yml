name: Continuous Integration

on: [ push, pull_request ]

jobs:
  build:
    name: ${{ matrix.config.name }}
    runs-on: ${{ matrix.config.os }}
    defaults:
      run:
        shell: ${{ matrix.config.shell }}
    strategy:
      fail-fast: false
      matrix:
        config:
          - name: "macOS arm64"
            os: macos-latest
            release: true
            shell: bash
            package_name: "mac_arm64"
<<<<<<< HEAD
            artifact-path: build/*.dmg

=======
            artifact_path: build/*.dmg
            
>>>>>>> 880fdb6e
          - name: "macOS x64"
            os: macos-15-intel
            release: true
            shell: bash
            package_name: "mac_x64"
            artifact_path: build/*.dmg

          - name: "Linux GCC"
            os: ubuntu-24.04
            release_appimage: true
            shell: bash
            extra_options: "-DCMAKE_BUILD_TYPE=RelWithDebInfo"
            package_name: "linux_gcc"
            artifact_path: build/*

          - name: "Linux Clang"
            os: ubuntu-24.04
            shell: bash
            extra_options: "-DCMAKE_BUILD_TYPE=RelWithDebInfo -DCMAKE_C_COMPILER=clang -DCMAKE_CXX_COMPILER=clang++"
            package_name: "linux_clang"
            artifact_path: build/*

    steps:
<<<<<<< HEAD
      - uses: actions/checkout@v2

      - name: Install Dependencies (macOS)
        if: runner.os == 'macOS'
        run: brew install fluidsynth freetype glm lua mpg123 sfml wxwidgets dylibbundler create-dmg webp

      - name: Install Dependencies (Linux)
        if: runner.os == 'Linux'
        run: |
          sudo apt-get update
          sudo apt-get upgrade
          sudo apt-get install \
          libfluidsynth-dev libwebp-dev libglm-dev libfreetype-dev \
          liblua5.4-dev libmpg123-dev libsfml-dev libwxgtk3.2-dev ninja-build


      - name: Configure
        run: |
          mkdir build
          cmake -G Ninja -B build ${{ matrix.config.extra_options }} .

      - name: Build
        run: |
          export MAKEFLAGS=--keep-going
          cmake --build build --parallel 3

      - name: Install (Linux, for AppImage)
        run: cmake --install build --prefix AppDir/usr

      - name: Package (macOS)
        if: runner.os == 'macOS'
        run: |
          cd build
          dylibbundler -od -b -x slade.app/Contents/MacOS/slade -d slade.app/Contents/MacOS/libs -p @executable_path/libs
          
          for i in {1..10};
          do
            if create-dmg --app-drop-link 10 10 ./slade_${{ matrix.config.package_name }}_${{ github.ref_name }}.dmg ./slade.app;
            then
              echo "slade_${{ matrix.config.package_name }}_${{ github.ref_name }}.dmg created"
              break
            else
              echo "create-dmg failed $i"
            fi
          done

      - name: Install LinuxDeploy
        if: runner.os == 'Linux'
        id: install-linuxdeploy
        uses: miurahr/install-linuxdeploy-action@v1.8.0

      - name: Build AppImage (Linux)
        if: runner.os == 'Linux'
        run: |
          export LDAI_OUTPUT="SLADE.AppImage"
          ${{ steps.install-linuxdeploy.outputs.linuxdeploy }} --output=appimage --appdir AppDir

      - name: Upload Artifacts
        if: ${{ matrix.config.package_name }}
        uses: actions/upload-artifact@v4
        with:
          name: ${{ matrix.config.package_name }}
          path: ${{ matrix.config.artifact-path }}

      - name: Upload AppImage
        if: runner.os == 'Linux'
        uses: actions/upload-artifact@v4
        with:
          name: AppImage-${{ matrix.config.package_name }}
          path: './*.AppImage*'

      - name: Release
        if: ${{ contains(github.ref, 'tags') && matrix.config.release }}
        uses: ncipollo/release-action@v1
        with:
          name: ${{ github.ref_name }}
          allowUpdates: true
          omitBodyDuringUpdate: true
          artifacts: ${{ matrix.config.artifact-path }}
=======
    - uses: actions/checkout@v2

    - name: Install Dependencies (macOS)
      if: runner.os == 'macOS'
      run: brew install fluidsynth ftgl lua mpg123 sfml wxwidgets dylibbundler create-dmg webp

    - name: Install Dependencies (Linux)
      if: runner.os == 'Linux'
      run: |
        sudo apt-get update
        sudo apt-get upgrade
        sudo apt-get install \
        libfluidsynth-dev libwebkit2gtk-4.1-dev libwebp-dev \
        libftgl-dev liblua5.3-dev libmpg123-dev libsfml-dev \
        libwxgtk3.2-dev libwxgtk-webview3.2-dev

    - name: Configure
      run: |
        mkdir build
        cmake -B build ${{ matrix.config.extra_options }} .

    - name: Build
      run: |
        export MAKEFLAGS=--keep-going
        cmake --build build --parallel 3

    - name: Install (Linux, for AppImage)
      if: runner.os == 'Linux'
      run: cmake --install build --prefix AppDir/usr

    # For whatever reason linuxdeploy only accepts the legacy filename (appdata) for metainfo
    - name: Rename metainfo to appdata
      if: runner.os == 'Linux'
      run: |
        mv AppDir/usr/share/metainfo/net.mancubus.SLADE.metainfo.xml \
           AppDir/usr/share/metainfo/net.mancubus.SLADE.appdata.xml

    - name: Package (macOS)
      if: runner.os == 'macOS'
      run: |
        cd build
        dylibbundler -od -b -x slade.app/Contents/MacOS/slade -d slade.app/Contents/MacOS/libs -p @executable_path/libs

        for i in {1..10};
        do
          if create-dmg --app-drop-link 10 10 ./slade_${{ matrix.config.package_name }}_${{ github.ref_name }}.dmg ./slade.app;
          then
            echo "slade_${{ matrix.config.package_name }}_${{ github.ref_name }}.dmg created"
            break
          else
            echo "create-dmg failed $i"
          fi
        done

    - name: Install LinuxDeploy
      if: runner.os == 'Linux'
      id: install-linuxdeploy
      uses: miurahr/install-linuxdeploy-action@v1.8.0

    - name: Build AppImage
      if: runner.os == 'Linux'
      run: |
        export LDAI_OUTPUT="SLADE.AppImage"
        export LDAI_UPDATE_INFORMATION="gh-releases-zsync|sirjuddington|SLADE|latest|SLADE.AppImage.zsync"
        ${{ steps.install-linuxdeploy.outputs.linuxdeploy }} --output=appimage --appdir AppDir

    - name: Upload Artifacts
      if: ${{ matrix.config.package_name }}
      uses: actions/upload-artifact@v4
      with:
        name: ${{ matrix.config.package_name }}
        path: ${{ matrix.config.artifact_path }}

    - name: Upload AppImage
      if: runner.os == 'Linux'
      uses: actions/upload-artifact@v4
      with:
        name: AppImage-${{ matrix.config.package_name }}
        path: './*.AppImage*'

    - name: Release
      if: ${{ contains(github.ref, 'tags') && matrix.config.release }}
      uses: ncipollo/release-action@v1
      with:
        name: ${{ github.ref_name }}
        allowUpdates: true
        omitBodyDuringUpdate: true
        omitNameDuringUpdate: true
        artifacts: ${{ matrix.config.artifact_path }}

    - name: Release AppImage
      if: ${{ contains(github.ref, 'tags') && matrix.config.release_appimage }}
      uses: ncipollo/release-action@v1
      with:
        name: ${{ github.ref_name }}
        allowUpdates: true
        omitBodyDuringUpdate: true
        omitNameDuringUpdate: true
        artifacts: './*.AppImage*'
>>>>>>> 880fdb6e
<|MERGE_RESOLUTION|>--- conflicted
+++ resolved
@@ -18,13 +18,8 @@
             release: true
             shell: bash
             package_name: "mac_arm64"
-<<<<<<< HEAD
-            artifact-path: build/*.dmg
-
-=======
             artifact_path: build/*.dmg
             
->>>>>>> 880fdb6e
           - name: "macOS x64"
             os: macos-15-intel
             release: true
@@ -48,7 +43,6 @@
             artifact_path: build/*
 
     steps:
-<<<<<<< HEAD
       - uses: actions/checkout@v2
 
       - name: Install Dependencies (macOS)
@@ -70,13 +64,22 @@
           mkdir build
           cmake -G Ninja -B build ${{ matrix.config.extra_options }} .
 
-      - name: Build
-        run: |
-          export MAKEFLAGS=--keep-going
-          cmake --build build --parallel 3
+    - name: Install (Linux, for AppImage)
+      if: runner.os == 'Linux'
+      run: cmake --install build --prefix AppDir/usr
 
-      - name: Install (Linux, for AppImage)
-        run: cmake --install build --prefix AppDir/usr
+    # For whatever reason linuxdeploy only accepts the legacy filename (appdata) for metainfo
+    - name: Rename metainfo to appdata
+      if: runner.os == 'Linux'
+      run: |
+        mv AppDir/usr/share/metainfo/net.mancubus.SLADE.metainfo.xml \
+           AppDir/usr/share/metainfo/net.mancubus.SLADE.appdata.xml
+
+    - name: Package (macOS)
+      if: runner.os == 'macOS'
+      run: |
+        cd build
+        dylibbundler -od -b -x slade.app/Contents/MacOS/slade -d slade.app/Contents/MacOS/libs -p @executable_path/libs
 
       - name: Package (macOS)
         if: runner.os == 'macOS'
@@ -100,94 +103,6 @@
         id: install-linuxdeploy
         uses: miurahr/install-linuxdeploy-action@v1.8.0
 
-      - name: Build AppImage (Linux)
-        if: runner.os == 'Linux'
-        run: |
-          export LDAI_OUTPUT="SLADE.AppImage"
-          ${{ steps.install-linuxdeploy.outputs.linuxdeploy }} --output=appimage --appdir AppDir
-
-      - name: Upload Artifacts
-        if: ${{ matrix.config.package_name }}
-        uses: actions/upload-artifact@v4
-        with:
-          name: ${{ matrix.config.package_name }}
-          path: ${{ matrix.config.artifact-path }}
-
-      - name: Upload AppImage
-        if: runner.os == 'Linux'
-        uses: actions/upload-artifact@v4
-        with:
-          name: AppImage-${{ matrix.config.package_name }}
-          path: './*.AppImage*'
-
-      - name: Release
-        if: ${{ contains(github.ref, 'tags') && matrix.config.release }}
-        uses: ncipollo/release-action@v1
-        with:
-          name: ${{ github.ref_name }}
-          allowUpdates: true
-          omitBodyDuringUpdate: true
-          artifacts: ${{ matrix.config.artifact-path }}
-=======
-    - uses: actions/checkout@v2
-
-    - name: Install Dependencies (macOS)
-      if: runner.os == 'macOS'
-      run: brew install fluidsynth ftgl lua mpg123 sfml wxwidgets dylibbundler create-dmg webp
-
-    - name: Install Dependencies (Linux)
-      if: runner.os == 'Linux'
-      run: |
-        sudo apt-get update
-        sudo apt-get upgrade
-        sudo apt-get install \
-        libfluidsynth-dev libwebkit2gtk-4.1-dev libwebp-dev \
-        libftgl-dev liblua5.3-dev libmpg123-dev libsfml-dev \
-        libwxgtk3.2-dev libwxgtk-webview3.2-dev
-
-    - name: Configure
-      run: |
-        mkdir build
-        cmake -B build ${{ matrix.config.extra_options }} .
-
-    - name: Build
-      run: |
-        export MAKEFLAGS=--keep-going
-        cmake --build build --parallel 3
-
-    - name: Install (Linux, for AppImage)
-      if: runner.os == 'Linux'
-      run: cmake --install build --prefix AppDir/usr
-
-    # For whatever reason linuxdeploy only accepts the legacy filename (appdata) for metainfo
-    - name: Rename metainfo to appdata
-      if: runner.os == 'Linux'
-      run: |
-        mv AppDir/usr/share/metainfo/net.mancubus.SLADE.metainfo.xml \
-           AppDir/usr/share/metainfo/net.mancubus.SLADE.appdata.xml
-
-    - name: Package (macOS)
-      if: runner.os == 'macOS'
-      run: |
-        cd build
-        dylibbundler -od -b -x slade.app/Contents/MacOS/slade -d slade.app/Contents/MacOS/libs -p @executable_path/libs
-
-        for i in {1..10};
-        do
-          if create-dmg --app-drop-link 10 10 ./slade_${{ matrix.config.package_name }}_${{ github.ref_name }}.dmg ./slade.app;
-          then
-            echo "slade_${{ matrix.config.package_name }}_${{ github.ref_name }}.dmg created"
-            break
-          else
-            echo "create-dmg failed $i"
-          fi
-        done
-
-    - name: Install LinuxDeploy
-      if: runner.os == 'Linux'
-      id: install-linuxdeploy
-      uses: miurahr/install-linuxdeploy-action@v1.8.0
-
     - name: Build AppImage
       if: runner.os == 'Linux'
       run: |
@@ -202,12 +117,12 @@
         name: ${{ matrix.config.package_name }}
         path: ${{ matrix.config.artifact_path }}
 
-    - name: Upload AppImage
-      if: runner.os == 'Linux'
-      uses: actions/upload-artifact@v4
-      with:
-        name: AppImage-${{ matrix.config.package_name }}
-        path: './*.AppImage*'
+      - name: Upload AppImage
+        if: runner.os == 'Linux'
+        uses: actions/upload-artifact@v4
+        with:
+          name: AppImage-${{ matrix.config.package_name }}
+          path: './*.AppImage*'
 
     - name: Release
       if: ${{ contains(github.ref, 'tags') && matrix.config.release }}
@@ -227,5 +142,4 @@
         allowUpdates: true
         omitBodyDuringUpdate: true
         omitNameDuringUpdate: true
-        artifacts: './*.AppImage*'
->>>>>>> 880fdb6e
+        artifacts: './*.AppImage*'