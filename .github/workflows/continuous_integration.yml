--- conflicted
+++ resolved
@@ -20,11 +20,7 @@
             os: ubuntu-24.04,
             deps_cmdline: "sudo apt install \
                            libfluidsynth-dev libfreeimage-dev libwebkit2gtk-4.1-dev \
-<<<<<<< HEAD
-                           libglm-dev libgtk-3-dev liblua5.3-dev libmpg123-dev libsfml-dev \
-=======
-                           libftgl-dev liblua5.3-dev libmpg123-dev libsfml-dev \
->>>>>>> f8ca52ed
+                           libglm-dev liblua5.3-dev libmpg123-dev libsfml-dev \
                            libwxgtk3.2-dev libwxgtk-webview3.2-dev"
           }
         - {
@@ -33,11 +29,7 @@
             extra_options: "-DCMAKE_C_COMPILER=clang -DCMAKE_CXX_COMPILER=clang++",
             deps_cmdline: "sudo apt install \
                            libfluidsynth-dev libfreeimage-dev libwebkit2gtk-4.1-dev \
-<<<<<<< HEAD
-                           libglm-dev libgtk-3-dev liblua5.3-dev libmpg123-dev libsfml-dev \
-=======
-                           libftgl-dev liblua5.3-dev libmpg123-dev libsfml-dev \
->>>>>>> f8ca52ed
+                           libglm-dev liblua5.3-dev libmpg123-dev libsfml-dev \
                            libwxgtk3.2-dev libwxgtk-webview3.2-dev"
           }
 
