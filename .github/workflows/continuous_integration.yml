name: Continuous Integration

on: [push, pull_request]

jobs:
  build:
    name: ${{ matrix.config.name }}
    runs-on: ${{ matrix.config.os }}
    defaults:
      run:
        shell: ${{ matrix.config.shell }}
    strategy:
      fail-fast: false
      matrix:
        config:
<<<<<<< HEAD
        - {
            name: "macOS",
            os: macos-latest,
            deps_cmdline: "brew install fluidsynth freeimage ftgl glm lua mpg123 sfml wxwidgets"
          }
        - {
            name: "Linux GCC",
            os: ubuntu-24.04,
            deps_cmdline: "sudo apt install \
                           libfluidsynth-dev libfreeimage-dev libwebkit2gtk-4.1-dev \
                           libglm-dev liblua5.3-dev libmpg123-dev libsfml-dev \
                           libwxgtk3.2-dev libwxgtk-webview3.2-dev"
          }
        - {
            name: "Linux Clang",
            os: ubuntu-24.04,
            extra_options: "-DCMAKE_C_COMPILER=clang -DCMAKE_CXX_COMPILER=clang++",
            deps_cmdline: "sudo apt install \
                           libfluidsynth-dev libfreeimage-dev libwebkit2gtk-4.1-dev \
                           libglm-dev liblua5.3-dev libmpg123-dev libsfml-dev \
                           libwxgtk3.2-dev libwxgtk-webview3.2-dev"
          }
=======
          - name: "macOS arm64"
            os: macos-latest
            release: true
            shell: bash
            package_name: "mac_arm64"
            artifact-path: build/*.dmg
            
          - name: "macOS x64"
            os: macos-13
            release: true
            shell: bash
            package_name: "mac_x64"
            artifact-path: build/*.dmg

          - name: "Linux GCC"
            os: ubuntu-24.04
            shell: bash

          - name: "Linux Clang"
            os: ubuntu-24.04
            shell: bash
            extra_options: "-DCMAKE_C_COMPILER=clang -DCMAKE_CXX_COMPILER=clang++"
>>>>>>> 041673e1

    steps:
    - uses: actions/checkout@v2

    - name: Install Dependencies (macOS)
      if: runner.os == 'macOS'
      run: brew install fluidsynth freeimage ftgl lua mpg123 sfml wxwidgets dylibbundler create-dmg

    - name: Install Dependencies (Linux)
      if: runner.os == 'Linux'
      run: |
        sudo apt-get update
        sudo apt-get upgrade
        sudo apt-get install \
        libfluidsynth-dev libfreeimage-dev libwebkit2gtk-4.1-dev \
        libftgl-dev liblua5.3-dev libmpg123-dev libsfml-dev \
        libwxgtk3.2-dev libwxgtk-webview3.2-dev

    - name: Configure
      run: |
        mkdir build
        cmake -B build ${{ matrix.config.extra_options }} .

    - name: Build
      run: |
        export MAKEFLAGS=--keep-going
        cmake --build build --parallel 3

    - name: Package (macOS)
      if: runner.os == 'macOS'
      run: |
        cd build
        dylibbundler -od -b -x slade.app/Contents/MacOS/slade -d slade.app/Contents/MacOS/libs -p @executable_path/libs

        for i in {1..10};
        do
          if create-dmg --app-drop-link 10 10 ./slade_${{ matrix.config.package_name }}_${{ github.ref_name }}.dmg ./slade.app;
          then
            echo "slade_${{ matrix.config.package_name }}_${{ github.ref_name }}.dmg created"
            break
          else
            echo "create-dmg failed $i"
          fi
        done

    - name: Upload Artifacts
      if: ${{ matrix.config.package_name }}
      uses: actions/upload-artifact@v4
      with:
        name: ${{ matrix.config.package_name }}
        path: ${{ matrix.config.artifact-path }}

    - name: Release
      if: ${{ contains(github.ref, 'tags') && matrix.config.release }}
      uses: ncipollo/release-action@v1
      with:
        name: ${{ github.ref_name }}
        allowUpdates: true
        omitBodyDuringUpdate: true
        artifacts: ${{ matrix.config.artifact-path }}<|MERGE_RESOLUTION|>--- conflicted
+++ resolved
@@ -13,30 +13,6 @@
       fail-fast: false
       matrix:
         config:
-<<<<<<< HEAD
-        - {
-            name: "macOS",
-            os: macos-latest,
-            deps_cmdline: "brew install fluidsynth freeimage ftgl glm lua mpg123 sfml wxwidgets"
-          }
-        - {
-            name: "Linux GCC",
-            os: ubuntu-24.04,
-            deps_cmdline: "sudo apt install \
-                           libfluidsynth-dev libfreeimage-dev libwebkit2gtk-4.1-dev \
-                           libglm-dev liblua5.3-dev libmpg123-dev libsfml-dev \
-                           libwxgtk3.2-dev libwxgtk-webview3.2-dev"
-          }
-        - {
-            name: "Linux Clang",
-            os: ubuntu-24.04,
-            extra_options: "-DCMAKE_C_COMPILER=clang -DCMAKE_CXX_COMPILER=clang++",
-            deps_cmdline: "sudo apt install \
-                           libfluidsynth-dev libfreeimage-dev libwebkit2gtk-4.1-dev \
-                           libglm-dev liblua5.3-dev libmpg123-dev libsfml-dev \
-                           libwxgtk3.2-dev libwxgtk-webview3.2-dev"
-          }
-=======
           - name: "macOS arm64"
             os: macos-latest
             release: true
@@ -59,14 +35,13 @@
             os: ubuntu-24.04
             shell: bash
             extra_options: "-DCMAKE_C_COMPILER=clang -DCMAKE_CXX_COMPILER=clang++"
->>>>>>> 041673e1
 
     steps:
     - uses: actions/checkout@v2
 
     - name: Install Dependencies (macOS)
       if: runner.os == 'macOS'
-      run: brew install fluidsynth freeimage ftgl lua mpg123 sfml wxwidgets dylibbundler create-dmg
+      run: brew install fluidsynth freeimage ftgl glm lua mpg123 sfml wxwidgets dylibbundler create-dmg
 
     - name: Install Dependencies (Linux)
       if: runner.os == 'Linux'
@@ -74,9 +49,9 @@
         sudo apt-get update
         sudo apt-get upgrade
         sudo apt-get install \
-        libfluidsynth-dev libfreeimage-dev libwebkit2gtk-4.1-dev \
-        libftgl-dev liblua5.3-dev libmpg123-dev libsfml-dev \
-        libwxgtk3.2-dev libwxgtk-webview3.2-dev
+        libfluidsynth-dev libfreeimage-dev libglm-dev \
+        liblua5.4-dev libmpg123-dev libsfml-dev libwxgtk3.2-dev
+        
 
     - name: Configure
       run: |
