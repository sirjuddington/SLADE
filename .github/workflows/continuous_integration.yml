name: Continuous Integration

on: [push, pull_request]

jobs:
  build:
    name: ${{ matrix.config.name }}
    runs-on: ${{ matrix.config.os }}
    defaults:
      run:
        shell: ${{ matrix.config.shell }}
    strategy:
      fail-fast: false
      matrix:
        config:
          - name: "macOS arm64"
            os: macos-latest
            release: true
            shell: bash
            package_name: "mac_arm64"
            artifact-path: build/*.dmg
            
          - name: "macOS x64"
            os: macos-13
            release: true
            shell: bash
            package_name: "mac_x64"
            artifact-path: build/*.dmg

          - name: "Linux GCC"
            os: ubuntu-24.04
            shell: bash

          - name: "Linux Clang"
            os: ubuntu-24.04
            shell: bash
            extra_options: "-DCMAKE_C_COMPILER=clang -DCMAKE_CXX_COMPILER=clang++"

    steps:
    - uses: actions/checkout@v2

    - name: Install Dependencies (macOS)
      if: runner.os == 'macOS'
<<<<<<< HEAD
      run: brew install fluidsynth freeimage ftgl glm lua mpg123 sfml wxwidgets dylibbundler create-dmg
=======
      run: brew install fluidsynth ftgl lua mpg123 sfml wxwidgets dylibbundler create-dmg webp
>>>>>>> e95de2d7

    - name: Install Dependencies (Linux)
      if: runner.os == 'Linux'
      run: |
        sudo apt-get update
        sudo apt-get upgrade
        sudo apt-get install \
<<<<<<< HEAD
        libfluidsynth-dev libfreeimage-dev libglm-dev \
        liblua5.4-dev libmpg123-dev libsfml-dev libwxgtk3.2-dev
        
=======
        libfluidsynth-dev libwebkit2gtk-4.1-dev libwebp-dev \
        libftgl-dev liblua5.3-dev libmpg123-dev libsfml-dev \
        libwxgtk3.2-dev libwxgtk-webview3.2-dev
>>>>>>> e95de2d7

    - name: Configure
      run: |
        mkdir build
        cmake -B build ${{ matrix.config.extra_options }} .

    - name: Build
      run: |
        export MAKEFLAGS=--keep-going
        cmake --build build --parallel 3

    - name: Package (macOS)
      if: runner.os == 'macOS'
      run: |
        cd build
        dylibbundler -od -b -x slade.app/Contents/MacOS/slade -d slade.app/Contents/MacOS/libs -p @executable_path/libs

        for i in {1..10};
        do
          if create-dmg --app-drop-link 10 10 ./slade_${{ matrix.config.package_name }}_${{ github.ref_name }}.dmg ./slade.app;
          then
            echo "slade_${{ matrix.config.package_name }}_${{ github.ref_name }}.dmg created"
            break
          else
            echo "create-dmg failed $i"
          fi
        done

    - name: Upload Artifacts
      if: ${{ matrix.config.package_name }}
      uses: actions/upload-artifact@v4
      with:
        name: ${{ matrix.config.package_name }}
        path: ${{ matrix.config.artifact-path }}

    - name: Release
      if: ${{ contains(github.ref, 'tags') && matrix.config.release }}
      uses: ncipollo/release-action@v1
      with:
        name: ${{ github.ref_name }}
        allowUpdates: true
        omitBodyDuringUpdate: true
        artifacts: ${{ matrix.config.artifact-path }}<|MERGE_RESOLUTION|>--- conflicted
+++ resolved
@@ -41,11 +41,7 @@
 
     - name: Install Dependencies (macOS)
       if: runner.os == 'macOS'
-<<<<<<< HEAD
-      run: brew install fluidsynth freeimage ftgl glm lua mpg123 sfml wxwidgets dylibbundler create-dmg
-=======
-      run: brew install fluidsynth ftgl lua mpg123 sfml wxwidgets dylibbundler create-dmg webp
->>>>>>> e95de2d7
+      run: brew install fluidsynth ftgl glm lua mpg123 sfml wxwidgets dylibbundler create-dmg webp
 
     - name: Install Dependencies (Linux)
       if: runner.os == 'Linux'
@@ -53,15 +49,9 @@
         sudo apt-get update
         sudo apt-get upgrade
         sudo apt-get install \
-<<<<<<< HEAD
-        libfluidsynth-dev libfreeimage-dev libglm-dev \
+        libfluidsynth-dev libwebp-dev libglm-dev \
         liblua5.4-dev libmpg123-dev libsfml-dev libwxgtk3.2-dev
         
-=======
-        libfluidsynth-dev libwebkit2gtk-4.1-dev libwebp-dev \
-        libftgl-dev liblua5.3-dev libmpg123-dev libsfml-dev \
-        libwxgtk3.2-dev libwxgtk-webview3.2-dev
->>>>>>> e95de2d7
 
     - name: Configure
       run: |
